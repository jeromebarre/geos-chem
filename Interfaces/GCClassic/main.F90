!BOC
#if defined( ESMF_ ) || defined( EXTERNAL_GRID ) || defined( MODEL_ )
!----------------------------------------------------------------------------
!         %%%%%%% GEOS-Chem HP (with ESMF & MPI) %%%%%%%
!        %%%% GEOS-Chem Coupled with External Models %%%%
!
! When GEOS-Chem is connected to an external model or in GCHP,
! the GEOS-Chem classic main.F90 should not be built.
!----------------------------------------------------------------------------
#else
!EOC
!------------------------------------------------------------------------------
!                  GEOS-Chem Global Chemical Transport Model                  !
!------------------------------------------------------------------------------
!BOP
!
! !MODULE: main.F90
!
! !DESCRIPTION: Program GEOS\_CHEM is the main level driver program for the
!  GEOS-Chem model of atmospheric chemistry and composition.
!\\
!\\
! !INTERFACE:
!
PROGRAM GEOS_Chem
!
! !USES:
!
  !--------------------------------------------------------------------------
  ! Parameters to define floating-point variables
  !--------------------------------------------------------------------------
  USE PRECISION_MOD,   ONLY : fpp => fp  ! Flexible precision
  USE PRECISION_MOD,   ONLY : f4         ! 4-byte floating point
  USE PRECISION_MOD,   ONLY : f8         ! 8-byte floating point

  !--------------------------------------------------------------------------
  ! Basic GEOS-Chem modules
  !--------------------------------------------------------------------------
  USE DiagList_Mod          ! Derived type for diagnostics list
  USE TaggedDiagList_Mod    ! Derived type for tagged diagnostics list
  USE Diagnostics_Mod       ! Set select netcdf diagnostics
  USE ErrCode_Mod           ! Error codes for success or failure
  USE ERROR_MOD             ! For error checking
  USE FILE_MOD              ! For file I/O
  USE GC_Environment_Mod    ! For allocating derived type objects
  USE GC_GRID_MOD           ! For defining the lons/lats/areas of the grid
  USE Input_Opt_Mod         ! Derived type for Input Options
  USE INPUT_MOD             ! For reading settings from geoschem_config.yml
  USE OLSON_LANDMAP_MOD     ! Computes IREG, ILAND, IUSE from Olson map
  USE PhysConstants         ! Physical constants
  USE PRESSURE_MOD          ! For computing pressure at grid boxes
  USE Grid_Registry_Mod     ! Registers horizontal/vertical grid metadata
  USE State_Chm_Mod         ! Derived type for Chemistry State object
  USE State_Diag_Mod        ! Derived type for Diagnostics State object
  USE State_Grid_Mod        ! Derived type for Grid State object
  USE State_Met_Mod         ! Derived type for Meteorology State object
  USE TIME_MOD              ! For computing date & time
  USE TIMERS_MOD            ! For GEOS-Chem timers (optional)
  USE UnitConv_Mod          ! For species conc unit conversions

  !--------------------------------------------------------------------------
  ! GEOS-Chem chemistry modules
  !--------------------------------------------------------------------------
  USE AEROSOL_MOD,     ONLY : Set_AerMass_Diagnostic
  USE CARBON_MOD            ! For SOA simulation
  USE CHEMISTRY_MOD         ! Driver routines for chemistry
  USE LINEAR_CHEM_MOD       ! For linearized chemistry above chem grid
  USE MERCURY_MOD           ! For offline Hg simulation (driver)
  USE OCEAN_MERCURY_MOD     ! For offline Hg simulation (ocean model)
  USE TOMS_MOD              ! For overhead O3 columns (for FAST-J)
  USE UCX_MOD               ! For unified trop-strat chemistry
  USE UVALBEDO_MOD          ! For reading UV albedoes (for FAST-J)
  USE SET_GLOBAL_CH4_MOD    ! For setting global CH4 concentrations

  !--------------------------------------------------------------------------
  ! GEOS-Chem deposition modules
  !--------------------------------------------------------------------------
  USE DEPO_MERCURY_MOD      ! Deposition for offline Hg simulation
  USE DRYDEP_MOD            ! For dry deposition
  USE WETSCAV_MOD           ! For wet deposition (rainout & washout)

  !--------------------------------------------------------------------------
  ! GEOS-Chem diagnostics modules
  !--------------------------------------------------------------------------
#ifdef BPCH_DIAG
  USE DIAG_MOD              ! G-C diagnostic arrays & counters
  USE CMN_DIAG_MOD          ! Logical switches for G-C diagnostics
#endif
  USE PLANEFLIGHT_MOD       ! For planeflight track diag
  USE HISTORY_MOD           ! Updated netCDF diagnostics
  USE OBSPACK_MOD           ! For ObsPack diagnostics
  USE GOSAT_CH4_MOD         ! For GOSAT observation operator
  USE AIRS_CH4_MOD          ! For AIRS observation operator
  USE TCCON_CH4_MOD         ! For TCCON observation operator
  USE HCO_Interface_GC_Mod  ! Writes out HEMCO diagnostics (C. Keller)
  USE HCO_Utilities_GC_Mod  ! Utility routines for GC-HEMCO interface

  !--------------------------------------------------------------------------
  ! GEOS-Chem convection modules
  !--------------------------------------------------------------------------
  USE CONVECTION_MOD        ! For deep cloud convection
  USE LINOZ_MOD             ! For LINOX linear strat chemistry
  USE PBL_MIX_MOD           ! To compute PBL height
  USE TRANSPORT_MOD         ! Driver routines for advection
  USE VDIFF_MOD             ! For non-local PBL mixing (J. Lin)

  !--------------------------------------------------------------------------
  ! GEOS-Chem emissions modules
  !--------------------------------------------------------------------------
  USE EMISSIONS_MOD         ! For interfacing with HEMCO emissions
  USE MIXING_MOD            ! performs tracer mixing
  USE MODIS_LAI_MOD         ! For MODIS leaf area indices (replacement)

  !--------------------------------------------------------------------------
  ! GEOS-Chem meteorology field modules
  !--------------------------------------------------------------------------
  USE Calc_Met_Mod          ! Met field calculations
  USE FLEXGRID_READ_MOD     ! For reading FLEXGRID data
#ifdef EXCHANGE
  USE EXCHANGE_MOD          ! For two-way coupled simulations
#endif

#ifdef RRTMG
  !--------------------------------------------------------------------------
  ! Radiation modules (RRTMG)
  !--------------------------------------------------------------------------
  USE RRTMG_RAD_TRANSFER_MOD, ONLY : Do_RRTMG_Rad_Transfer
  USE RRTMG_RAD_TRANSFER_MOD, ONLY : Init_RRTMG_Rad_Transfer
  USE RRTMG_RAD_TRANSFER_MOD, ONLY : Set_SpecMask
  USE RRTMG_LW_Init,          ONLY : RRTMG_LW_Ini
  USE RRTMG_SW_Init,          ONLY : RRTMG_SW_Ini
#endif

#ifdef APM
  !--------------------------------------------------------------------------
  ! For APM aerosol microphysics simulation,
  ! see apm_driv_mod.f for more information
  !--------------------------------------------------------------------------
  USE APM_INIT_MOD,      ONLY : APM_NTRACERS
  USE APM_INIT_MOD,      ONLY : APM_INIT
  USE APM_INIT_MOD,      ONLY : CLEANUP_APMARRAYS
  USE APM_DRIV_MOD,      ONLY : INIT_APM3D
  USE APM_DRIV_MOD,      ONLY : CLEANUP_APM3D
#endif

  IMPLICIT NONE
!
! !REMARKS:
!                                                                             .
!     GGGGGG  EEEEEEE  OOOOO  SSSSSSS       CCCCCC H     H EEEEEEE M     M
!    G        E       O     O S            C       H     H E       M M M M
!    G   GGG  EEEEEE  O     O SSSSSSS      C       HHHHHHH EEEEEE  M  M  M
!    G     G  E       O     O       S      C       H     H E       M     M
!     GGGGGG  EEEEEEE  OOOOO  SSSSSSS       CCCCCC H     H EEEEEEE M     M
!                                                                             .
!                                                                             .
!                 (formerly known as the Harvard-GEOS model)
!           for 4 x 5, 2 x 2.5 global grids and hi-res nested grids
!                                                                             .
!       Contact: GEOS-Chem Support Team (geos-chem-support@g.harvard.edu)
!
!                                                                             .
!  See the GEOS-Chem Web Site:
!                                                                             .
!     http://acmg.seas.harvard.edu/geos/
!                                                                             .
!  and the GEOS-Chem User's Guide:
!                                                                             .
!     http://acmg.seas.harvard.edu/geos/doc/man/
!                                                                             .
!  and the GEOS-Chem wiki:
!                                                                             .
!     http://wiki.seas.harvard.edu/geos-chem/
!                                                                             .
!  for the most up-to-date GEOS-Chem documentation on the following topics:
!                                                                             .
!     - installation, compilation, and execution
!     - coding practice and style
!     - input files and met field data files
!     - horizontal and vertical resolution
!     - modification history
!
! !REVISION HISTORY:
!  See https://github.com/geoschem/geos-chem for complete history
!EOP
!------------------------------------------------------------------------------
!BOC
!
! !LOCAL VARIABLES:
!
  !-----------------------------
  ! Scalars
  !-----------------------------

  ! Logicals
  LOGICAL                  :: ITS_A_FULLCHEM_SIM
  LOGICAL                  :: ITS_A_MERCURY_SIM
  LOGICAL                  :: ITS_A_TAGCO_SIM
  LOGICAL                  :: ITS_AN_AEROSOL_SIM
  LOGICAL                  :: DO_DIAG_WRITE
  LOGICAL                  :: LCHEM
  LOGICAL                  :: LCONV
  LOGICAL                  :: LDRYD
  LOGICAL                  :: LDYNOCEAN
  LOGICAL                  :: LGTMM
  LOGICAL                  :: LLINOZ
  LOGICAL                  :: LNLPBL
  LOGICAL                  :: LSTDRUN
  LOGICAL                  :: LINEAR_CHEM
  LOGICAL                  :: LSETH2O
  LOGICAL                  :: LTRAN
  LOGICAL                  :: LTURB
  LOGICAL                  :: LWETD
  LOGICAL                  :: prtDebug
  LOGICAL                  :: TimeForEmis
  LOGICAL                  :: notDryRun

  ! Integers
  INTEGER                  :: I,             IOS,         J
  INTEGER                  :: K,             L,           N
  INTEGER                  :: JDAY,          N_DYN
  INTEGER                  :: NNN,           N_DYN_STEPS, NSECb
  INTEGER                  :: N_STEP,        YEAR,        MONTH
  INTEGER                  :: DAY,           DAY_OF_YEAR
  INTEGER                  :: NYMD,          NYMDb,       NHMS
  INTEGER                  :: ELAPSED_SEC,   NHMSb,       RC
  INTEGER                  :: ELAPSED_TODAY, HOUR,        MINUTE,  SECOND
  INTEGER                  :: id_H2O,        id_CH4,      id_CLOCK

  ! Reals
  REAL(f8)                 :: TAU,           TAUb

  ! Strings
  CHARACTER(LEN=255)       :: ThisLoc,       ZTYPE
  CHARACTER(LEN=255)       :: historyConfigFile
  CHARACTER(LEN=512)       :: ErrMsg
  CHARACTER(LEN=512)       :: Instr
  CHARACTER(LEN=255)       :: Argv

#ifdef RRTMG
  LOGICAL, SAVE            :: FIRST_RT = .TRUE.
#endif

  !-----------------------------
  ! Derived type objects
  !-----------------------------
  TYPE(OptInput)           :: Input_Opt       ! Input Options object
  TYPE(ChmState)           :: State_Chm       ! Chemistry State object
  TYPE(DgnState)           :: State_Diag      ! Diagnostics State object
  TYPE(GrdState)           :: State_Grid      ! Grid State object
  TYPE(MetState)           :: State_Met       ! Meteorology State object
  TYPE(DgnList )           :: Diag_List       ! Diagnostics list object
  TYPE(TaggedDgnList )     :: TaggedDiag_List ! Tagged diagnostics list object
!
! !DEFINED PARAMETERS:
!
  ! When connecting G-C to an external GCM, we need to only write
  ! to stdout if we are on the root CPU.  Otherwise this will slow
  ! down the code.  This is why we introduced the am_I_Root logical
  ! variable.
  !
  ! However, if we are using the "traditional" G-C, then we don't
  ! need to restrict I/O to the root CPU.  (This is because each
  ! GEOS-Chem simulation starts out on a single CPU, with other
  ! CPUs joining only within parallel DO loops).  Therefore, we
  ! can just set am_I_Root = .true. here and then have it propagate
  ! down to all of the lower-level routines.  The main.F routine
  ! is not called when connecting G-C to an external GCM.
  ! (mlong, bmy, 7/30/12)
  LOGICAL, PARAMETER       :: am_I_Root = .TRUE.

  !==========================================================================
  ! GEOS-CHEM starts here!
  !==========================================================================

#ifdef TOMAS
  !(sfarina, 6/19/2013) It may seem strange, but this welcome message
  !                     fixes an issue where geoschem crashes with a
  !                     sigsegv immediately after starting.
  !                     This happens on ace-net's glooscap cluster with
  !                     ifort (IFORT) 11.1 20101201
  !                     this issue does not appear when running inside
  !                     a debugger, and is probably related to
  !                     some initialization garbage in memory
  !                     when using -O2 optimization
  !(bmy, 1/27/2014)   - Need to "CALL FLUSH(6).  FLUSH needs
  !                     an argument.  Unit 6 is Unix stdout.
  PRINT*, '%%%%% USING TOMAS MICROPHYSICS PACKAGE %%%%%'
  CALL FLUSH(6)
#endif

  ! Assume a successful return until otherwise
  RC      = GC_SUCCESS

  ! For error trapping
  ErrMsg  = ''
  ThisLoc = ' -> at GEOS-Chem (in GeosCore/main.F90)'

  ! Display model information
  CALL Display_Model_Info()

  !==========================================================================
  !                ***** I N I T I A L I Z A T I O N *****
  !==========================================================================

  !--------------------------------------------------------------------------
  ! Read the user-defined options for the simulation, etc.
  !--------------------------------------------------------------------------

  ! Initialize fields of the Input Options object (including amIRoot)
  CALL Set_Input_Opt( am_I_Root, Input_Opt, RC )
  IF ( RC /= GC_SUCCESS ) THEN
     ErrMsg = 'Error encountered within call to "Set_Input_Opt"!'
     CALL Error_Stop( ErrMsg, ThisLoc )
  ENDIF

  ! Initialize fields of the Grid State object
  CALL Init_State_Grid( Input_Opt, State_Grid, RC )
  IF ( RC /= GC_SUCCESS ) THEN
     ErrMsg = 'Error encountered within call to "Set_Grid_State"!'
     CALL Error_Stop( ErrMsg, ThisLoc )
  ENDIF

  ! Read GEOS-Chem input file at very beginning of simulation
  CALL Read_Input_File( Input_Opt, State_Grid, RC )
  IF ( RC /= GC_SUCCESS ) THEN
     ErrMsg = 'Error encountered in "Read_Input_File"!'
     CALL Error_Stop( ErrMsg, ThisLoc )
  ENDIF

  !--------------------------------------------------------------------------
  ! Initialize GEOS-Chem timers
  !--------------------------------------------------------------------------
  IF ( Input_Opt%useTimers ) THEN

     ! Call timer initilization
     CALL Timer_Setup( 1 )

     ! Add timers for various operations
     CALL Timer_Add( "GEOS-Chem",                    RC )
     CALL Timer_Add( "Initialization",               RC )
     CALL Timer_Add( "HEMCO",                        RC )
     CALL Timer_Add( "All chemistry",                RC )
     CALL Timer_Add( "=> FlexChem",                  RC )
     CALL Timer_Add( "  -> FlexChem loop",           RC )
     CALL Timer_Add( "  -> Init KPP",                RC )
     CALL Timer_Add( "  -> Het chem rates",          RC )
     CALL Timer_Add( "  -> Photolysis rates",        RC )
     CALL Timer_Add( "  -> KPP",                     RC )
     CALL Timer_Add( "     RCONST",                  RC )
     CALL Timer_Add( "     Integrate 1",             RC )
     CALL Timer_Add( "     Integrate 2",             RC )
     CALL Timer_Add( "  -> Prod/loss diags",         RC )
     CALL Timer_Add( "  -> OH reactivity diag",      RC )
     CALL Timer_Add( "=> FAST-JX photolysis",        RC )
     CALL Timer_Add( "=> Aerosol chem",              RC )
     CALL Timer_Add( "=> Linearized chem",           RC )
     CALL Timer_Add( "Transport",                    RC )
     CALL Timer_Add( "Convection",                   RC )
     CALL Timer_Add( "Boundary layer mixing",        RC )
     CALL Timer_Add( "Dry deposition",               RC )
     CALL Timer_Add( "Wet deposition",               RC )
#ifdef RRTMG
     CALL Timer_Add( "RRTMG",                        RC )
#endif
     CALL Timer_Add( "All diagnostics",              RC )
     CALL Timer_Add( "=> HEMCO diagnostics",         RC )
#ifdef BPCH_DIAG
     CALL Timer_Add( "=> Binary punch diagnostics",  RC )
#endif
     CALL Timer_Add( "=> ObsPack diagnostics",       RC )
     CALL Timer_Add( "=> History (netCDF diags)",    RC )
     CALL Timer_Add( "Unit conversions",             RC )
     CALL Timer_Add( "Input",                        RC )
     CALL Timer_Add( "Output",                       RC )
     CALL Timer_Add( "Finalization",                 RC )

     ! Start running the main and initialization timer
     CALL Timer_Start( "GEOS-Chem",                  RC )
     CALL Timer_Start( "Initialization",             RC )
  ENDIF

  !--------------------------------------------------------------------------
  ! Prepare the GEOS-Chem "dry run" option
  ! If in a "dry-run" mode, GEOS-Chem will simply check whether files
  ! are present (and possibly in the correct format) and go through
  ! time-steps to check met fields and other IO issues.
  ! No actual "compute" is performed.
  !
  ! The "dry-run" option is initialized using the command line extra
  ! argument ./gcclassic --dry-run
  !
  ! A log file can be specified with --log FILENAME.
  ! If no log file is specified, the default logfile will be
  ! "GEOSChem.DryRun.log".
  !
  ! This option is currently only supported in GEOS-Chem Classic.
  !
  ! Additionally, this flag must be set after reading input file, or
  ! its value will be overwritten by READ_INPUT_FILE.
  ! (hplin, 11/1/19)
  !--------------------------------------------------------------------------
  CALL Init_Dry_Run( Input_Opt, RC )
  IF ( RC /= GC_SUCCESS ) THEN
     ErrMsg = 'Error encountered in "Init_Dry_Run"!'
     CALL Error_Stop( ErrMsg, ThisLoc )
  ENDIF

  ! Define a local convenience variable for negating Input_Opt%DryRun
  notDryRun = ( .not. Input_Opt%DryRun )

  !--------------------------------------------------------------------------
  ! Continue initializzation
  !--------------------------------------------------------------------------

  ! Make sure all directories are valid
  CALL Validate_Directories( Input_Opt, RC )
  IF ( RC /= GC_SUCCESS ) THEN
     ErrMsg = 'Error encountered in  "Validate_Directories"!'
     CALL Error_Stop( ErrMsg, ThisLoc )
  ENDIF

  ! Initialize GEOS-Chem horizontal grid structure
  CALL GC_Init_Grid( Input_Opt, State_Grid, RC )
  IF ( RC /= GC_SUCCESS ) THEN
     ErrMsg = 'Error in "GC_Init_Grid"!'
     CALL Error_Stop( ErrMsg, ThisLoc )
  ENDIF

  ! Call the routine GC_Allocate_All (located in module file
  ! GeosCore/gc_environment_mod.F90) to allocate all lat/lon
  ! allocatable arrays used by GEOS-Chem.
  CALL GC_Allocate_All( Input_Opt, State_Grid, RC )
  IF ( RC /= GC_SUCCESS ) THEN
     ErrMsg = 'Error encountered in "GC_Allocate_All"!'
     CALL Error_Stop( ErrMsg, ThisLoc )
  ENDIF

  ! Store shadow copies of am_I_Root, Input_Opt in error_mod.F
  CALL Init_Error(Input_Opt, RC )
  IF ( RC /= GC_SUCCESS ) THEN
     ErrMsg = 'Error encountered in "Init_Error"!'
     CALL Error_Stop( ErrMsg, ThisLoc )
  ENDIF

  ! Copy values from Input_Opt.  These replace the variables
  ! from logical_mod.F and tracer_mod.F. (bmy, 3/29/13)
  ITS_A_FULLCHEM_SIM  =  Input_Opt%ITS_A_FULLCHEM_SIM
  ITS_A_MERCURY_SIM   =  Input_Opt%ITS_A_MERCURY_SIM
  ITS_A_TAGCO_SIM     =  Input_Opt%ITS_A_TAGCO_SIM
  ITS_AN_AEROSOL_SIM  =  Input_Opt%ITS_AN_AEROSOL_SIM
  DO_DIAG_WRITE       =  Input_Opt%DO_DIAG_WRITE
  LCHEM               =  Input_Opt%LCHEM
  LCONV               =  Input_Opt%LCONV
  LDRYD               =  Input_Opt%LDRYD
  LDYNOCEAN           =  Input_Opt%LDYNOCEAN
  LGTMM               =  Input_Opt%LGTMM
  LLINOZ              =  Input_Opt%LLINOZ
  LNLPBL              =  Input_Opt%LNLPBL
  LINEAR_CHEM         =  Input_Opt%LINEAR_CHEM
  LSETH2O             =  Input_Opt%LSETH2O
  LSTDRUN             =  Input_Opt%LSTDRUN
  LTRAN               =  Input_Opt%LTRAN
  LTURB               =  Input_Opt%LTURB
  LWETD               =  Input_Opt%LWETD

  ! Set a flag to denote if we should print ND70 debug output
  prtDebug            = ( Input_Opt%LPRT .and. am_I_Root )

  ! Turn off debug output for the dry-runs simulation
  prtDebug            = ( prtDebug .and. notDryRun )

  ! Debug output
  IF ( prtDebug ) CALL Debug_Msg( '### MAIN: a READ_INPUT_FILE' )

  !--------------------------------------------------------------------------
  ! %%%% REPLICATING GCHP FUNCTIONALITY IN EXISTING GEOS-CHEM %%%%
  !
  ! Initialize the diagnostic list object which contains the
  ! unique entires in the history config file. Note that this is
  ! done in GCHP Set_Services and therefore must be done prior to
  ! initialization of the state objects. Also note that the diag_list
  ! obj may be stored in the HistoryConfig object in GCHP and we may
  ! want to replicate that behavior in GCC in the future.
  ! (ewl, 9/26/17)
  !--------------------------------------------------------------------------
  IF ( notDryRun ) THEN
     IF ( Input_Opt%useTimers ) THEN
        CALL Timer_Start( "All diagnostics",           RC )
        CALL Timer_Start( "=> History (netCDF diags)", RC )
     ENDIF

     ! Initialize the Diag_List (list of all diagnostics)
     historyConfigFile = 'HISTORY.rc'
     CALL Init_DiagList( Input_Opt%amIroot, historyConfigFile, Diag_List, RC )
     IF ( RC /= GC_SUCCESS ) THEN
        ErrMsg = 'Error encountered in "Init_DiagList"!'
        CALL Error_Stop( ErrMsg, ThisLoc )
     ENDIF

     ! Initialize the TaggedDiag_List (list of wildcards/tags per diagnostic)
     CALL Init_TaggedDiagList( Input_Opt%amIroot, Diag_List,  &
                               TaggedDiag_List,   RC         )
     IF ( RC /= GC_SUCCESS ) THEN
        ErrMsg = 'Error encountered in "Init_TaggedDiagList"!'
        CALL Error_Stop( ErrMsg, ThisLoc )
     ENDIF

     IF ( prtDebug ) THEN
        CALL Print_DiagList( Input_Opt%amIRoot, Diag_List, RC )
        CALL Print_TaggedDiagList( Input_Opt%amIRoot, TaggedDiag_List, RC )
     ENDIF

     IF ( Input_Opt%useTimers ) THEN
        CALL Timer_End( "All diagnostics",           RC )
        CALL Timer_End( "=> History (netCDF diags)", RC )
     ENDIF
  ENDIF

  !--------------------------------------------------------------------------
  ! %%%% REPLICATING GCHP FUNCTIONALITY IN EXISTING GEOS-CHEM %%%%
  !
  ! To replicate the functionality of the ESMF interface, we must
  ! initialize the Meteorology State (i.e. State_Met) and the
  ! Chemistry State (i.e. State_Chm) objects.  These objects hold
  ! several individual data fields that need to be passed as
  ! inputs to the chemistry routines.
  !
  ! The Meteorology State has replaced all of the individual
  ! met field arrays contained in module dao_mod.F. Likewise,
  ! the Chemistry State has replaced the STT tracer array
  ! and CSPEC chemical species array.
  !
  ! The Chemistry and Meteorology State objects facilitate using
  ! GEOS-Chem directly from the ESMF interface.  This is the main
  ! reason we are migrating towards used of these objects instead
  ! of the existing ALLOCATABLE module arrays. (bmy, 10/25/12)
  !--------------------------------------------------------------------------

  ! Initialize State_Met, State_Chm, and State_Diag objects
  CALL GC_Init_StateObj( Diag_List       = Diag_List,                       &
                         TaggedDiag_List = TaggedDiag_List,                 &
                         Input_Opt       = Input_Opt,                       &
                         State_Chm       = State_Chm,                       &
                         State_Diag      = State_Diag,                      &
                         State_Grid      = State_Grid,                      &
                         State_Met       = State_Met,                       &
                         RC              = RC                              )
  IF ( RC /= GC_SUCCESS ) THEN
     ErrMsg = 'Error encountered in "GC_Init_StateObj!"!'
     CALL Error_Stop( ErrMsg, ThisLoc )
  ENDIF

  !--------------------------------------------------------------------------
  ! Skip these operations when in dry-run mode
  !--------------------------------------------------------------------------
  IF ( notDryRun ) THEN
     ! Copy to State_Met%AREA_M2 to avoid breaking GCHP benchmarks,
     ! which require the AREA_M2 field saved out to the StateMet
     ! diagnostic collection for computing emission totals.
     State_Met%Area_M2 = State_Grid%Area_M2
  ENDIF

  !--------------------------------------------------------------------------
  ! For dry-run simulations, call GC_Init_Extra, which will print
  ! out the Olson_drydep_inputs file name and exit.
  !
  ! For regular simulations, initialize various module arrays etc.
  ! This removes the init calls from the run-stage, which cannot
  ! happen when connecting GEOS-Chem to external ESMs.
  !--------------------------------------------------------------------------
  CALL GC_Init_Extra( Diag_List,  Input_Opt,  State_Chm, &
                      State_Diag, State_Grid, RC )
  IF ( RC /= GC_SUCCESS ) THEN
     ErrMsg = 'Error encountered in "GC_Init_Extra"!'
     CALL Error_Stop( ErrMsg, ThisLoc )
  ENDIF

  !--------------------------------------------------------------------------
  ! Skip these operations when in dry-run mode
  !--------------------------------------------------------------------------
  IF ( notDryRun ) THEN
     ! Define advected species ID flags for use below
     id_H2O   = Ind_('H2O',   'A')
     id_CH4   = Ind_('CH4',   'A')
     id_CLOCK = Ind_('CLOCK', 'A')

     !-----------------------------------------------------------------------
     ! OBSPACK Diagnostics: Get information from the species
     ! database for all requested ObsPack output species
     !-----------------------------------------------------------------------
     IF ( Input_Opt%Do_ObsPack ) THEN
        CALL ObsPack_SpeciesMap_Init( Input_Opt, State_Chm, State_Diag, RC )
        IF ( RC /= GC_SUCCESS ) THEN
           ErrMsg = 'Error encountered in "ObsPack_SpeciesMap_Init"!'
           CALL Error_Stop( ErrMsg, ThisLoc )
        ENDIF
     ENDIF
  ENDIF

#ifdef RRTMG
  !--------------------------------------------------------------------------
  ! Initializations for the RRTMG radiative transfer model
  !--------------------------------------------------------------------------
  IF ( notDryRun ) THEN

     ! Initialize module variables
     CALL Init_RRTMG_Rad_Transfer( Input_Opt, State_Diag, State_Grid, RC )

     ! Trap potential errors
     IF ( RC /= GC_SUCCESS ) THEN
        ErrMsg = 'Error encountered in "Init_RRTMG_Rad_Transfer"!'
        CALL Error_Stop( ErrMsg, ThisLoc )
     ENDIF

     ! Initialize RRTMG code in the GeosRad folder
     CALL Rrtmg_Lw_Ini()
     CALL Rrtmg_Sw_Ini()

     ! Settings
     State_Chm%RRTMG_iCld  = 0
     State_Chm%RRTMG_iSeed = 10
  ENDIF
#endif

#ifdef APM
  !--------------------------------------------------------------------------
  ! Initializations for the APM aerosol microphysics package
  !--------------------------------------------------------------------------
  IF ( notDryRun ) THEN
     ! Initialize APM related variables, arrays
     CALL APM_NTRACERS( State_Chm )

     CALL APM_INIT(Input_Opt%CHEM_INPUTS_DIR)

     CALL Init_APM3D( Input_Opt, State_Grid, RC )
     IF ( RC /= GC_SUCCESS ) THEN
        ErrMsg = 'Error encountered in routine "Init_APM3D"!'
        CALL Error_Stop( ErrMsg, ThisLoc )
     ENDIF
  ENDIF
#endif

#ifdef BPCH_DIAG
  !--------------------------------------------------------------------------
  ! Initialize bpch diagnostic arrays and counters
  !--------------------------------------------------------------------------
  IF ( notDryRun ) THEN
     CALL Initialize( Input_Opt, State_Grid, 2, RC )
     CALL Initialize( Input_Opt, State_Grid, 3, RC )
     IF ( prtDebug ) CALL Debug_Msg( '### MAIN: a INITIALIZE' )
  ENDIF
#endif

  !--------------------------------------------------------------------------
  ! Register the horizontal and vertical grid information so that
  ! the History component can use it for netCDF metadata
  !--------------------------------------------------------------------------
  IF ( notDryRun ) THEN
     CALL Init_Grid_Registry( Input_Opt, State_Grid, RC )
     IF ( RC /= GC_SUCCESS ) THEN
        ErrMsg = 'Error encountered in "Init_Grid_Registry"!'
        CALL Error_Stop( ErrMsg, ThisLoc )
     ENDIF
  ENDIF

  !--------------------------------------------------------------------------
  ! Added to read input file for Linoz O3
  !--------------------------------------------------------------------------
  IF ( LLINOZ ) THEN
     CALL Linoz_Read( Input_Opt, RC )

     ! Trap potential errors
     IF ( RC /= GC_SUCCESS ) THEN
        ErrMsg = 'Error encountered in "Linoz_Read"!'
        CALL Error_Stop( ErrMsg, ThisLoc )
     ENDIF
  ENDIF

  ! Define time variables for use below
  NHMS  = GET_NHMS()
  NHMSb = GET_NHMSb()
  NYMD  = GET_NYMD()
  NYMDb = GET_NYMDb()
  TAU   = GET_TAU()
  TAUb  = GET_TAUb()

  !--------------------------------------------------------------------------
  !         ***** H I S T O R Y   I N I T I A L I Z A T I O N *****
  !--------------------------------------------------------------------------
  IF ( Input_Opt%useTimers .and. notDryRun ) THEN
     CALL Timer_Start( "All diagnostics",           RC )
     CALL Timer_Start( "=> History (netCDF diags)", RC )
  ENDIF

  ! For now, just hardwire the input file for the History component
  Input_Opt%HistoryInputFile = './HISTORY.rc'

  ! Initialize the GEOS-Chem history component
  ! (for dry-run, enter routine to print out HISTORY.rc status)
  CALL History_Init( Input_Opt,  State_Met,  State_Chm,                      &
                     State_Diag, State_Grid, RC                             )

  ! Trap error
  IF ( RC /= GC_SUCCESS ) THEN
     ErrMsg = 'Error encountered in "History_Init"!'
     CALL Error_Stop( ErrMsg, ThisLoc )
  ENDIF

  IF ( Input_Opt%useTimers .and. notDryRun ) THEN
     CALL Timer_End( "All diagnostics",           RC )
     CALL Timer_End( "=> History (netCDF diags)", RC )
  ENDIF

  !--------------------------------------------------------------------------
  !            ***** I N I T I A L I Z A T I O N  continued *****
  !--------------------------------------------------------------------------

  ! To enable FlexGrid, need to initialize HEMCO and run phase 1
  ! before reading initial metfields.
  ! (Jiawei Zhuang 2017/6)

  ! Initialize HEMCO. This reads the HEMCO configuration file
  ! and creates entries for all data files needed for emission
  ! calculation.
  IF ( Input_Opt%useTimers ) THEN
     CALL Timer_Start( "HEMCO", RC )
  ENDIF

  CALL Emissions_Init( Input_Opt, State_Chm, State_Grid, State_Met, RC )

  ! Trap potential errors
  IF ( RC /= GC_SUCCESS ) THEN
     ErrMsg = 'Error encountered in "Emissions_Init"!'
     CALL Error_Stop( ErrMsg, ThisLoc )
  ENDIF

  ! Run HEMCO phase 0 as simplfied phase 1 to get initial met fields
  ! and restart file fields
  TimeForEmis = .FALSE.
  CALL Emissions_Run( Input_Opt, State_Chm,   State_Diag, State_Grid,  &
                      State_Met, TimeForEmis, 0,          RC )

  ! Trap potential errors
  IF ( RC /= GC_SUCCESS ) THEN
     ErrMsg = 'Error encountered in "Emissions_Run", Phase 0'
     Instr  = 'This error can indicate a missing file. Please check '// &
              'the HEMCO log file for additional error messages! '
     CALL Error_Stop( ErrMsg, ThisLoc, Instr )
  ENDIF

  IF ( Input_Opt%useTimers ) THEN
     CALL Timer_End ( "HEMCO", RC )
  ENDIF

  ! Skip certain initializations
  IF ( notDryRun ) THEN

     ! Populate the State_Met%LandTypeFrac field with data from HEMCO
     CALL Init_LandTypeFrac( Input_Opt, State_Grid, State_Met, RC )
     IF ( RC /= GC_SUCCESS ) THEN
        ErrMsg = 'Error encountered in "Init_LandTypeFrac"!'
        CALL Error_Stop( ErrMsg, ThisLoc )
     ENDIF

     ! Compute the Olson landmap fields of State_Met
     ! (e.g. State_Met%IREG, State_Met%ILAND, etc.)
     CALL Compute_Olson_Landmap( Input_Opt, State_Grid, State_Met, RC )
     IF ( RC /= GC_SUCCESS ) THEN
        ErrMsg = 'Error encountered in "Compute_Olson_Landmap"!'
        CALL Error_Stop( ErrMsg, ThisLoc )
     ENDIF

     ! Initialize PBL quantities from the initial met fields
     CALL Compute_Pbl_Height( Input_Opt, State_Grid, State_Met, RC )
     IF ( RC /= GC_SUCCESS ) THEN
        ErrMsg = 'Error encountered in "COMPUTE_PBL_HEIGHT" at initialization!'
        CALL Error_Stop( ErrMsg, ThisLoc )
     ENDIF

     ! Once the initial met fields have been read in, we need to find
     ! the maximum PBL level for the non-local mixing algorithm.
     CALL Max_PblHt_For_Vdiff( Input_Opt, State_Grid, State_Met, RC )
     IF ( RC /= GC_SUCCESS ) THEN
        ErrMsg = 'Error encountered in "Max_PblHt_for_Vdiff"!'
        CALL Error_Stop( ErrMsg, ThisLoc )
     ENDIF
  ENDIF

  ! Initialize chemistry
  ! Moved here because some of the variables are used for non-local
  ! PBL mixing BEFORE the first call of the chemistry routines
  ! (ckeller, 05/19/14).
  IF ( ITS_A_FULLCHEM_SIM .OR. ITS_AN_AEROSOL_SIM .OR. ITS_A_MERCURY_SIM ) THEN
     CALL Init_Chemistry( Input_Opt,  State_Chm, State_Diag, State_Grid, RC )

     ! Trap potential errors
     IF ( RC /= GC_SUCCESS ) THEN
        ErrMsg = 'Error encountered in "Init_Chemistry"!'
        CALL Error_Stop( ErrMsg, ThisLoc )
     ENDIF
  ENDIF

  !==========================================================================
  !            *****  I N I T I A L   C O N D I T I O N S *****
  !==========================================================================

  ! Initialize the UCX routines
  CALL INIT_UCX( Input_Opt, State_Chm, State_Diag, State_Grid )
  IF ( prtDebug ) CALL DEBUG_MSG( '### MAIN: a INIT_UCX' )

  ! Capture initial state of atmosphere for STE flux calc (ltm, 06/10/12)
  IF ( LINEAR_CHEM .and. notDryRun ) THEN
     CALL Init_Linear_Chem( Input_Opt,  State_Chm, State_Met, State_Grid, RC )

     ! Trap potential errors
     IF ( RC /= GC_SUCCESS ) THEN
        ErrMsg = 'Error encountered in "Init_Linear_Chem"!'
        CALL Error_Stop( ErrMsg, ThisLoc )
     ENDIF
  ENDIF

  !-----------------------------------------------------------------------------
  ! TWO-WAY NESTING OPTION
  ! This is only invoked when compiling GEOS-Chem with COUPLE=y
  !
  ! %%%%%%%%%%%%%%%%%%%%%%%%%%%%%%%%%%%%%%%%%%%%%%%%%%%%%%%%%%%%%%%%%%%%%%%%%%%%
  ! %%%%% NOTE: THIS OPTION WAS PROBABLY BROKEN WITH THE ADDITION OF HEMCO %%%%%
  ! %%%%% (v10-01), FLEXCHEM (v11-01), AND FLEXGRID (12.5.0). BUYER BEWARE.%%%%%
  ! %%%%%  --  Bob Yantosca (22 Jan 2018)                                  %%%%%
  ! %%%%%%%%%%%%%%%%%%%%%%%%%%%%%%%%%%%%%%%%%%%%%%%%%%%%%%%%%%%%%%%%%%%%%%%%%%%%
  !
#if defined( EXCHANGE )
  ! Initialize the two-way nesting.  This will only get done if you
  ! compile GEOS-Chem with EXCHANGE=yes. (yanyy, 03/28/14)
  CALL INIT_EXCHANGE( State_Grid )

  IF ( State_Grid%NestedGrid ) THEN

     ! Initialize exchange of nested boundary conditions
     CALL EXCHANGE_NESTED_INIT()

  ELSE

     ! Initialize exchange of global boundary conditions
     CALL EXCHANGE_GLOBAL_INIT()

  ENDIF
#endif
!-----------------------------------------------------------------------------

  IF ( Input_Opt%useTimers ) THEN
     CALL Timer_End( "Initialization", RC )
  ENDIF

  !===========================================================================
  !             ***** O U T E R   T I M E S T E P   L O O P  *****
  !===========================================================================

  ! Echo message before first timestep
  IF ( notDryRun ) THEN
     WRITE( 6, '(a)' )
     WRITE( 6, '(a)' ) REPEAT( '*', 44 )
     WRITE( 6, '(a)' ) '* B e g i n   T i m e   S t e p p i n g !! *'
     WRITE( 6, '(a)' ) REPEAT( '*', 44 )
     WRITE( 6, '(a)' )
  ENDIF

  ! NSTEP is the number of dynamic timesteps w/in the outer loop
  ! Timesteps are now retrieved in seconds (ewl, 2/6/2018)
  N_DYN_STEPS = 10800 / GET_TS_DYN()     ! 3hr interval

  ! Start a new outer loop
  DO

    ! Compute time parameters at start of 6-h loop
    CALL Set_Current_Time()

    ! NSECb is # of seconds (measured from 00 GMT today)
    ! at the start of this 6-hr timestepping loop.
    ! NOTE: Assume we start at the head of each minute (i.e. SECONDS=0)
    HOUR   = GET_HOUR()
    HOUR   = ( HOUR / 6 ) * 6
    MINUTE = GET_MINUTE()
    SECOND = GET_SECOND()
    NSECb  = ( HOUR * 3600 ) + ( MINUTE * 60 ) + SECOND

    ! Get dynamic timestep in seconds
    N_DYN  = GET_TS_DYN()

    !---------------------------------------------------------------------
    ! %%%%% HISTORY (netCDF diagnostics) %%%%%
    !
    ! Write HISTORY ITEMS in each diagnostic collection to disk
    ! Appears at start of run to output instantaneous boundary conditions
    ! at the start of the simulation with the correct time:
    !---------------------------------------------------------------------
    IF ( notDryRun ) THEN
       IF ( Input_Opt%useTimers ) THEN
          CALL Timer_Start( "All diagnostics",           RC )
          CALL Timer_Start( "=> History (netCDF diags)", RC )
       ENDIF

       ! Write collections (such as BoundaryConditions) that need
       ! to be defined at the start of the run
       CALL History_Write( Input_Opt, State_Chm%Spc_Units, State_Diag, &
                           State_Chm, RC )

       ! Trap potential errors
       IF ( RC /= GC_SUCCESS ) THEN
          ErrMsg = 'Error encountered before timestepping in "History_Write"!'
          CALL Error_Stop( ErrMsg, ThisLoc )
       ENDIF

       IF ( Input_Opt%useTimers ) THEN
          CALL Timer_End( "All diagnostics",           RC )
          CALL Timer_End( "=> History (netCDF diags)", RC )
       ENDIF
    ENDIF

    !========================================================================
    !         ***** D Y N A M I C   T I M E S T E P   L O O P *****
    !         *****    a k a   H E A R T B E A T   L O O P    *****
    !========================================================================
    DO N_STEP = 1, N_DYN_STEPS

       ! Compute & print time quantities at start of dyn step
       CALL Set_Current_Time()
       IF ( notDryRun ) CALL Print_Current_Time()

       ! Set time variables for dynamic loop
       DAY_OF_YEAR   = GET_DAY_OF_YEAR()
       DAY           = GET_DAY()
       ELAPSED_SEC   = GET_ELAPSED_SEC()
       MONTH         = GET_MONTH()
       NHMS          = GET_NHMS()
       NYMD          = GET_NYMD()
       HOUR          = GET_HOUR()
       MINUTE        = GET_MINUTE()
       SECOND        = GET_SECOND()
       TAU           = GET_TAU()
       YEAR          = GET_YEAR()
       ELAPSED_TODAY = ( HOUR * 3600 ) + ( MINUTE * 60 ) + SECOND

       IF ( prtDebug ) THEN
          CALL Debug_Msg( '### MAIN: a SET_CURRENT_TIME' )
       ENDIF

       !---------------------------------------------------------------------
       ! %%%%% HISTORY (netCDF diagnostics) %%%%%
       !
       ! Certain diagnostics need to be zeroed out at the start each timestep,
       ! before operations like drydep, wetdep, and convection are executed.
       !---------------------------------------------------------------------
       IF ( notDryRun ) THEN
          IF ( Input_Opt%useTimers ) THEN
             CALL Timer_Start( "All diagnostics",           RC )
             CALL Timer_Start( "=> History (netCDF diags)", RC )
          ENDIF

          CALL Zero_Diagnostics_StartOfTimestep( Input_Opt, State_Diag, RC )
          IF ( RC /= GC_SUCCESS ) THEN
             ErrMsg = 'Error encountered in "Zero_Diagnostics_StartOfTimestep!"'
             CALL Error_Stop( ErrMsg, ThisLoc )
          ENDIF

<<<<<<< HEAD
          ! Write HISTORY ITEMS in each diagnostic collection to disk
          ! (or skip writing if it is not the proper output time.
          ! Appears at start of run to output instantaneous boundary conditions
          ! at the start of the simulation with the correct time:
          CALL History_Write( Input_Opt, State_Chm, State_Diag, RC )

          ! Trap potential errors
          IF ( RC /= GC_SUCCESS ) THEN
             ErrMsg = 'Error encountered before timestepping in "History_Write"!'
             CALL Error_Stop( ErrMsg, ThisLoc )
          ENDIF

=======
>>>>>>> ee8d0eb0
          IF ( Input_Opt%useTimers ) THEN
             CALL Timer_End( "All diagnostics",           RC )
             CALL Timer_End( "=> History (netCDF diags)", RC )
          ENDIF
       ENDIF

       !=====================================================================
       !       ***** R U N   H E M C O   P H A S E   1 *****
       !
       !    Phase 1 updates the HEMCO clock and the content of the
       !    HEMCO data list. This should be done before writing the
       !    diagnostics organized in the HEMCO diagnostics structure,
       !    and before using any of the HEMCO data list fields.
       !    (ckeller, 4/1/15)
       !=====================================================================
       IF ( Input_Opt%useTimers ) THEN
          CALL Timer_Start( "HEMCO", RC )
          CALL Timer_Start( "Input", RC )
       ENDIF

       ! Is it time for emissions?
       TimeForEmis = ITS_TIME_FOR_EMIS()

       ! Run HEMCO Phase 1
       CALL Emissions_Run( Input_Opt, State_Chm,   State_Diag, State_Grid, &
                           State_Met, TimeForEmis, 1,          RC )

       ! Trap potential errors
       IF ( RC /= GC_SUCCESS ) THEN
          ErrMsg = 'Error encountered in "Emissions_Run"!'
          CALL Error_Stop( ErrMsg, ThisLoc )
       ENDIF

       IF ( Input_Opt%useTimers ) THEN
          CALL Timer_End( "HEMCO", RC )
          CALL Timer_End( "Input", RC )
       ENDIF

       IF ( prtDebug ) THEN
          CALL Debug_Msg( '### MAIN: a HEMCO PHASE 1' )
       ENDIf

       !=====================================================================
       !      ***** W R I T E   H E M C O   D I A G N O S T I C S *****
       !=====================================================================
       IF ( notDryRun ) THEN
          IF ( Input_Opt%useTimers ) THEN
             CALL Timer_Start( "All diagnostics",       RC )
             CALL Timer_Start( "=> HEMCO diagnostics",  RC )
             CALL Timer_Start( "Output",                RC )
          ENDIF

          ! Do not do actual output for dry-run
          ! Write HEMCO diagnostics (ckeller, 4/1/15)
          CALL HCOI_GC_WriteDiagn( Input_Opt, .FALSE., RC )

          ! Trap potential errors
          IF ( RC /= GC_SUCCESS ) THEN
             ErrMsg = 'Error encountered in "HCOI_GC_WriteDiagn" ' // &
                      '(writing HEMCO diagnostics)!'
             CALL Error_Stop( ErrMsg, ThisLoc )
          ENDIF

          IF ( Input_Opt%useTimers ) THEN
             CALL Timer_End( "All diagnostics",      RC )
             CALL Timer_End( "=> HEMCO diagnostics", RC )
             CALL Timer_End( "Output",               RC )
          ENDIF
       ENDIF

       !=====================================================================
       !          ***** O B S P A C K   D I A G N O S T I C S *****
       !=====================================================================
       IF ( Input_Opt%Do_ObsPack .and. &
          ( ELAPSED_TODAY == 0 ) .and. notDryRun ) THEN

          IF ( Input_Opt%useTimers ) THEN
             CALL Timer_Start( "All diagnostics",         RC )
             CALL Timer_Start( "=> ObsPack diagnostics",  RC )
          ENDIF

          ! Initialize Obspack for the new day
          CALL ObsPack_Init( NYMD,  NHMS, Input_Opt, State_Diag, RC )

          ! Trap potential errors
          IF ( RC /= GC_SUCCESS ) THEN
             ErrMsg = 'Error encountered in "ObsPack_Init"!'
             CALL Error_Stop( ErrMsg, ThisLoc )
          ENDIF

          IF ( Input_Opt%useTimers ) THEN
             CALL Timer_End( "All diagnostics",         RC )
             CALL Timer_End( "=> ObsPack diagnostics",  RC )
          ENDIF
       ENDIF

#ifdef BPCH_DIAG
       !=====================================================================
       !      *****  W R I T E   B P C H   D I A G N O S T I C S *****
       !=====================================================================
       IF ( ITS_TIME_FOR_BPCH( Input_Opt ) .and. notDryRun ) THEN

          IF ( Input_Opt%useTimers ) THEN
             CALL Timer_Start( "All diagnostics",              RC )
             CALL Timer_Start( "=> Binary punch diagnostics",  RC )
             CALL Timer_Start( "Output",                       RC )
          ENDIF

          ! Set time at end of diagnostic timestep
          CALL SET_DIAGe( TAU )

          ! Write bpch file
          IF ( DO_DIAG_WRITE ) THEN
             ! Write data to the "trac_avg." bpch file
             CALL DIAG3( Input_Opt, State_Chm, State_Grid, State_Met, RC )

             ! Flush file units
             CALL CTM_FLUSH()
          ENDIF

          ! Set time at beginning of next diagnostic timestep
          CALL SET_DIAGb( TAU )

          !==================================================================
          !      ***** Z E R O   B P C H   D I A G N O S T I C S *****
          !==================================================================
          CALL INITIALIZE( Input_Opt, State_Grid, 2, RC )
          CALL INITIALIZE( Input_Opt, State_Grid, 3, RC )

          IF ( Input_Opt%useTimers ) THEN
             CALL Timer_End( "All diagnostics",              RC )
             CALL Timer_End( "=> Binary punch diagnostics",  RC )
             CALL Timer_End( "Output",                       RC )
          ENDIF
       ENDIF
#endif

#ifdef GTMM_Hg
#ifdef BPCH_DIAG
       !====================================================================
       !     ***** W R I T E   G T M M   R E S T A R T   F I L E *****
       !            ***** MUST be done after call to diag3 ****
       !
       ! %%%%% NOTE: THIS MAY BE BROKEN %%%%
       !====================================================================
       ! Make land restart file: for GTMM runs only, beginning of each
       ! month but not start of the run.
       IF ( LGTMM .AND. ITS_A_NEW_MONTH() .AND. NYMD /= NYMDb ) THEN
          IF (.NOT.( ITS_TIME_FOR_BPCH( Input_Opt ) )) THEN

             ! Get the species ID (NNN) from the wetdep ID (N)
             N   = 1
             NNN = State_Chm%Map_Wetdep(N)

             DO
                ! Exit once we encounter Hg2
                If ( State_Chm%SpcData(NNN)%Info%Is_Hg2 ) THEN
                   EXIT
                ENDIF

                ! Get the species ID (NNN) from the wetdep ID (N)
                N   = N + 1
                NNN = State_Chm%Map_Wetdep(N)
             ENDDO
             CALL UPDATE_DEP( N )
          ENDIF
          CALL MAKE_GTMM_RESTART( Input_Opt, State_Grid, NYMD, NHMS, TAU, RC )
       ENDIF
#endif
#endif

       !=====================================================================
       !          ***** T E S T   F O R   E N D   O F   R U N *****
       !=====================================================================
       IF ( ITS_TIME_FOR_EXIT() ) GOTO 9999

       !=====================================================================
       !           ***** L E A F   A R E A   I N D I C E S *****
       !=====================================================================
       IF ( ITS_A_NEW_DAY() .and. notDryRun ) THEN

          ! Initialize the State_Met%XLAI_NATIVE field from HEMCO
          CALL Get_XlaiNative_from_HEMCO( Input_Opt, State_Grid, State_Met, RC )

          ! Trap potential errors
          IF ( RC /= GC_SUCCESS ) THEN
             ErrMsg = 'Error encountered in "Get_XlaiNative_from_HEMCO"!'
             CALL Error_Stop( ErrMsg, ThisLoc )
          ENDIF

          ! Compute State_Met%XLAI (for drydep) and State_Met%MODISLAI,
          ! which is the average LAI per grid box (for soil NOx emissions)
          CALL Compute_Xlai( Input_Opt, State_Grid, State_Met, RC )

          ! Trap potential errors
          IF ( RC /= GC_SUCCESS ) THEN
             ErrMsg = 'Error encountered in "Compute_Xlai"!'
             CALL Error_Stop( ErrMsg, ThisLoc )
          ENDIF
       ENDIF

       !=====================================================================
       !      ***** I N T E R P O L A T E   Q U A N T I T I E S *****
       !=====================================================================

       ! Do not compute any data in dry-run mode
       IF ( notDryRun ) THEN

          ! Interpolate I-3 fields to current dynamic timestep,
          ! based on their values at NSEC and NSEC+N_DYN
          CALL Interp( NSECb,     ELAPSED_TODAY, N_DYN, &
                       Input_Opt, State_Grid,    State_Met )

          ! If we are not doing transport, then make sure that
          ! the floating pressure is set to PSC2_WET (bdf, bmy, 8/22/02)
          ! Now also includes PSC2_DRY (ewl, 5/4/16)
          IF ( .not. LTRAN ) THEN
             CALL Set_Floating_Pressures( State_Grid, State_Met, RC )

             ! Trap potential errors
             IF ( RC /= GC_SUCCESS ) THEN
                ErrMsg = 'Error encountered in "Set_Floating_Pressures"!'
                CALL Error_Stop( ErrMsg, ThisLoc )
             ENDIF
          ENDIF

          ! Compute updated airmass quantities at each grid box
          ! and update tracer concentration to conserve tracer mass
          ! (ewl, 10/28/15)
          CALL AirQnt( Input_Opt, State_Chm, State_Grid, State_Met, &
                       RC, Update_Mixing_Ratio=.TRUE. )

          ! Trap potential errors
          IF ( RC /= GC_SUCCESS ) THEN
             ErrMsg = 'Error encountered in "AirQnt"!'
             CALL Error_Stop( ErrMsg, ThisLoc )
          ENDIF

          ! SDE 05/28/13: Set H2O to State_Chm tracer if relevant and,
          ! if LSETH2O=F and LACTIVEH2O=T, update specific humidity
          ! in the stratosphere
          !
          ! NOTE: Specific humidity may change in SET_H2O_TRAC and
          ! therefore this routine may call AIRQNT again to update
          ! air quantities and tracer concentrations (ewl, 10/28/15)
          IF ( ITS_A_FULLCHEM_SIM .and. id_H2O > 0 ) THEN
             CALL Set_H2O_Trac( LSETH2O, &
                                Input_Opt, State_Chm, State_Grid, &
                                State_Met, RC )

             ! Trap potential errors
             IF ( RC /= GC_SUCCESS ) THEN
                ErrMsg = 'Error encountered in "Set_H2O_Trac" #1!'
                CALL Error_Stop( ErrMsg, ThisLoc )
             ENDIF

             ! Only force strat once
             IF ( LSETH2O ) LSETH2O = .FALSE.
          ENDIF

          ! Compute the cosine of the solar zenith angle array
          ! State_Met%SUNCOS     = at the current time
          ! State_Met%SUNCOSmid  = at the midpt of the chem timestep
          CALL Get_Cosine_SZA( Input_Opt, State_Grid, State_Met, RC )

          ! Trap potential errors
          IF ( RC /= GC_SUCCESS ) THEN
             ErrMsg = 'Error encountered in "Get_Cosine_SZA"!'
             CALL Error_Stop( ErrMsg, ThisLoc )
          ENDIF
       ENDIF

       IF ( prtDebug ) CALL Debug_Msg( '### MAIN: a INTERP, etc' )

       !---------------------------------------------------------------------
       ! %%% GET SOME NON-EMISSIONS DATA FIELDS VIA HEMCO %%%
       !
       ! HEMCO can track non-emission data fields for chemistry
       ! simulations.  Put these subroutine calls after the
       ! call to EMISSIONS_RUN, so that the HEMCO data structure
       ! will be initialized. (bmy, 3/20/15)
       !
       ! HEMCO data list is now updated further above, so can
       ! take these calls out of the emissions sequence.
       ! (ckeller, 4/01/15)
       !---------------------------------------------------------------------
       IF ( LCHEM .and. ITS_A_NEW_MONTH() .and. notDryRun ) THEN

          ! The following only apply when photolysis is used,
          ! that is for fullchem or aerosol simulations.
          IF ( ITS_A_FULLCHEM_SIM  .or. ITS_AN_AEROSOL_SIM ) THEN

             ! Copy UV Albedo data (for photolysis) into the
             ! State_Met%UVALBEDO field. (bmy, 3/20/15)
             CALL Get_UvAlbedo( Input_Opt, State_Grid, State_Met, RC )

             ! Trap potential errors
             IF ( RC /= GC_SUCCESS ) THEN
                ErrMsg = 'Error encountered in "Get_UvAlbedo"!'
                CALL Error_Stop( ErrMsg, ThisLoc )
             ENDIF

          ENDIF

          ! Read data required for Hg2 gas-particle partitioning
          ! (H Amos, 25 Oct 2011)
!>>          IF ( ITS_A_MERCURY_SIM .and. notDryRun ) THEN
!>>             CALL Read_Hg2_Partitioning( Input_Opt, State_Grid, State_Met, &
!>>                                         MONTH,     RC )
!>>
!>>             ! Trap potential errors
!>>             IF ( RC /= GC_SUCCESS ) THEN
!>>                ErrMsg = 'Error encountered in "Read_Hg2_Partitioning"!'
!>>                CALL Error_Stop( ErrMsg, ThisLoc )
!>>             ENDIF
!>>
!>>             IF ( prtDebug ) THEN
!>>                CALL Debug_Msg( '### MAIN: a READ_HG2_PARTITIONING')
!>>             ENDIF
!>>          ENDIF
       ENDIF

       ! Prescribe methane surface concentrations throughout PBL
       IF ( ITS_A_FULLCHEM_SIM .and. id_CH4 > 0 .and. notDryRun ) THEN

          IF ( prtDebug ) THEN
             CALL DEBUG_MSG( '### MAIN: Setting PBL CH4 conc')
          ENDIF

          ! Set CH4 concentrations
          CALL SET_CH4( Input_Opt, State_Chm, State_Diag, State_Grid, &
                        State_Met, RC )

          ! Trap potential errors
          IF ( RC /= GC_SUCCESS ) THEN
             ErrMsg = 'Error encountered in call to "SET_CH4"!'
             CALL Error_Stop( ErrMsg, ThisLoc )
          ENDIF
       ENDIF

       !=====================================================================
       !                  ***** T R A N S P O R T *****
       !=====================================================================
       IF ( ITS_TIME_FOR_DYN() .and. notDryRun ) THEN

          IF ( Input_Opt%useTimers ) THEN
             CALL Timer_Start( "Transport", RC )
          ENDIF

          !--------------------------------------------------------------------
          ! TWO-WAY NESTING OPTION
          ! This is only invoked when compiling GEOS-Chem with COUPLE=y
          !
          ! %%%%%%%%%%%%%%%%%%%%%%%%%%%%%%%%%%%%%%%%%%%%%%%%%%%%%%%%%%%%%%%%%%%
          ! %%%%% NOTE: THIS OPTION WAS PROBABLY BROKEN WITH THE ADDITION OF
          ! %%%%% HEMCO (v10-01), FLEXCHEM (v11-01), and FLEXGRID (12.5.0).
          ! %%%%% BUYER BEWARE. --  Bob Yantosca (22 Jan 2018)
          ! %%%%%
          ! %%%%%%%%%%%%%%%%%%%%%%%%%%%%%%%%%%%%%%%%%%%%%%%%%%%%%%%%%%%%%%%%%%%
#if defined( EXCHANGE )
          IF ( State_Grid%NestedGrid ) THEN

             ! Exchange the position of POST (nested-grid simulations)
             IF ( ITS_TIME_FOR_EXCHANGE() ) THEN
                CALL EXCHANGE_NESTED_POST( Input_Opt, State_Chm, State_Grid, &
                                           State_Met, RC )
             ENDIF

          ELSE

             ! Exchange the position of POST (global simulations)
             IF ( ITS_TIME_FOR_EXCHANGE() ) THEN
                CALL EXCHANGE_GLOBAL_POST( Input_Opt, State_Chm, State_Grid, &
                                           State_Met, RC )
             ENDIF

          ENDIF
#endif
          !--------------------------------------------------------------------

          ! Call the appropriate version of TPCORE
          IF ( LTRAN ) THEN
             CALL Do_Transport( Input_Opt,  State_Chm, State_Diag, &
                                State_Grid, State_Met, RC )

             ! Trap potential error
             IF ( RC /= GC_SUCCESS ) THEN
                ErrMsg = 'Error encountered in "Do_Transport"!'
                CALL Error_Stop( ErrMsg, ThisLoc )
             ENDIF

             IF ( prtDebug ) THEN
                CALL Debug_Msg( '### MAIN: a DO_TRANSPORT' )
             ENDIF
          ENDIF

          ! Initialize wet scavenging and wetdep fields after
          ! the airmass quantities are reset after transport
#ifdef TOMAS
          ! ... TOMAS microphysics: Always call SETUP_WETSCAV ...
          CALL Setup_WetScav( Input_Opt, State_Chm, State_Grid, &
                              State_Met, RC )

          ! Trap potential error
          IF ( RC /= GC_SUCCESS ) THEN
             ErrMsg = 'Error encountered in "Setup_WetScav" (TOMAS)!'
             CALL Error_Stop( ErrMsg, ThisLoc )
          ENDIF
#else
          ! ... Standard GEOS-Chem: Call INIT_WETSCAV if   ...
          ! ... convection or wet scavenging or chemistry are turned on ...
          IF ( LCONV .or. LWETD .or. LCHEM ) THEN
             CALL Setup_WetScav( Input_Opt, State_Chm, State_Grid, &
                                 State_Met, RC )

             ! Trap potential error
             IF ( RC /= GC_SUCCESS ) THEN
                ErrMsg = 'Error encountered in "Setup_WetScav"!'
                CALL Error_Stop( ErrMsg, ThisLoc )
             ENDIF

             IF ( prtDebug ) THEN
                CALL Debug_Msg( '### MAIN: a SETUP_WETSCAV' )
             ENDIF
          ENDIF
#endif

          IF ( Input_Opt%useTimers ) THEN
             CALL Timer_End( "Transport", RC )
          ENDIF

       ENDIF

       ! Update clock tracer (skip if running in dry-run mode)
       IF ( notDryRun .and. id_CLOCK > 0 ) THEN
          CALL Set_Clock_Tracer( State_Chm, State_Grid )
       ENDIF

       !=====================================================================
       !        ***** C O M P U T E   P B L   H E I G H T  etc. *****
       !=====================================================================
       IF ( notDryRun ) THEN
          IF ( Input_Opt%useTimers ) THEN
             CALL Timer_Start( "Boundary layer mixing", RC )
          ENDIF

          ! Move this call from the PBL mixing routines because the PBL
          ! height is used by drydep and some of the emissions routines.
          ! (ckeller, 3/5/15)
          CALL Compute_PBL_Height( Input_Opt, State_Grid, State_Met, RC )

          ! Trap potential errors
          IF ( RC /= GC_SUCCESS ) THEN
             ErrMsg = 'Error encountered in "Compute_PBL_Height"!'
             CALL Error_Stop( ErrMsg, ThisLoc )
          ENDIF

          IF ( Input_Opt%useTimers ) THEN
             CALL Timer_End( "Boundary layer mixing", RC )
          ENDIF

          IF ( prtDebug ) THEN
             CALL Debug_Msg( '### MAIN: a COMPUTE_PBL_HEIGHT' )
          ENDIF
       ENDIF

       !---------------------------------------------------------------------
       ! Test for emission timestep
       ! Now always do emissions here, even for full-mixing
       ! (ckeller, 3/5/15)
       !
       ! Emissions are ALWAYS done, even in dry-run mode. This is
       ! raison d'etre for --dry-run (hplin, 11/1/19)
       !---------------------------------------------------------------------
       IF ( ITS_TIME_FOR_EMIS() ) THEN

#ifdef BPCH_DIAG
          ! Increment emission counter
          CALL Set_Ct_Emis( INCREMENT=.TRUE. )
#endif

          !==================================================================
          !            ***** D R Y   D E P O S I T I O N *****
          !==================================================================
          IF ( LDRYD .and. notDryRun ) THEN

             IF ( Input_Opt%useTimers ) THEN
                CALL Timer_Start( "Dry deposition", RC )
             ENDIF

             ! Compute drydep velocities
             CALL Do_Drydep( Input_Opt,  State_Chm, State_Diag, &
                             State_Grid, State_Met, RC )

             ! Trap potential errors
             IF ( RC /= GC_SUCCESS ) THEN
                ErrMsg = 'Error encountered in "Do_Drydep!"!'
                CALL Error_Stop( ErrMsg, ThisLoc )
             ENDIF

             IF ( Input_Opt%useTimers ) THEN
                CALL Timer_End ( "Dry deposition", RC )
             ENDIF

             IF ( prtDebug ) THEN
                CALL Debug_Msg( '### MAIN: a DO_DRYDEP' )
             ENDIF
          ENDIF

          !==================================================================
          !                ***** E M I S S I O N S *****
          !
          ! NOTE: For a complete description of how emissions from
          ! HEMCO are added into GEOS-Chem (and how they are mixed
          ! into the boundary layer), please see the wiki page:
          !
          ! http://wiki-geos-chem.org/Distributing_emissions_in_the_PBL
          !==================================================================
          IF ( Input_Opt%useTimers ) THEN
             CALL Timer_Start( "HEMCO", RC )
          ENDIF

          ! Is it time for emissions?
          TimeForEmis = ITS_TIME_FOR_EMIS()

          ! EMISSIONS_RUN will call HEMCO run phase 2. HEMCO run phase
          ! only calculates emissions. All data has been read to disk
          ! in phase 1 at the beginning of the time step.
          ! (ckeller, 4/1/15)
          CALL Emissions_Run( Input_Opt, State_Chm,   State_Diag, State_Grid, &
                              State_Met, TimeForEmis, 2,          RC )

          ! Trap potential errors
          IF ( RC /= GC_SUCCESS ) THEN
             ErrMsg = 'Error encountered in "Emissions_Run"! after drydep!'
             CALL Error_Stop( ErrMsg, ThisLoc )
          ENDIF

          IF ( prtDebug ) THEN
             CALL Debug_Msg( '### MAIN: a HEMCO PHASE 2' )
          ENDIF

          IF ( Input_Opt%useTimers ) THEN
             CALL Timer_End( "HEMCO", RC )
          ENDIF
       ENDIF

       !---------------------------------------------------------------------
       ! Test for convection timestep
       !---------------------------------------------------------------------
       IF ( ITS_TIME_FOR_CONV() .and. notDryRun ) THEN

#ifdef BPCH_DIAG
          ! Increment the convection timestep
          CALL Set_Ct_Conv( INCREMENT=.TRUE. )
#endif

          !==================================================================
          !         ***** M I X E D   L A Y E R   M I X I N G *****
          !==================================================================
          IF ( Input_Opt%useTimers ) THEN
             CALL Timer_Start( "Boundary layer mixing", RC )
          ENDIF

          ! Compute the surface flux for the non-local mixing,
          ! (which means getting emissions & drydep from HEMCO)
          ! and store it in State_Chm%Surface_Flux
          IF ( Input_Opt%LTURB .and. Input_Opt%LNLPBL ) THEN
             CALL Compute_Sflx_For_Vdiff( Input_Opt,  State_Chm,             &
                                          State_Diag, State_Grid,            &
                                          State_Met,  RC                    )
             IF ( RC /= GC_SUCCESS ) THEN
                ErrMsg = 'Error encountered in "Compute_Sflx_for_Vdiff"!'
                CALL Error_Stop( errMsg, thisLoc )
             ENDIF
          ENDIF

          IF ( prtDebug ) CALL Debug_Msg( '### MAIN: a Compute_Sflx_For_Vdiff' )

          ! Note: mixing routine expects tracers in v/v
          ! DO_MIXING applies the tracer tendencies (dry deposition,
          ! emission rates) to the tracer arrays and performs PBL
          ! mixing.
          ! In the non-local PBL scheme, dry deposition and emission
          ! fluxes below the PBL are handled within the PBL mixing
          ! routine. Otherwise, tracer concentrations are first updated
          ! and the full-mixing is then applied.
          ! (ckeller, 3/5/15)
          CALL Do_Mixing( Input_Opt,  State_Chm, State_Diag, &
                          State_Grid, State_Met, RC )

          ! Trap potential errors
          IF ( RC /= GC_SUCCESS ) THEN
             ErrMsg = 'Error encountered in "Do_Mixing"!'
             CALL Error_Stop( ErrMsg, ThisLoc )
          ENDIF

          IF ( Input_Opt%useTimers ) THEN
             CALL Timer_End( "Boundary layer mixing", RC )
          ENDIF

          IF ( prtDebug ) CALL Debug_Msg( '### MAIN: a TURBDAY:2' )

          !==================================================================
          !           ***** C L O U D   C O N V E C T I O N *****
          !==================================================================
          IF ( LCONV ) THEN
             IF ( Input_Opt%useTimers ) THEN
                CALL Timer_Start( "Convection", RC )
             ENDIF

             ! Call the appropriate convection routine
             CALL Do_Convection( Input_Opt,  State_Chm, State_Diag, &
                                 State_Grid, State_Met, RC )

             ! Trap potential errors
             IF ( RC /= GC_SUCCESS ) THEN
                ErrMsg = 'Error encountered in "Do_Convection"!'
                CALL Error_Stop( ErrMsg, ThisLoc )
             ENDIF

             IF ( prtDebug ) THEN
                CALL Debug_Msg( '### MAIN: a CONVECTION' )
             ENDIF

             IF ( Input_Opt%useTimers ) THEN
                CALL Timer_End( "Convection", RC )
             ENDIF
          ENDIF

       ENDIF

       !=====================================================================
       !                  ***** C H E M I S T R Y *****
       !=====================================================================
       IF ( notDryRun ) THEN
          IF ( Input_Opt%useTimers ) THEN
             CALL Timer_Start( "All chemistry", RC )
          ENDIF

          ! Get the overhead column O3 for use with FAST-J
          ! NOTE: Move to CHEMISTRY section.  This now has to come after
          ! the call to HEMCO emissions driver EMISSIONS_RUN. (bmy, 3/20/15)
          CALL Get_Overhead_O3_For_FastJ( Input_Opt,  State_Chm,             &
                                          State_Grid, State_Met, RC         )

          ! Trap potential errors
          IF ( RC /= GC_SUCCESS ) THEN
             ErrMsg = 'Error encountered in "Get_Overhead_O3_for_FastJ"!'
             CALL Error_Stop( ErrMsg, ThisLoc )
          ENDIF

          ! Every chemistry timestep...
          IF ( ITS_TIME_FOR_CHEM() ) THEN

#ifdef BPCH_DIAG
             ! Increment chemistry timestep counter
             CALL Set_Ct_Chem( INCREMENT=.TRUE. )
#endif

             ! SDE 05/28/13: Set H2O to State_Chm tracer if relevant
             IF ( ITS_A_FULLCHEM_SIM .and. id_H2O > 0 ) THEN
                CALL Set_H2O_Trac( .FALSE., &
                                   Input_Opt , State_Chm,    &
                                   State_Grid, State_Met, RC )

                ! Trap potential errors
                IF ( RC /= GC_SUCCESS ) THEN
                   ErrMsg = 'Error encountered in "Set_H2O_Trac" #2!'
                   CALL Error_Stop( ErrMsg, ThisLoc )
                ENDIF
             ENDIF

             ! Do GEOS-Chem chemistry
             CALL Do_Chemistry( Input_Opt,  State_Chm, State_Diag, &
                                State_Grid, State_Met, RC )

             ! Trap potential errors
             IF ( RC /= GC_SUCCESS ) THEN
                ErrMsg = 'Error encountered in "Do_Chemistry"!'
                CALL Error_Stop( ErrMsg, ThisLoc )
             ENDIF

          ENDIF

          IF ( Input_Opt%useTimers ) THEN
             CALL Timer_End( "All chemistry", RC )
          ENDIF
       ENDIF

       !=====================================================================
       !    ***** W E T   D E P O S I T I O N  (rainout + washout) *****
       !=====================================================================
       IF ( LWETD .and. ITS_TIME_FOR_DYN() .and. notDryRun ) THEN

          IF ( Input_Opt%useTimers ) THEN
             CALL Timer_Start( "Wet deposition", RC )
          ENDIF

          ! Do wet deposition
          CALL Do_WetDep( Input_Opt, State_Chm, State_Diag, State_Grid, &
                          State_Met, RC )

          ! Trap potential errors
          IF ( RC /= GC_SUCCESS ) THEN
             ErrMsg = 'Error encountered in "Do_WetDep"!'
             CALL Error_Stop( ErrMsg, ThisLoc )
          ENDIF

          IF ( Input_Opt%useTimers ) THEN
             CALL Timer_End( "Wet deposition", RC )
          ENDIF

       ENDIF

       !=====================================================================
       !         ***** U P D A T E   O P T I C A L   D E P T H *****
       !=====================================================================
       IF ( ITS_TIME_FOR_CHEM() .and. notDryRun ) THEN

          IF ( Input_Opt%useTimers ) THEN
             CALL Timer_Start( "All chemistry",       RC )
             CALL Timer_Start( "=> Aerosol chem", RC )
          ENDIF

          ! Recalculate the optical depth at the wavelength(s) specified
          ! in the Radiation Menu. This must be done before the call to any
          ! diagnostic and only on a chemistry timestep.
          ! (skim, 02/05/11)
          CALL Recompute_OD( Input_Opt,  State_Chm, State_Diag, &
                             State_Grid, State_Met, RC )

          ! Trap potential errors
          IF ( RC /= GC_SUCCESS ) THEN
             ErrMsg = 'Error encountered in "Recompute_OD"!'
             CALL Error_Stop( ErrMsg, ThisLoc )
          ENDIF

          IF ( Input_Opt%useTimers ) THEN
             CALL Timer_End( "All chemistry",       RC )
             CALL Timer_End( "=> Aerosol chem", RC )
          ENDIF
       ENDIF

#ifdef RRTMG
       !=====================================================================
       !    ***** R R T M G   R A D I A T I V E   T R A N S F E R *****
       !=====================================================================
       IF ( Input_opt%LRAD  .and. ITS_TIME_FOR_RT() .and. notDryRun ) THEN

          IF ( Input_Opt%useTimers ) THEN
             CALL Timer_Start( "RRTMG", RC )
          ENDIF

          ! Splash page
          IF ( am_I_Root .and. FIRST_RT ) THEN
             WRITE( 6, '(a)' ) REPEAT( '#', 79 )
             WRITE( 6, 500 ) 'R R T M G : Radiative Transfer Model (by AER)'
500          FORMAT( '#####', 12x, a, 12x, '#####' )
             WRITE( 6, '(a)' ) REPEAT( '#', 79 )
          ENDIF

          State_Chm%RRTMG_iSeed = State_Chm%RRTMG_iSeed + 15

          !------------------------------------------------------------------
          ! Determine if we are doing clear-sky or all-sky.
          ! Clear-sky is output with all-sky, so we just need
          ! to run once regardless of whether both are required
          ! or just one.
          !------------------------------------------------------------------
          IF ( Input_Opt%LSKYRAD(2) ) THEN
             State_Chm%RRTMG_iCld = 1
          ELSE
             State_Chm%RRTMG_iCld = 0         !clouds are on
          ENDIF

          !------------------------------------------------------------------
          ! Calculation for each of the potential output types
          ! See: wiki.geos-chem.org/Coupling_GEOS-Chem_with_RRTMG
          !
          ! RRTMG outputs (scheduled in HISTORY.rc):
          !  0-BA  1=O3  2=ME  3=SU   4=NI  5=AM
          !  6=BC  7=OA  8=SS  9=DU  10=PM  11=ST
          !
          ! State_Diag%RadOutInd(1) will ALWAYS correspond to BASE due
          ! to how it is populated from HISTORY.rc diaglist_mod.F90.
          ! BASE is always calculated first since its flux is used to
          ! calculate other RRTMG flux diagnostics.
          !------------------------------------------------------------------

          ! Calculate BASE first
          N = 1

          ! Echo info
          WRITE( 6, 520 ) State_Diag%RadOutName(N), State_Diag%RadOutInd(N)

          ! Generate mask for species in RT
          CALL Set_SpecMask( State_Diag%RadOutInd(N) )

          ! Compute radiative transfer for the given output
          CALL Do_RRTMG_Rad_Transfer( ThisDay    = Day,                    &
                                      ThisMonth  = Month,                  &
                                      iCld       = State_Chm%RRTMG_iCld,   &
                                      iSpecMenu  = State_Diag%RadOutInd(N),&
                                      iNcDiag    = N,                      &
                                      iSeed      = State_Chm%RRTMG_iSeed,  &
                                      Input_Opt  = Input_Opt,              &
                                      State_Chm  = State_Chm,              &
                                      State_Diag = State_Diag,             &
                                      State_Grid = State_Grid,             &
                                      State_Met  = State_Met,              &
                                      RC         = RC                     )

          ! Trap potential errors
          IF ( RC /= GC_SUCCESS ) THEN
             ErrMsg = 'Error encountered in "Do_RRTMG_Rad_Transfer", ' // &
                      'for RRTMG output = ' // &
                      TRIM( State_Diag%RadOutName(N) )
             CALL Error_Stop( ErrMsg, ThisLoc )
          ENDIF

          ! Calculate for rest of outputs, if any
          DO N = 2, State_Diag%nRadOut
             WRITE( 6, 520 ) State_Diag%RadOutName(N), State_Diag%RadOutInd(N)
             CALL Set_SpecMask( State_Diag%RadOutInd(N) )
             CALL Do_RRTMG_Rad_Transfer( ThisDay    = Day,                    &
                                         ThisMonth  = Month,                  &
                                         iCld       = State_Chm%RRTMG_iCld,   &
                                         iSpecMenu  = State_Diag%RadOutInd(N),&
                                         iNcDiag    = N,                      &
                                         iSeed      = State_Chm%RRTMG_iSeed,  &
                                         Input_Opt  = Input_Opt,              &
                                         State_Chm  = State_Chm,              &
                                         State_Diag = State_Diag,             &
                                         State_Grid = State_Grid,             &
                                         State_Met  = State_Met,              &
                                         RC         = RC          )
             IF ( RC /= GC_SUCCESS ) THEN
                ErrMsg = 'Error encountered in "Do_RRTMG_Rad_Transfer", ' // &
                         'for RRTMG output = ' // &
                         TRIM( State_Diag%RadOutName(N) )
                CALL Error_Stop( ErrMsg, ThisLoc )
             ENDIF
          ENDDO

520       FORMAT( 5x, '- Calling RRTMG to compute fluxes and optics: ', &
                  a4, ' (Index = ', i4.4, ')' )

#ifdef BPCH_DIAG
          ! Increment radiation timestep counter
          CALL Set_Ct_Rad( INCREMENT=.TRUE. )
#endif

          IF ( prtDebug ) THEN
             CALL Debug_Msg( '### MAIN: a DO_RRTMG_RAD_TRANSFER' )
          ENDIF

          IF ( Input_Opt%useTimers ) THEN
             CALL Timer_End( "RRTMG", RC )
          ENDIF

          IF ( FIRST_RT ) THEN
             FIRST_RT = .FALSE.
          ENDIF

       ENDIF
#endif

       !=====================================================================
       !         ***** D I A G N O S T I C S   A R C H I V A L *****
       !=====================================================================
       IF ( notDryRun ) THEN

          !------------------------------------------------------------------
          !            ***** H I S T O R Y   U P D A T E  *****
          !------------------------------------------------------------------
          IF ( Input_Opt%useTimers ) THEN
             CALL Timer_Start( "All diagnostics",           RC )
             CALL Timer_Start( "Output",                    RC )
             CALL Timer_Start( "=> History (netCDF diags)", RC )
          ENDIF

          ! Set State_Diag arrays that rely on state at end of timestep
          CALL Set_Diagnostics_EndofTimestep( Input_Opt,  State_Chm,  &
                                              State_Diag, State_Grid, &
                                              State_Met,  RC )

          ! Trap potential errors
          IF ( RC /= GC_SUCCESS ) THEN
             ErrMsg = 'Error encountered in "Set_Diagnostics_EndOfTimestep"!'
             CALL Error_Stop( ErrMsg, ThisLoc )
          ENDIF

          ! Archive aerosol mass and PM2.5 diagnostics
          IF ( State_Diag%Archive_AerMass ) THEN
             CALL Set_AerMass_Diagnostic( Input_Opt,  State_Chm, State_Diag, &
                                          State_Grid, State_Met, RC )
          ENDIF

          ! Trap potential errors
          IF ( RC /= GC_SUCCESS ) THEN
             ErrMsg = 'Error encountered in "Set_AerMass_Diagnostic"!'
             CALL Error_Stop( ErrMsg, ThisLoc )
          ENDIF

          ! Increment the timestep values by the heartbeat time
          ! This is because we need to write out data with the timestamp
          ! at the end of the heartbeat timestep (i.e. at end of run)
          !
          ! NOTE: This should now go before HISTORY_UPDATE, so that we
          ! can recompute the update alarm interval properly for monthly
          ! or yearly intervals spanning leap years. (bmy, 3/5/19)
          CALL History_SetTime( Input_Opt, RC )

          ! Trap potential errors
          IF ( RC /= GC_SUCCESS ) THEN
             ErrMsg = 'Error encountered in "History_SetTime"!'
             CALL Error_Stop( ErrMsg, ThisLoc )
          ENDIF

          ! Update each HISTORY ITEM from its data source
          CALL History_Update( Input_Opt, State_Diag, RC )

          ! Trap potential errors
          IF ( RC /= GC_SUCCESS ) THEN
             ErrMsg = 'Error encountered in "History_Update"!'
             CALL Error_Stop( ErrMsg, ThisLoc )
          ENDIF

          IF ( Input_Opt%useTimers ) THEN
             CALL Timer_End( "All diagnostics",           RC )
             CALL Timer_End( "Output",                    RC )
             CALL Timer_End( "=> History (netCDF diags)", RC )
          ENDIF

          !------------------------------------------------------------------
          !         ***** O B S P A C K   D I A G N O S T I C S *****
          !------------------------------------------------------------------
          IF ( Input_Opt%Do_ObsPack ) THEN

             IF ( Input_Opt%useTimers ) THEN
                CALL Timer_Start( "All diagnostics",        RC )
                CALL Timer_Start( "=> ObsPack diagnostics", RC )
             ENDIF

             ! Sample the observations in today's ObsPack file
             CALL ObsPack_Sample( NYMD, NHMS, Input_Opt,  State_Chm, &
                                  State_Diag, State_Grid, State_Met, RC )

             IF ( Input_Opt%useTimers ) THEN
                CALL Timer_End( "All diagnostics",        RC )
                CALL Timer_End( "=> ObsPack diagnostics", RC )
             ENDIF

          ENDIF

          !------------------------------------------------------------------
          !    ***** P L A N E F L I G H T   D I A G   S E T U P  *****
          !------------------------------------------------------------------
          IF ( Input_Opt%Do_Planeflight .and. ITS_A_NEW_DAY() ) THEN

             IF ( Input_Opt%useTimers ) THEN
                CALL Timer_Start( "All diagnostics",             RC)
                CALL Timer_Start( "Output",                      RC)
                CALL Timer_Start( "=> Binary punch diagnostics", RC)
             ENDIF

             ! Initialize planeflight diagnostic
             CALL Setup_PlaneFlight( Input_Opt, State_Chm, State_Grid, &
                                     State_Met, RC )

             ! Trap potential errors
             IF ( RC /= GC_SUCCESS ) THEN
                ErrMsg = 'Error encountered in "Setup_Planeflight"!'
                CALL Error_Stop( ErrMsg, ThisLoc )
             ENDIF

             IF ( Input_Opt%useTimers ) THEN
                CALL Timer_End( "All diagnostics",             RC )
                CALL Timer_End( "Output",                      RC )
                CALL Timer_End( "=> Binary punch diagnostics", RC )
             ENDIF

          ENDIF

          !------------------------------------------------------------------
          !  ***** C H 4   S I M U L A T I O N   D I A G N O S I C S *****
          !------------------------------------------------------------------

          ! CH4 columns from the GOSAT instrument
          IF ( Input_Opt%GOSAT_CH4_OBS ) THEN
             IF ( ITS_A_NEW_HOUR() ) THEN
                CALL CALC_GOSAT_CH4_FORCE( Input_Opt, State_Chm, State_Grid, &
                                           State_Met )
             ENDIF
          ENDIF

          ! CH4 columns from the AIRS instrument
          IF ( Input_Opt%AIRS_CH4_OBS ) THEN
             IF ( ITS_A_NEW_HOUR() ) THEN
                CALL CALC_AIRS_CH4_FORCE( Input_Opt, State_Chm, State_Grid, &
                                          State_Met )
             ENDIF
          ENDIF

          ! CH4 columns from the TCCON instrument
          IF ( Input_Opt%TCCON_CH4_OBS ) THEN
             IF ( ITS_A_NEW_HOUR() ) THEN
                CALL CALC_TCCON_CH4_FORCE( Input_Opt, State_Chm, State_Grid, &
                                           State_Met )
             ENDIF
          ENDIF
       ENDIF

       !=====================================================================
       !       ***** I N C R E M E N T   E L A P S E D   T I M E *****
       !
       ! Moved before diagnostics to count the last timestep as done.
       ! Need to save timestamps for filenames. (ccc, 5/13/09)
       !=====================================================================
       CALL Timestamp_Diag()
       CALL Set_Elapsed_Sec()
       CALL Set_Current_Time()
       IF ( prtDebug ) THEN
          CALL Debug_Msg( '### MAIN: after SET_ELAPSED_SEC' )
       ENDIF

       IF ( notDryRun ) THEN
          !==================================================================
          !       ***** D I A G N O S T I C S   A R C H I V A L *****
          !
          !                 ***** C O N T I N U E D *****
          !==================================================================
          IF ( Input_Opt%useTimers ) THEN
             CALL Timer_Start( "All diagnostics",              RC )
             CALL Timer_Start( "Output",                       RC )
          ENDIF

          !------------------------------------------------------------------
          !    ***** P L A N E F L I G H T   D I A G N O S T I C  *****
          !------------------------------------------------------------------
          IF ( Input_Opt%Do_Planeflight ) THEN
             ! Archive data along the flight track
             CALL PLANEFLIGHT( Input_Opt,  State_Chm, State_Diag, &
                               State_Grid, State_Met, RC )

             ! Trap potential errors
             IF ( RC /= GC_SUCCESS ) THEN
                ErrMsg = 'Error encountered in "Planeflight"!'
                CALL Error_Stop( ErrMsg, ThisLoc )
             ENDIF
          ENDIF
          IF ( prtDebug ) CALL Debug_Msg( '### MAIN: after Planeflight' )

          IF ( Input_Opt%useTimers ) THEN
             CALL Timer_End( "All diagnostics",              RC )
             CALL Timer_End( "Output",                       RC )
          ENDIF
       ENDIF

       !=====================================================================
       !            ***** C O P Y   I - 3   F I E L D S *****
       !
       ! The I-3 fields at the end of an outer timestep (every 3 hours)
       ! become the fields at the beginning of the next timestep.
       ! This update must occur before writing History. (wbd1 12/03/19)
       !=====================================================================
       IF ( notDryRun ) THEN
          IF ((mod(get_hour(), 3) .eq. 0) .AND. (get_minute() .eq. 0)) THEN
             CALL Copy_I3_Fields( State_Met )
             IF ( prtDebug ) THEN
                CALL Debug_Msg( '### MAIN: after COPY_I3_FIELDS' )
             ENDIF
          ENDIF
       ENDIF

       !---------------------------------------------------------------------
       !               ***** H I S T O R Y   W R I T E *****
       !---------------------------------------------------------------------
       IF ( notDryRun ) THEN
          IF ( Input_Opt%useTimers ) THEN
             CALL Timer_Start( "All diagnostics",           RC )
             CALL Timer_Start( "Output",                    RC )
             CALL Timer_Start( "=> History (netCDF diags)", RC )
          ENDIF

          ! Write HISTORY ITEMS in each diagnostic collection to disk
          ! (or skip writing if it is not the proper output time.
          CALL History_Write( Input_Opt, State_Chm, State_Diag, RC )

          ! Trap potential errors
          IF ( RC /= GC_SUCCESS ) THEN
             ErrMsg = 'Error encountered in "History_Write"!'
             CALL Error_Stop( ErrMsg, ThisLoc )
          ENDIF

          IF ( Input_Opt%useTimers ) THEN
             CALL Timer_End( "All diagnostics",           RC )
             CALL Timer_End( "Output",                    RC )
             CALL Timer_End( "=> History (netCDF diags)", RC )
          ENDIF
       ENDIF

       !=====================================================================
       !     ***** E N D   O F   D Y N A M I C   T I M E S T E P *****
       !=====================================================================
    ENDDO
  ENDDO

  !==========================================================================
  !              ***** C L E A N U P   A N D   Q U I T *****
  !==========================================================================
9999 CONTINUE

  ! Skip operations when running in dry-run mode
  IF ( notDryRun ) THEN

    !------------------------------------------------------------------------
    !        ***** W R I T E   H E M C O   R E S T A R T S *****
    !
    ! NOTE: If BPCH_DIAG=y, then this is done above whenever
    ! ITS_TIME_FOR_BPCH is TRUE.   If BPCH_DIAG=n, then we have to
    ! add this here to make sure we get HEMCO restart otuput.
    !------------------------------------------------------------------------
     IF ( Input_Opt%useTimers ) THEN
        CALL Timer_Start( "HEMCO",  RC )
        CALL Timer_Start( "Output", RC )
     ENDIF

    ! Force the output of a HEMCO restart file (ckeller, 4/1/15)
    CALL HCOI_GC_WriteDiagn( Input_Opt, .TRUE., RC )

    ! Trap potential errors
    IF ( RC /= GC_SUCCESS ) THEN
       ErrMsg = 'Error encountered in "HCOI_GC_WriteDiagn"!'
       CALL Error_Stop( ErrMsg, ThisLoc )
    ENDIF

    IF ( Input_Opt%useTimers ) THEN
       CALL Timer_End( "HEMCO",  RC )
       CALL Timer_End( "Output", RC )
    ENDIF

    !------------------------------------------------------------------------
    !         ***** O B S P A C K   D I A G N O S T I C S *****
    !
    ! Flush any unwritten ObsPack data to disk and finalize
    !------------------------------------------------------------------------
    IF ( Input_Opt%Do_ObsPack ) THEN

       IF ( Input_Opt%useTimers ) THEN
          CALL Timer_Start( "All diagnostics",        RC )
          CALL Timer_Start( "=> ObsPack diagnostics", RC )
       ENDIF

       ! Write any remaining ObsPack data to disk, and immediately
       ! thereafter free the ObsPack pointer fields of State_Diag
       IF ( ASSOCIATED( State_Diag%ObsPack_id ) ) THEN
          CALL ObsPack_Write_Output( Input_Opt, State_Diag, RC )
          IF ( RC /= GC_SUCCESS ) THEN
             ErrMsg = 'Error encountered in "ObsPack_Write_Output"!'
             CALL Error_Stop( ErrMsg, ThisLoc )
          ENDIF
       ENDIF

       ! Free the ObsPack species mapping fields of State_Diag
       CALL ObsPack_SpeciesMap_Cleanup( Input_Opt, State_Diag, RC )
       IF ( RC /= GC_SUCCESS ) THEN
          ErrMsg = 'Error encountered in "ObsPack_SpeciesMap_Cleanup"!'
          CALL Error_Stop( ErrMsg, ThisLoc )
       ENDIF

       IF ( Input_Opt%useTimers ) THEN
          CALL Timer_End( "All diagnostics",        RC )
          CALL Timer_End( "=> ObsPack diagnostics", RC )
       ENDIF
    ENDIF
  ENDIF

  !--------------------------------------------------------------------------
  ! Finalize GEOS-Chem
  !--------------------------------------------------------------------------
  IF ( Input_Opt%useTimers ) THEN
     CALL Timer_Start( "Finalization", RC )
  ENDIF

  ! Cleanup the dry-run simulation (if necessary)
  CALL Cleanup_Dry_Run( Input_Opt, RC )

  ! Close all files
  CALL CLOSE_FILES()
  IF ( prtDebug ) CALL Debug_Msg( '### MAIN: a CLOSE_FILES' )

  !%%% NOTE: Call HISTORY_CLEANUP from cleanup.F.  This will
  !%%% close all netCDF files upon both normal or abnormal exits.

  ! Deallocate fields of the Chemistry State object
  CALL Cleanup_State_Chm( State_Chm, RC )
  IF ( RC /= GC_SUCCESS ) THEN
     ErrMsg = 'Error encountered in "Cleanup_State_Chm"!'
     CALL Error_Stop( ErrMsg, ThisLoc )
  ENDIF
  IF ( prtDebug ) CALL Debug_Msg( '### MAIN: a cleanup State_Chm' )

  ! Deallocate fields of the Diagnostics State object
  CALL Cleanup_State_Diag( State_Diag, RC )
  IF ( RC /= GC_SUCCESS ) THEN
     ErrMsg = 'Error encountered in "Cleanup_State_Diag"!'
     CALL Error_Stop( ErrMsg, ThisLoc )
  ENDIF
  IF ( prtDebug ) CALL Debug_Msg( '### MAIN: a cleanup State_Diag' )

  ! Deallocate fields of the Meteorology State object
  CALL Cleanup_State_Met( State_Met, RC )
  IF ( RC /= GC_SUCCESS ) THEN
     ErrMsg = 'Error encountered in "Cleanup_State_Met"!'
     CALL Error_Stop( ErrMsg, ThisLoc )
  ENDIF
  IF ( prtDebug ) CALL Debug_Msg( '### MAIN: a cleanup State_Met' )

  ! Deallocate dynamic module arrays
  CALL CleanUp( Input_Opt, State_Grid, .FALSE., RC )
  IF ( RC /= GC_SUCCESS ) THEN
     ErrMsg = 'Error encountered in "Cleanup"!'
     CALL Error_Stop( ErrMsg, ThisLoc )
  ENDIF
  IF ( prtDebug ) CALL Debug_Msg( '### MAIN: a cleanup modules' )

  ! Deallocate fields of the Input Options object
  CALL Cleanup_Input_Opt( Input_Opt, RC )
  IF ( RC /= GC_SUCCESS ) THEN
     ErrMsg = 'Error encountered in "Cleanup_Input_Opt"!'
     CALL Error_Stop( ErrMsg, ThisLoc )
  ENDIF
  IF ( prtDebug ) CALL Debug_Msg( '### MAIN: a cleanup Input_Opt' )

  ! Deallocate fields of the Grid State object
  CALL Cleanup_State_Grid( State_Grid, RC )
  IF ( RC /= GC_SUCCESS ) THEN
     ErrMsg = 'Error encountered in "Cleanup_State_grid"!'
     CALL Error_Stop( ErrMsg, ThisLoc )
  ENDIF
  IF ( prtDebug ) CALL Debug_Msg( '### MAIN: a cleanup State_Grid' )

  ! Deallocate fields of the diagnostics list object
  IF ( notDryRun ) THEN
     CALL Cleanup_DiagList( Diag_List, RC )
     IF ( RC /= GC_SUCCESS ) THEN
        ErrMsg = 'Error encountered in "Cleanup_DiagList"!'
        CALL Error_Stop( ErrMsg, ThisLoc )
     ENDIF
     CALL Cleanup_TaggedDiagList( TaggedDiag_List, RC )
     IF ( RC /= GC_SUCCESS ) THEN
        ErrMsg = 'Error encountered in "Cleanup_TaggedDiagList"!'
        CALL Error_Stop( ErrMsg, ThisLoc )
     ENDIF
     IF ( prtDebug ) THEN
        CALL Debug_Msg( '### MAIN: a cleanup diag lists' )
     ENDIF
  ENDIF

#ifdef APM
  ! Clean up arrays for APM microphysics, etc.
  CALL CLEANUP_APMARRAYS()
  CALL CLEANUP_APM3D( Input_Opt, RC )
#endif

  !-----------------------------------------------------------------------------
  ! TWO-WAY NESTING OPTION
  ! This is only invoked when compiling GEOS-Chem with COUPLE=y
  !
  ! %%%%%%%%%%%%%%%%%%%%%%%%%%%%%%%%%%%%%%%%%%%%%%%%%%%%%%%%%%%%%%%%%%%%%%%%%%%%
  ! %%%%% NOTE: THIS OPTION WAS PROBABLY BROKEN WITH THE ADDITION OF HEMCO %%%%%
  ! %%%%% AND FLEXCHEM INTO GEOS-CHEM V10-01 AND v11-01.  BUYER BEWARE.    %%%%%
  ! %%%%%  --  Bob Yantosca (22 Jan 2018)                                  %%%%%
  ! %%%%%%%%%%%%%%%%%%%%%%%%%%%%%%%%%%%%%%%%%%%%%%%%%%%%%%%%%%%%%%%%%%%%%%%%%%%%
#ifdef EXCHANGE
  ! Finalize the two-way nesting
  CALL Cleanup_Exchange( Input_Opt )
#endif
!-----------------------------------------------------------------------------

  ! Free the shadow variables in error_mod.F
  CALL Cleanup_Error()

#ifdef GTMM_Hg
  ! Deallocate arrays from GTMM model for mercury simulation
  IF ( LGTMM ) CALL CleanupCASAarrays()
#endif

  IF ( prtDebug ) CALL Debug_Msg( '### MAIN: a CLEANUP' )

  IF ( Input_Opt%useTimers ) THEN
     ! Stop remaining timers
     CALL Timer_End( "Finalization", RC )
     CALL Timer_End( "GEOS-Chem",    RC )

     ! Print timer output (skip if a dry-run)
     IF ( notDryRun ) THEN
        CALL Timer_PrintAll( Input_Opt, RC )
     ENDIF
  ENDIF

  !--------------------------------------------------------------------------
  ! Remind users to run the ./metrics.py script to obtain OH metrics
  !--------------------------------------------------------------------------
  IF ( Input_Opt%ITS_A_FULLCHEM_SIM .or. Input_Opt%ITS_A_CH4_SIM ) THEN
     WRITE( 6, '(/,a)' ) REPEAT( '%', 65 )
     WRITE( 6, 300     ) 'To compute the OH metrics, execute the Python'
     WRITE( 6, 300     ) '  script "metrics.py" in this run directory. '
     WRITE( 6, '(a)'   ) REPEAT( '%', 65 )
 300 FORMAT( '%%%%%', 5x, a, 5x, '%%%%%' )
    ENDIF

  ! Print ending time of simulation
  CALL Display_End_Time()

  ! Flush the buffer to get output
  CALL Flush( 6 )

CONTAINS
!EOC
!------------------------------------------------------------------------------
!                  GEOS-Chem Global Chemical Transport Model                  !
!------------------------------------------------------------------------------
!BOP
!
! !IROUTINE: display_model_info
!
! !DESCRIPTION: Internal Subroutine DISPLAY\_MODEL\_INFO displays the
!  appropriate messages for the given model and machine type.  It also
!  prints the starting time and date (local time) of the GEOS-Chem simulation.
!\\
!\\
! !INTERFACE:
!
  SUBROUTINE Display_Model_Info()
!
! !REVISION HISTORY:
!  See https://github.com/geoschem/geos-chem for complete history
!EOP
!------------------------------------------------------------------------------
!BOC
!
! !LOCAL VARIABLES:
!
    ! For system time stamp
    CHARACTER(LEN=16) :: STAMP

    ! Version number from CMake
#include "gc_classic_version.H"

    !-----------------------------------------------------------------
    ! Write header
    !-----------------------------------------------------------------
    WRITE(  6, '(a)' ) &
         REPEAT( '*', 13 )                                          // &
         '   S T A R T I N G   G E O S - C H E M   '                // &
         REPEAT( '*', 13 )

    !-----------------------------------------------------------------
    ! Mode of simulation
    !-----------------------------------------------------------------
    WRITE( 6, 100 ) 'GEOS-Chem "Classic"'

    !-----------------------------------------------------------------
    ! Print model version
    !-----------------------------------------------------------------
    WRITE( 6, 110 ) TRIM( GC_CLASSIC_VERSION )

    !-----------------------------------------------------------------
    ! Print compiler
    !-----------------------------------------------------------------
#if defined( LINUX_IFORT )
    WRITE( 6, 120  ) 'Intel Fortran Compiler (aka ifort)'
#elif defined( LINUX_GFORTRAN )
    WRITE( 6, 120 ) 'GNU Fortran compiler (aka gfortran)'
#endif

    !-----------------------------------------------------------------
    ! Print default floating-point precision
    !-----------------------------------------------------------------
#ifdef USE_REAL8
    WRITE( 6, 130 ) '8-byte real (aka REAL*8)'
#else
    WRITE( 6, 130 ) '4-byte real (aka REAL*4)'
#endif

    !-----------------------------------------------------------------
    ! Print status of OpenMP
    !-----------------------------------------------------------------
#ifdef NO_OMP
    WRITE( 6, 150 ) 'OFF'
#else
    WRITE( 6, 150 ) 'ON'
#endif

    !-----------------------------------------------------------------
    ! Print status of binary punch (bpch) diagnostics
    !-----------------------------------------------------------------
#ifdef BPCH_DIAG
    WRITE( 6, 160 ) 'ON'
#else
    WRITE( 6, 160 ) 'OFF'
#endif

    !-----------------------------------------------------------------
    ! Print status of netCDF diagnostics (aka History) - always on
    !-----------------------------------------------------------------
    WRITE( 6, 170 ) 'ON'

    !-----------------------------------------------------------------
    ! Print msg if netCDF compression is supported
    !-----------------------------------------------------------------
#ifdef NC_HAS_COMPRESSION
    WRITE( 6, 180 ) 'SUPPORTED'
#else
    WRITE( 6, 180 ) 'NOT SUPPORTED (or shut off w/ NC_NODEFLATE=y)'
#endif

    !-----------------------------------------------------------------
    ! Print msg if Luo et al wetdep scheme is supported
    !-----------------------------------------------------------------
#ifdef LUO_WETDEP
    WRITE( 6, 185 ) 'ON'
#else
    WRITE( 6, 185 ) 'OFF'
#endif

    !-----------------------------------------------------------------
    ! System time stamp
    !-----------------------------------------------------------------
    STAMP = SYSTEM_TIMESTAMP()
    WRITE( 6, 190 ) STAMP

    !-----------------------------------------------------------------
    ! Format strings
    !-----------------------------------------------------------------
100 FORMAT( /, '===> Mode of operation         : ', a             )
110 FORMAT(    '===> GEOS-Chem version         : ', a             )
120 FORMAT(    '===> Compiler                  : ', a             )
130 FORMAT(    '===> Flexible precision set to : ', a             )
150 FORMAT(    '===> Parallelization w/ OpenMP : ', a             )
160 FORMAT(    '===> Binary punch diagnostics  : ', a             )
170 FORMAT(    '===> netCDF diagnostics        : ', a             )
180 FORMAT(    '===> netCDF file compression   : ', a             )
185 FORMAT(    '===> Luo et al (2019) wetdep?  : ', a             )
190 FORMAT( /, '===> SIMULATION START TIME: ',      a, ' <===', / )

  END SUBROUTINE Display_Model_Info
#ifdef BPCH_DIAG
!EOC
!------------------------------------------------------------------------------
!                  GEOS-Chem Global Chemical Transport Model                  !
!------------------------------------------------------------------------------
!BOP
!
! !IROUTINE: ctm_flush
!
! !DESCRIPTION: Internal subroutine CTM\_FLUSH flushes certain diagnostic
! file buffers to disk.
!\\
!\\
! CTM\_FLUSH should normally be called after each diagnostic output, so that
! in case the run dies, the output files from the last diagnostic timestep
! will not be lost.
!\\
!\\
! FLUSH is an intrinsic FORTRAN subroutine and takes as input the unit number
! of the file to be flushed to disk.
!\\
!\\
! !INTERFACE:
!
  SUBROUTINE CTM_Flush()
!
! !REVISION HISTORY:
!  31 Aug 2000 - R. Yantosca - Initial version
!  See https://github.com/geoschem/geos-chem for complete history
!EOP
!------------------------------------------------------------------------------
!BOC

    CALL FLUSH( IU_BPCH )

  END SUBROUTINE CTM_Flush
#endif
!EOC
!------------------------------------------------------------------------------
!                  GEOS-Chem Global Chemical Transport Model                  !
!------------------------------------------------------------------------------
!BOP
!
! !IROUTINE: display_end_time
!
! !DESCRIPTION: Internal subroutine DISPLAY\_END\_TIME prints the ending
!  time of the GEOS-Chem simulation.
!\\
!\\
! !INTERFACE:
!
  SUBROUTINE Display_End_Time()
!
! !REVISION HISTORY:
!  03 May 2005 - R. Yantosca - Initial version
!  See https://github.com/geoschem/geos-chem for complete history
!EOP
!------------------------------------------------------------------------------
!BOC
!
! !LOCAL VARIABLES:
!
    CHARACTER(LEN=16) :: STAMP

    ! Print system time stamp
    STAMP = SYSTEM_TIMESTAMP()
    WRITE( 6, 100 ) STAMP
100 FORMAT( /, '===> SIMULATION END TIME: ', a, ' <===', / )

    ! Echo info
    WRITE ( 6, 3000 )
3000 FORMAT( /, '**************   E N D   O F   G E O S -- C H E M   ', &
                '**************' )

  END SUBROUTINE Display_End_Time
!EOC
!------------------------------------------------------------------------------
!                  GEOS-Chem Global Chemical Transport Model                  !
!------------------------------------------------------------------------------
!BOP
!
! !IROUTINE: get_overhead_o3_for_fastj
!
! !DESCRIPTION: Internal subroutine GET\_OVERHEAD\_O3\_FOR\_FASTJ
!\\
!\\
! !INTERFACE:
!
  SUBROUTINE Get_Overhead_O3_For_FastJ( Input_Opt,  State_Chm,               &
                                        State_Grid, State_Met, RC           )
!
! !USES:
!
    USE Input_Opt_Mod,  ONLY : OptInput
    USE State_Chm_Mod,  ONLY : ChmState
    USE State_Grid_Mod, ONLY : GrdState
    USE State_Met_Mod,  ONLY : MetState
!
! !INPUT PARAMETERS:
!
    TYPE(OptInput), INTENT(IN)    :: Input_Opt
    TYPE(GrdState), INTENT(IN)    :: State_Grid
    TYPE(MetState), INTENT(IN)    :: State_Met
!
! !INPUT/OUTPUT PARAMETERS:
!
    TYPE(ChmState), INTENT(INOUT) :: State_Chm
!
! OUTPUT PARAMETERS:
!
    INTEGER,        INTENT(OUT)   :: RC
!
! !REMARKS:
!  This routine makes use of variables declared in above in the main program
!  (which are visible in all sub-programs below the CONTAINS statement).
!                                                                             .
!  The original code was done in FAST-J routine "set_prof.F", but has been
!  split off to facilitate development of the grid-independent model.
!
! !REVISION HISTORY:
!  07 Mar 2012 - R. Yantosca - Initial version
!  See https://github.com/geoschem/geos-chem for complete history
!EOP
!------------------------------------------------------------------------------
!BOC
!
! !LOCAL VARIABLES:
!
    ! FAST-J is only used for fullchem and offline aerosol, skip otherwise
    IF ( ITS_A_FULLCHEM_SIM .or. ITS_AN_AEROSOL_SIM  .or. ITS_A_MERCURY_SIM ) THEN

       ! Only execute this if we are doing chemistry
       ! and if it we are at a chemistry timestep
       IF ( LCHEM .and. ITS_TIME_FOR_CHEM() ) THEN

          ! Get the overhead O3 column for FAST-J.  Take either the
          ! TOMS O3 data or the column O3 directly from the met fields
          CALL Compute_Overhead_O3( Input_Opt, State_Grid, State_Chm, DAY, &
                                    Input_Opt%USE_O3_FROM_MET,  &
                                    State_Met%TO3, RC )
       ENDIF
    ENDIF

  END SUBROUTINE Get_Overhead_O3_For_FastJ
!EOC
!------------------------------------------------------------------------------
!                  GEOS-Chem Global Chemical Transport Model                  !
!------------------------------------------------------------------------------
!BOP
!
! !IROUTINE: Init_Dry_Run
!
! !DESCRIPTION: Looks at the input arguments to determine if the user
!  has selected to do a GEOS-Chem dry-run.  If so, then the proper
!  fields of Input\_Opt will be populated accordingly, and the dry-run
!  log file will be opened.
!\\
!\\
! !INTERFACE:
!
  SUBROUTINE Init_Dry_Run( Input_Opt, RC )
!
! !USES:
!
    USE ErrCode_Mod
    USE Input_Opt_Mod,     ONLY : OptInput
!
! !INPUT/OUTPUT PARAMETERS:
!
    TYPE(OptInput), INTENT(INOUT) :: Input_Opt   ! Input Options Object
!
! !OUTPUT PARAMETERS:
!
    INTEGER,        INTENT(OUT)   :: RC          ! Success or failure?
!
! !REMARKS:
!  If in a "dry-run" mode, GEOS-Chem will simply check whether files
!  are present (and possibly in the correct format) and go through
!  time-steps to check met fields and other IO issues.
!  No actual "compute" is performed.
!
! !REVISION HISTORY:
!  13 Nov 2019 - R. Yantosca - Initial version
!  See https://github.com/geoschem/geos-chem for complete history
!EOP
!------------------------------------------------------------------------------
!BOC
!
! !LOCAL VARIABLES:
!
    ! Scalars
    INTEGER            :: nArg,   ArgLen

    ! Strings
    CHARACTER(LEN=255) :: ArgVal, ErrMsg, ThisLoc

    !=================================================================
    ! Init_Dry_Run begins here!
    !=================================================================

    ! Initialize
    RC      = GC_SUCCESS
    nArg    = 0
    ErrMsg  = ''
    ThisLoc = ' -> at Init_Dry_Run (in GeosCore/main.F90)'

    !=================================================================
    ! Parse arguments to determine if the dry-run has been selected
    !=================================================================
    DO

       ! Initialize for next argument
       ArgLen  = 0
       ArgVal  = ''

       ! Get the next argument
       CALL Get_Command_Argument( nArg, ArgVal, ArgLen )
       IF ( ArgLen == 0 ) EXIT

       ! Parse the arguments
       SELECT CASE( TRIM( ArgVal ) )

       ! Test for the dry-run switch
       CASE( '--dryrun' )
          Input_Opt%DryRun  = .TRUE.

       ! Otherwise pass through
       CASE DEFAULT
          ! pass

       END SELECT

       ! Increment the argument counter
       nArg = nArg + 1
    ENDDO

    !=================================================================
    ! If GEOS-Chem is running in dry-run mode
    ! then print a warning to both to stdout and the HEMCO log
    !=================================================================
    IF ( Input_Opt%DryRun ) THEN
       CALL Print_Dry_Run_Warning( 6 )
    ENDIF

  END SUBROUTINE Init_Dry_Run
!EOC
!------------------------------------------------------------------------------
!                  GEOS-Chem Global Chemical Transport Model                  !
!------------------------------------------------------------------------------
!BOP
!
! !IROUTINE: Cleanup_Dry_Run
!
! !DESCRIPTION: Looks at the input arguments to determine if the user
!  has selected to do a GEOS-Chem dry-run.  If so, then the proper
!  fields of Input\_Opt will be populated accordingly.
!\\
!\\
! !INTERFACE:
!
  SUBROUTINE Cleanup_Dry_Run( Input_Opt, RC )
!
! !USES:
!
    USE ErrCode_Mod
    USE HCO_State_GC_Mod,  ONLY : HcoState
    USE Input_Opt_Mod,     ONLY : OptInput
!
! !INPUT/OUTPUT PARAMETERS:
!
    TYPE(OptInput), INTENT(IN)  :: Input_Opt   ! Input Options Object
!
! !OUTPUT PARAMETERS:
!
    INTEGER,        INTENT(OUT) :: RC          ! Success or failure?
!
! !REMARKS:
!  Uses the intrinsic F2003 function Get_Command_Argument.
!
! !REVISION HISTORY:
!  13 Nov 2019 - R. Yantosca - Initial version
!  See https://github.com/geoschem/geos-chem for complete history
!EOP
!------------------------------------------------------------------------------
!BOC

    ! Initialize
    RC = GC_SUCCESS

    ! Skip if not a dry-run simulation
    IF ( Input_Opt%DryRun ) THEN

       ! Print dry-run header to stdout
       ! (which is usually redirected to the dryrun log file)
       CALL Print_Dry_Run_Warning( 6 )

       ! Print dry-run header to HEMCO.log file
       ! (if HEMCO output is not already being sent to stdout)
       IF ( HcoState%Config%Err%LUN > 0 ) THEN
          CALL Print_Dry_Run_Warning( HcoState%Config%Err%LUN )
       ENDIF
    ENDIF

  END SUBROUTINE Cleanup_Dry_Run
!EOC
!------------------------------------------------------------------------------
!                  GEOS-Chem Global Chemical Transport Model                  !
!------------------------------------------------------------------------------
!BOP
!
! !IROUTINE: Print_Dry_Run_Warning
!
! !DESCRIPTION: Prints the warning for the GEOS-Chem dry run to either
!  stdout (aka the GC log file) and the dry-run log file.
!\\
!\\
! !INTERFACE:
!
  SUBROUTINE Print_Dry_Run_Warning( U )
!
! !INPUT PARAMETERS:
!
    INTEGER, INTENT(IN) :: U   ! Logical unit number
!
! !REVISION HISTORY:
!  06 Jan 2015 - R. Yantosca - Initial version
!  See https://github.com/geoschem/geos-chem for complete history
!EOP
!------------------------------------------------------------------------------
!BOC
    !=================================================================
    ! Print warning info to the desired file
    !=================================================================
    WRITE( U, 100 )
    WRITE( U, 100 ) REPEAT( '!', 79 )
    WRITE( U, 100 ) '!!! GEOS-CHEM IS IN DRY-RUN MODE!'
    WRITE( U, 100 ) '!!!'
    WRITE( U, 100 ) '!!! You will NOT get output for this run!'
    WRITE( U, 100 ) '!!! Use this command to validate a '         // &
                    'GEOS-Chem run configuration:'
    WRITE( U, 100 ) '!!!   ./gcclassic --dryrun > log'
    WRITE( U, 100 ) '!!!'
    WRITE( U, 100 ) '!!! REMOVE THE --dryrun ARGUMENT FROM THE '   // &
                    'COMMAND LINE'
    WRITE( U, 100 ) '!!! BEFORE RUNNING A GEOS-Chem PRODUCTION '   // &
                    'SIMULATION!'
    WRITE( U, 100 ) REPEAT( '!', 79 )
    WRITE( U, 120 ) '!!! Start Date       : ', &
                    Input_Opt%NYMDb, Input_Opt%NHMSb
    WRITE( U, 120 ) '!!! End Date         : ', &
                    Input_Opt%NYMDe, Input_Opt%NHMSe
    WRITE( U, 110 ) '!!! Simulation       : ', &
                     TRIM(Input_Opt%SimulationName)
    WRITE( U, 110 ) '!!! Meteorology      : ', &
                     TRIM(Input_Opt%MetField )
    WRITE( U, 110 ) '!!! Grid Resolution  : ', &
                    TRIM(State_Grid%GridRes )
    WRITE( U, 100 ) REPEAT( '!', 79 )
    WRITE( U, 100 )

    ! Format statements
100 FORMAT( a                 )
110 FORMAT( a, a              )
120 FORMAT( a, i8.8, 1x, i6.6 )

  END SUBROUTINE Print_Dry_Run_Warning
!EOC
END PROGRAM GEOS_Chem
#endif<|MERGE_RESOLUTION|>--- conflicted
+++ resolved
@@ -964,21 +964,6 @@
              CALL Error_Stop( ErrMsg, ThisLoc )
           ENDIF
 
-<<<<<<< HEAD
-          ! Write HISTORY ITEMS in each diagnostic collection to disk
-          ! (or skip writing if it is not the proper output time.
-          ! Appears at start of run to output instantaneous boundary conditions
-          ! at the start of the simulation with the correct time:
-          CALL History_Write( Input_Opt, State_Chm, State_Diag, RC )
-
-          ! Trap potential errors
-          IF ( RC /= GC_SUCCESS ) THEN
-             ErrMsg = 'Error encountered before timestepping in "History_Write"!'
-             CALL Error_Stop( ErrMsg, ThisLoc )
-          ENDIF
-
-=======
->>>>>>> ee8d0eb0
           IF ( Input_Opt%useTimers ) THEN
              CALL Timer_End( "All diagnostics",           RC )
              CALL Timer_End( "=> History (netCDF diags)", RC )
