--- conflicted
+++ resolved
@@ -2422,14 +2422,10 @@
 
        ! Pass tracer name
        Int2Spc(I)%Name = TRIM(SpcInfo%Name)
-<<<<<<< HEAD
+#if defined( MODEL_GEOS )
        IF ( TRIM(Int2Spc(I)%Name) == 'POX' ) Int2Spc(I)%Name = 'POx'
        IF ( TRIM(Int2Spc(I)%Name) == 'LOX' ) Int2Spc(I)%Name = 'LOx'
-#else
-       Int2Spc(I)%TrcName = TRIM(ThisSpc%Name)
-#endif
-=======
->>>>>>> c8a46f0e
+#endif
 
        ! Get tracer ID
        Int2Spc(I)%ID = IND_( TRIM(Int2Spc(I)%Name) )
