--- conflicted
+++ resolved
@@ -6579,10 +6579,6 @@
           ! Check if file exists
           INQUIRE( FILE=ifile, EXIST=HasFile ) 
           IF ( HasFile ) THEN
-<<<<<<< HEAD
-
-=======
->>>>>>> e743c820
              ! Try reading current time stamp on file 
              s = 0
              call ESMF_TimeSet(fileTime, yy=yy, mm=mm, dd=dd, h=h, m=m, s=s)
