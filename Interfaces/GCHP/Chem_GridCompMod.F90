--- conflicted
+++ resolved
@@ -2677,11 +2677,7 @@
 
 #if defined( MODEL_GEOS )
        ! Set H2O from Q (=SPHU)
-<<<<<<< HEAD
        CALL GEOS_SetH2O( GC, Input_Opt, State_Met, State_Chm, State_Grid, Q, 1, __RC__ ) 
-=======
-       CALL GEOS_SetH2O( GC, Input_Opt, State_Met, State_Chm, State_Grid, Q, __RC__ ) 
->>>>>>> d188e589
 
        ! Set appropriate met fields for lightning
        CALL MetVars_For_Lightning_Run( GC, Import=IMPORT, Export=EXPORT, &
