#!/bin/bash

# runSettings.sh: Set run-time settings for GCHP and update all config
# files to use these settings. Pass optional argument --silent to suppress
# information of settings updated per file. Errors/warnings will still be printed.

# Usage: ./runConfig.sh [--silent]
#
# Initial version: E. Lundgren, 8/17/2017

###############################################################
#
# Contents of this file:
#
#    FREQUENTLY CHANGED SETTINGS (***customize your run here***)
#       - Compute resources (num nodes, num cores
#       - Run grid resolution
#       - Simulation start, end, duration
#       - Initial restart file
#       - Optionfor more frequent output restart files
#       - Turn components on/off
#       - Diagnostic frequency, duration, and monthly mean
#       - Debug print options (informational only)
#
#    LESS FREQUENTLY CHANGED SETTINGS
#      - timesteps
#      - dust mass tuning factor
#      - manual configuration of domain decomposition
#
#    ERROR CHECKS
# 
#    UTILITY FUNCTIONS TO UPDATE CONFIG FILES
#
#    COMMANDS TO UPDATE CONFIG FILES
#
###############################################################


########################################
#     FREQUENTLY CHANGED SETTINGS
########################################

#------------------------------------------------
#   Compute resources
#------------------------------------------------
TOTAL_CORES=${RDI_NUM_CORES}
NUM_NODES=${RDI_NUM_NODES}
NUM_CORES_PER_NODE=${RDI_CORES_PER_NODE}
# Set number of cores, number of nodes, and number of cores per node.
# Total cores must be divisible by 6. Cores per node must equal number
# of cores divided by number of nodes. Make sure you have these
# resources available.

#------------------------------------------------
#   Run grid resolution
#------------------------------------------------
CS_RES=${RDI_CS_RES}
STRETCH_GRID=OFF
STRETCH_FACTOR=2.0
TARGET_LAT=-45.0
TARGET_LON=170.0
# Primary resolution is an integer value
#   24 ~ 4x5, 48 ~ 2x2.25, 90 ~ 1x1.25, 180 ~ 1/2 deg, 360 ~ 1/4 deg
# Set stretched grid to ON or OFF. If ON, follow these rules for parameters:
#    (1) Minimum STRETCH_FACTOR is 1.0001
#    (2) Target lat and lon must be floats (contain decimal)
#    (3) Target lon must be in range [0,360)

#------------------------------------------------
#    Simulation start, end, duration
#------------------------------------------------
<<<<<<< HEAD
Start_Time="${RDI_SIM_START_DATE} ${RDI_SIM_START_TIME}"
End_Time="${RDI_SIM_END_DATE} ${RDI_SIM_END_TIME}"
Duration="${RDI_SIM_DUR_YYYYMMDD} ${RDI_SIM_DUR_HHmmSS}"
Num_Runs=1
Monthly_Diag=0 # Only for use with multi-run script gchp.multirun.sh. Set to 1 to enable.
=======
Start_Time="{DATE1} {TIME1}"
End_Time="{DATE2} {TIME2}"
Duration="{dYYYYMMDD} {dHHmmss}"
>>>>>>> 3cbe39a2
#
# Duration should be less than or equal to the difference between start
# and end time. If end time is past start time plus duration, the simulation
# will end at start time plus duration rather than end time.
#
<<<<<<< HEAD
# Setting duration such that two or more durations can occur between start
# and end will enable multi-segmented runs. At the end of each run the 
# end time is stored as the new start time in output file cap_restart.
# Rerunning without removing or editing cap_restart will start at the
# start time in cap_restart rather than the start time set here. 
# Use this feature with the multi-segmented runs, what we call the
# multi-run option. Use this option as follows:
#
#   1. Set Num_Runs to total # of consecutive runs
#   2. Set durationto the duration of each INDIVIDUAL run
#   3. Set end date after start date to span ALL runs
#   4. Copy gchp.multirun.sh and gchp.multirun.run from runScriptSamples/
#      to run directory
#   5. Configure resources at the top of gchp.multirun.run (assumes SLURM).
#      This is the run script used for each individual run in the sequence.
#      It is important to use this since it contains necessary automatic
#      updates such as using the output restart file from one run as the
#      input restart file in the next.
#   6. Execute shell script gchp.multirun.sh at the command line
#         $ ./gchp.multirun.sh
#
#------------------------------------------------
#    Initial Restart File
#------------------------------------------------
INITIAL_RESTART=${RDI_RESTART_FILE}

# By default the linked restart files in the run directories will be 
# used. Please note that HEMCO restart variables are stored in the same
# restart file as species concentrations. Initial restart files available 
# on gcgrid do not contain HEMCO variables which will have the same effect
# as turning the HEMCO restart file option off in GC classic. However, all 
# output restart files will contain HEMCO restart variables for your next run.
# You can specify a custom initial restart file by overwriting the default.

#------------------------------------------------------------
#    Turn Components On/Off
#------------------------------------------------------------
# WARNING: these settings will override manual updates you make to config files!
# input.geos
Turn_on_Chemistry=T
Turn_on_Dry_Deposition=T
Turn_on_Wet_Deposition=T
Turn_on_Transport=T
Turn_on_Cloud_Conv=T
Turn_on_PBL_Mixing=T
Turn_on_Non_Local_Mixing=T
# HEMCO_Config.rc
Turn_on_Base_Emissions=true
=======
# At the end of each run the end time is stored as the new start time
# in output file cap_restart. Rerunning without removing or editing
# cap_restart will start at the start time in cap_restart rather than
# the start time set here. Beware of this feature - if you do not want to
# do consecutive runs then delete cap_restart prior to running. If you 
# do want to run consecutive simulations you can make use of this feature in
# your own custom run scripts.
>>>>>>> 3cbe39a2

#------------------------------------------------
#    Initial restart file
#------------------------------------------------
INITIAL_RESTART=initial_GEOSChem_rst.c${CS_RES}_{SIMULATION}.nc
#
# By default the linked restart files in the run directories will be 
# used. You can specify a custom initial restart file by overwriting the
# default above.
#
# Please note that HEMCO restart variables are stored in the same
# restart file as species concentrations. Initial restart files available 
# do NOT contain HEMCO variables. Using them will have the same effect
# as turning the HEMCO restart file option off in GC classic.
# However, all output restart files will contain HEMCO restart variables
# for your next run.

#-------------------------------------------------
#    Option for more frequent output restart files
#-------------------------------------------------
Periodic_Checkpoint=OFF
Checkpoint_Freq="1680000"
Checkpoint_Ref_Date=START
Checkpoint_Ref_Time=START
# An end-of-run restart file is always produced by GCHP. Optionally, you
# can also output restart files at regular or irregular intervals throughout
# your simulation. To turn on periodic checkpoints, set above setting
# Periodic_Checkpoint to ON; set to OFF to disable. Then follow instructions
# below for regular or irregular output frequency.
#
# Regular output frequency:
#  - Set Checkpoint_Freq to a string of format HHmmss. More than 2 digits for
#    hours string is permitted, e.g. 168000 for 7 days.
#  - Set Checkpoint_Ref_Date and Checkpoint_Ref_Date to START to use the run
#    start datetime as reference time; else set them to YYYYMMDD and HHmmss.
#  - WARNING: if using the run start datetime as reference time then a checkpoint
#    file will be output the first timestep. That happens before setting the
#    values from the restart files so it will contain all zeros.
#
# Irregular output frequency:
#  - Set Checkpoint_Freq to string of space-separated zeros with each zero
#    corresponding to a single checkpoint file (e.g. 0 0 0 for 3 checkpoints
#    total)
#  - Set Checkpoint_Ref_Date to a string of space-separated YYYYMMDD values.
#  - Set Checkpoint_Ref_Time to a string of space-separated HHmmss values.

<<<<<<< HEAD
#------------------------------------------------
#    Output Diagnostics
#------------------------------------------------        
Monthly_Diag="${RDI_HIST_MONTHLY_DIAG}"
timeAvg_freq="${RDI_HIST_TIME_AVG_FREQ}"   # Ignored if Monthly_Diag=1
timeAvg_dur="${RDI_HIST_TIME_AVG_DUR}"     # Ignored if Monthly_Diag=1
=======
#------------------------------------------------------------
#    Turn components on/off
#------------------------------------------------------------
# WARNING: these settings will override manual updates you make to config files!
#
# input.geos:
Turn_on_Chemistry=T
Turn_on_Dry_Deposition=T
Turn_on_Wet_Deposition=T
Turn_on_Transport=T
Turn_on_Cloud_Conv=T
Turn_on_PBL_Mixing=T
Turn_on_Non_Local_Mixing=T
#
# HEMCO_Config.rc:
Turn_on_Base_Emissions=true

#---------------------------------------------------------------------
#    Diagnostic frequency, duration, and monthly mean
#---------------------------------------------------------------------
AutoUpdate_Diagnostics=ON

# Monthly diagnostics: '0' for off; '1' for on
timeAvg_monthly="{AvgMonthly}"

# Frequency and duration (ignored if monthly diagnostics on)
timeAvg_freq="{AvgFreq}"
timeAvg_dur="{AvgDur}"

# Time-averaged HISTORY.rc collections to auto-update
>>>>>>> 3cbe39a2
timeAvg_collections=(SpeciesConc    \
                     AerosolMass    \
                     Aerosols       \
                     Budget         \
                     CloudConvFlux  \
                     ConcAfterChem  \
                     DryDep         \
                     Emissions      \
                     JValues        \
                     KppDiags       \
                     LevelEdgeDiags \
                     Metrics        \
                     ProdLoss       \
                     RadioNuclide   \
                     RRTMG 	    \
                     StateChm	    \
                     StateMet       \
                     Transport	    \
                     WetLossConv    \
                     WetLossLS      \
)

<<<<<<< HEAD
# Instantaneous diagnostics
inst_freq="${RDI_HIST_INST_FREQ}"
inst_dur="${RDI_HIST_INST_DUR}"
=======
# Instantaneous collection settings to auto-update (monthly diag does not apply)
inst_freq="{InstFreq}"
inst_dur="{InstDur}"
>>>>>>> 3cbe39a2
inst_collections=(ConcAboveSfc      \
)
# Set frequency and duration for time-averaged and instantaneous collections.
# Optionally set monthly for time-averaged collections. This option is only
# functional if start time is the first day and time of the month.
#
#   Monthly   = computes monthly time-averaged values (0=OFF, 1=ON)
#   Frequency = frequency of diagnostic calculation (HHmmSS)
#   Duration  = frequency of diagnostic file  write (HHmmSS)
# 
# NOTES: 
#  1. Set AutoUpdate_Diagnostics to ON/OFF to toggle auto-update of HISTORY.rc
#  2. If monthly is enabled then frequency and duration are ignored
#  3. Freq and duration hours may exceed 2 digits, e.g. 7440000 for 31 days
#  4. Collections excluded from the lists must be manually set in HISTORY.rc
#  5. To turn off collections comment them out in HISTORY.rc, not here.

#-----------------------------------------------------
#    Run-time debug print options (informational only)
#-----------------------------------------------------
# Run-time debug options in config files are no longer set from this file.
# Do the following manually instead to enable debug prints:
#   (1) GEOS-Chem core: Set "Turn on debug printout?" to T in input.geos
#   (2) HEMCO: Set VERBOSE and WARNINGS to 3 in HEMCO_Config.rc
#   (3) MAPL ExtData (handles GCHP inputs):
#         - For root thread prints: 
#              1. Open run directory file logging.yml
#              2. Set CAP.EXTDATA logger option 'root_level' to DEBUG
#              3. Run GCHP
#              4. Check output file allPEs.log for error messages
#         - For prints by all threads:
#              1. Open run directory file logging.yml
#              2. Set CAP.EXTDATA logger option 'level' to DEBUG
#              3. Run GCHP
#              4. Check output file allPEs.log for error messages
#
# WARNING: Turning on debug prints significantly slows down the model!
#          Remember to turn back off before doing a long simulation.


#######################################################
#    LESS FREQUENTLY CHANGED SETTINGS
########################################################

#------------------------------------------------
#    Timesteps
#------------------------------------------------
# WARNING: these settings will override settings in input.geos!
if [[ $CS_RES -lt 180 ]]; then
    ChemEmiss_Timestep_sec=1200
    TransConv_Timestep_sec=600
    TransConv_Timestep_HHMMSS=001000
else
    ChemEmiss_Timestep_sec=600
    TransConv_Timestep_sec=300
    TransConv_Timestep_HHMMSS=000500
fi
RRTMG_Timestep_sec=10800
# Optimal timesteps are dependent on grid resolution and are automatically
# set based on the GCHP Working Group's recommendation below. To override
# these settings, comment out the code and manually define the following
# variables:
#    ChemEmiss_Timestep_sec     : chemistry timestep interval [s]
#    TransConv_Timestep_sec     : dynamic timestep interval [s]
#    TransConv_Timestep_HHMMSS  : dynamic timestep interval as HHMMSS string
#
# NOTE: Default timesteps for c24 and c48, the cubed-sphere rough equivalents
# of 4x5 and 2x2.5, are the same as defaults timesteps in GEOS-Chem Classic

#------------------------------------------------------------------
#    Dust mass tuning factor (only if using HEMCO dust extension)
#------------------------------------------------------------------
dustEntry=$(grep "105.*DustDead" HEMCO_Config.rc)
dustSetting=(${dustEntry// / })
if [[ ${dustSetting[3]} = "on" ]]; then
    if [[ $CS_RES -eq 24 ]]; then
        Dust_SF=6.0e-4
    elif [[ $CS_RES -eq 48 ]]; then
        Dust_SF=5.0416e-4
    elif [[ $CS_RES -eq 90 ]]; then
        Dust_SF=4.0e-4
    elif [[ $CS_RES -eq 180 ]]; then
        Dust_SF=3.23e-4
    elif [[ $CS_RES -eq 360 ]]; then
        Dust_SF=2.35e-4
    elif [[ $CS_RES -eq 720 ]]; then
        Dust_SF=2.3e-4
    else
        echo "Dust scale factor not defined for this resolution. Please add the tuning factor you wish to use for the target resolution above."
        exit 1
    fi
fi
# Dust_SF sets mass tuning factor in HEMCO_Config.rc used in the
# DustDead extension. The mass tuning factor is resolution-dependent and must
# be defined here for the target resolution if using online dust.
# NOTE: the online dust extension is NOT recommended for use in GCHP

#------------------------------------------------
#   Domain decomposition
#------------------------------------------------
NXNY_AUTO=ON
NX=1 # Ignore if NXNY_AUTO=ON
NY=6 # Ignore if NXNY_AUTO=ON
# Cores are distributed across each of the six cubed sphere faces using
# configurable parameters NX and NY. Each face is divided into NX by NY/6
# regions and each of those regions is processed by a single core 
# independent of which node it belongs to. Making NX by NY/6 as square
# as possible reduces communication overhead in GCHP.
#
# Set NXNY_AUTO to either auto-calculate NX and NY (ON) (recommended)
# or set them manually (OFF).

# Rules and tips for setting NX and NY manually (NXNY_AUTO=OFF):
#   1. NY must be an integer and a multiple of 6	  
#   2. NX*NY must equal total number of cores (NUM_NODES*NUM_CORES_PER_NODE)
#   3. Choose NX and NY to optimize NX x NY/6 squareness 
#         Good examples: (NX=4,NY=24)  -> 96  cores at 4x4
#                        (NX=6,NY=24)  -> 144 cores at 6x4
#         Bad examples:  (NX=8,NY=12)  -> 96  cores at 8x2
#                        (NX=12,NY=12) -> 144 cores at 12x2
#   4. Domain decomposition requires that CS_RES/NX >= 4 and CS_RES*6/NY >= 4,
#      which puts an upper limit on total cores per grid resolution.
#         c24: 216 cores   (NX=6,  NY=36 )
#         c48: 864 cores   (NX=12, NY=72 )
#         c90: 3174 cores  (NX=22, NY=132)
#        c180: 12150 cores (NX=45, NY=270)
#        c360: 48600 cores (NX=90, NY=540)
#      Using fewer cores may still trigger a domain decomposition error, e.g.:
#         c48: 768 cores   (NX=16, NY=48)  --> 48/16=3 will trigger FV3 error

##########################################################
##########################################################
####        END OF CONFIGURABLES SECTION
##########################################################
##########################################################

###############################
####   ERROR CHECKS
###############################

#### Check that resource allocation makes sense
if (( ${TOTAL_CORES}%6 != 0 )); then
   echo "ERROR: TOTAL_CORES must be divisible by 6. Update value in runConfig.sh."
   exit 1    
fi
if (( ${TOTAL_CORES} != ${NUM_NODES}*${NUM_CORES_PER_NODE} )); then
   echo "ERROR: TOTAL_CORES must equal to NUM_NODES times NUM_CORES_PER_NODE. Update values in runConfig.sh."
   exit 1    
fi

#### If on, auto-calculate NX and NY to maximize squareness of core regions
if [[ ${NXNY_AUTO} == 'ON' ]]; then
   Z=$(( ${NUM_NODES}*${NUM_CORES_PER_NODE}/6 ))
   # Use "bash calculator" if available; Python if not; fail otherwise
   which bc &> /dev/null; bc_ok=$?
   which python &> /dev/null; py_ok=$?
   if [[ $bc_ok -eq 0 ]]; then
      # Use bash calculator
      SQRT=$(echo "sqrt (${Z})" | bc -l)  
      N=$(echo $SQRT | awk '{print int($1+0.999)}')
   elif [[ $py_ok -eq 0 ]]; then
      # Use system Python
      SQRT=$( python -c "import math; print(int(math.sqrt(${Z})))" )
      N=$SQRT
   else
      echo "Cannot auto-determine NX and NY (need either bc or python available)"
      exit 70
   fi
   while [[ "${N}" > 0 ]]; do
      if (( ${Z} % ${N} == 0 )); then
         NX=${N}
         NY=$((${Z}/${N}*6))
         break
      else
         N=$((${N}-1))
      fi
   done
fi

#### Check that NX and NY make sense
if (( ${NX}*${NY} != ${TOTAL_CORES} )); then
   echo "ERROR: NX*NY must equal TOTAL_CORES. Check values in runConfig.sh."
   exit 1    
fi
if (( ${NY}%6 != 0 )); then
   echo "ERROR: NY must be an integer divisible by 6. Check values in runConfig.sh."
   exit 1    
fi

#### Check that domain decomposition will not trigger a FV3 domain error
if [[ $(( ${CS_RES}/${NX} )) -lt 4 || $(( ${CS_RES}*6/${NY} )) -lt 4  ]]; then
   echo "ERROR: NX and NY are set such that face side length divided by NX or NY/6 is less than 4. The cubed sphere compute domain has a minimum requirement of 4 points in NX and NY/6. This problem occurs when grid resolution is too low for core count requested. Edit runConfig.sh to loower total number of cores or increase your grid resolution."
   exit 1
fi

#### Check if domains are square enough (NOTE: approx using integer division)
if [[ $(( ${NX}*6/${NY}*2 )) -ge 5 || $(( ${NY}/${NX}/6*2 )) -ge 5 ]] ; then
    echo "WARNING: NX and NY are set such that NX x NY/6 has side ratio >= 2.5. Consider adjusting resources in runConfig.sh to be more square. This will avoid negative effects due to excessive communication between cores."
fi

abs() {
    [[ $[ $@ ] -lt 0 ]] && echo "$[ ($@) * - 1]" || echo "$[ $@ ]"
}

#### Give error if chem timestep is < dynamic timestep
if [[ ${ChemEmiss_Timestep_sec} -lt ${TransConv_Timestep_sec} ]]; then
    echo "ERROR: chemistry timestep must be >= dynamic timestep. Update values in runConfig.sh."
    exit 1
fi

## Check if restart file exists
if [[ ! -e ${INITIAL_RESTART} ]]; then
    printf 'ERROR: Restart file specified in runConfig.sh not found: %s\n' ${INITIAL_RESTART}
    exit 1
fi

#### Check transport setting. If okay, set binary indicator
if [[ ${Turn_on_Transport} == 'T' ]]; then
    ADVCORE_ADVECTION=1
elif [[ ${Turn_on_Transport} == 'F' ]]; then
    ADVCORE_ADVECTION=0
else
    echo "ERROR: Incorrect transport setting"
    exit 1
fi

#### If using stretched grid, check that target lat and lon have decimal
if [[ ${STRETCH_GRID} == 'ON' ]]; then
    if [[ ${TARGET_LAT} != *"."* ]]; then
	echo "ERROR: Stretched grid target latitude must be float. Edit entry in runConfig.sh."
	exit 1
    elif [[ ${TARGET_LON} != *"."* ]]; then
	echo "ERROR: Stretched grid target longitude must be float. Edit entry in runConfig.sh."
	exit 1
    fi
fi

##########################################
####   DEFINE FUNCTIONS TO UPDATE FILES
##########################################

#### Determine whether to print info about updates. Prints enabled by default.
verbose=1
if [ $# -ne 0 ]; then
    if [[ $1 = "--silent" ]]; then
        verbose=0
    fi
fi

#### Function to print message
print_msg() {
    if [[ ${verbose} = "1" ]]; then
        echo $1
    fi
}

#### Define function to replace values in .rc files
replace_val() {
    KEY=$1
    VAL=$2
    FILE=$3
    if [[ ${verbose} = "1" ]]; then
	printf '%-30s : %-20s %-20s\n' "${KEY//\\}" "${VAL}" "${FILE}"
    fi

    # Use : for delimiter by default, unless argument passed
    if [[ -z $4 ]]; then
	DELIMITER=:
    else
	DELIMITER=$4
    fi

    # replace value in line starting with 'whitespace + key + whitespace + : +
    # whitespace + value' where whitespace is variable length including none
    sed "s|^\([\t ]*${KEY}[\t ]*${DELIMITER}[\t ]*\).*|\1${VAL}|" ${FILE} > tmp
    mv tmp ${FILE}
}

#### Define function to uncomment line in config file
uncomment_line() {
    if [[ $(grep -c "^[\t ]*$1" $2) == "1" ]]; then
	return
    fi
    num_lines=$(grep -c "^[\t ]*#*[\t ]*$1" $2)
    if [[ $num_lines == "1" ]]; then
        sed -i -e "s|[\t ]*#*[\t ]*$1|$1|" $2
    elif [[ $num_lines == "0" ]]; then
	echo "ERROR: Entry for $1 missing in $2!"
        exit 1
    else
	echo "ERROR: Multiple entries for $1 found in $2!"
        exit 1
    fi
}

#### Define function to comment line in config file
comment_line() {
    if [[ $(grep -c "#.*$1" $2) == "1" ]]; then
	return
    fi
    num_lines=$(grep -c "^[\t ]*$1" $2)
    if [[ $num_lines == "1" ]]; then
        sed -i -e "s|[\t ]*$1|#$1|" $2
    elif [[ $num_lines > "1" ]]; then
	echo "ERROR: Multiple entries for $1 found in $2!"
        exit 1
    fi
}

#### Define function to replace met-field read frequency in ExtData.rc given var name
update_dyn_freq() {

    # String to search for
    str="^[\t ]*$1.*MetDir"

    # Check number of matches where first string is start of line, allowing for
    # whitespace. # matches should be one; otherwise exit with an error.
    numlines=$(grep -c "$str" $2)
    if [[ ${numlines} == "0" ]]; then
       echo "ERROR: met-field $1 missing in $2"
       #exit 1
    elif [[ ${numlines} > 1 ]]; then
       echo "ERROR: more than one entry in $1 in $2. Reduce to one so that read frequency can be auto-synced with dynamic timestep from runConfig.sh."
       exit 1
    fi
    
    # Get line number
    x=$(grep -n "$str" $2)
    linenum=${x%%:*}
    
    # Get current ExtData.rc frequency read string
    x=$(grep "$str" $2)
    z=${x%%;*}
    charnum=${#z}
    currentstr=${x[0]:${charnum}+1:6}
    
    # Replace string with configured dynamic timestep
    sed -i "${linenum}s/${currentstr}/${TransConv_Timestep_HHMMSS}/" $2

    # Print what just happened
    if [[ ${verbose} = "1" ]]; then
	printf '%-30s : %-20s %-20s\n' "$1 read frequency" "0;${TransConv_Timestep_HHMMSS}" "$2"
    fi
}

###############################
####   UPDATE FILES
###############################
print_msg " "
print_msg "============================================================"
print_msg "Auto-updating config files based on settings in runConfig.sh"
print_msg "============================================================"

#### Set # nodes, # cores, and shared memory option
print_msg " "
print_msg "Compute resources:"
print_msg "------------------"
replace_val NX            ${NX}                 GCHP.rc
replace_val NY            ${NY}                 GCHP.rc
replace_val CoresPerNode  ${NUM_CORES_PER_NODE} HISTORY.rc

#### If # cores exceeds 1000 then write restart via o-server
if [ ${TOTAL_CORES} -ge 1000 ]; then
   print_msg "WARNING: write restarts by o-server is enabled since >=1000 cores"
   replace_val WRITE_RESTART_BY_OSERVER   YES   GCHP.rc
else
   print_msg "WARNING: write restarts by o-server is disabled since <1000 cores"
   replace_val WRITE_RESTART_BY_OSERVER   NO    GCHP.rc
fi

### Uncomment out Adjoint collection in HISTORY.rc. It's not 
### needed for forward run, but we need it now
print_msg "Removing adjoint history collections"
sed -i "s/^\([\t ]*\)'Adjoint',/\1#'Adjoint',/" HISTORY.rc
sed -i "s/^\([\t ]*\)'SFEmissions',/\1#'SFEmissions',/" HISTORY.rc
replace_val SFEmissions.backwards 0 HISTORY.rc
sed -i -e "s/^[ \t]*\(SFEmis.*\)$/#\1/" HEMCO_Diagn.rc

####  set cubed-sphere resolution and related grid variables
print_msg " "
print_msg "Cubed-sphere resolution:"
print_msg "------------------------"
CS_RES_x_6=$((CS_RES*6))
replace_val GCHP.IM_WORLD  ${CS_RES}                     GCHP.rc
replace_val GCHP.IM        ${CS_RES}                     GCHP.rc
replace_val GCHP.JM        ${CS_RES_x_6}                 GCHP.rc
replace_val IM             ${CS_RES}                     GCHP.rc
replace_val JM             ${CS_RES_x_6}                 GCHP.rc
replace_val GCHP.GRIDNAME  PE${CS_RES}x${CS_RES_x_6}-CF  GCHP.rc
if [[ ${STRETCH_GRID} == "ON" ]]; then
    print_msg " "
    print_msg "WARNING: stretched grid is enabled"
    uncomment_line GCHP.STRETCH_FACTOR           GCHP.rc
    uncomment_line GCHP.TARGET_LAT               GCHP.rc
    uncomment_line GCHP.TARGET_LON               GCHP.rc
    sed -i -e "s|#\&fv#_core_nml|\&fv_core_nml|" input.nml
    uncomment_line do_schmidt                    input.nml
    uncomment_line stretch_fac                   input.nml
    uncomment_line target_lat                    input.nml
    uncomment_line target_lon                    input.nml
    replace_val GCHP.STRETCH_FACTOR ${STRETCH_FACTOR}  GCHP.rc
    replace_val stretch_fac         ${STRETCH_FACTOR}, input.nml =
    replace_val GCHP.TARGET_LAT     ${TARGET_LAT}      GCHP.rc
    replace_val target_lat          ${TARGET_LAT},     input.nml =
    replace_val GCHP.TARGET_LON     ${TARGET_LON}      GCHP.rc
    replace_val target_lon          ${TARGET_LON}/     input.nml =
elif [[ ${STRETCH_GRID} == "OFF" ]]; then
    comment_line GCHP.STRETCH_FACTOR             GCHP.rc
    comment_line GCHP.TARGET_LAT                 GCHP.rc
    comment_line GCHP.TARGET_LON                 GCHP.rc
    sed -i -e "s|\&fv_core_nml|#\&fv#_core_nml|" input.nml
    comment_line do_schmidt                      input.nml
    comment_line stretch_fac                     input.nml
    comment_line target_lat                      input.nml
    comment_line target_lon                      input.nml
else
    print_msg "WARNING: unknown setting for GCHP.STRETCH_GRID."
    exit 1
fi

####  set input restart filename
print_msg " "
print_msg "Initial restart file:"
print_msg "---------------------"
replace_val GCHPchem_INTERNAL_RESTART_FILE "+${INITIAL_RESTART}" GCHP.rc

### adjoint model phase
replace_val MODEL_PHASE "FORWARD" GCHP.rc

#### Set simulation start and end datetimes based on input.geos
print_msg " "
print_msg "Simulation start, end, duration:"
print_msg "--------------------------------"
replace_val BEG_DATE  "${Start_Time}" CAP.rc
replace_val END_DATE  "${End_Time}"   CAP.rc
replace_val JOB_SGMT  "${Duration}"   CAP.rc
replace_val REVERSE_TIME "0"          CAP.rc

##### Set commonly changed settings in input.geos
print_msg " "
print_msg "Components on/off:"
print_msg "------------------"
replace_val "Turn on Chemistry?"        ${Turn_on_Chemistry}        input.geos
replace_val "Turn on Transport"	        ${Turn_on_Transport}        input.geos
replace_val "Turn on Cloud Conv?"	${Turn_on_Cloud_Conv}       input.geos
replace_val "Turn on PBL Mixing?"	${Turn_on_PBL_Mixing}       input.geos
replace_val " => Use non-local PBL?"	${Turn_on_Non_Local_Mixing} input.geos
replace_val "Turn on Dry Deposition?"   ${Turn_on_Dry_Deposition}   input.geos
replace_val "Turn on Wet Deposition?"   ${Turn_on_Wet_Deposition}   input.geos
replace_val AdvCore_Advection           ${ADVCORE_ADVECTION}        GCHP.rc

#### Set options in HEMCO_Config.rc
print_msg ""
print_msg "HEMCO settings:"
print_msg "---------------"
replace_val "--> EMISSIONS" ${Turn_on_Base_Emissions} HEMCO_Config.rc
print_msg "NOTE: Includes base emissions only. Turning Extensions on/off must be done manually in HEMCO_Config.rc."
if [[ ${dustSetting[3]} = "on" ]]; then
    replace_val "--> Mass tuning factor" ${Dust_SF} HEMCO_Config.rc
fi

#### Set timesteps. This includes updating ExtData.rc entries for PS2,
#### SPHU2, and TMPU2 such that read frequency matches dynamic frequency
print_msg " "
print_msg "Timesteps:"
print_msg "----------"
replace_val "Tran\/conv timestep \[sec\]"  ${TransConv_Timestep_sec} input.geos
replace_val "Chem\/emis timestep \[sec\]"  ${ChemEmiss_Timestep_sec} input.geos
replace_val "Radiation Timestep \[sec\]"   ${RRTMG_Timestep_sec}     input.geos
replace_val HEARTBEAT_DT  ${TransConv_Timestep_sec}  GCHP.rc
replace_val SOLAR_DT      ${TransConv_Timestep_sec}  GCHP.rc
replace_val IRRAD_DT      ${TransConv_Timestep_sec}  GCHP.rc
replace_val RUN_DT        ${TransConv_Timestep_sec}  GCHP.rc
replace_val GCHPchem_DT   ${ChemEmiss_Timestep_sec}  GCHP.rc
replace_val RRTMG_DT      ${RRTMG_Timestep_sec}      GCHP.rc
replace_val DYNAMICS_DT   ${TransConv_Timestep_sec}  GCHP.rc
replace_val HEARTBEAT_DT  ${TransConv_Timestep_sec}  CAP.rc
replace_val GCHPchem_REFERENCE_TIME ${TransConv_Timestep_HHMMSS} GCHP.rc
update_dyn_freq PS2   ExtData.rc
update_dyn_freq SPHU2 ExtData.rc
update_dyn_freq TMPU2 ExtData.rc

#### Set frequency of writing restart files
# Set to a very large number if turned off
print_msg " "
print_msg "Periodic checkpoints:"
print_msg "---------------------"
if [[ ${Periodic_Checkpoint} == "ON" ]]; then
    uncomment_line RECORD_FREQUENCY GCHP.rc
    uncomment_line RECORD_REF_DATE  GCHP.rc
    uncomment_line RECORD_REF_TIME  GCHP.rc
    use_start=1
    replace_val RECORD_FREQUENCY "${Checkpoint_Freq}" GCHP.rc
    if [[ ${Checkpoint_Ref_Date} == "START" ]]; then
        Checkpoint_Ref_Date="${Start_Time:0:8}"
    else
	use_start=0
    fi
    if [[ ${Checkpoint_Ref_Time} == "START" ]]; then
        Checkpoint_Ref_Time="${Start_Time:9:6}"
    else
	use_start=0
    fi
    replace_val RECORD_REF_DATE "${Checkpoint_Ref_Date}" GCHP.rc
    replace_val RECORD_REF_TIME "${Checkpoint_Ref_Time}" GCHP.rc
    if [[ ${use_start} == "1" ]]; then
        print_msg "WARNING: Checkpoint file written at simulation start will contain all zeros"
    fi
elif [[ ${Periodic_Checkpoint} == "OFF" ]]; then
    print_msg "WARNING: Periodic checkpoints are turned off"
    comment_line RECORD_FREQUENCY GCHP.rc
    comment_line RECORD_REF_DATE  GCHP.rc
    comment_line RECORD_REF_TIME  GCHP.rc
else
    print_msg "ERROR: unknown setting for Periodic_Checkpoint. Must be ON or OFF."
    exit 1
fi

#### Set output frequency, duration, and mode
if [[ ${AutoUpdate_Diagnostics} == "ON" ]]; then
   print_msg " "
   print_msg "Diagnostics:"
   print_msg "------------"
   if [[ ${#timeAvg_collections[@]} > 0 ]]; then
      for c in ${timeAvg_collections[@]}; do
         replace_val $c.mode        "'time-averaged'"  HISTORY.rc
         replace_val $c.monthly     ${timeAvg_monthly} HISTORY.rc  
         replace_val $c.frequency   ${timeAvg_freq}    HISTORY.rc
         replace_val $c.duration    ${timeAvg_dur}     HISTORY.rc
      done
   fi
   if [[ ${#inst_collections[@]} > 0 ]]; then
      for c in ${inst_collections[@]}; do
         replace_val $c.mode        "'instantaneous'" HISTORY.rc
         replace_val $c.frequency   ${inst_freq}      HISTORY.rc  
         replace_val $c.duration    ${inst_dur}       HISTORY.rc
      done
   fi
elif [[ ${Periodic_Checkpoint} == "OFF" ]]; then
    print_msg "WARNING: Auto-update of diagnostic settings in HISTORY.rc is turned off"
else
    print_msg "ERROR: unknown setting for AutoUpdate_Diagnostics. Must be ON or OFF."
    exit 1
fi

<|MERGE_RESOLUTION|>--- conflicted
+++ resolved
@@ -69,72 +69,14 @@
 #------------------------------------------------
 #    Simulation start, end, duration
 #------------------------------------------------
-<<<<<<< HEAD
 Start_Time="${RDI_SIM_START_DATE} ${RDI_SIM_START_TIME}"
 End_Time="${RDI_SIM_END_DATE} ${RDI_SIM_END_TIME}"
 Duration="${RDI_SIM_DUR_YYYYMMDD} ${RDI_SIM_DUR_HHmmSS}"
-Num_Runs=1
-Monthly_Diag=0 # Only for use with multi-run script gchp.multirun.sh. Set to 1 to enable.
-=======
-Start_Time="{DATE1} {TIME1}"
-End_Time="{DATE2} {TIME2}"
-Duration="{dYYYYMMDD} {dHHmmss}"
->>>>>>> 3cbe39a2
 #
 # Duration should be less than or equal to the difference between start
 # and end time. If end time is past start time plus duration, the simulation
 # will end at start time plus duration rather than end time.
 #
-<<<<<<< HEAD
-# Setting duration such that two or more durations can occur between start
-# and end will enable multi-segmented runs. At the end of each run the 
-# end time is stored as the new start time in output file cap_restart.
-# Rerunning without removing or editing cap_restart will start at the
-# start time in cap_restart rather than the start time set here. 
-# Use this feature with the multi-segmented runs, what we call the
-# multi-run option. Use this option as follows:
-#
-#   1. Set Num_Runs to total # of consecutive runs
-#   2. Set durationto the duration of each INDIVIDUAL run
-#   3. Set end date after start date to span ALL runs
-#   4. Copy gchp.multirun.sh and gchp.multirun.run from runScriptSamples/
-#      to run directory
-#   5. Configure resources at the top of gchp.multirun.run (assumes SLURM).
-#      This is the run script used for each individual run in the sequence.
-#      It is important to use this since it contains necessary automatic
-#      updates such as using the output restart file from one run as the
-#      input restart file in the next.
-#   6. Execute shell script gchp.multirun.sh at the command line
-#         $ ./gchp.multirun.sh
-#
-#------------------------------------------------
-#    Initial Restart File
-#------------------------------------------------
-INITIAL_RESTART=${RDI_RESTART_FILE}
-
-# By default the linked restart files in the run directories will be 
-# used. Please note that HEMCO restart variables are stored in the same
-# restart file as species concentrations. Initial restart files available 
-# on gcgrid do not contain HEMCO variables which will have the same effect
-# as turning the HEMCO restart file option off in GC classic. However, all 
-# output restart files will contain HEMCO restart variables for your next run.
-# You can specify a custom initial restart file by overwriting the default.
-
-#------------------------------------------------------------
-#    Turn Components On/Off
-#------------------------------------------------------------
-# WARNING: these settings will override manual updates you make to config files!
-# input.geos
-Turn_on_Chemistry=T
-Turn_on_Dry_Deposition=T
-Turn_on_Wet_Deposition=T
-Turn_on_Transport=T
-Turn_on_Cloud_Conv=T
-Turn_on_PBL_Mixing=T
-Turn_on_Non_Local_Mixing=T
-# HEMCO_Config.rc
-Turn_on_Base_Emissions=true
-=======
 # At the end of each run the end time is stored as the new start time
 # in output file cap_restart. Rerunning without removing or editing
 # cap_restart will start at the start time in cap_restart rather than
@@ -142,12 +84,11 @@
 # do consecutive runs then delete cap_restart prior to running. If you 
 # do want to run consecutive simulations you can make use of this feature in
 # your own custom run scripts.
->>>>>>> 3cbe39a2
 
 #------------------------------------------------
 #    Initial restart file
 #------------------------------------------------
-INITIAL_RESTART=initial_GEOSChem_rst.c${CS_RES}_{SIMULATION}.nc
+INITIAL_RESTART=initial_GEOSChem_rst.c${RDI_CS_RES}_${RDI_SIM_NAME}.nc
 #
 # By default the linked restart files in the run directories will be 
 # used. You can specify a custom initial restart file by overwriting the
@@ -189,14 +130,6 @@
 #  - Set Checkpoint_Ref_Date to a string of space-separated YYYYMMDD values.
 #  - Set Checkpoint_Ref_Time to a string of space-separated HHmmss values.
 
-<<<<<<< HEAD
-#------------------------------------------------
-#    Output Diagnostics
-#------------------------------------------------        
-Monthly_Diag="${RDI_HIST_MONTHLY_DIAG}"
-timeAvg_freq="${RDI_HIST_TIME_AVG_FREQ}"   # Ignored if Monthly_Diag=1
-timeAvg_dur="${RDI_HIST_TIME_AVG_DUR}"     # Ignored if Monthly_Diag=1
-=======
 #------------------------------------------------------------
 #    Turn components on/off
 #------------------------------------------------------------
@@ -220,14 +153,13 @@
 AutoUpdate_Diagnostics=ON
 
 # Monthly diagnostics: '0' for off; '1' for on
-timeAvg_monthly="{AvgMonthly}"
+timeAvg_monthly="${RDI_HIST_MONTHLY_DIAG}"
 
 # Frequency and duration (ignored if monthly diagnostics on)
-timeAvg_freq="{AvgFreq}"
-timeAvg_dur="{AvgDur}"
+timeAvg_freq="${RDI_HIST_TIME_AVG_FREQ}"
+timeAvg_dur="${RDI_HIST_TIME_AVG_DUR}"
 
 # Time-averaged HISTORY.rc collections to auto-update
->>>>>>> 3cbe39a2
 timeAvg_collections=(SpeciesConc    \
                      AerosolMass    \
                      Aerosols       \
@@ -250,15 +182,9 @@
                      WetLossLS      \
 )
 
-<<<<<<< HEAD
-# Instantaneous diagnostics
+# Instantaneous collection settings to auto-update (monthly diag does not apply)
 inst_freq="${RDI_HIST_INST_FREQ}"
 inst_dur="${RDI_HIST_INST_DUR}"
-=======
-# Instantaneous collection settings to auto-update (monthly diag does not apply)
-inst_freq="{InstFreq}"
-inst_dur="{InstDur}"
->>>>>>> 3cbe39a2
 inst_collections=(ConcAboveSfc      \
 )
 # Set frequency and duration for time-averaged and instantaneous collections.
