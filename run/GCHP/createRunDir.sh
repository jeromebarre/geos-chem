--- conflicted
+++ resolved
@@ -6,7 +6,7 @@
 #
 # If optional run directory name argument is not passed then the user
 # will be prompted to enter a name interactively, or choose to use the
-# default name gchp_{met}_{simulation}.
+# default name gchp_{met}_{sim_name}.
 #
 # Usage: ./createRunDir.sh [rundirname]
 #
@@ -141,9 +141,9 @@
 		fi
 	    done
 	elif [[ ${sim_option} = "4" ]]; then
-	   sim_extra_option="marinePOA"
+	    sim_extra_option="marinePOA"
 	elif [[ ${sim_option} = "5" ]]; then
-	   sim_extra_option="aciduptake"
+	    sim_extra_option="aciduptake"
 	elif [[ ${sim_option} = "6" ]]; then
 	    printf "${thinline}Choose TOMAS option:${thinline}"
 	    printf "  1. TOMAS with 15 bins\n"
@@ -174,7 +174,7 @@
 
 # Currently no transport tracer extra options
 elif [[ ${sim_name} = "TransportTracers" ]]; then
-   sim_extra_option=none
+    sim_extra_option=none
 fi
 
 RDI_VARS+="RDI_SIM_EXTRA_OPTION=$sim_extra_option\n"
@@ -182,11 +182,13 @@
 # Determine settings based on simulation type
 SettingsDir="${gcdir}/run/shared/settings"
 if [[ ${sim_extra_option} = "benchmark" ]]; then
-   RDI_VARS+="$(cat ${SettingsDir}/benchmark.txt)\n"
+    RDI_VARS+="$(cat ${SettingsDir}/benchmark.txt)\n"
+elif [[ ${sim_name} == "CO2" ]]; then
+    RDI_VARS+="$(cat ${SettingsDir}/CO2.txt)\n"
 elif [[ ${sim_name} == "TransportTracers" ]]; then
-   RDI_VARS+="$(cat ${SettingsDir}/TransportTracer.txt)\n"
+    RDI_VARS+="$(cat ${SettingsDir}/TransportTracer.txt)\n"
 else
-   RDI_VARS+="$(cat ${SettingsDir}/fullchem.txt)\n"
+    RDI_VARS+="$(cat ${SettingsDir}/fullchem.txt)\n"
 fi
 
 #-----------------------------------------------------------------
@@ -195,44 +197,19 @@
 printf "${thinline}Choose meteorology source:${thinline}"
 printf "  1. MERRA-2 (Recommended)\n"
 printf "  2. GEOS-FP \n"
+
 valid_met=0
 while [ "${valid_met}" -eq 0 ]; do
     read met_num
     valid_met=1
     if [[ ${met_num} = "1" ]]; then
-<<<<<<< HEAD
 	met="merra2"
 	RDI_VARS+="$(cat ${gcdir}/run/shared/settings/merra2.txt)\n"
-	RDI_VARS+='RDI_MET_DIR=$RDI_DATA_ROOT/GEOS_0.5x0.625/MERRA2\n'
+	RDI_VARS+="RDI_MET_DIR=$RDI_DATA_ROOT/GEOS_0.5x0.625/MERRA2\n"
     elif [[ ${met_num} = "2" ]]; then
 	met="geosfp"
 	RDI_VARS+="$(cat ${gcdir}/run/shared/settings/geosfp.txt)\n"
-	RDI_VARS+='RDI_MET_DIR=$RDI_DATA_ROOT/GEOS_0.25x0.3125/GEOS_FP\n'
-=======
-	met_name='MERRA2'
-	met_name_lc="merra2"
-	met_dir='MERRA2'
-	met_resolution='05x0625'
-	met_native='0.5x0.625'
-	met_latres='05'
-	met_lonres='0625'
-	met_extension='nc4'
-	met_cn_year='2015'
-	pressure_unit='Pa '
-	pressure_scale='0.01'
-    elif [[ ${met_num} = "2" ]]; then
-	met_name='GEOSFP'
-	met_name_lc="merra2"
-	met_dir='GEOS_FP'
-	met_resolution='025x03125'
-	met_native='0.25x0.3125'
-	met_latres='025'
-	met_lonres='03125'
-	met_extension='nc'
-	met_cn_year='2011'
-	pressure_unit='hPa'
-	pressure_scale='1.0 '
->>>>>>> 3cbe39a2
+	RDI_VARS+="RDI_MET_DIR='$RDI_DATA_ROOT/GEOS_0.25x0.3125/GEOS_FP'\n"
     else
 	valid_met=0
 	printf "Invalid meteorology option. Try again.\n"
@@ -256,8 +233,8 @@
     # Replace ~ with the user's home directory
     # NOTE: This is a safe algorithm.
     if [[ "${rundir_path}" =~ '~' ]]; then
-       rundir_path="${rundir_path/#\~/$HOME}"
-       echo "Expanding to: ${rundir_path}"
+	rundir_path="${rundir_path/#\~/$HOME}"
+	echo "Expanding to: ${rundir_path}"
     fi
 
     # If this is just a new directory within an existing one,
@@ -331,46 +308,30 @@
 # Copy run directory files and subdirectories
 cp ${gcdir}/run/shared/cleanRunDir.sh ${rundir}
 cp ./archiveRun.sh                    ${rundir}
-<<<<<<< HEAD
-cp ./README                           ${rundir}
-cp ./setEnvironment.sh                ${rundir}
-cp ./gitignore                        ${rundir}/.gitignore
-=======
-cp ./input.nml                        ${rundir}
 cp ./logging.yml                      ${rundir}
 cp ./README                           ${rundir}
 cp ./setEnvironment.sh                ${rundir}
 cp ./gitignore                        ${rundir}/.gitignore
-cp ./GCHP.rc.template                 ${rundir}/GCHP.rc
-cp ./CAP.rc.template                  ${rundir}/CAP.rc
-cp ./runConfig.sh.template            ${rundir}/runConfig.sh
+
 # Only copy adjoint for CO2 simulation (for now)
 if [ "${sim_name}" == "CO2" ]; then
     cp ./runConfig_adj.sh.template     ${rundir}/runConfig_adj.sh
 fi
-cp ./input.geos.templates/input.geos.${sim_name}            ${rundir}/input.geos
-cp ./HISTORY.rc.templates/HISTORY.rc.${sim_name}            ${rundir}/HISTORY.rc
-cp ./ExtData.rc.templates/ExtData.rc.${sim_name}            ${rundir}/ExtData.rc
-cp ./HEMCO_Config.rc.templates/HEMCO_Config.rc.${sim_name}  ${rundir}/HEMCO_Config.rc
-cp ./HEMCO_Diagn.rc.templates/HEMCO_Diagn.rc.${sim_name}    ${rundir}/HEMCO_Diagn.rc
+
 cp -r ./utils ${rundir}
->>>>>>> 3cbe39a2
 if [[ ${sim_name} = "fullchem" ]]; then
     cp -r ${gcdir}/run/shared/metrics.py  ${rundir}
     chmod 744 ${rundir}/metrics.py
 fi
 
 # Set permissions
+chmod 744 ${rundir}/cleanRunDir.sh
+chmod 744 ${rundir}/archiveRun.sh
 chmod 744 ${rundir}/setEnvironment.sh
-chmod 744 ${rundir}/cleanRunDir.sh
-<<<<<<< HEAD
-=======
-chmod 744 ${rundir}/runConfig.sh
+
 if [ "${sim_name}" == "CO2" ]; then
     chmod 744 ${rundir}/runConfig_adj.sh
 fi
->>>>>>> 3cbe39a2
-chmod 744 ${rundir}/archiveRun.sh
 
 # Copy species database; append APM or TOMAS species if needed
 # Also copy APM input files to the run directory
@@ -426,144 +387,78 @@
 #--------------------------------------------------------------------
 cd ${rundir}
 
-<<<<<<< HEAD
+# Set defaults
+# Simulation-specific settings may be found in run/shared/settings/*.txt
+RDI_VARS+="RDI_TRANSPORT_TS='600'\n"
+RDI_VARS+="RDI_CHEMISTRY_TS='1200'\n"
+
+# Call function to setup configuration files with settings common between
+# GEOS-Chem Classic and GCHP.
+if [[ "x${sim_name}" == "xfullchem" ]]; then
+    set_common_settings ${sim_extra_option}
+fi
+
+# Special handling for start/end date based on simulation so that
+# start year/month/day matches default initial restart file.
+if [[ "x${sim_name}" == "xTransportTracers" ]]; then
+    RDI_VARS+="RDI_SIM_START_DATE='20190101'\n"
+    RDI_VARS+="RDI_SIM_END_DATE='20190201'\n"
+elif [[ "x${sim_name}" == "xCO2" ]]; then
+    RDI_VARS+="RDI_SIM_START_DATE='20140901'\n"
+    RDI_VARS+="RDI_SIM_END_DATE='20141001'\n"
+else
+    RDI_VARS+="RDI_SIM_START_DATE='20190701'\n"
+    RDI_VARS+="RDI_SIM_END_DATE='20190801'\n"
+fi
+RDI_VARS+="RDI_SIM_START_TIME='000000'\n"
+RDI_VARS+="RDI_SIM_END_TIME='000000'\n"
+RDI_VARS+="RDI_SIM_DUR_YYYYMMDD='00000100'\n"
+RDI_VARS+="RDI_SIM_DUR_HHmmSS='000000'\n"
+
+# Use monthly diagnostics by default
+RDI_VARS+="RDI_HIST_TIME_AVG_DUR='7440000'\n"
+RDI_VARS+="RDI_HIST_TIME_AVG_FREQ='7440000'\n"
+RDI_VARS+="RDI_HIST_INST_DUR='7440000'\n"
+RDI_VARS+="RDI_HIST_INST_FREQ='7440000'\n"
+RDI_HIST_MONTHLY_DIAG="1"
+
+# Special handling for benchmark simulation
+if [[ ${sim_extra_option} = "benchmark" || ${sim_name} == "TransportTracers" ]]; then
+    RDI_VARS+="RDI_NUM_CORES='96'\n"
+    RDI_VARS+="RDI_NUM_NODES='2'\n"
+    RDI_VARS+="RDI_CORES_PER_NODE='48'\n"
+    RDI_VARS+="RDI_CS_RES='48'\n"
+elif [ "${sim_type}" == "CO2" ]; then
+    RDI_VARS+="RDI_NUM_CORES='48'\n"
+    RDI_VARS+="RDI_NUM_NODES='2'\n"
+    RDI_VARS+="RDI_CORES_PER_NODE='24'\n"
+    RDI_VARS+="RDI_CS_RES='24'\n"
+else
+    RDI_VARS+="RDI_NUM_CORES='24'\n"
+    RDI_VARS+="RDI_NUM_NODES='1'\n"
+    RDI_VARS+="RDI_CORES_PER_NODE='24'\n"
+    RDI_VARS+="RDI_CS_RES='24'\n"
+fi
+
+#--------------------------------------------------------------------
+# Replace settings in config files with RDI variables
+#--------------------------------------------------------------------
+
 # Save RDI variables to file
 echo -e "$RDI_VARS" > rdi_vars.txt
 sort -o rdi_vars.txt rdi_vars.txt
 
 # Call init_rd.sh
 ${srcrundir}/init_rd.sh rdi_vars.txt
-=======
-# Replace token strings in certain files
-sed -i -e "s|{SIMULATION}|${sim_name}|"       GCHP.rc
-sed -i -e "s|{SIMULATION}|${sim_name}|"       runConfig.sh
-if [ "${sim_name}" == "CO2" ]; then
-    sed -i -e "s|{SIMULATION}|${sim_name}|"   runConfig_adj.sh
-fi
-sed -i -e "s|{DATA_ROOT}|${GC_DATA_ROOT}|"    input.geos
-sed -i -e "s|{MET}|${met_name}|"              input.geos
-sed -i -e "s|{SIM}|${sim_name}|"              input.geos
-sed -i -e "s|{DATA_ROOT}|${GC_DATA_ROOT}|"    HEMCO_Config.rc
-sed -i -e "s|{NATIVE_RES}|${met_native}|"     HEMCO_Config.rc
-sed -i -e "s|{LATRES}|${met_latres}|"         HEMCO_Config.rc
-sed -i -e "s|{LONRES}|${met_lonres}|"         HEMCO_Config.rc
-sed -i -e "s|{MET_SOURCE}|${met_name}|"       ExtData.rc # 1st in line
-sed -i -e "s|{MET_SOURCE}|${met_name}|"       ExtData.rc # 2nd in line
-sed -i -e "s|{MET_RES}|${met_resolution}|"    ExtData.rc
-sed -i -e "s|{NATIVE_RES}|${met_native}|"     ExtData.rc
-sed -i -e "s|{LATRES}|${met_latres}|"         ExtData.rc
-sed -i -e "s|{LONRES}|${met_lonres}|"         ExtData.rc
-sed -i -e "s|{MET_EXT}|${met_extension}|"     ExtData.rc
-sed -i -e "s|{MET_CN_YR}|${met_cn_year}|"     ExtData.rc # 1st in line
-sed -i -e "s|{MET_CN_YR}|${met_cn_year}|"     ExtData.rc # 2nd in line
-sed -i -e "s|{PRES_UNIT}|${pressure_unit}|"   ExtData.rc
-sed -i -e "s|{PRES_SCALE}|${pressure_scale}|" ExtData.rc
-
-# Special handling for start/end date based on simulation so that
-# start year/month/day matches default initial restart file.
-if [[ ${sim_extra_option} = "benchmark" ]]; then
-    startdate="20190701"
-    enddate="20190801"
-elif [[ ${sim_name} = "fullchem" ]]; then
-    startdate="20190701"
-    enddate="20190701"
-elif [ "${sim_type}" == "CO2" ]; then
-    startdate="20140901"
-    enddate="20140901"
-else
-    startdate="20190101"
-    enddate="20190201"
-fi
-sed -i -e "s|{DATE1}|${startdate}|"     ${rundir}/runConfig.sh
-sed -i -e "s|{DATE2}|${enddate}|"       ${rundir}/runConfig.sh
-if [ "${sim_name}" == "CO2" ]; then
-    sed -i -e "s|{DATE1}|${startdate}|" ${rundir}/runConfig_adj.sh
-    sed -i -e "s|{DATE2}|${enddate}|"   ${rundir}/runConfig_adj.sh
-fi
-sed -i -e "s|{DATE1}|${startdate}|"     ${rundir}/CAP.rc
-sed -i -e "s|{DATE2}|${enddate}|"       ${rundir}/CAP.rc
-
-# Special handling for benchmark simulation
-if [[ ${sim_extra_option} = "benchmark" || ${sim_name} == "TransportTracers" ]]; then
-    total_cores=96
-    num_nodes=2
-    num_cores_per_node=48
-    grid_res=48
-    timeAvg_monthly="1"
-    timeAvg_freq="7440000"
-    inst_freq="7440000"
-    start_time="000000"
-    end_time="000000"
-    dYYYYMMDD="00000100"
-    dHHmmSS="000000"
-    printf "\n  -- This run directory has been set up for $startdate $start_time - $enddate $end_time."
-    printf "\n  -- Monthly time-averaged diagnostics are enabled in HISTORY.rc."
-elif [ "${sim_type}" == "CO2" ]; then
-    total_cores=48
-    num_nodes=2
-    num_cores_per_node=24
-    grid_res=24
-    diag_freq="010000"
-    inst_freq="010000"
-    inst_dur="010000"
-    timeAvg_monthly=0
-    timeAvg_dur="010000"
-    timeAvg_freq="010000"
-    start_time="000000"
-    end_time="060000"
-    dYYYYMMDD="00000000"
-    dHHmmSS="060000"
-else
-    total_cores=24
-    num_nodes=1
-    num_cores_per_node=24
-    grid_res=24
-    timeAvg_monthly=0
-    timeAvg_freq="010000"
-    inst_freq="010000"
-    start_time="000000"
-    end_time="010000"
-    dYYYYMMDD="00000000"
-    dHHmmSS="010000"
-    printf "\n  -- This run directory has been set up for $startdate $start_time - $enddate $end_time."
-    printf "\n  -- The default diagnostic frequency, duration, and mode is hourly average."
-fi
+
+#--------------------------------------------------------------------
+# Print run direcory setup info to screen
+#--------------------------------------------------------------------
+printf "\n  See rdi_vars.txt for run directory settings.\n\n"
+
+printf "\n  -- This run directory has been set up for $RDI_SIM_START - RDI_SIM_END_DATE.\n"
+printf "\n  -- The default frequency and duration of diagnostics is set to monthly.\n"
 printf "\n  -- You may modify these settings in runConfig.sh.\n"
-timeAvg_dur=${timeAvg_freq}
-inst_dur=${inst_freq}
-sed -i -e "s|{TotalCores}|${total_cores}|"             ${rundir}/runConfig.sh
-sed -i -e "s|{NumNodes}|${num_nodes}|"                 ${rundir}/runConfig.sh
-sed -i -e "s|{NumCoresPerNode}|${num_cores_per_node}|" ${rundir}/runConfig.sh
-sed -i -e "s|{GridRes}|${grid_res}|"                   ${rundir}/runConfig.sh
-sed -i -e "s|{InstFreq}|${inst_freq}|"                 ${rundir}/runConfig.sh
-sed -i -e "s|{InstDur}|${inst_dur}|"                   ${rundir}/runConfig.sh
-sed -i -e "s|{AvgMonthly}|${timeAvg_monthly}|"         ${rundir}/runConfig.sh
-sed -i -e "s|{AvgFreq}|${timeAvg_freq}|"               ${rundir}/runConfig.sh
-sed -i -e "s|{AvgDur}|${timeAvg_dur}|"                 ${rundir}/runConfig.sh
-sed -i -e "s|{TIME1}|${start_time}|"                   ${rundir}/runConfig.sh
-sed -i -e "s|{TIME2}|${end_time}|"                     ${rundir}/runConfig.sh
-sed -i -e "s|{dYYYYMMDD}|${dYYYYMMDD}|"                ${rundir}/runConfig.sh
-sed -i -e "s|{dHHmmss}|${dHHmmSS}|"                    ${rundir}/runConfig.sh
-if [ "${sim_name}" == "CO2" ]; then
-    sed -i -e "s|{TotalCores}|${total_cores}|"             ${rundir}/runConfig_adj.sh
-    sed -i -e "s|{NumNodes}|${num_nodes}|"                 ${rundir}/runConfig_adj.sh
-    sed -i -e "s|{NumCoresPerNode}|${num_cores_per_node}|" ${rundir}/runConfig_adj.sh
-    sed -i -e "s|{GridRes}|${grid_res}|"                   ${rundir}/runConfig_adj.sh
-    sed -i -e "s|{InstFreq}|${inst_freq}|"                 ${rundir}/runConfig_adj.sh
-    sed -i -e "s|{InstDur}|${inst_dur}|"                   ${rundir}/runConfig_adj.sh
-    sed -i -e "s|{AvgMonthly}|${timeAvg_monthly}|"         ${rundir}/runConfig_adj.sh
-    sed -i -e "s|{AvgFreq}|${timeAvg_freq}|"               ${rundir}/runConfig_adj.sh
-    sed -i -e "s|{AvgDur}|${timeAvg_dur}|"                 ${rundir}/runConfig_adj.sh
-    sed -i -e "s|{TIME1}|${start_time}|"                   ${rundir}/runConfig_adj.sh
-    sed -i -e "s|{TIME2}|${end_time}|"                     ${rundir}/runConfig_adj.sh
-    sed -i -e "s|{dYYYYMMDD}|${dYYYYMMDD}|"                ${rundir}/runConfig_adj.sh
-    sed -i -e "s|{dHHmmss}|${dHHmmSS}|"                    ${rundir}/runConfig_adj.sh
-fi
-sed -i -e "s|{TIME1}|${start_time}|"                   ${rundir}/CAP.rc
-sed -i -e "s|{TIME2}|${end_time}|"                     ${rundir}/CAP.rc
-sed -i -e "s|{dYYYYMMDD}|${dYYYYMMDD}|"                ${rundir}/CAP.rc
-sed -i -e "s|{dHHmmss}|${dHHmmSS}|"                    ${rundir}/CAP.rc
->>>>>>> 3cbe39a2
 
 # Call function to setup configuration files with settings common between
 # GEOS-Chem Classic and GCHP.
@@ -615,10 +510,7 @@
 	printf "\n\nChanges to the following run directory files are tracked by git:\n\n" >> ${version_log}
 	printf "\n"
 	git init
-	git add *.rc *.sh *.yml input.geos input.nml
-	if [[ ${sim_name} = "fullchem" ]]; then
-            git add *.py
-	fi
+	git add *.rc *.sh *.yml *.run *.py input.geos input.nml
 	git add README .gitignore
 	printf " " >> ${version_log}
 	git commit -m "Initial run directory" >> ${version_log}
