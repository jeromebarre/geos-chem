--- conflicted
+++ resolved
@@ -12,14 +12,10 @@
   name: ${RUNDIR_SIM_NAME}
   chem_inputs_dir: ./ChemDir/
   species_database_file: ./species_database.yml
-<<<<<<< HEAD
+  species_metadata_output_file: OutputDir/geoschem_species_metadata.yml
   verbose:
     activate: false
     on_cores: root       # Allowed values: root all
-=======
-  species_metadata_output_file: OutputDir/geoschem_species_metadata.yml
-  debug_printout: false
->>>>>>> 34b94c53
 
 #============================================================================
 # Timesteps settings
