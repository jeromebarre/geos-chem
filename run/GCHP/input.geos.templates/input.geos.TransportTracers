------------------------+------------------------------------------------------
%%% SIMULATION MENU %%% :
Start YYYYMMDD, hhmmss  : 20160101 000000
End   YYYYMMDD, hhmmss  : 20160101 010000
Run directory           : ./
Root data directory     : ${RDI_DATA_ROOT}
Met field               : ${RDI_MET}
Simulation name         : ${RDI_SIM_NAME}
Species database file   : ./species_database.yml
Turn on debug printout? : F
Use GC classic timers?  : F
------------------------+------------------------------------------------------
%%% TIMESTEP MENU %%%   :
Tran/conv timestep [sec]: 600
Chem/emis timestep [sec]: 1200
------------------------+------------------------------------------------------
%%% ADVECTED SPECIES MENU %%%:
Species name            : Rn222
Species name            : Pb210
Species name            : Pb210Strat
Species name            : Be7
Species name            : Be7Strat
Species name            : Be10
Species name            : Be10Strat
Species name            : PassiveTracer
Species name            : CLOCK
Species name            : SF6Tracer
Species name            : CH3ITracer
Species name            : COAnthroEmis25dayTracer
Species name            : COAnthroEmis50dayTracer
Species name            : COUniformEmis25dayTracer
------------------------+------------------------------------------------------
%%% PASSIVE SPECIES MENU %%%:
Passive species name    : PassiveTracer            1.0    -1       1.0e-7   Passive_tracer_for_mass_conservation_evaluation
Passive species name    : SF6Tracer                146.0  -1       1.0e-20  Sulfur_hexafluoride
Passive species name    : CH3ITracer               142.0   4.32e5  1.0e-20  Methyl_iodide
Passive species name    : COAnthroEmis25dayTracer   28.0   2.16e6  1.0e-20  Anthropogenic_CO_with_25day_lifetime
Passive species name    : COAnthroEmis50dayTracer   28.0   4.32e6  1.0e-20  Anthropogenic_CO_with_50day_lifetime
Passive species name    : COUniformEmis25dayTracer  28.0   2.16e6  1.0e-20  CO_with_uniform_emission_and_25day_lifetime
------------------------+------------------------------------------------------
%%% TRANSPORT MENU %%%  :
Turn on Transport       : T
 => Fill Negative Values: T
 => IORD, JORD, KORD    : 3  3  7
------------------------+------------------------------------------------------
%%% CONVECTION MENU %%% :
Turn on Cloud Conv?     : T
Turn on PBL Mixing?     : T
 => Use non-local PBL?  : T
------------------------+------------------------------------------------------
%%% AEROSOL MENU %%%    :
Online SULFATE AEROSOLS : F
 => Metal cat. SO2 ox.? : F
Online CARBON  AEROSOLS : F
 => Use Brown Carbon?   : F
Online COMPLEX SOA      : F
 => Semivolatile POA?   : F
Online DUST    AEROSOLS : F
 => Acidic uptake ?     : F
Online SEASALT AEROSOLS : F
 => SALA radius bin [um]: 0.01 0.5
 => SALC radius bin [um]: 0.5  8.0
 => MARINE ORG AEROSOLS : F
Settle strat. aerosols  : F
Online PSC AEROSOLS     : F
Allow homogeneous NAT?  : F
NAT supercooling req.(K): 3.0
Ice supersaturation req.: 1.2
Perform PSC het. chem.? : F
Calc. strat. aero. OD?  : F
Enhance BC Absorption?  : F
 => hydrophilic BC      : 1.5
 => hydrophobic BC      : 1.0
Photolyse nitrate aer.? : F
 => NITs Jscale (JHNO3) : 0.0
 => NIT  Jscale (JHNO3) : 0.0
 => % channel A (HONO)  : 66.667
 => % channel B (NO2)   : 33.333
------------------------+------------------------------------------------------
%%% DEPOSITION MENU %%% :
Turn on Dry Deposition? : T
Turn on Wet Deposition? : T
Turn on CO2 Effect?     : F
 => CO2 level           : 600.0
 => Reference CO2 level : 380.0
Diag alt above sfc [m]  : 10
------------------------+------------------------------------------------------
%%% CHEMISTRY MENU %%%  :
Turn on Chemistry?      : T
Use linear. chem aloft? : F
 => Use Linoz for O3?   : F
Use active strat. H2O?  : F
Use static H2O BC?      : F
Overhead O3 for FAST-JX :---
 => Online O3 from model: F
 => O3 from met fields  : F
 => TOMS/SBUV O3        : F
Gamma HO2               : 0.2
------------------------+------------------------------------------------------
%%% PHOTOLYSIS MENU %%% :
<<<<<<< HEAD
FAST-JX directory       : ${RDI_DATA_ROOT}/CHEM_INPUTS/FAST_JX/v2020-02/
=======
FAST-JX directory       : {DATA_ROOT}/CHEM_INPUTS/FAST_JX/v2021-10/
>>>>>>> 3cbe39a2
------------------------+------------------------------------------------------
%%% RADIATION MENU %%%  :
AOD Wavelength (nm)     : 550
Turn on RRTMG?          : F
Calculate LW fluxes?    : F
Calculate SW fluxes?    : F
Clear-sky flux?         : F
All-sky flux?           : F
Radiation Timestep [sec]: 10800
------------------------+------------------------------------------------------
END OF FILE             :
------------------------+------------------------------------------------------<|MERGE_RESOLUTION|>--- conflicted
+++ resolved
@@ -1,7 +1,7 @@
 ------------------------+------------------------------------------------------
 %%% SIMULATION MENU %%% :
-Start YYYYMMDD, hhmmss  : 20160101 000000
-End   YYYYMMDD, hhmmss  : 20160101 010000
+Start YYYYMMDD, hhmmss  : ${RDI_SIM_START_DATE} ${RDI_SIM_START_TIME}
+End   YYYYMMDD, hhmmss  : ${RDI_SIM_END_DATE} ${RDI_SIM_END_TIME}
 Run directory           : ./
 Root data directory     : ${RDI_DATA_ROOT}
 Met field               : ${RDI_MET}
@@ -11,8 +11,8 @@
 Use GC classic timers?  : F
 ------------------------+------------------------------------------------------
 %%% TIMESTEP MENU %%%   :
-Tran/conv timestep [sec]: 600
-Chem/emis timestep [sec]: 1200
+Tran/conv timestep [sec]: ${RDI_TRANSPORT_TS}
+Chem/emis timestep [sec]: ${RDI_CHEMISTRY_TS}
 ------------------------+------------------------------------------------------
 %%% ADVECTED SPECIES MENU %%%:
 Species name            : Rn222
@@ -98,11 +98,7 @@
 Gamma HO2               : 0.2
 ------------------------+------------------------------------------------------
 %%% PHOTOLYSIS MENU %%% :
-<<<<<<< HEAD
-FAST-JX directory       : ${RDI_DATA_ROOT}/CHEM_INPUTS/FAST_JX/v2020-02/
-=======
-FAST-JX directory       : {DATA_ROOT}/CHEM_INPUTS/FAST_JX/v2021-10/
->>>>>>> 3cbe39a2
+FAST-JX directory       : ${RDI_DATA_ROOT}/CHEM_INPUTS/FAST_JX/v2021-10/
 ------------------------+------------------------------------------------------
 %%% RADIATION MENU %%%  :
 AOD Wavelength (nm)     : 550
