--- conflicted
+++ resolved
@@ -152,20 +152,7 @@
     --> SALA upper radius      :       0.5
     --> SALC lower radius      :       0.5
     --> SALC upper radius      :       8.0
-<<<<<<< HEAD
-    --> Reduce SS cold water   :       true
-    --> Blowing Snow SS        :       true
-    --> NH FYI snow salinity   :       0.1
-    --> NH MYI snow salinity   :       0.05
-    --> SH FYI snow salinity   :       0.03
-    --> SH MYI snow salinity   :       0.015
-    --> NH snow age            :       3.0
-    --> SH snow age            :       1.5
-    --> N per snowflake        :       5.0
-    --> Model sea salt Br-     :       true
-=======
     --> Model sea salt Br-     :       false
->>>>>>> fc4488f9
     --> Br- mass ratio         :       2.11e-3
 108     MEGAN                  : off   ISOP/ACET/PRPE/C2H4/ALD2/MOH/EOH/MTPA/MTPO/LIMO/SESQ/SOAP/SOAS
     --> Isoprene scaling       :       1.0
@@ -2638,15 +2625,7 @@
 # --- GEOS-Chem restart file ---
 #==============================================================================
 (((GC_RESTART
-<<<<<<< HEAD
-* SPC_           ./GEOSChem.Restart.$YYYY$MM$DD_$HH$MNz.nc4 SpeciesRst_?ALL?    $YYYY/$MM/$DD/$HH EFYO xyz 1 * - 1 1
-* TMPU1          ./GEOSChem.Restart.$YYYY$MM$DD_$HH$MNz.nc4 Met_TMPU1           $YYYY/$MM/$DD/$HH EY  xyz 1 * - 1 1
-* SPHU1          ./GEOSChem.Restart.$YYYY$MM$DD_$HH$MNz.nc4 Met_SPHU1           $YYYY/$MM/$DD/$HH EY  xyz 1 * - 1 1
-* PS1DRY         ./GEOSChem.Restart.$YYYY$MM$DD_$HH$MNz.nc4 Met_PS1DRY          $YYYY/$MM/$DD/$HH EY  xy  1 * - 1 1
-* PS1WET         ./GEOSChem.Restart.$YYYY$MM$DD_$HH$MNz.nc4 Met_PS1WET          $YYYY/$MM/$DD/$HH EY  xy  1 * - 1 1
-=======
 * SPC_           ./GEOSChem.Restart.$YYYY$MM$DD_$HH$MNz.nc4 SpeciesRst_?ALL?    $YYYY/$MM/$DD/$HH CYS xyz 1 * - 1 1
->>>>>>> fc4488f9
 * DELPDRY        ./GEOSChem.Restart.$YYYY$MM$DD_$HH$MNz.nc4 Met_DELPDRY         $YYYY/$MM/$DD/$HH EY  xyz 1 * - 1 1
 * KPP_HVALUE     ./GEOSChem.Restart.$YYYY$MM$DD_$HH$MNz.nc4 Chem_KPPHvalue      $YYYY/$MM/$DD/$HH EY  xyz 1 * - 1 1
 * WETDEP_N       ./GEOSChem.Restart.$YYYY$MM$DD_$HH$MNz.nc4 Chem_WetDepNitrogen $YYYY/$MM/$DD/$HH EY  xy  1 * - 1 1
