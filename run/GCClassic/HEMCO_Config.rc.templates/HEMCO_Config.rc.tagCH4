#------------------------------------------------------------------------------
#                  Harmonized Emissions Component (HEMCO)                     !
#------------------------------------------------------------------------------
#BOP
#
# !MODULE: HEMCO_Config.rc
#
# !DESCRIPTION: Contains configuration information for HEMCO. Define the
#  emissions inventories and corresponding file paths here. Entire
#  configuration files can be inserted into this configuration file with
#  an '>>>include' statement, e.g. '>>>include HEMCO\_Config\_test.rc'
#  The settings of include-files will be ignored.
#\\
#\\
# !REMARKS:
#  This file has been customized for the CH4 simulation.
#  See The HEMCO User's Guide for file details:
#    http://wiki.geos-chem.org/The_HEMCO_User%27s_Guide
#
#  NOTE: To avoid duplicate container names, we have appended "_T" to
#  the container names that denote one of the tagged CH4 species.
#  For example, "CH4_OILGAS_T" denotes the contribution from EDGAR
#  oil and gas that goes into tagged species "CH4_OIL", and
#  "CH4_OILGAS" is the contribution that goes into the total
#  "CH4" species.
#
# !REVISION HISTORY:
#  See https://github.com/geoschem/geos-chem for complete history
#EOP
#------------------------------------------------------------------------------
#BOC
###############################################################################
### BEGIN SECTION SETTINGS
###############################################################################

ROOT:                        ${RUNDIR_DATA_ROOT}/HEMCO
METDIR:                      ${RUNDIR_MET_DIR}
GCAPSCENARIO:                ${RUNDIR_GCAP2_SCENARIO}
GCAPVERTRES:                 ${RUNDIR_GCAP2_VERTRES}
Logfile:                     *
DiagnFile:                   HEMCO_Diagn.rc
DiagnPrefix:                 ./OutputDir/HEMCO_diagnostics
DiagnFreq:                   Monthly
Wildcard:                    *
Separator:                   /
Unit tolerance:              1
Negative values:             2
Only unitless scale factors: false
Verbose:                     0
Warnings:                    1

### END SECTION SETTINGS ###

###############################################################################
### BEGIN SECTION EXTENSION SWITCHES
###############################################################################
# ExtNr ExtName                on/off  Species   Years avail.
0       Base                   : on    *
# ----- MAIN SWITCHES ---------------------------------------------------------
    --> EMISSIONS              :       true
    --> METEOROLOGY            :       true      ${RUNDIR_MET_AVAIL}
    --> CHEMISTRY_INPUT        :       true
# ----- RESTART FIELDS --------------------------------------------------------
    --> GC_RESTART             :       true
# ----- NESTED GRID FIELDS ----------------------------------------------------
    --> GC_BCs                 :       ${RUNDIR_USE_BCs}
# ----- REGIONAL INVENTORIES --------------------------------------------------
    --> GEPA                   :       true     # 2012
    --> Scarpelli_Canada       :       true     # 2018
    --> Scarpelli_Mexico       :       true     # 2015
# ----- GLOBAL INVENTORIES ----------------------------------------------------
    --> GFEIv2                 :       true     # 2019
    --> EDGARv6                :       true     # 2000-2018
    --> QFED2                  :       false    # 2009-2015
    --> UPDATED_GFED4          :       true     # 2009-2019
    --> JPL_WETCHARTS          :       true     # 2009-2017
    --> SEEPS                  :       true     # 2012
    --> LAKES                  :       false    # 2009-2015
    --> FUNG_TERMITES          :       true     # 1985
    --> FUNG_SOIL_ABSORPTION   :       false    # 2009-2015
    --> MeMo_SOIL_ABSORPTION   :       true     # 1990-2009 or clim.
# ----- FUTURE EMISSIONS ------------------------------------------------------
    --> RCP_3PD                :       false    # 2005-2100
    --> RCP_45                 :       false    # 2005-2100
    --> RCP_60                 :       false    # 2005-2100
    --> RCP_85                 :       false    # 2005-2100
# ----- CMIP6 ANTHRO EMISSIONS ------------------------------------------------
#   Set GCAPSCENARIO (e.g., HIST, SSP585) above in SECTION SETTINGS
    --> CMIP6_SFC_LAND_ANTHRO  :       false    # 1850-2100
    --> CMIP6_SHIP             :       false    # 1850-2100
    --> BB4MIPS                :       false    # 1850-2100
# ----- NON-EMISSIONS DATA ----------------------------------------------------
    --> GMI_CH4_LOSS           :       true     # 1985
    --> GLOBAL_OH              :       true     # 2010-2019
    --> GLOBAL_CL              :       true     # 2010-2019
    --> OLSON_LANDMAP          :       true     # 1985
    --> YUAN_MODIS_LAI         :       true     # 2000-2020
    --> AnalyticalInv          :       false
    --> Emis_ScaleFactor       :       false
    --> OH_ScaleFactor         :       false
# -----------------------------------------------------------------------------
111     GFED                   : off   CH4
    --> GFED4                  :       true
    --> GFED_daily             :       true
    --> GFED_3hourly           :       false
    --> Scaling_CO             :       1.05
    --> Scaling_NAP            :       2.75e-4
    --> hydrophilic BC         :       0.2
    --> hydrophilic OC         :       0.5
    --> fraction POG1          :       0.49
114     FINN                   : off   CH4
    --> FINN_daily             :       true
    --> Scaling_CO             :       1.0
    --> hydrophilic BC         :       0.2
    --> hydrophilic OC         :       0.5

### END SECTION EXTENSION SWITCHES ###

###############################################################################
### BEGIN SECTION BASE EMISSIONS
###############################################################################

# ExtNr	Name sourceFile	sourceVar sourceTime C/R/E SrcDim SrcUnit Species ScalIDs Cat Hier

(((EMISSIONS

#==============================================================================
# --- Gridded EPA (Maasakkers et al., Environ. Sci. Technol., 2016) ---
#
# NOTES:
# - Use Hier=100 to add to Canada and Mexico regional inventories
# - Do not use GEPA forest fire emissions. Use QFED or GFED instead.
# - Apply seasonal scale factors to manure and rice emissions
#==============================================================================
(((GEPA
### Oil ###
0 GEPA_OIL_T              $ROOT/CH4/v2022-11/GEPA/GEPA_Annual.nc  emissions_1B2a_Petroleum                     2012/1/1/0    C xy molec/cm2/s CH4_OIL 1008    1 100
0 GEPA_OIL                $ROOT/CH4/v2022-11/GEPA/GEPA_Annual.nc  emissions_1B2a_Petroleum                     2012/1/1/0    C xy molec/cm2/s CH4     1008    1 100

### Gas ###
0 GEPA_GAS_PRODUCTION_T   $ROOT/CH4/v2022-11/GEPA/GEPA_Annual.nc  emissions_1B2b_Natural_Gas_Production        2012/1/1/0    C xy molec/cm2/s CH4_GAS 1008    2 100
0 GEPA_GAS_PRODUCTION     $ROOT/CH4/v2022-11/GEPA/GEPA_Annual.nc  emissions_1B2b_Natural_Gas_Production        2012/1/1/0    C xy molec/cm2/s CH4     1008    2 100
0 GEPA_GAS_PROCESSING_T   $ROOT/CH4/v2022-11/GEPA/GEPA_Annual.nc  emissions_1B2b_Natural_Gas_Processing        2012/1/1/0    C xy molec/cm2/s CH4_GAS 1008    2 100
0 GEPA_GAS_PROCESSING     $ROOT/CH4/v2022-11/GEPA/GEPA_Annual.nc  emissions_1B2b_Natural_Gas_Processing        2012/1/1/0    C xy molec/cm2/s CH4     1008    2 100
0 GEPA_GAS_TRANSMISSION_T $ROOT/CH4/v2022-11/GEPA/GEPA_Annual.nc  emissions_1B2b_Natural_Gas_Transmission      2012/1/1/0    C xy molec/cm2/s CH4_GAS 1008    2 100
0 GEPA_GAS_TRANSMISSION   $ROOT/CH4/v2022-11/GEPA/GEPA_Annual.nc  emissions_1B2b_Natural_Gas_Transmission      2012/1/1/0    C xy molec/cm2/s CH4     1008    2 100
0 GEPA_GAS_DISTRIBUTION_T $ROOT/CH4/v2022-11/GEPA/GEPA_Annual.nc  emissions_1B2b_Natural_Gas_Distribution      2012/1/1/0    C xy molec/cm2/s CH4_GAS 1008    2 100
0 GEPA_GAS_DISTRIBUTION   $ROOT/CH4/v2022-11/GEPA/GEPA_Annual.nc  emissions_1B2b_Natural_Gas_Distribution      2012/1/1/0    C xy molec/cm2/s CH4     1008    2 100

### Coal ###
0 GEPA_COAL_UNDERGROUND_T $ROOT/CH4/v2022-11/GEPA/GEPA_Annual.nc  emissions_1B1a_Coal_Mining_Underground       2012/1/1/0    C xy molec/cm2/s CH4_COL 1008    3 100
0 GEPA_COAL_UNDERGROUND   $ROOT/CH4/v2022-11/GEPA/GEPA_Annual.nc  emissions_1B1a_Coal_Mining_Underground       2012/1/1/0    C xy molec/cm2/s CH4     1008    3 100
0 GEPA_COAL_SURFACE_T     $ROOT/CH4/v2022-11/GEPA/GEPA_Annual.nc  emissions_1B1a_Coal_Mining_Surface           2012/1/1/0    C xy molec/cm2/s CH4_COL 1008    3 100
0 GEPA_COAL_SURFACE       $ROOT/CH4/v2022-11/GEPA/GEPA_Annual.nc  emissions_1B1a_Coal_Mining_Surface           2012/1/1/0    C xy molec/cm2/s CH4     1008    3 100
0 GEPA_COAL_ABANDONED_T   $ROOT/CH4/v2022-11/GEPA/GEPA_Annual.nc  emissions_1B1a_Abandoned_Coal                2012/1/1/0    C xy molec/cm2/s CH4_COL 1008    3 100
0 GEPA_COAL_ABANDONED     $ROOT/CH4/v2022-11/GEPA/GEPA_Annual.nc  emissions_1B1a_Abandoned_Coal                2012/1/1/0    C xy molec/cm2/s CH4     1008    3 100

### Livestock ###
0 GEPA_LIVESTOCK__4A_T  $ROOT/CH4/v2022-11/GEPA/GEPA_Annual.nc  emissions_4A_Enteric_Fermentation            2012/1/1/0    C xy molec/cm2/s CH4_LIV 1008    4 100
0 GEPA_LIVESTOCK__4A    $ROOT/CH4/v2022-11/GEPA/GEPA_Annual.nc  emissions_4A_Enteric_Fermentation            2012/1/1/0    C xy molec/cm2/s CH4     1008    4 100
0 GEPA_LIVESTOCK__4B_T  $ROOT/CH4/v2022-11/GEPA/GEPA_Annual.nc  emissions_4B_Manure_Management               2012/1/1/0    C xy molec/cm2/s CH4_LIV 10/1008 4 100
0 GEPA_LIVESTOCK__4B    $ROOT/CH4/v2022-11/GEPA/GEPA_Annual.nc  emissions_4B_Manure_Management               2012/1/1/0    C xy molec/cm2/s CH4     10/1008 4 100

### Landfills ###
0 GEPA_LANDFILLS_MUN_T   $ROOT/CH4/v2022-11/GEPA/GEPA_Annual.nc  emissions_6A_Landfills_Municipal             2012/1/1/0    C xy molec/cm2/s CH4_LDF 1008    5 100
0 GEPA_LANDFILLS_MUN     $ROOT/CH4/v2022-11/GEPA/GEPA_Annual.nc  emissions_6A_Landfills_Municipal             2012/1/1/0    C xy molec/cm2/s CH4     1008    5 100
0 GEPA_LANDFILLS_IND_T   $ROOT/CH4/v2022-11/GEPA/GEPA_Annual.nc  emissions_6A_Landfills_Industrial            2012/1/1/0    C xy molec/cm2/s CH4_LDF 1008    5 100
0 GEPA_LANDFILLS_IND     $ROOT/CH4/v2022-11/GEPA/GEPA_Annual.nc  emissions_6A_Landfills_Industrial            2012/1/1/0    C xy molec/cm2/s CH4     1008    5 100

### Wastewater ###
0 GEPA_WASTEWATER_DOM_T  $ROOT/CH4/v2022-11/GEPA/GEPA_Annual.nc  emissions_6B_Wastewater_Treatment_Domestic   2012/1/1/0    C xy molec/cm2/s CH4_WST 1008    6 100
0 GEPA_WASTEWATER_DOM    $ROOT/CH4/v2022-11/GEPA/GEPA_Annual.nc  emissions_6B_Wastewater_Treatment_Domestic   2012/1/1/0    C xy molec/cm2/s CH4     1008    6 100
0 GEPA_WASTEWATER_IND_T  $ROOT/CH4/v2022-11/GEPA/GEPA_Annual.nc  emissions_6B_Wastewater_Treatment_Industrial 2012/1/1/0    C xy molec/cm2/s CH4_WST 1008    6 100
0 GEPA_WASTEWATER_IND    $ROOT/CH4/v2022-11/GEPA/GEPA_Annual.nc  emissions_6B_Wastewater_Treatment_Industrial 2012/1/1/0    C xy molec/cm2/s CH4     1008    6 100

### Rice ###
0 GEPA_RICE_T            $ROOT/CH4/v2022-11/GEPA/GEPA_Annual.nc  emissions_4C_Rice_Cultivation                2012/1/1/0    C xy molec/cm2/s CH4_RIC 11/1008 7 100
0 GEPA_RICE              $ROOT/CH4/v2022-11/GEPA/GEPA_Annual.nc  emissions_4C_Rice_Cultivation                2012/1/1/0    C xy molec/cm2/s CH4     11/1008 7 100

### Other Anthro ###
0 GEPA_OTHER__1A_M_T    $ROOT/CH4/v2022-11/GEPA/GEPA_Annual.nc  emissions_1A_Combustion_Mobile               2012/1/1/0    C xy molec/cm2/s CH4_OTA 1008    8 100
0 GEPA_OTHER__1A_M      $ROOT/CH4/v2022-11/GEPA/GEPA_Annual.nc  emissions_1A_Combustion_Mobile               2012/1/1/0    C xy molec/cm2/s CH4     1008    8 100
0 GEPA_OTHER__1A_S_T    $ROOT/CH4/v2022-11/GEPA/GEPA_Annual.nc  emissions_1A_Combustion_Stationary           2012/1/1/0    C xy molec/cm2/s CH4_OTA 1008    8 100
0 GEPA_OTHER__1A_S      $ROOT/CH4/v2022-11/GEPA/GEPA_Annual.nc  emissions_1A_Combustion_Stationary           2012/1/1/0    C xy molec/cm2/s CH4     1008    8 100
0 GEPA_OTHER__2B5_T     $ROOT/CH4/v2022-11/GEPA/GEPA_Annual.nc  emissions_2B5_Petrochemical_Production       2012/1/1/0    C xy molec/cm2/s CH4_OTA 1008    8 100
0 GEPA_OTHER__2B5       $ROOT/CH4/v2022-11/GEPA/GEPA_Annual.nc  emissions_2B5_Petrochemical_Production       2012/1/1/0    C xy molec/cm2/s CH4     1008    8 100
0 GEPA_OTHER__2C2_T     $ROOT/CH4/v2022-11/GEPA/GEPA_Annual.nc  emissions_2C2_Ferroalloy_Production          2012/1/1/0    C xy molec/cm2/s CH4_OTA 1008    8 100
0 GEPA_OTHER__2C2       $ROOT/CH4/v2022-11/GEPA/GEPA_Annual.nc  emissions_2C2_Ferroalloy_Production          2012/1/1/0    C xy molec/cm2/s CH4     1008    8 100
0 GEPA_OTHER__4F_T      $ROOT/CH4/v2022-11/GEPA/GEPA_Monthly.nc emissions_4F_Field_Burning                   2012/1-12/1/0 C xy molec/cm2/s CH4_OTA 1008    8 100
0 GEPA_OTHER__4F        $ROOT/CH4/v2022-11/GEPA/GEPA_Monthly.nc emissions_4F_Field_Burning                   2012/1-12/1/0 C xy molec/cm2/s CH4     1008    8 100
#0 GEPA_OTHER__5_T      $ROOT/CH4/v2022-11/GEPA_Daily.nc        emissions_5_Forest_Fires                     2012/1/1/0    C xy molec/cm2/s CH4_OTA 1008    9 100
#0 GEPA_OTHER__5        $ROOT/CH4/v2022-11/GEPA_Daily.nc        emissions_5_Forest_Fires                     2012/1/1/0    C xy molec/cm2/s CH4     1008    9 100
0 GEPA_OTHER__6D_T      $ROOT/CH4/v2022-11/GEPA/GEPA_Annual.nc  emissions_6D_Composting                      2012/1/1/0    C xy molec/cm2/s CH4_OTA 1008    8 100
0 GEPA_OTHER__6D        $ROOT/CH4/v2022-11/GEPA/GEPA_Annual.nc  emissions_6D_Composting                      2012/1/1/0    C xy molec/cm2/s CH4     1008    8 100

### Make sure to include offshore/coastal emissions (Hier=1 to add to EDGAR, Hier=5 to add to GFEI) ###
0 GEPA_COAST_OIL_T      $ROOT/CH4/v2022-11/GEPA/GEPA_Annual.nc  emissions_1B2a_Petroleum                     2012/1/1/0    C xy molec/cm2/s CH4_OIL 1009    1 5
0 GEPA_COAST_OIL        $ROOT/CH4/v2022-11/GEPA/GEPA_Annual.nc  emissions_1B2a_Petroleum                     2012/1/1/0    C xy molec/cm2/s CH4     1009    1 5
0 GEPA_COAST_GAS_PR_T   $ROOT/CH4/v2022-11/GEPA/GEPA_Annual.nc  emissions_1B2b_Natural_Gas_Production        2012/1/1/0    C xy molec/cm2/s CH4_GAS 1009    2 5
0 GEPA_COAST_GAS_PR     $ROOT/CH4/v2022-11/GEPA/GEPA_Annual.nc  emissions_1B2b_Natural_Gas_Production        2012/1/1/0    C xy molec/cm2/s CH4     1009    2 5
0 GEPA_COAST_GAS_PC_T   $ROOT/CH4/v2022-11/GEPA/GEPA_Annual.nc  emissions_1B2b_Natural_Gas_Processing        2012/1/1/0    C xy molec/cm2/s CH4_GAS 1009    2 5
0 GEPA_COAST_GAS_PC     $ROOT/CH4/v2022-11/GEPA/GEPA_Annual.nc  emissions_1B2b_Natural_Gas_Processing        2012/1/1/0    C xy molec/cm2/s CH4     1009    2 5
0 GEPA_COAST_GAS_TR_T   $ROOT/CH4/v2022-11/GEPA/GEPA_Annual.nc  emissions_1B2b_Natural_Gas_Transmission      2012/1/1/0    C xy molec/cm2/s CH4_GAS 1009    2 5
0 GEPA_COAST_GAS_TR     $ROOT/CH4/v2022-11/GEPA/GEPA_Annual.nc  emissions_1B2b_Natural_Gas_Transmission      2012/1/1/0    C xy molec/cm2/s CH4     1009    2 5
0 GEPA_COAST_GAS_DS_T   $ROOT/CH4/v2022-11/GEPA/GEPA_Annual.nc  emissions_1B2b_Natural_Gas_Distribution      2012/1/1/0    C xy molec/cm2/s CH4_GAS 1009    2 5
0 GEPA_COAST_GAS_DS     $ROOT/CH4/v2022-11/GEPA/GEPA_Annual.nc  emissions_1B2b_Natural_Gas_Distribution      2012/1/1/0    C xy molec/cm2/s CH4     1009    2 5
0 GEPA_COAST_COAL_U_T   $ROOT/CH4/v2022-11/GEPA/GEPA_Annual.nc  emissions_1B1a_Coal_Mining_Underground       2012/1/1/0    C xy molec/cm2/s CH4_COL 1009    3 5
0 GEPA_COAST_COAL_U     $ROOT/CH4/v2022-11/GEPA/GEPA_Annual.nc  emissions_1B1a_Coal_Mining_Underground       2012/1/1/0    C xy molec/cm2/s CH4     1009    3 5
0 GEPA_COAST_COAL_S_T   $ROOT/CH4/v2022-11/GEPA/GEPA_Annual.nc  emissions_1B1a_Coal_Mining_Surface           2012/1/1/0    C xy molec/cm2/s CH4_COL 1009    3 5
0 GEPA_COAST_COAL_S     $ROOT/CH4/v2022-11/GEPA/GEPA_Annual.nc  emissions_1B1a_Coal_Mining_Surface           2012/1/1/0    C xy molec/cm2/s CH4     1009    3 5
0 GEPA_COAST_COAL_A_T   $ROOT/CH4/v2022-11/GEPA/GEPA_Annual.nc  emissions_1B1a_Abandoned_Coal                2012/1/1/0    C xy molec/cm2/s CH4_COL 1009    3 5
0 GEPA_COAST_COAL_A     $ROOT/CH4/v2022-11/GEPA/GEPA_Annual.nc  emissions_1B1a_Abandoned_Coal                2012/1/1/0    C xy molec/cm2/s CH4     1009    3 5
0 GEPA_COAST_LVSTK_F_T  $ROOT/CH4/v2022-11/GEPA/GEPA_Annual.nc  emissions_4A_Enteric_Fermentation            2012/1/1/0    C xy molec/cm2/s CH4_LIV 1009    4 1
0 GEPA_COAST_LVSTK_F    $ROOT/CH4/v2022-11/GEPA/GEPA_Annual.nc  emissions_4A_Enteric_Fermentation            2012/1/1/0    C xy molec/cm2/s CH4     1009    4 1
0 GEPA_COAST_LVSTK_M_T  $ROOT/CH4/v2022-11/GEPA/GEPA_Annual.nc  emissions_4B_Manure_Management               2012/1/1/0    C xy molec/cm2/s CH4_LIV 10/1009 4 1
0 GEPA_COAST_LVSTK_M    $ROOT/CH4/v2022-11/GEPA/GEPA_Annual.nc  emissions_4B_Manure_Management               2012/1/1/0    C xy molec/cm2/s CH4     10/1009 4 1
0 GEPA_COAST_LDF_M_T    $ROOT/CH4/v2022-11/GEPA/GEPA_Annual.nc  emissions_6A_Landfills_Municipal             2012/1/1/0    C xy molec/cm2/s CH4_LDF 1009    5 1
0 GEPA_COAST_LDF_M      $ROOT/CH4/v2022-11/GEPA/GEPA_Annual.nc  emissions_6A_Landfills_Municipal             2012/1/1/0    C xy molec/cm2/s CH4     1009    5 1
0 GEPA_COAST_LDF_I_T    $ROOT/CH4/v2022-11/GEPA/GEPA_Annual.nc  emissions_6A_Landfills_Industrial            2012/1/1/0    C xy molec/cm2/s CH4_LDF 1009    5 1
0 GEPA_COAST_LDF_I      $ROOT/CH4/v2022-11/GEPA/GEPA_Annual.nc  emissions_6A_Landfills_Industrial            2012/1/1/0    C xy molec/cm2/s CH4     1009    5 1
0 GEPA_COAST_WSTW_D_T   $ROOT/CH4/v2022-11/GEPA/GEPA_Annual.nc  emissions_6B_Wastewater_Treatment_Domestic   2012/1/1/0    C xy molec/cm2/s CH4_WST 1009    6 1
0 GEPA_COAST_WSTW_D     $ROOT/CH4/v2022-11/GEPA/GEPA_Annual.nc  emissions_6B_Wastewater_Treatment_Domestic   2012/1/1/0    C xy molec/cm2/s CH4     1009    6 1
0 GEPA_COAST_WSTW_I_T   $ROOT/CH4/v2022-11/GEPA/GEPA_Annual.nc  emissions_6B_Wastewater_Treatment_Industrial 2012/1/1/0    C xy molec/cm2/s CH4_WST 1009    6 1
0 GEPA_COAST_WSTW_I     $ROOT/CH4/v2022-11/GEPA/GEPA_Annual.nc  emissions_6B_Wastewater_Treatment_Industrial 2012/1/1/0    C xy molec/cm2/s CH4     1009    6 1
0 GEPA_COAST_RICE_T     $ROOT/CH4/v2022-11/GEPA/GEPA_Annual.nc  emissions_4C_Rice_Cultivation                2012/1/1/0    C xy molec/cm2/s CH4_RIC 11/1009 7 1
0 GEPA_COAST_RICE       $ROOT/CH4/v2022-11/GEPA/GEPA_Annual.nc  emissions_4C_Rice_Cultivation                2012/1/1/0    C xy molec/cm2/s CH4     11/1009 7 1
0 GEPA_COAST_OTH_1AM_T  $ROOT/CH4/v2022-11/GEPA/GEPA_Annual.nc  emissions_1A_Combustion_Mobile               2012/1/1/0    C xy molec/cm2/s CH4_OTA 1009    8 1
0 GEPA_COAST_OTH_1AM    $ROOT/CH4/v2022-11/GEPA/GEPA_Annual.nc  emissions_1A_Combustion_Mobile               2012/1/1/0    C xy molec/cm2/s CH4     1009    8 1
0 GEPA_COAST_OTH_1AS_T  $ROOT/CH4/v2022-11/GEPA/GEPA_Annual.nc  emissions_1A_Combustion_Stationary           2012/1/1/0    C xy molec/cm2/s CH4_OTA 1009    8 1
0 GEPA_COAST_OTH_1AS    $ROOT/CH4/v2022-11/GEPA/GEPA_Annual.nc  emissions_1A_Combustion_Stationary           2012/1/1/0    C xy molec/cm2/s CH4     1009    8 1
0 GEPA_COAST_OTH_2B5_T  $ROOT/CH4/v2022-11/GEPA/GEPA_Annual.nc  emissions_2B5_Petrochemical_Production       2012/1/1/0    C xy molec/cm2/s CH4_OTA 1009    8 1
0 GEPA_COAST_OTH_2B5    $ROOT/CH4/v2022-11/GEPA/GEPA_Annual.nc  emissions_2B5_Petrochemical_Production       2012/1/1/0    C xy molec/cm2/s CH4     1009    8 1
0 GEPA_COAST_OTH_2C2_T  $ROOT/CH4/v2022-11/GEPA/GEPA_Annual.nc  emissions_2C2_Ferroalloy_Production          2012/1/1/0    C xy molec/cm2/s CH4_OTA 1009    8 1
0 GEPA_COAST_OTH_2C2    $ROOT/CH4/v2022-11/GEPA/GEPA_Annual.nc  emissions_2C2_Ferroalloy_Production          2012/1/1/0    C xy molec/cm2/s CH4     1009    8 1
0 GEPA_COAST_OTH_4F_T   $ROOT/CH4/v2022-11/GEPA/GEPA_Monthly.nc emissions_4F_Field_Burning                   2012/1-12/1/0 C xy molec/cm2/s CH4_OTA 1009    8 1
0 GEPA_COAST_OTH_4F     $ROOT/CH4/v2022-11/GEPA/GEPA_Monthly.nc emissions_4F_Field_Burning                   2012/1-12/1/0 C xy molec/cm2/s CH4     1009    8 1
#0 GEPA_COAST_OTH_5_T   $ROOT/CH4/v2022-11/GEPA_Daily.nc        emissions_5_Forest_Fires                     2012/1/1/0    C xy molec/cm2/s CH4_OTA 1009    9 1
#0 GEPA_COAST_OTH_5     $ROOT/CH4/v2022-11/GEPA_Daily.nc        emissions_5_Forest_Fires                     2012/1/1/0    C xy molec/cm2/s CH4     1009    9 1
0 GEPA_COAST_OTH_6D_T   $ROOT/CH4/v2022-11/GEPA/GEPA_Annual.nc  emissions_6D_Composting                      2012/1/1/0    C xy molec/cm2/s CH4_OTA 1009    8 1
0 GEPA_COAST_OTH_6D     $ROOT/CH4/v2022-11/GEPA/GEPA_Annual.nc  emissions_6D_Composting                      2012/1/1/0    C xy molec/cm2/s CH4     1009    8 1
)))GEPA

#==============================================================================
# --- Mexico emissions (Scarpelli et. al, Environ. Res. Lett., 2020) ---
#
# NOTES:
# - Use Hier=100 to add to Canada and USA regional inventories
#==============================================================================
(((Scarpelli_Mexico
0 MEX_OIL_T             $ROOT/CH4/v2020-09/Scarpelli_Mexico/MEX_Tia2020_oil_2015.nc          emis_ch4 2015/1/1/0 C xy molec/cm2/s CH4_OIL 1001    1 100
0 MEX_OIL               $ROOT/CH4/v2020-09/Scarpelli_Mexico/MEX_Tia2020_oil_2015.nc          emis_ch4 2015/1/1/0 C xy molec/cm2/s CH4     1001    1 100
0 MEX_GAS_T             $ROOT/CH4/v2020-09/Scarpelli_Mexico/MEX_Tia2020_gas_2015.nc          emis_ch4 2015/1/1/0 C xy molec/cm2/s CH4_GAS 1001    2 100
0 MEX_GAS               $ROOT/CH4/v2020-09/Scarpelli_Mexico/MEX_Tia2020_gas_2015.nc          emis_ch4 2015/1/1/0 C xy molec/cm2/s CH4     1001    2 100
0 MEX_COAL_T            $ROOT/CH4/v2020-09/Scarpelli_Mexico/MEX_Tia2020_coal_2015.nc         emis_ch4 2015/1/1/0 C xy molec/cm2/s CH4_COL 1001    3 100
0 MEX_COAL              $ROOT/CH4/v2020-09/Scarpelli_Mexico/MEX_Tia2020_coal_2015.nc         emis_ch4 2015/1/1/0 C xy molec/cm2/s CH4     1001    3 100
0 MEX_LIVESTOCK_A_T     $ROOT/CH4/v2020-09/Scarpelli_Mexico/MEX_Tia2020_livestock_A_2015.nc  emis_ch4 2015/1/1/0 C xy molec/cm2/s CH4_LIV 1001    4 100
0 MEX_LIVESTOCK_A       $ROOT/CH4/v2020-09/Scarpelli_Mexico/MEX_Tia2020_livestock_A_2015.nc  emis_ch4 2015/1/1/0 C xy molec/cm2/s CH4     1001    4 100
0 MEX_LIVESTOCK_B_T     $ROOT/CH4/v2020-09/Scarpelli_Mexico/MEX_Tia2020_livestock_B_2015.nc  emis_ch4 2015/1/1/0 C xy molec/cm2/s CH4_LIV 10/1001 4 100
0 MEX_LIVESTOCK_B       $ROOT/CH4/v2020-09/Scarpelli_Mexico/MEX_Tia2020_livestock_B_2015.nc  emis_ch4 2015/1/1/0 C xy molec/cm2/s CH4     10/1001 4 100
0 MEX_LANDFILLS_T       $ROOT/CH4/v2020-09/Scarpelli_Mexico/MEX_Tia2020_landfill_2015.nc     emis_ch4 2015/1/1/0 C xy molec/cm2/s CH4_LDF 1001    5 100
0 MEX_LANDFILLS         $ROOT/CH4/v2020-09/Scarpelli_Mexico/MEX_Tia2020_landfill_2015.nc     emis_ch4 2015/1/1/0 C xy molec/cm2/s CH4     1001    5 100
0 MEX_WASTEWATER_T      $ROOT/CH4/v2020-09/Scarpelli_Mexico/MEX_Tia2020_waste_2015.nc        emis_ch4 2015/1/1/0 C xy molec/cm2/s CH4_WST 1001    6 100
0 MEX_WASTEWATER        $ROOT/CH4/v2020-09/Scarpelli_Mexico/MEX_Tia2020_waste_2015.nc        emis_ch4 2015/1/1/0 C xy molec/cm2/s CH4     1001    6 100
0 MEX_RICE_T            $ROOT/CH4/v2020-09/Scarpelli_Mexico/MEX_Tia2020_rice_2015.nc         emis_ch4 2015/1/1/0 C xy molec/cm2/s CH4_RIC 11/1001 7 100
0 MEX_RICE              $ROOT/CH4/v2020-09/Scarpelli_Mexico/MEX_Tia2020_rice_2015.nc         emis_ch4 2015/1/1/0 C xy molec/cm2/s CH4     11/1001 7 100
0 MEX_OTHER_T           $ROOT/CH4/v2020-09/Scarpelli_Mexico/MEX_Tia2020_other_anthro_2015.nc emis_ch4 2015/1/1/0 C xy molec/cm2/s CH4_OTA 1001    8 100
0 MEX_OTHER             $ROOT/CH4/v2020-09/Scarpelli_Mexico/MEX_Tia2020_other_anthro_2015.nc emis_ch4 2015/1/1/0 C xy molec/cm2/s CH4     1001    8 100

### Make sure to include offshore/coastal emissions (Hier=1 to add to EDGAR, Hier=5 to add to GFEI) ###
0 MEX_OIL_COAST_T         $ROOT/CH4/v2020-09/Scarpelli_Mexico/MEX_Tia2020_oil_2015.nc          emis_ch4 2015/1/1/0 C xy molec/cm2/s CH4_OIL 1010    1 5
0 MEX_OIL_COAST           $ROOT/CH4/v2020-09/Scarpelli_Mexico/MEX_Tia2020_oil_2015.nc          emis_ch4 2015/1/1/0 C xy molec/cm2/s CH4     1010    1 5
0 MEX_GAS_COAST_T         $ROOT/CH4/v2020-09/Scarpelli_Mexico/MEX_Tia2020_gas_2015.nc          emis_ch4 2015/1/1/0 C xy molec/cm2/s CH4_GAS 1010    2 5
0 MEX_GAS_COAST           $ROOT/CH4/v2020-09/Scarpelli_Mexico/MEX_Tia2020_gas_2015.nc          emis_ch4 2015/1/1/0 C xy molec/cm2/s CH4     1010    2 5
0 MEX_COAL_COAST_T        $ROOT/CH4/v2020-09/Scarpelli_Mexico/MEX_Tia2020_coal_2015.nc         emis_ch4 2015/1/1/0 C xy molec/cm2/s CH4_COL 1010    3 5
0 MEX_COAL_COAST          $ROOT/CH4/v2020-09/Scarpelli_Mexico/MEX_Tia2020_coal_2015.nc         emis_ch4 2015/1/1/0 C xy molec/cm2/s CH4     1010    3 5
0 MEX_LIVESTOCK_A_COAST_T $ROOT/CH4/v2020-09/Scarpelli_Mexico/MEX_Tia2020_livestock_A_2015.nc  emis_ch4 2015/1/1/0 C xy molec/cm2/s CH4_LIV 1010    4 1
0 MEX_LIVESTOCK_A_COAST   $ROOT/CH4/v2020-09/Scarpelli_Mexico/MEX_Tia2020_livestock_A_2015.nc  emis_ch4 2015/1/1/0 C xy molec/cm2/s CH4     1010    4 1
0 MEX_LIVESTOCK_B_COAST_T $ROOT/CH4/v2020-09/Scarpelli_Mexico/MEX_Tia2020_livestock_B_2015.nc  emis_ch4 2015/1/1/0 C xy molec/cm2/s CH4_LIV 10/1010 4 1
0 MEX_LIVESTOCK_B_COAST   $ROOT/CH4/v2020-09/Scarpelli_Mexico/MEX_Tia2020_livestock_B_2015.nc  emis_ch4 2015/1/1/0 C xy molec/cm2/s CH4     10/1010 4 1
0 MEX_LANDFILLS_COAST_T   $ROOT/CH4/v2020-09/Scarpelli_Mexico/MEX_Tia2020_landfill_2015.nc     emis_ch4 2015/1/1/0 C xy molec/cm2/s CH4_LDF 1010    5 1
0 MEX_LANDFILLS_COAST     $ROOT/CH4/v2020-09/Scarpelli_Mexico/MEX_Tia2020_landfill_2015.nc     emis_ch4 2015/1/1/0 C xy molec/cm2/s CH4     1010    5 1
0 MEX_WASTEWATER_COAST_T  $ROOT/CH4/v2020-09/Scarpelli_Mexico/MEX_Tia2020_waste_2015.nc        emis_ch4 2015/1/1/0 C xy molec/cm2/s CH4_WST 1010    6 1
0 MEX_WASTEWATER_COAST    $ROOT/CH4/v2020-09/Scarpelli_Mexico/MEX_Tia2020_waste_2015.nc        emis_ch4 2015/1/1/0 C xy molec/cm2/s CH4     1010    6 1
0 MEX_RICE_COAST_T        $ROOT/CH4/v2020-09/Scarpelli_Mexico/MEX_Tia2020_rice_2015.nc         emis_ch4 2015/1/1/0 C xy molec/cm2/s CH4_RIC 11/1010 7 1
0 MEX_RICE_COAST          $ROOT/CH4/v2020-09/Scarpelli_Mexico/MEX_Tia2020_rice_2015.nc         emis_ch4 2015/1/1/0 C xy molec/cm2/s CH4     11/1010 7 1
0 MEX_OTHER_COAST_T       $ROOT/CH4/v2020-09/Scarpelli_Mexico/MEX_Tia2020_other_anthro_2015.nc emis_ch4 2015/1/1/0 C xy molec/cm2/s CH4_OTA 1010    8 1
0 MEX_OTHER_COAST         $ROOT/CH4/v2020-09/Scarpelli_Mexico/MEX_Tia2020_other_anthro_2015.nc emis_ch4 2015/1/1/0 C xy molec/cm2/s CH4     1010    8 1
)))Scarpelli_Mexico

#==============================================================================
# --- Canada emissions (Scarpelli et al., Environ. Res. Lett., 2022) ---
#
# NOTES:
# - Use Hier=100 to add to USA and Mexico regional inventories
#==============================================================================
(((Scarpelli_Canada
0 CAN_OIL_GAS_COMBUSTION_T  $ROOT/CH4/v2022-01/Scarpelli_Canada/can_emis_oil_gas_combustion_2018.nc  oil_gas_combustion_total  2018/1/1/0 C xy kg/m2/s CH4_OIL 1002 1/2 100
0 CAN_OIL_GAS_COMBUSTION    $ROOT/CH4/v2022-01/Scarpelli_Canada/can_emis_oil_gas_combustion_2018.nc  oil_gas_combustion_total  2018/1/1/0 C xy kg/m2/s CH4     1002 1/2 100
0 CAN_OIL_GAS_LEAKAGE_T     $ROOT/CH4/v2022-01/Scarpelli_Canada/can_emis_oil_gas_leakage_2018.nc     oil_gas_leakage_total     2018/1/1/0 C xy kg/m2/s CH4_OIL 1002 1/2 100
0 CAN_OIL_GAS_LEAKAGE       $ROOT/CH4/v2022-01/Scarpelli_Canada/can_emis_oil_gas_leakage_2018.nc     oil_gas_leakage_total     2018/1/1/0 C xy kg/m2/s CH4     1002 1/2 100
0 CAN_OIL_GAS_VENT_FLARE_T  $ROOT/CH4/v2022-01/Scarpelli_Canada/can_emis_oil_gas_vent_flare_2018.nc  oil_gas_vent_flare_total  2018/1/1/0 C xy kg/m2/s CH4_OIL 1002 1/2 100
0 CAN_OIL_GAS_VENT_FLARE    $ROOT/CH4/v2022-01/Scarpelli_Canada/can_emis_oil_gas_vent_flare_2018.nc  oil_gas_vent_flare_total  2018/1/1/0 C xy kg/m2/s CH4     1002 1/2 100
0 CAN_COAL_T                $ROOT/CH4/v2022-01/Scarpelli_Canada/can_emis_coal_2018.nc                coal_total                2018/1/1/0 C xy kg/m2/s CH4_COL 1002 3   100
0 CAN_COAL                  $ROOT/CH4/v2022-01/Scarpelli_Canada/can_emis_coal_2018.nc                coal_total                2018/1/1/0 C xy kg/m2/s CH4     1002 3   100
0 CAN_LIVESTOCK_T           $ROOT/CH4/v2022-01/Scarpelli_Canada/can_emis_livestock_2018.nc           livestock_total           2018/1/1/0 C xy kg/m2/s CH4_LIV 1002 4   100
0 CAN_LIVESTOCK             $ROOT/CH4/v2022-01/Scarpelli_Canada/can_emis_livestock_2018.nc           livestock_total           2018/1/1/0 C xy kg/m2/s CH4     1002 4   100
0 CAN_SOLID_WASTE_T         $ROOT/CH4/v2022-01/Scarpelli_Canada/can_emis_solid_waste_2018.nc         solid_waste_total         2018/1/1/0 C xy kg/m2/s CH4_LDF 1002 5   100
0 CAN_SOLID_WASTE           $ROOT/CH4/v2022-01/Scarpelli_Canada/can_emis_solid_waste_2018.nc         solid_waste_total         2018/1/1/0 C xy kg/m2/s CH4     1002 5   100
0 CAN_WASTEWATER_T          $ROOT/CH4/v2022-01/Scarpelli_Canada/can_emis_wastewater_2018.nc          wastewater_total          2018/1/1/0 C xy kg/m2/s CH4_WST 1002 6   100
0 CAN_WASTEWATER            $ROOT/CH4/v2022-01/Scarpelli_Canada/can_emis_wastewater_2018.nc          wastewater_total          2018/1/1/0 C xy kg/m2/s CH4     1002 6   100
0 CAN_OTHER_T               $ROOT/CH4/v2022-01/Scarpelli_Canada/can_emis_other_minor_sources_2018.nc other_minor_sources_total 2018/1/1/0 C xy kg/m2/s CH4_OTA 1002 8   100
0 CAN_OTHER                 $ROOT/CH4/v2022-01/Scarpelli_Canada/can_emis_other_minor_sources_2018.nc other_minor_sources_total 2018/1/1/0 C xy kg/m2/s CH4     1002 8   100

### Make sure to include offshore/coastal emissions (Hier=1 to add to EDGAR, Hier=5 to add to GFEI) ###
0 CAN_OIL_GAS_COMBUSTION_COAST_T  $ROOT/CH4/v2022-01/Scarpelli_Canada/can_emis_oil_gas_combustion_2018.nc  oil_gas_combustion_total  2018/1/1/0 C xy kg/m2/s CH4_OIL 1011 1/2 5
0 CAN_OIL_GAS_COMBUSTION_COAST    $ROOT/CH4/v2022-01/Scarpelli_Canada/can_emis_oil_gas_combustion_2018.nc  oil_gas_combustion_total  2018/1/1/0 C xy kg/m2/s CH4     1011 1/2 5
0 CAN_OIL_GAS_LEAKAGE_COAST_T     $ROOT/CH4/v2022-01/Scarpelli_Canada/can_emis_oil_gas_leakage_2018.nc     oil_gas_leakage_total     2018/1/1/0 C xy kg/m2/s CH4_OIL 1011 1/2 5
0 CAN_OIL_GAS_LEAKAGE_COAST       $ROOT/CH4/v2022-01/Scarpelli_Canada/can_emis_oil_gas_leakage_2018.nc     oil_gas_leakage_total     2018/1/1/0 C xy kg/m2/s CH4     1011 1/2 5
0 CAN_OIL_GAS_VENT_FLARE_COAST_T  $ROOT/CH4/v2022-01/Scarpelli_Canada/can_emis_oil_gas_vent_flare_2018.nc  oil_gas_vent_flare_total  2018/1/1/0 C xy kg/m2/s CH4_OIL 1011 1/2 5
0 CAN_OIL_GAS_VENT_FLARE_COAST    $ROOT/CH4/v2022-01/Scarpelli_Canada/can_emis_oil_gas_vent_flare_2018.nc  oil_gas_vent_flare_total  2018/1/1/0 C xy kg/m2/s CH4     1011 1/2 5
0 CAN_COAL_COAST_T                $ROOT/CH4/v2022-01/Scarpelli_Canada/can_emis_coal_2018.nc                coal_total                2018/1/1/0 C xy kg/m2/s CH4_COL 1011 3   5
0 CAN_COAL_COAST                  $ROOT/CH4/v2022-01/Scarpelli_Canada/can_emis_coal_2018.nc                coal_total                2018/1/1/0 C xy kg/m2/s CH4     1011 3   5
0 CAN_LIVESTOCK_COAST_T           $ROOT/CH4/v2022-01/Scarpelli_Canada/can_emis_livestock_2018.nc           livestock_total           2018/1/1/0 C xy kg/m2/s CH4_LIV 1011 4   1
0 CAN_LIVESTOCK_COAST             $ROOT/CH4/v2022-01/Scarpelli_Canada/can_emis_livestock_2018.nc           livestock_total           2018/1/1/0 C xy kg/m2/s CH4     1011 4   1
0 CAN_SOLID_WASTE_COAST_T         $ROOT/CH4/v2022-01/Scarpelli_Canada/can_emis_solid_waste_2018.nc         solid_waste_total         2018/1/1/0 C xy kg/m2/s CH4_LDF 1011 5   1
0 CAN_SOLID_WASTE_COAST           $ROOT/CH4/v2022-01/Scarpelli_Canada/can_emis_solid_waste_2018.nc         solid_waste_total         2018/1/1/0 C xy kg/m2/s CH4     1011 5   1
0 CAN_WASTEWATER_COAST_T          $ROOT/CH4/v2022-01/Scarpelli_Canada/can_emis_wastewater_2018.nc          wastewater_total          2018/1/1/0 C xy kg/m2/s CH4_WST 1011 6   1
0 CAN_WASTEWATER_COAST            $ROOT/CH4/v2022-01/Scarpelli_Canada/can_emis_wastewater_2018.nc          wastewater_total          2018/1/1/0 C xy kg/m2/s CH4     1011 6   1
0 CAN_OTHER_COAST_T               $ROOT/CH4/v2022-01/Scarpelli_Canada/can_emis_other_minor_sources_2018.nc other_minor_sources_total 2018/1/1/0 C xy kg/m2/s CH4_OTA 1011 8   1
0 CAN_OTHER_COAST                 $ROOT/CH4/v2022-01/Scarpelli_Canada/can_emis_other_minor_sources_2018.nc other_minor_sources_total 2018/1/1/0 C xy kg/m2/s CH4     1011 8   1
)))Scarpelli_Canada

#==============================================================================
# --- Global Fuel Exploitation Inventory (GFEI v2, Scarpelli et al., 2021) ---
#
# This inventory will replace EDGAR (oil, gas, & coal)
#==============================================================================
(((GFEIv2
0 GFEI_CH4_OIL_T  $ROOT/CH4/v2022-01/GFEIv2/Global_Fuel_Exploitation_Inventory_v2_2019_Oil_All.nc  emis_ch4 2019/1/1/0 C xy molec/cm2/s CH4_OIL -  1 5
0 GFEI_CH4_OIL    $ROOT/CH4/v2022-01/GFEIv2/Global_Fuel_Exploitation_Inventory_v2_2019_Oil_All.nc  emis_ch4 2019/1/1/0 C xy molec/cm2/s CH4     -  1 5
0 GFEI_CH4_GAS_T  $ROOT/CH4/v2022-01/GFEIv2/Global_Fuel_Exploitation_Inventory_v2_2019_Gas_All.nc  emis_ch4 2019/1/1/0 C xy molec/cm2/s CH4_GAS -  2 5
0 GFEI_CH4_GAS    $ROOT/CH4/v2022-01/GFEIv2/Global_Fuel_Exploitation_Inventory_v2_2019_Gas_All.nc  emis_ch4 2019/1/1/0 C xy molec/cm2/s CH4     -  2 5
0 GFEI_CH4_COAL_T $ROOT/CH4/v2022-01/GFEIv2/Global_Fuel_Exploitation_Inventory_v2_2019_Coal.nc     emis_ch4 2019/1/1/0 C xy molec/cm2/s CH4_COL -  3 5
0 GFEI_CH4_COAL   $ROOT/CH4/v2022-01/GFEIv2/Global_Fuel_Exploitation_Inventory_v2_2019_Coal.nc     emis_ch4 2019/1/1/0 C xy molec/cm2/s CH4     -  3 5
)))GFEIv2

#==============================================================================
# --- EDGAR v6.0 emissions, various sectors ---
#==============================================================================
(((EDGARv6
### Oil ###
0 CH4_OIL__1B2a_T          $ROOT/CH4/v2022-11/EDGARv6/$YYYY/v6.0_CH4_$YYYY_PRO_OIL.0.1x0.1.nc          emi_ch4 2000-2018/1-12/1/0 C xy kg/m2/s CH4_OIL - 1 1
0 CH4_OIL__1B2a            $ROOT/CH4/v2022-11/EDGARv6/$YYYY/v6.0_CH4_$YYYY_PRO_OIL.0.1x0.1.nc          emi_ch4 2000-2018/1-12/1/0 C xy kg/m2/s CH4     - 1 1

### Gas ###
0 CH4_OIL__1B2c_T          $ROOT/CH4/v2022-11/EDGARv6/$YYYY/v6.0_CH4_$YYYY_PRO_GAS.0.1x0.1.nc          emi_ch4 2000-2018/1-12/1/0 C xy kg/m2/s CH4_GAS - 2 1
0 CH4_OIL__1B2c            $ROOT/CH4/v2022-11/EDGARv6/$YYYY/v6.0_CH4_$YYYY_PRO_GAS.0.1x0.1.nc          emi_ch4 2000-2018/1-12/1/0 C xy kg/m2/s CH4     - 2 1

### Coal ###
0 CH4_COAL__1B1a_T         $ROOT/CH4/v2022-11/EDGARv6/$YYYY/v6.0_CH4_$YYYY_PRO_COAL.0.1x0.1.nc         emi_ch4 2000-2018/1-12/1/0 C xy kg/m2/s CH4_COL - 3 1
0 CH4_COAL__1B1a           $ROOT/CH4/v2022-11/EDGARv6/$YYYY/v6.0_CH4_$YYYY_PRO_COAL.0.1x0.1.nc         emi_ch4 2000-2018/1-12/1/0 C xy kg/m2/s CH4     - 3 1

### Livestock ###
0 CH4_LIVESTOCK__4A_T      $ROOT/CH4/v2022-11/EDGARv6/$YYYY/v6.0_CH4_$YYYY_ENF.0.1x0.1.nc              emi_ch4 2000-2018/1-12/1/0 C xy kg/m2/s CH4_LIV - 4 1
0 CH4_LIVESTOCK__4A        $ROOT/CH4/v2022-11/EDGARv6/$YYYY/v6.0_CH4_$YYYY_ENF.0.1x0.1.nc              emi_ch4 2000-2018/1-12/1/0 C xy kg/m2/s CH4     - 4 1
0 CH4_LIVESTOCK__4B_T      $ROOT/CH4/v2022-11/EDGARv6/$YYYY/v6.0_CH4_$YYYY_MNM.0.1x0.1.nc              emi_ch4 2000-2018/1-12/1/0 C xy kg/m2/s CH4_LIV - 4 1
0 CH4_LIVESTOCK__4B        $ROOT/CH4/v2022-11/EDGARv6/$YYYY/v6.0_CH4_$YYYY_MNM.0.1x0.1.nc              emi_ch4 2000-2018/1-12/1/0 C xy kg/m2/s CH4     - 4 1

### Landfills ###
0 CH4_LANDFILLS__6A_6D_T   $ROOT/CH4/v2022-11/EDGARv6/$YYYY/v6.0_CH4_$YYYY_SWD_LDF.0.1x0.1.nc          emi_ch4 2000-2018/1-12/1/0 C xy kg/m2/s CH4_LDF - 5 1
0 CH4_LANDFILLS__6A_6D     $ROOT/CH4/v2022-11/EDGARv6/$YYYY/v6.0_CH4_$YYYY_SWD_LDF.0.1x0.1.nc          emi_ch4 2000-2018/1-12/1/0 C xy kg/m2/s CH4     - 5 1

### Wastewater ###
0 CH4_WASTEWATER__6B_T     $ROOT/CH4/v2022-11/EDGARv6/$YYYY/v6.0_CH4_$YYYY_WWT.0.1x0.1.nc              emi_ch4 2000-2018/1-12/1/0 C xy kg/m2/s CH4_WST - 6 1
0 CH4_WASTEWATER__6B       $ROOT/CH4/v2022-11/EDGARv6/$YYYY/v6.0_CH4_$YYYY_WWT.0.1x0.1.nc              emi_ch4 2000-2018/1-12/1/0 C xy kg/m2/s CH4     - 6 1

### Rice ###
0 CH4_RICE__4C_4D_T        $ROOT/CH4/v2022-11/EDGARv6/$YYYY/v6.0_CH4_$YYYY_AGS.0.1x0.1.nc              emi_ch4 2000-2018/1-12/1/0 C xy kg/m2/s CH4_RIC - 7 1
0 CH4_RICE__4C_4D          $ROOT/CH4/v2022-11/EDGARv6/$YYYY/v6.0_CH4_$YYYY_AGS.0.1x0.1.nc              emi_ch4 2000-2018/1-12/1/0 C xy kg/m2/s CH4     - 7 1


## Rice ###
0 CH4_RICE__4C_4D_T        $ROOT/CH4/v2022-11/EDGARv6/$YYYY/v6.0_CH4_$YYYY_AGS.0.1x0.1.nc              emi_ch4 2000-2018/1-12/1/0 C xy kg/m2/s CH4_RIC - 7 1
0 CH4_RICE__4C_4D          $ROOT/CH4/v2022-11/EDGARv6/$YYYY/v6.0_CH4_$YYYY_AGS.0.1x0.1.nc              emi_ch4 2000-2018/1-12/1/0 C xy kg/m2/s CH4     - 7 1

### Other Anthro ###
<<<<<<< HEAD
0 CH4_OTHER__1A1_1B1_1B2_T $ROOT/CH4/v2022-01/EDGARv6/$YYYY/v6.0_CH4_$YYYY_REF_TRF.0.1x0.1.nc          emi_ch4 2000-2018/1-12/1/0 C xy kg/m2/s CH4_OTA - 8 1
0 CH4_OTHER__1A1_1B1_1B2   $ROOT/CH4/v2022-01/EDGARv6/$YYYY/v6.0_CH4_$YYYY_REF_TRF.0.1x0.1.nc          emi_ch4 2000-2018/1-12/1/0 C xy kg/m2/s CH4     - 8 1
0 CH4_OTHER__1A1a_T        $ROOT/CH4/v2022-01/EDGARv6/$YYYY/v6.0_CH4_$YYYY_ENE.0.1x0.1.nc              emi_ch4 2000-2018/1-12/1/0 C xy kg/m2/s CH4_OTA - 8 1
0 CH4_OTHER__1A1a          $ROOT/CH4/v2022-01/EDGARv6/$YYYY/v6.0_CH4_$YYYY_ENE.0.1x0.1.nc              emi_ch4 2000-2018/1-12/1/0 C xy kg/m2/s CH4     - 8 1
0 CH4_OTHER__1A2_T         $ROOT/CH4/v2022-01/EDGARv6/$YYYY/v6.0_CH4_$YYYY_IND.0.1x0.1.nc              emi_ch4 2000-2018/1-12/1/0 C xy kg/m2/s CH4_OTA - 8 1
0 CH4_OTHER__1A2           $ROOT/CH4/v2022-01/EDGARv6/$YYYY/v6.0_CH4_$YYYY_IND.0.1x0.1.nc              emi_ch4 2000-2018/1-12/1/0 C xy kg/m2/s CH4     - 8 1
0 CH4_OTHER__1A3a_CDS_T    $ROOT/CH4/v2022-01/EDGARv6/$YYYY/v6.0_CH4_$YYYY_TNR_Aviation_CDS.0.1x0.1.nc emi_ch4 2000-2018/1-12/1/0 C xy kg/m2/s CH4_OTA - 8 1
0 CH4_OTHER__1A3a_CDS      $ROOT/CH4/v2022-01/EDGARv6/$YYYY/v6.0_CH4_$YYYY_TNR_Aviation_CDS.0.1x0.1.nc emi_ch4 2000-2018/1-12/1/0 C xy kg/m2/s CH4     - 8 1
0 CH4_OTHER__1A3a_CRS_T    $ROOT/CH4/v2022-01/EDGARv6/$YYYY/v6.0_CH4_$YYYY_TNR_Aviation_CRS.0.1x0.1.nc emi_ch4 2000-2018/1-12/1/0 C xy kg/m2/s CH4_OTA - 8 1
0 CH4_OTHER__1A3a_CRS      $ROOT/CH4/v2022-01/EDGARv6/$YYYY/v6.0_CH4_$YYYY_TNR_Aviation_CRS.0.1x0.1.nc emi_ch4 2000-2018/1-12/1/0 C xy kg/m2/s CH4     - 8 1
0 CH4_OTHER__1A3a_LTO_T    $ROOT/CH4/v2022-01/EDGARv6/$YYYY/v6.0_CH4_$YYYY_TNR_Aviation_LTO.0.1x0.1.nc emi_ch4 2000-2018/1-12/1/0 C xy kg/m2/s CH4_OTA - 8 1
0 CH4_OTHER__1A3a_LTO      $ROOT/CH4/v2022-01/EDGARv6/$YYYY/v6.0_CH4_$YYYY_TNR_Aviation_LTO.0.1x0.1.nc emi_ch4 2000-2018/1-12/1/0 C xy kg/m2/s CH4     - 8 1
0 CH4_OTHER__1A3b_T        $ROOT/CH4/v2022-01/EDGARv6/$YYYY/v6.0_CH4_$YYYY_TRO_noRES.0.1x0.1.nc        emi_ch4 2000-2018/1-12/1/0 C xy kg/m2/s CH4_OTA - 8 1
0 CH4_OTHER__1A3b          $ROOT/CH4/v2022-01/EDGARv6/$YYYY/v6.0_CH4_$YYYY_TRO_noRES.0.1x0.1.nc        emi_ch4 2000-2018/1-12/1/0 C xy kg/m2/s CH4     - 8 1
0 CH4_OTHER__1A3c_1A3e_T   $ROOT/CH4/v2022-01/EDGARv6/$YYYY/v6.0_CH4_$YYYY_TNR_Other.0.1x0.1.nc        emi_ch4 2000-2018/1-12/1/0 C xy kg/m2/s CH4_OTA - 8 1
0 CH4_OTHER__1A3c_1A3e     $ROOT/CH4/v2022-01/EDGARv6/$YYYY/v6.0_CH4_$YYYY_TNR_Other.0.1x0.1.nc        emi_ch4 2000-2018/1-12/1/0 C xy kg/m2/s CH4     - 8 1
0 CH4_OTHER__1A3d_1C2_T    $ROOT/CH4/v2022-01/EDGARv6/$YYYY/v6.0_CH4_$YYYY_TNR_Ship.0.1x0.1.nc         emi_ch4 2000-2018/1-12/1/0 C xy kg/m2/s CH4_OTA - 8 1
0 CH4_OTHER__1A3d_1C2      $ROOT/CH4/v2022-01/EDGARv6/$YYYY/v6.0_CH4_$YYYY_TNR_Ship.0.1x0.1.nc         emi_ch4 2000-2018/1-12/1/0 C xy kg/m2/s CH4     - 8 1
0 CH4_OTHER__1A4_T         $ROOT/CH4/v2022-01/EDGARv6/$YYYY/v6.0_CH4_$YYYY_RCO.0.1x0.1.nc              emi_ch4 2000-2018/1-12/1/0 C xy kg/m2/s CH4_OTA - 8 1
0 CH4_OTHER__1A4           $ROOT/CH4/v2022-01/EDGARv6/$YYYY/v6.0_CH4_$YYYY_RCO.0.1x0.1.nc              emi_ch4 2000-2018/1-12/1/0 C xy kg/m2/s CH4     - 8 1
0 CH4_OTHER__2B_T          $ROOT/CH4/v2022-01/EDGARv6/$YYYY/v6.0_CH4_$YYYY_CHE.0.1x0.1.nc              emi_ch4 2000-2018/1-12/1/0 C xy kg/m2/s CH4_OTA - 8 1
0 CH4_OTHER__2B            $ROOT/CH4/v2022-01/EDGARv6/$YYYY/v6.0_CH4_$YYYY_CHE.0.1x0.1.nc              emi_ch4 2000-2018/1-12/1/0 C xy kg/m2/s CH4     - 8 1
0 CH4_OTHER__2C_T          $ROOT/CH4/v2022-01/EDGARv6/$YYYY/v6.0_CH4_$YYYY_IRO.0.1x0.1.nc              emi_ch4 2000-2018/1-12/1/0 C xy kg/m2/s CH4_OTA - 8 1
0 CH4_OTHER__2C            $ROOT/CH4/v2022-01/EDGARv6/$YYYY/v6.0_CH4_$YYYY_IRO.0.1x0.1.nc              emi_ch4 2000-2018/1-12/1/0 C xy kg/m2/s CH4     - 8 1
0 CH4_OTHER__4F_T          $ROOT/CH4/v2022-01/EDGARv6/$YYYY/v6.0_CH4_$YYYY_AWB.0.1x0.1.nc              emi_ch4 2000-2018/1-12/1/0 C xy kg/m2/s CH4_OTA - 8 1
0 CH4_OTHER__4F            $ROOT/CH4/v2022-01/EDGARv6/$YYYY/v6.0_CH4_$YYYY_AWB.0.1x0.1.nc              emi_ch4 2000-2018/1-12/1/0 C xy kg/m2/s CH4     - 8 1
0 CH4_OTHER__6C_T          $ROOT/CH4/v2022-01/EDGARv6/$YYYY/v6.0_CH4_$YYYY_SWD_INC.0.1x0.1.nc          emi_ch4 2000-2018/1-12/1/0 C xy kg/m2/s CH4_OTA - 8 1
0 CH4_OTHER__6C            $ROOT/CH4/v2022-01/EDGARv6/$YYYY/v6.0_CH4_$YYYY_SWD_INC.0.1x0.1.nc          emi_ch4 2000-2018/1-12/1/0 C xy kg/m2/s CH4     - 8 1
=======
0 CH4_OTHER__1A1_1B1_1B2_T $ROOT/CH4/v2022-11/EDGARv6/$YYYY/v6.0_CH4_$YYYY_REF_TRF.0.1x0.1.nc          emi_ch4 2000-2018/1-12/1/0 C xy kg/m2/s CH4_OTA - 8 1
0 CH4_OTHER__1A1_1B1_1B2   $ROOT/CH4/v2022-11/EDGARv6/$YYYY/v6.0_CH4_$YYYY_REF_TRF.0.1x0.1.nc          emi_ch4 2000-2018/1-12/1/0 C xy kg/m2/s CH4     - 8 1
0 CH4_OTHER__1A1a_T        $ROOT/CH4/v2022-11/EDGARv6/$YYYY/v6.0_CH4_$YYYY_ENE.0.1x0.1.nc              emi_ch4 2000-2018/1-12/1/0 C xy kg/m2/s CH4_OTA - 8 1
0 CH4_OTHER__1A1a          $ROOT/CH4/v2022-11/EDGARv6/$YYYY/v6.0_CH4_$YYYY_ENE.0.1x0.1.nc              emi_ch4 2000-2018/1-12/1/0 C xy kg/m2/s CH4     - 8 1
0 CH4_OTHER__1A2_T         $ROOT/CH4/v2022-11/EDGARv6/$YYYY/v6.0_CH4_$YYYY_IND.0.1x0.1.nc              emi_ch4 2000-2018/1-12/1/0 C xy kg/m2/s CH4_OTA - 8 1
0 CH4_OTHER__1A2           $ROOT/CH4/v2022-11/EDGARv6/$YYYY/v6.0_CH4_$YYYY_IND.0.1x0.1.nc              emi_ch4 2000-2018/1-12/1/0 C xy kg/m2/s CH4     - 8 1
0 CH4_OTHER__1A3a_CDS_T    $ROOT/CH4/v2022-11/EDGARv6/$YYYY/v6.0_CH4_$YYYY_TNR_Aviation_CDS.0.1x0.1.nc emi_ch4 2000-2018/1-12/1/0 C xy kg/m2/s CH4_OTA - 8 1
0 CH4_OTHER__1A3a_CDS      $ROOT/CH4/v2022-11/EDGARv6/$YYYY/v6.0_CH4_$YYYY_TNR_Aviation_CDS.0.1x0.1.nc emi_ch4 2000-2018/1-12/1/0 C xy kg/m2/s CH4     - 8 1
0 CH4_OTHER__1A3a_CRS_T    $ROOT/CH4/v2022-11/EDGARv6/$YYYY/v6.0_CH4_$YYYY_TNR_Aviation_CRS.0.1x0.1.nc emi_ch4 2000-2018/1-12/1/0 C xy kg/m2/s CH4_OTA - 8 1
0 CH4_OTHER__1A3a_CRS      $ROOT/CH4/v2022-11/EDGARv6/$YYYY/v6.0_CH4_$YYYY_TNR_Aviation_CRS.0.1x0.1.nc emi_ch4 2000-2018/1-12/1/0 C xy kg/m2/s CH4     - 8 1
0 CH4_OTHER__1A3a_LTO_T    $ROOT/CH4/v2022-11/EDGARv6/$YYYY/v6.0_CH4_$YYYY_TNR_Aviation_LTO.0.1x0.1.nc emi_ch4 2000-2018/1-12/1/0 C xy kg/m2/s CH4_OTA - 8 1
0 CH4_OTHER__1A3a_LTO      $ROOT/CH4/v2022-11/EDGARv6/$YYYY/v6.0_CH4_$YYYY_TNR_Aviation_LTO.0.1x0.1.nc emi_ch4 2000-2018/1-12/1/0 C xy kg/m2/s CH4     - 8 1
0 CH4_OTHER__1A3b_T        $ROOT/CH4/v2022-11/EDGARv6/$YYYY/v6.0_CH4_$YYYY_TRO_noRES.0.1x0.1.nc        emi_ch4 2000-2018/1-12/1/0 C xy kg/m2/s CH4_OTA - 8 1
0 CH4_OTHER__1A3b          $ROOT/CH4/v2022-11/EDGARv6/$YYYY/v6.0_CH4_$YYYY_TRO_noRES.0.1x0.1.nc        emi_ch4 2000-2018/1-12/1/0 C xy kg/m2/s CH4     - 8 1
0 CH4_OTHER__1A3c_1A3e_T   $ROOT/CH4/v2022-11/EDGARv6/$YYYY/v6.0_CH4_$YYYY_TNR_Other.0.1x0.1.nc        emi_ch4 2000-2018/1-12/1/0 C xy kg/m2/s CH4_OTA - 8 1
0 CH4_OTHER__1A3c_1A3e     $ROOT/CH4/v2022-11/EDGARv6/$YYYY/v6.0_CH4_$YYYY_TNR_Other.0.1x0.1.nc        emi_ch4 2000-2018/1-12/1/0 C xy kg/m2/s CH4     - 8 1
0 CH4_OTHER__1A3d_1C2_T    $ROOT/CH4/v2022-11/EDGARv6/$YYYY/v6.0_CH4_$YYYY_TNR_Ship.0.1x0.1.nc         emi_ch4 2000-2018/1-12/1/0 C xy kg/m2/s CH4_OTA - 8 1
0 CH4_OTHER__1A3d_1C2      $ROOT/CH4/v2022-11/EDGARv6/$YYYY/v6.0_CH4_$YYYY_TNR_Ship.0.1x0.1.nc         emi_ch4 2000-2018/1-12/1/0 C xy kg/m2/s CH4     - 8 1
0 CH4_OTHER__1A4_T         $ROOT/CH4/v2022-11/EDGARv6/$YYYY/v6.0_CH4_$YYYY_RCO.0.1x0.1.nc              emi_ch4 2000-2018/1-12/1/0 C xy kg/m2/s CH4_OTA - 8 1
0 CH4_OTHER__1A4           $ROOT/CH4/v2022-11/EDGARv6/$YYYY/v6.0_CH4_$YYYY_RCO.0.1x0.1.nc              emi_ch4 2000-2018/1-12/1/0 C xy kg/m2/s CH4     - 8 1
0 CH4_OTHER__2B_T          $ROOT/CH4/v2022-11/EDGARv6/$YYYY/v6.0_CH4_$YYYY_CHE.0.1x0.1.nc              emi_ch4 2000-2018/1-12/1/0 C xy kg/m2/s CH4_OTA - 8 1
0 CH4_OTHER__2B            $ROOT/CH4/v2022-11/EDGARv6/$YYYY/v6.0_CH4_$YYYY_CHE.0.1x0.1.nc              emi_ch4 2000-2018/1-12/1/0 C xy kg/m2/s CH4     - 8 1
0 CH4_OTHER__2C_T          $ROOT/CH4/v2022-11/EDGARv6/$YYYY/v6.0_CH4_$YYYY_IRO.0.1x0.1.nc              emi_ch4 2000-2018/1-12/1/0 C xy kg/m2/s CH4_OTA - 8 1
0 CH4_OTHER__2C            $ROOT/CH4/v2022-11/EDGARv6/$YYYY/v6.0_CH4_$YYYY_IRO.0.1x0.1.nc              emi_ch4 2000-2018/1-12/1/0 C xy kg/m2/s CH4     - 8 1
0 CH4_OTHER__4F_T          $ROOT/CH4/v2022-11/EDGARv6/$YYYY/v6.0_CH4_$YYYY_AWB.0.1x0.1.nc              emi_ch4 2000-2018/1-12/1/0 C xy kg/m2/s CH4_OTA - 8 1
0 CH4_OTHER__4F            $ROOT/CH4/v2022-11/EDGARv6/$YYYY/v6.0_CH4_$YYYY_AWB.0.1x0.1.nc              emi_ch4 2000-2018/1-12/1/0 C xy kg/m2/s CH4     - 8 1
0 CH4_OTHER__6C_T          $ROOT/CH4/v2022-11/EDGARv6/$YYYY/v6.0_CH4_$YYYY_SWD_INC.0.1x0.1.nc          emi_ch4 2000-2018/1-12/1/0 C xy kg/m2/s CH4_OTA - 8 1
0 CH4_OTHER__6C            $ROOT/CH4/v2022-11/EDGARv6/$YYYY/v6.0_CH4_$YYYY_SWD_INC.0.1x0.1.nc          emi_ch4 2000-2018/1-12/1/0 C xy kg/m2/s CH4     - 8 1
>>>>>>> ee8d0eb0
)))EDGARv6

#==============================================================================
# CEDS (historical) or Shared Socioeconomic Pathways (future)
#==============================================================================
(((CMIP6_SFC_LAND_ANTHRO
0 CMIP6_CH4_AGR   $ROOT/CMIP6/v2021-01/$GCAPSCENARIO/$GCAPSCENARIO_$YYYY.nc4                   CH4_agr           1970-2014/1-12/1/0 C xy        kg/m2/s    CH4     -         4 1
0 CMIP6_CH4_AGR_T $ROOT/CMIP6/v2021-01/$GCAPSCENARIO/$GCAPSCENARIO_$YYYY.nc4                   CH4_agr           1970-2014/1-12/1/0 C xy        kg/m2/s    CH4_LIV -         4 1
0 CMIP6_CH4_ENE   $ROOT/CMIP6/v2021-01/$GCAPSCENARIO/$GCAPSCENARIO_$YYYY.nc4                   CH4_ene           1970-2014/1-12/1/0 C xy        kg/m2/s    CH4     -         2 1
0 CMIP6_CH4_ENE_T $ROOT/CMIP6/v2021-01/$GCAPSCENARIO/$GCAPSCENARIO_$YYYY.nc4                   CH4_ene           1970-2014/1-12/1/0 C xy        kg/m2/s    CH4_GAS -         2 1
0 CMIP6_CH4_IND   $ROOT/CMIP6/v2021-01/$GCAPSCENARIO/$GCAPSCENARIO_$YYYY.nc4                   CH4_ind           1970-2014/1-12/1/0 C xy        kg/m2/s    CH4     -         8 1
0 CMIP6_CH4_IND_T $ROOT/CMIP6/v2021-01/$GCAPSCENARIO/$GCAPSCENARIO_$YYYY.nc4                   CH4_ind           1970-2014/1-12/1/0 C xy        kg/m2/s    CH4_OTA -         8 1
0 CMIP6_CH4_TRA   $ROOT/CMIP6/v2021-01/$GCAPSCENARIO/$GCAPSCENARIO_$YYYY.nc4                   CH4_tra           1970-2014/1-12/1/0 C xy        kg/m2/s    CH4     -         8 1
0 CMIP6_CH4_TRA_T $ROOT/CMIP6/v2021-01/$GCAPSCENARIO/$GCAPSCENARIO_$YYYY.nc4                   CH4_tra           1970-2014/1-12/1/0 C xy        kg/m2/s    CH4_OTA -         8 1
0 CMIP6_CH4_RCO   $ROOT/CMIP6/v2021-01/$GCAPSCENARIO/$GCAPSCENARIO_$YYYY.nc4                   CH4_rco           1970-2014/1-12/1/0 C xy        kg/m2/s    CH4     -         2 1
0 CMIP6_CH4_RCO_T $ROOT/CMIP6/v2021-01/$GCAPSCENARIO/$GCAPSCENARIO_$YYYY.nc4                   CH4_rco           1970-2014/1-12/1/0 C xy        kg/m2/s    CH4_GAS -         2 1
0 CMIP6_CH4_SLV   $ROOT/CMIP6/v2021-01/$GCAPSCENARIO/$GCAPSCENARIO_$YYYY.nc4                   CH4_slv           1970-2014/1-12/1/0 C xy        kg/m2/s    CH4     -         8 1
0 CMIP6_CH4_SLV_T $ROOT/CMIP6/v2021-01/$GCAPSCENARIO/$GCAPSCENARIO_$YYYY.nc4                   CH4_slv           1970-2014/1-12/1/0 C xy        kg/m2/s    CH4_OTA -         8 1
0 CMIP6_CH4_WST   $ROOT/CMIP6/v2021-01/$GCAPSCENARIO/$GCAPSCENARIO_$YYYY.nc4                   CH4_wst           1970-2014/1-12/1/0 C xy        kg/m2/s    CH4     -         5 1
0 CMIP6_CH4_WST_T $ROOT/CMIP6/v2021-01/$GCAPSCENARIO/$GCAPSCENARIO_$YYYY.nc4                   CH4_wst           1970-2014/1-12/1/0 C xy        kg/m2/s    CH4_LDF -         5 1
)))CMIP6_SFC_LAND_ANTHRO
(((CMIP6_SHIP
0 CMIP6_CH4_SHP   $ROOT/CMIP6/v2021-01/$GCAPSCENARIO/$GCAPSCENARIO_$YYYY.nc4                   CH4_shp           1970-2014/1-12/1/0 C xy        kg/m2/s    CH4     -         8 1
0 CMIP6_CH4_SHP_T $ROOT/CMIP6/v2021-01/$GCAPSCENARIO/$GCAPSCENARIO_$YYYY.nc4                   CH4_shp           1970-2014/1-12/1/0 C xy        kg/m2/s    CH4_OTA -         8 1
)))CMIP6_SHIP

#==============================================================================
# BB4MIPs historical / SSP future biomass burning inventories
#==============================================================================
(((BB4MIPS
0 CMIP6_BB_CH4    $ROOT/CMIP6/v2021-01/$GCAPSCENARIO/$GCAPSCENARIO_$YYYY.nc4                   CH4_bbn           1750-2015/1-12/1/0 C xyL=1:PBL kg/m2/s    CH4     75        9 1
0 CMIP6_BB_CH4_T  $ROOT/CMIP6/v2021-01/$GCAPSCENARIO/$GCAPSCENARIO_$YYYY.nc4                   CH4_bbn           1750-2015/1-12/1/0 C xyL=1:PBL kg/m2/s    CH4_BBN 75        9 1
)))BB4MIPS

#==============================================================================
# --- QFED2 biomass burning ---
#
# Use QFED v2.4r8 for CH4. The data in QFED/v2014-09 are for v2.4r5 and have
# been found to be buggy for CH4 (same emissions on each day).
#==============================================================================
(((QFED2
0 QFED_CH4_T   $ROOT/CH4/v2017-10/QFED/QFEDv2.4r8.emis_ch4.$YYYY.nc              emi_ch4 2009-2015/1-12/1-31/0 C xy molec/cm2/s CH4_BBN -  9 2
0 QFED_CH4     $ROOT/CH4/v2017-10/QFED/QFEDv2.4r8.emis_ch4.$YYYY.nc              emi_ch4 2009-2015/1-12/1-31/0 C xy molec/cm2/s CH4     -  9 2
)))QFED2

#==============================================================================
# --- Updated GFED4 biomass burning ---
#
# Emissions through 2019 obtained from Yuzhong Zhang
#==============================================================================
(((UPDATED_GFED4
0 UPDATED_GFED4_CH4_T  $ROOT/CH4/v2020-09/GFED/GFED4_CH4_FIRE_$YYYY.nc emi_ch4 2009-2019/1-12/1-31/0 C xy molec/cm2/s CH4_BBN -  9 3
0 UPDATED_GFED4_CH4    $ROOT/CH4/v2020-09/GFED/GFED4_CH4_FIRE_$YYYY.nc emi_ch4 2009-2019/1-12/1-31/0 C xy molec/cm2/s CH4     -  9 3
)))UPDATED_GFED4

#==============================================================================
# --- JPL WetCHARTs v1.0 (Bloom et al., https://doi.org/10.3334/ORNLDAAC/1502) ---
#==============================================================================
(((JPL_WETCHARTS
0 JPLW_CH4_T $ROOT/CH4/v2020-09/JPL_WetCharts/HEensemble/JPL_WetCharts_2010-2019.Ensemble_Mean.0.5x0.5.nc emi_ch4 2010-2019/1-12/1/0 C xy molec/cm2/s CH4_WTL - 10 1
0 JPLW_CH4   $ROOT/CH4/v2020-09/JPL_WetCharts/HEensemble/JPL_WetCharts_2010-2019.Ensemble_Mean.0.5x0.5.nc emi_ch4 2010-2019/1-12/1/0 C xy molec/cm2/s CH4     - 10 1
)))JPL_WETCHARTS

#==============================================================================
# --- Geological Seeps ---
#==============================================================================
(((SEEPS
0 CH4_SEEPS_T $ROOT/CH4/v2020-04/Seeps/Etiope_CH4GeologicalEmis_ScaledToHmiel.1x1.nc emi_ch4 2012/1/1/0 C xy kg/m2/s CH4_SEE - 11 1
0 CH4_SEEPS   $ROOT/CH4/v2020-04/Seeps/Etiope_CH4GeologicalEmis_ScaledToHmiel.1x1.nc emi_ch4 2012/1/1/0 C xy kg/m2/s CH4     - 11 1
)))SEEPS

#==============================================================================
# --- Emissions from Lakes (Maasakkers et al., 2019) ---
#==============================================================================
(((LAKES
0 CH4_LAKES_T $ROOT/CH4/v2022-11/Lakes/Maasakkers_Lakes_$YYYY.01x01.nc emi_ch4 $YYYY/1-12/1/0 C xy molec/cm2/s CH4_LAK - 12 1
0 CH4_LAKES   $ROOT/CH4/v2022-11/Lakes/Maasakkers_Lakes_$YYYY.01x01.nc emi_ch4 $YYYY/1-12/1/0 C xy molec/cm2/s CH4     - 12 1
)))LAKES

#==============================================================================
# --- Soil absorption & termites from Fung et al, 1991 ---
#
# NOTES:
# - Multiply soil absorption by -1 to get a "negative" flux.
#   (Only apply the scaling factor when adding to the total CH4 simulation)
# - Use updated soil absorption emissions with seasonality applied
# - For tagged CH4 simulations soil absorption is treated as a loss and applied
#   in mixing_mod.F
#==============================================================================
(((FUNG_TERMITES
0 CH4_TERMITES_T     $ROOT/CH4/v2014-09/4x5/termites.geos.4x5.nc          CH4 1985/1/1/0         C xy kg/m2/s     CH4_TER - 13 1
0 CH4_TERMITES       $ROOT/CH4/v2014-09/4x5/termites.geos.4x5.nc          CH4 1985/1/1/0         C xy kg/m2/s     CH4     - 13 1
)))FUNG_TERMITES
(((FUNG_SOIL_ABSORPTION
0 CH4_SOILABSORB_T   $ROOT/CH4/v2019-10/Fung_SoilAbs/Soil_Absorption_4x5_$YYYY.nc CH4 2009-2015/1-12/1/0 C xy molec/cm2/s CH4_SAB - 14 1
#0 CH4_SOILABSORB    $ROOT/CH4/v2019-10/Fung_SoilAbs/Soil_Absorption_4x5_$YYYY.nc CH4 2009-2015/1-12/1/0 C xy molec/cm2/s CH4     1 14 1
)))FUNG_SOIL_ABSORPTION

#==============================================================================
# --- # Soil absorption from MeMo model (Murguia-Flores et al. 2018, GMD) ---
#
# - Multiply soil absorption by -1 to get a "negative" flux
#==============================================================================
(((MeMo_SOIL_ABSORPTION
# Climatology
0 CH4_SOILABSORB_T $ROOT/CH4/v2019-10/MeMo_SoilAbs/MeMo_CH4uptake_Climatology.nc CH4uptake 2009/1-12/1/0 C xy kg/m2/s CH4_SAB - 14 2
#0 CH4_SOILABSORB  $ROOT/CH4/v2019-10/MeMo_SoilAbs/MeMo_CH4uptake_Climatology.nc CH4uptake 2009/1-12/1/0 C xy kg/m2/s CH4     1 14 2

# 1990-2009
#0 CH4_SOILABSORB_T $ROOT/CH4/v2019-10/MeMo_SoilAbs/MeMo_CH4uptake_1990-2009.nc CH4uptake 1990-2009/1-12/1/0 C xy kg/m2/s CH4_SAB - 14 2
##0 CH4_SOILABSORB  $ROOT/CH4/v2019-10/MeMo_SoilAbs/MeMo_CH4uptake_1990-2009.nc CH4uptake 1990-2009/1-12/1/0 C xy kg/m2/s CH4     1 14 2
)))MeMo_SOIL_ABSORPTION

#==============================================================================
# --- RCP future emission scenarios ---
#==============================================================================
(((RCP_3PD
0 RCP3PD_CH4 $ROOT/RCP/v2020-07/RCP_3PD/RCPs_anthro_CH4_2005-2100_23474.nc  ACCMIP 2005-2100/1/1/0 ID xy kg/m2/s  CH4 - 1 1
)))RCP_3PD

(((RCP_45
0 RCP45_CH4  $ROOT/RCP/v2020-07/RCP_45/RCPs_anthro_CH4_2005-2100_27424.nc   ACCMIP 2005-2100/1/1/0 ID xy kg/m2/s  CH4 - 1 1
)))RCP_45

(((RCP_60
0 RCP60_CH4  $ROOT/RCP/v2020-07/RCP_60/RCPs_anthro_CH4_2005-2100_43190.nc   ACCMIP 2005-2100/1/1/0 ID xy kg/m2/s  CH4 - 1 1
)))RCP_60

(((RCP_85
0 RCP85_CH4  $ROOT/RCP/v2020-07/RCP_85/RCPs_anthro_CH4_2005-2100_43533.nc   ACCMIP 2005-2100/1/1/0 ID xy kg/m2/s  CH4 - 1 1
)))RCP_85

)))EMISSIONS

###############################################################################
### EXTENSION DATA (subsection of BASE EMISSIONS SECTION)
###
### These fields are needed by the extensions listed above. The assigned ExtNr
### must match the ExtNr entry in section 'Extension switches'. These fields
### are only read if the extension is enabled.  The fields are imported by the
### extensions by field name.  The name given here must match the name used
### in the extension's source code.
###############################################################################

(((EMISSIONS

#==============================================================================
# --- GFED biomass burning emissions (Extension 111)
# NOTE: These are the base emissions in kgDM/m2/s.
#==============================================================================
(((GFED4
111 GFED_TEMP       $ROOT/GFED4/v2020-02/$YYYY/GFED4_gen.025x025.$YYYY$MM.nc  DM_TEMP       1997-2019/1-12/01/0    RF xy kgDM/m2/s * - 1 1
111 GFED_AGRI       $ROOT/GFED4/v2020-02/$YYYY/GFED4_gen.025x025.$YYYY$MM.nc  DM_AGRI       1997-2019/1-12/01/0    RF xy kgDM/m2/s * - 1 1
111 GFED_DEFO       $ROOT/GFED4/v2020-02/$YYYY/GFED4_gen.025x025.$YYYY$MM.nc  DM_DEFO       1997-2019/1-12/01/0    RF xy kgDM/m2/s * - 1 1
111 GFED_BORF       $ROOT/GFED4/v2020-02/$YYYY/GFED4_gen.025x025.$YYYY$MM.nc  DM_BORF       1997-2019/1-12/01/0    RF xy kgDM/m2/s * - 1 1
111 GFED_PEAT       $ROOT/GFED4/v2020-02/$YYYY/GFED4_gen.025x025.$YYYY$MM.nc  DM_PEAT       1997-2019/1-12/01/0    RF xy kgDM/m2/s * - 1 1
111 GFED_SAVA       $ROOT/GFED4/v2020-02/$YYYY/GFED4_gen.025x025.$YYYY$MM.nc  DM_SAVA       1997-2019/1-12/01/0    RF xy kgDM/m2/s * - 1 1

(((GFED_daily
111 GFED_FRAC_DAY   $ROOT/GFED4/v2020-02/$YYYY/GFED4_dailyfrac_gen.025x025.$YYYY$MM.nc GFED_FRACDAY 2003-2019/1-12/1-31/0  RF xy 1 * - 1 1
)))GFED_daily

(((GFED_3hourly
111 GFED_FRAC_3HOUR $ROOT/GFED4/v2020-02/$YYYY/GFED4_3hrfrac_gen.025x025.$YYYY$MM.nc   GFED_FRAC3HR 2003-2019/1-12/1/0-23  RF xy 1 * - 1 1
)))GFED_3hourly
)))GFED4

#==============================================================================
# --- FINN v1.5 biomass burning emissions (Extension 114)
#==============================================================================
(((.not.FINN_daily
114 FINN_VEGTYP1       $ROOT/FINN/v2015-02/FINN_monthly_$YYYY_0.25x0.25.compressed.nc fire_vegtype1 2002-2016/1-12/1/0 RF xy kg/m2/s * - 1 1
114 FINN_VEGTYP2       $ROOT/FINN/v2015-02/FINN_monthly_$YYYY_0.25x0.25.compressed.nc fire_vegtype2 2002-2016/1-12/1/0 RF xy kg/m2/s * - 1 1
114 FINN_VEGTYP3       $ROOT/FINN/v2015-02/FINN_monthly_$YYYY_0.25x0.25.compressed.nc fire_vegtype3 2002-2016/1-12/1/0 RF xy kg/m2/s * - 1 1
114 FINN_VEGTYP4       $ROOT/FINN/v2015-02/FINN_monthly_$YYYY_0.25x0.25.compressed.nc fire_vegtype4 2002-2016/1-12/1/0 RF xy kg/m2/s * - 1 1
114 FINN_VEGTYP5       $ROOT/FINN/v2015-02/FINN_monthly_$YYYY_0.25x0.25.compressed.nc fire_vegtype5 2002-2016/1-12/1/0 RF xy kg/m2/s * - 1 1
114 FINN_VEGTYP9       $ROOT/FINN/v2015-02/FINN_monthly_$YYYY_0.25x0.25.compressed.nc fire_vegtype9 2002-2016/1-12/1/0 RF xy kg/m2/s * - 1 1
))).not.FINN_daily

(((FINN_daily
114 FINN_DAILY_VEGTYP1 $ROOT/FINN/v2015-02/FINN_daily_$YYYY_0.25x0.25.compressed.nc   fire_vegtype1 2002-2016/1-12/1/0 RF xy kg/m2/s * - 1 1
114 FINN_DAILY_VEGTYP2 $ROOT/FINN/v2015-02/FINN_daily_$YYYY_0.25x0.25.compressed.nc   fire_vegtype2 2002-2016/1-12/1/0 RF xy kg/m2/s * - 1 1
114 FINN_DAILY_VEGTYP3 $ROOT/FINN/v2015-02/FINN_daily_$YYYY_0.25x0.25.compressed.nc   fire_vegtype3 2002-2016/1-12/1/0 RF xy kg/m2/s * - 1 1
114 FINN_DAILY_VEGTYP4 $ROOT/FINN/v2015-02/FINN_daily_$YYYY_0.25x0.25.compressed.nc   fire_vegtype4 2002-2016/1-12/1/0 RF xy kg/m2/s * - 1 1
114 FINN_DAILY_VEGTYP5 $ROOT/FINN/v2015-02/FINN_daily_$YYYY_0.25x0.25.compressed.nc   fire_vegtype5 2002-2016/1-12/1/0 RF xy kg/m2/s * - 1 1
114 FINN_DAILY_VEGTYP9 $ROOT/FINN/v2015-02/FINN_daily_$YYYY_0.25x0.25.compressed.nc   fire_vegtype9 2002-2016/1-12/1/0 RF xy kg/m2/s * - 1 1
)))FINN_daily

)))EMISSIONS

###############################################################################
### NON-EMISSIONS DATA (subsection of BASE EMISSIONS SECTION)
###
### Non-emissions data. The following fields are read through HEMCO but do
### not contain emissions data. The extension number is set to wildcard
### character denoting that these fields will not be considered for emission
### calculation. A given entry is only read if the assigned species name is
### an HEMCO species.
###############################################################################

#==============================================================================
# --- Time zones (offset to UTC) ---
#==============================================================================
* TIMEZONES $ROOT/TIMEZONES/v2015-02/timezones_voronoi_1x1.nc UTC_OFFSET 2000/1/1/0 C xy count * - 1 1

#==============================================================================
# --- Meteorology fields ---
#==============================================================================
(((METEOROLOGY

>>>include ${RUNDIR_MET_FIELD_CONFIG}

)))METEOROLOGY

#==============================================================================
# --- GEOS-Chem restart file ---
#==============================================================================
(((GC_RESTART
* SPC_           ./Restarts/GEOSChem.Restart.$YYYY$MM$DD_$HH$MNz.nc4 SpeciesRst_?ALL?    $YYYY/$MM/$DD/$HH EFYO xyz 1 * - 1 1
* DELPDRY        ./Restarts/GEOSChem.Restart.$YYYY$MM$DD_$HH$MNz.nc4 Met_DELPDRY         $YYYY/$MM/$DD/$HH EY   xyz 1 * - 1 1
)))GC_RESTART

#==============================================================================
# --- GEOS-Chem boundary condition file ---
#==============================================================================
(((GC_BCs
* BC_ $ROOT/SAMPLE_BCs/v2021-07/CH4/GEOSChem.BoundaryConditions.$YYYY$MM$DD_0000z.nc4 SpeciesBC_?ADV?  1980-2021/1-12/1-31/* EFY xyz 1 * - 1 1
)))GC_BCs

#==============================================================================
# --- Quantities needed for CH4 chemistry ---
#==============================================================================
(((CHEMISTRY_INPUT
(((GMI_CH4_LOSS
${RUNDIR_CH4_LOSS}
)))GMI_CH4_LOSS
(((GLOBAL_OH
* GLOBAL_OH  $ROOT/OH/v2014-09/v5-07-08/OH_3Dglobal.geos5.47L.4x5.nc OH           1985/1-12/1/0 C xyz kg/m3 * - 1 1
)))GLOBAL_OH
(((GLOBAL_CL
${RUNDIR_GLOBAL_Cl}
)))GLOBAL_CL
)))CHEMISTRY_INPUT

#==============================================================================
# --- Olson land map masks ---
#==============================================================================
(((OLSON_LANDMAP
* LANDTYPE00 $ROOT/OLSON_MAP/v2019-02/Olson_2001_Land_Type_Masks.025x025.generic.nc LANDTYPE00 1985/1/1/0 C xy 1 * - 1 1
* LANDTYPE01 $ROOT/OLSON_MAP/v2019-02/Olson_2001_Land_Type_Masks.025x025.generic.nc LANDTYPE01 1985/1/1/0 C xy 1 * - 1 1
* LANDTYPE02 $ROOT/OLSON_MAP/v2019-02/Olson_2001_Land_Type_Masks.025x025.generic.nc LANDTYPE02 1985/1/1/0 C xy 1 * - 1 1
* LANDTYPE03 $ROOT/OLSON_MAP/v2019-02/Olson_2001_Land_Type_Masks.025x025.generic.nc LANDTYPE03 1985/1/1/0 C xy 1 * - 1 1
* LANDTYPE04 $ROOT/OLSON_MAP/v2019-02/Olson_2001_Land_Type_Masks.025x025.generic.nc LANDTYPE04 1985/1/1/0 C xy 1 * - 1 1
* LANDTYPE05 $ROOT/OLSON_MAP/v2019-02/Olson_2001_Land_Type_Masks.025x025.generic.nc LANDTYPE05 1985/1/1/0 C xy 1 * - 1 1
* LANDTYPE06 $ROOT/OLSON_MAP/v2019-02/Olson_2001_Land_Type_Masks.025x025.generic.nc LANDTYPE06 1985/1/1/0 C xy 1 * - 1 1
* LANDTYPE07 $ROOT/OLSON_MAP/v2019-02/Olson_2001_Land_Type_Masks.025x025.generic.nc LANDTYPE07 1985/1/1/0 C xy 1 * - 1 1
* LANDTYPE08 $ROOT/OLSON_MAP/v2019-02/Olson_2001_Land_Type_Masks.025x025.generic.nc LANDTYPE08 1985/1/1/0 C xy 1 * - 1 1
* LANDTYPE09 $ROOT/OLSON_MAP/v2019-02/Olson_2001_Land_Type_Masks.025x025.generic.nc LANDTYPE09 1985/1/1/0 C xy 1 * - 1 1
* LANDTYPE10 $ROOT/OLSON_MAP/v2019-02/Olson_2001_Land_Type_Masks.025x025.generic.nc LANDTYPE10 1985/1/1/0 C xy 1 * - 1 1
* LANDTYPE11 $ROOT/OLSON_MAP/v2019-02/Olson_2001_Land_Type_Masks.025x025.generic.nc LANDTYPE11 1985/1/1/0 C xy 1 * - 1 1
* LANDTYPE12 $ROOT/OLSON_MAP/v2019-02/Olson_2001_Land_Type_Masks.025x025.generic.nc LANDTYPE12 1985/1/1/0 C xy 1 * - 1 1
* LANDTYPE13 $ROOT/OLSON_MAP/v2019-02/Olson_2001_Land_Type_Masks.025x025.generic.nc LANDTYPE13 1985/1/1/0 C xy 1 * - 1 1
* LANDTYPE14 $ROOT/OLSON_MAP/v2019-02/Olson_2001_Land_Type_Masks.025x025.generic.nc LANDTYPE14 1985/1/1/0 C xy 1 * - 1 1
* LANDTYPE15 $ROOT/OLSON_MAP/v2019-02/Olson_2001_Land_Type_Masks.025x025.generic.nc LANDTYPE15 1985/1/1/0 C xy 1 * - 1 1
* LANDTYPE16 $ROOT/OLSON_MAP/v2019-02/Olson_2001_Land_Type_Masks.025x025.generic.nc LANDTYPE16 1985/1/1/0 C xy 1 * - 1 1
* LANDTYPE17 $ROOT/OLSON_MAP/v2019-02/Olson_2001_Land_Type_Masks.025x025.generic.nc LANDTYPE17 1985/1/1/0 C xy 1 * - 1 1
* LANDTYPE18 $ROOT/OLSON_MAP/v2019-02/Olson_2001_Land_Type_Masks.025x025.generic.nc LANDTYPE18 1985/1/1/0 C xy 1 * - 1 1
* LANDTYPE19 $ROOT/OLSON_MAP/v2019-02/Olson_2001_Land_Type_Masks.025x025.generic.nc LANDTYPE19 1985/1/1/0 C xy 1 * - 1 1
* LANDTYPE20 $ROOT/OLSON_MAP/v2019-02/Olson_2001_Land_Type_Masks.025x025.generic.nc LANDTYPE20 1985/1/1/0 C xy 1 * - 1 1
* LANDTYPE21 $ROOT/OLSON_MAP/v2019-02/Olson_2001_Land_Type_Masks.025x025.generic.nc LANDTYPE21 1985/1/1/0 C xy 1 * - 1 1
* LANDTYPE22 $ROOT/OLSON_MAP/v2019-02/Olson_2001_Land_Type_Masks.025x025.generic.nc LANDTYPE22 1985/1/1/0 C xy 1 * - 1 1
* LANDTYPE23 $ROOT/OLSON_MAP/v2019-02/Olson_2001_Land_Type_Masks.025x025.generic.nc LANDTYPE23 1985/1/1/0 C xy 1 * - 1 1
* LANDTYPE24 $ROOT/OLSON_MAP/v2019-02/Olson_2001_Land_Type_Masks.025x025.generic.nc LANDTYPE24 1985/1/1/0 C xy 1 * - 1 1
* LANDTYPE25 $ROOT/OLSON_MAP/v2019-02/Olson_2001_Land_Type_Masks.025x025.generic.nc LANDTYPE25 1985/1/1/0 C xy 1 * - 1 1
* LANDTYPE26 $ROOT/OLSON_MAP/v2019-02/Olson_2001_Land_Type_Masks.025x025.generic.nc LANDTYPE26 1985/1/1/0 C xy 1 * - 1 1
* LANDTYPE27 $ROOT/OLSON_MAP/v2019-02/Olson_2001_Land_Type_Masks.025x025.generic.nc LANDTYPE27 1985/1/1/0 C xy 1 * - 1 1
* LANDTYPE28 $ROOT/OLSON_MAP/v2019-02/Olson_2001_Land_Type_Masks.025x025.generic.nc LANDTYPE28 1985/1/1/0 C xy 1 * - 1 1
* LANDTYPE29 $ROOT/OLSON_MAP/v2019-02/Olson_2001_Land_Type_Masks.025x025.generic.nc LANDTYPE29 1985/1/1/0 C xy 1 * - 1 1
* LANDTYPE30 $ROOT/OLSON_MAP/v2019-02/Olson_2001_Land_Type_Masks.025x025.generic.nc LANDTYPE30 1985/1/1/0 C xy 1 * - 1 1
* LANDTYPE31 $ROOT/OLSON_MAP/v2019-02/Olson_2001_Land_Type_Masks.025x025.generic.nc LANDTYPE31 1985/1/1/0 C xy 1 * - 1 1
* LANDTYPE32 $ROOT/OLSON_MAP/v2019-02/Olson_2001_Land_Type_Masks.025x025.generic.nc LANDTYPE32 1985/1/1/0 C xy 1 * - 1 1
* LANDTYPE33 $ROOT/OLSON_MAP/v2019-02/Olson_2001_Land_Type_Masks.025x025.generic.nc LANDTYPE33 1985/1/1/0 C xy 1 * - 1 1
* LANDTYPE34 $ROOT/OLSON_MAP/v2019-02/Olson_2001_Land_Type_Masks.025x025.generic.nc LANDTYPE34 1985/1/1/0 C xy 1 * - 1 1
* LANDTYPE35 $ROOT/OLSON_MAP/v2019-02/Olson_2001_Land_Type_Masks.025x025.generic.nc LANDTYPE35 1985/1/1/0 C xy 1 * - 1 1
* LANDTYPE36 $ROOT/OLSON_MAP/v2019-02/Olson_2001_Land_Type_Masks.025x025.generic.nc LANDTYPE36 1985/1/1/0 C xy 1 * - 1 1
* LANDTYPE37 $ROOT/OLSON_MAP/v2019-02/Olson_2001_Land_Type_Masks.025x025.generic.nc LANDTYPE37 1985/1/1/0 C xy 1 * - 1 1
* LANDTYPE38 $ROOT/OLSON_MAP/v2019-02/Olson_2001_Land_Type_Masks.025x025.generic.nc LANDTYPE38 1985/1/1/0 C xy 1 * - 1 1
* LANDTYPE39 $ROOT/OLSON_MAP/v2019-02/Olson_2001_Land_Type_Masks.025x025.generic.nc LANDTYPE39 1985/1/1/0 C xy 1 * - 1 1
* LANDTYPE40 $ROOT/OLSON_MAP/v2019-02/Olson_2001_Land_Type_Masks.025x025.generic.nc LANDTYPE40 1985/1/1/0 C xy 1 * - 1 1
* LANDTYPE41 $ROOT/OLSON_MAP/v2019-02/Olson_2001_Land_Type_Masks.025x025.generic.nc LANDTYPE41 1985/1/1/0 C xy 1 * - 1 1
* LANDTYPE42 $ROOT/OLSON_MAP/v2019-02/Olson_2001_Land_Type_Masks.025x025.generic.nc LANDTYPE42 1985/1/1/0 C xy 1 * - 1 1
* LANDTYPE43 $ROOT/OLSON_MAP/v2019-02/Olson_2001_Land_Type_Masks.025x025.generic.nc LANDTYPE43 1985/1/1/0 C xy 1 * - 1 1
* LANDTYPE44 $ROOT/OLSON_MAP/v2019-02/Olson_2001_Land_Type_Masks.025x025.generic.nc LANDTYPE44 1985/1/1/0 C xy 1 * - 1 1
* LANDTYPE45 $ROOT/OLSON_MAP/v2019-02/Olson_2001_Land_Type_Masks.025x025.generic.nc LANDTYPE45 1985/1/1/0 C xy 1 * - 1 1
* LANDTYPE46 $ROOT/OLSON_MAP/v2019-02/Olson_2001_Land_Type_Masks.025x025.generic.nc LANDTYPE46 1985/1/1/0 C xy 1 * - 1 1
* LANDTYPE47 $ROOT/OLSON_MAP/v2019-02/Olson_2001_Land_Type_Masks.025x025.generic.nc LANDTYPE47 1985/1/1/0 C xy 1 * - 1 1
* LANDTYPE48 $ROOT/OLSON_MAP/v2019-02/Olson_2001_Land_Type_Masks.025x025.generic.nc LANDTYPE48 1985/1/1/0 C xy 1 * - 1 1
* LANDTYPE49 $ROOT/OLSON_MAP/v2019-02/Olson_2001_Land_Type_Masks.025x025.generic.nc LANDTYPE49 1985/1/1/0 C xy 1 * - 1 1
* LANDTYPE50 $ROOT/OLSON_MAP/v2019-02/Olson_2001_Land_Type_Masks.025x025.generic.nc LANDTYPE50 1985/1/1/0 C xy 1 * - 1 1
* LANDTYPE51 $ROOT/OLSON_MAP/v2019-02/Olson_2001_Land_Type_Masks.025x025.generic.nc LANDTYPE51 1985/1/1/0 C xy 1 * - 1 1
* LANDTYPE52 $ROOT/OLSON_MAP/v2019-02/Olson_2001_Land_Type_Masks.025x025.generic.nc LANDTYPE52 1985/1/1/0 C xy 1 * - 1 1
* LANDTYPE53 $ROOT/OLSON_MAP/v2019-02/Olson_2001_Land_Type_Masks.025x025.generic.nc LANDTYPE53 1985/1/1/0 C xy 1 * - 1 1
* LANDTYPE54 $ROOT/OLSON_MAP/v2019-02/Olson_2001_Land_Type_Masks.025x025.generic.nc LANDTYPE54 1985/1/1/0 C xy 1 * - 1 1
* LANDTYPE55 $ROOT/OLSON_MAP/v2019-02/Olson_2001_Land_Type_Masks.025x025.generic.nc LANDTYPE55 1985/1/1/0 C xy 1 * - 1 1
* LANDTYPE56 $ROOT/OLSON_MAP/v2019-02/Olson_2001_Land_Type_Masks.025x025.generic.nc LANDTYPE56 1985/1/1/0 C xy 1 * - 1 1
* LANDTYPE57 $ROOT/OLSON_MAP/v2019-02/Olson_2001_Land_Type_Masks.025x025.generic.nc LANDTYPE57 1985/1/1/0 C xy 1 * - 1 1
* LANDTYPE58 $ROOT/OLSON_MAP/v2019-02/Olson_2001_Land_Type_Masks.025x025.generic.nc LANDTYPE58 1985/1/1/0 C xy 1 * - 1 1
* LANDTYPE59 $ROOT/OLSON_MAP/v2019-02/Olson_2001_Land_Type_Masks.025x025.generic.nc LANDTYPE59 1985/1/1/0 C xy 1 * - 1 1
* LANDTYPE60 $ROOT/OLSON_MAP/v2019-02/Olson_2001_Land_Type_Masks.025x025.generic.nc LANDTYPE60 1985/1/1/0 C xy 1 * - 1 1
* LANDTYPE61 $ROOT/OLSON_MAP/v2019-02/Olson_2001_Land_Type_Masks.025x025.generic.nc LANDTYPE61 1985/1/1/0 C xy 1 * - 1 1
* LANDTYPE62 $ROOT/OLSON_MAP/v2019-02/Olson_2001_Land_Type_Masks.025x025.generic.nc LANDTYPE62 1985/1/1/0 C xy 1 * - 1 1
* LANDTYPE63 $ROOT/OLSON_MAP/v2019-02/Olson_2001_Land_Type_Masks.025x025.generic.nc LANDTYPE63 1985/1/1/0 C xy 1 * - 1 1
* LANDTYPE64 $ROOT/OLSON_MAP/v2019-02/Olson_2001_Land_Type_Masks.025x025.generic.nc LANDTYPE64 1985/1/1/0 C xy 1 * - 1 1
* LANDTYPE65 $ROOT/OLSON_MAP/v2019-02/Olson_2001_Land_Type_Masks.025x025.generic.nc LANDTYPE65 1985/1/1/0 C xy 1 * - 1 1
* LANDTYPE66 $ROOT/OLSON_MAP/v2019-02/Olson_2001_Land_Type_Masks.025x025.generic.nc LANDTYPE66 1985/1/1/0 C xy 1 * - 1 1
* LANDTYPE67 $ROOT/OLSON_MAP/v2019-02/Olson_2001_Land_Type_Masks.025x025.generic.nc LANDTYPE67 1985/1/1/0 C xy 1 * - 1 1
* LANDTYPE68 $ROOT/OLSON_MAP/v2019-02/Olson_2001_Land_Type_Masks.025x025.generic.nc LANDTYPE68 1985/1/1/0 C xy 1 * - 1 1
* LANDTYPE69 $ROOT/OLSON_MAP/v2019-02/Olson_2001_Land_Type_Masks.025x025.generic.nc LANDTYPE69 1985/1/1/0 C xy 1 * - 1 1
* LANDTYPE70 $ROOT/OLSON_MAP/v2019-02/Olson_2001_Land_Type_Masks.025x025.generic.nc LANDTYPE70 1985/1/1/0 C xy 1 * - 1 1
* LANDTYPE71 $ROOT/OLSON_MAP/v2019-02/Olson_2001_Land_Type_Masks.025x025.generic.nc LANDTYPE71 1985/1/1/0 C xy 1 * - 1 1
* LANDTYPE72 $ROOT/OLSON_MAP/v2019-02/Olson_2001_Land_Type_Masks.025x025.generic.nc LANDTYPE72 1985/1/1/0 C xy 1 * - 1 1
)))OLSON_LANDMAP

#==============================================================================
# --- Yuan processed MODIS leaf area index data ---
#
# Source: Yuan et al 2011, doi:10.1016/j.rse.2011.01.001
#         http://globalchange.bnu.edu.cn/research/lai
#
# NOTES:
# (1) LAI data corresponding to each Olson land type is stored in
#      separate netCDF variables (XLAI00, XLAI01, ... XLAI72).
#      The "XLAI" denotes that the files are prepared in this way.
# (2) Units are "cm2 leaf/cm2 grid box".
# (3) Data is timestamped every 8 days, starting from the 2nd of the month.
#==============================================================================
(((YUAN_MODIS_LAI
* XLAI00 $ROOT/Yuan_XLAI/v2021-06/Yuan_proc_MODIS_XLAI.025x025.$YYYY.nc XLAI00 2000-2020/1-12/1-31/0 I xy cm2/cm2 * - 1 1
* XLAI01 $ROOT/Yuan_XLAI/v2021-06/Yuan_proc_MODIS_XLAI.025x025.$YYYY.nc XLAI01 2000-2020/1-12/1-31/0 I xy cm2/cm2 * - 1 1
* XLAI02 $ROOT/Yuan_XLAI/v2021-06/Yuan_proc_MODIS_XLAI.025x025.$YYYY.nc XLAI02 2000-2020/1-12/1-31/0 I xy cm2/cm2 * - 1 1
* XLAI03 $ROOT/Yuan_XLAI/v2021-06/Yuan_proc_MODIS_XLAI.025x025.$YYYY.nc XLAI03 2000-2020/1-12/1-31/0 I xy cm2/cm2 * - 1 1
* XLAI04 $ROOT/Yuan_XLAI/v2021-06/Yuan_proc_MODIS_XLAI.025x025.$YYYY.nc XLAI04 2000-2020/1-12/1-31/0 I xy cm2/cm2 * - 1 1
* XLAI05 $ROOT/Yuan_XLAI/v2021-06/Yuan_proc_MODIS_XLAI.025x025.$YYYY.nc XLAI05 2000-2020/1-12/1-31/0 I xy cm2/cm2 * - 1 1
* XLAI06 $ROOT/Yuan_XLAI/v2021-06/Yuan_proc_MODIS_XLAI.025x025.$YYYY.nc XLAI06 2000-2020/1-12/1-31/0 I xy cm2/cm2 * - 1 1
* XLAI07 $ROOT/Yuan_XLAI/v2021-06/Yuan_proc_MODIS_XLAI.025x025.$YYYY.nc XLAI07 2000-2020/1-12/1-31/0 I xy cm2/cm2 * - 1 1
* XLAI08 $ROOT/Yuan_XLAI/v2021-06/Yuan_proc_MODIS_XLAI.025x025.$YYYY.nc XLAI08 2000-2020/1-12/1-31/0 I xy cm2/cm2 * - 1 1
* XLAI09 $ROOT/Yuan_XLAI/v2021-06/Yuan_proc_MODIS_XLAI.025x025.$YYYY.nc XLAI09 2000-2020/1-12/1-31/0 I xy cm2/cm2 * - 1 1
* XLAI10 $ROOT/Yuan_XLAI/v2021-06/Yuan_proc_MODIS_XLAI.025x025.$YYYY.nc XLAI10 2000-2020/1-12/1-31/0 I xy cm2/cm2 * - 1 1
* XLAI11 $ROOT/Yuan_XLAI/v2021-06/Yuan_proc_MODIS_XLAI.025x025.$YYYY.nc XLAI11 2000-2020/1-12/1-31/0 I xy cm2/cm2 * - 1 1
* XLAI12 $ROOT/Yuan_XLAI/v2021-06/Yuan_proc_MODIS_XLAI.025x025.$YYYY.nc XLAI12 2000-2020/1-12/1-31/0 I xy cm2/cm2 * - 1 1
* XLAI13 $ROOT/Yuan_XLAI/v2021-06/Yuan_proc_MODIS_XLAI.025x025.$YYYY.nc XLAI13 2000-2020/1-12/1-31/0 I xy cm2/cm2 * - 1 1
* XLAI14 $ROOT/Yuan_XLAI/v2021-06/Yuan_proc_MODIS_XLAI.025x025.$YYYY.nc XLAI14 2000-2020/1-12/1-31/0 I xy cm2/cm2 * - 1 1
* XLAI15 $ROOT/Yuan_XLAI/v2021-06/Yuan_proc_MODIS_XLAI.025x025.$YYYY.nc XLAI15 2000-2020/1-12/1-31/0 I xy cm2/cm2 * - 1 1
* XLAI16 $ROOT/Yuan_XLAI/v2021-06/Yuan_proc_MODIS_XLAI.025x025.$YYYY.nc XLAI16 2000-2020/1-12/1-31/0 I xy cm2/cm2 * - 1 1
* XLAI17 $ROOT/Yuan_XLAI/v2021-06/Yuan_proc_MODIS_XLAI.025x025.$YYYY.nc XLAI17 2000-2020/1-12/1-31/0 I xy cm2/cm2 * - 1 1
* XLAI18 $ROOT/Yuan_XLAI/v2021-06/Yuan_proc_MODIS_XLAI.025x025.$YYYY.nc XLAI18 2000-2020/1-12/1-31/0 I xy cm2/cm2 * - 1 1
* XLAI19 $ROOT/Yuan_XLAI/v2021-06/Yuan_proc_MODIS_XLAI.025x025.$YYYY.nc XLAI19 2000-2020/1-12/1-31/0 I xy cm2/cm2 * - 1 1
* XLAI20 $ROOT/Yuan_XLAI/v2021-06/Yuan_proc_MODIS_XLAI.025x025.$YYYY.nc XLAI20 2000-2020/1-12/1-31/0 I xy cm2/cm2 * - 1 1
* XLAI21 $ROOT/Yuan_XLAI/v2021-06/Yuan_proc_MODIS_XLAI.025x025.$YYYY.nc XLAI21 2000-2020/1-12/1-31/0 I xy cm2/cm2 * - 1 1
* XLAI22 $ROOT/Yuan_XLAI/v2021-06/Yuan_proc_MODIS_XLAI.025x025.$YYYY.nc XLAI22 2000-2020/1-12/1-31/0 I xy cm2/cm2 * - 1 1
* XLAI23 $ROOT/Yuan_XLAI/v2021-06/Yuan_proc_MODIS_XLAI.025x025.$YYYY.nc XLAI23 2000-2020/1-12/1-31/0 I xy cm2/cm2 * - 1 1
* XLAI24 $ROOT/Yuan_XLAI/v2021-06/Yuan_proc_MODIS_XLAI.025x025.$YYYY.nc XLAI24 2000-2020/1-12/1-31/0 I xy cm2/cm2 * - 1 1
* XLAI25 $ROOT/Yuan_XLAI/v2021-06/Yuan_proc_MODIS_XLAI.025x025.$YYYY.nc XLAI25 2000-2020/1-12/1-31/0 I xy cm2/cm2 * - 1 1
* XLAI26 $ROOT/Yuan_XLAI/v2021-06/Yuan_proc_MODIS_XLAI.025x025.$YYYY.nc XLAI26 2000-2020/1-12/1-31/0 I xy cm2/cm2 * - 1 1
* XLAI27 $ROOT/Yuan_XLAI/v2021-06/Yuan_proc_MODIS_XLAI.025x025.$YYYY.nc XLAI27 2000-2020/1-12/1-31/0 I xy cm2/cm2 * - 1 1
* XLAI28 $ROOT/Yuan_XLAI/v2021-06/Yuan_proc_MODIS_XLAI.025x025.$YYYY.nc XLAI28 2000-2020/1-12/1-31/0 I xy cm2/cm2 * - 1 1
* XLAI29 $ROOT/Yuan_XLAI/v2021-06/Yuan_proc_MODIS_XLAI.025x025.$YYYY.nc XLAI29 2000-2020/1-12/1-31/0 I xy cm2/cm2 * - 1 1
* XLAI30 $ROOT/Yuan_XLAI/v2021-06/Yuan_proc_MODIS_XLAI.025x025.$YYYY.nc XLAI30 2000-2020/1-12/1-31/0 I xy cm2/cm2 * - 1 1
* XLAI31 $ROOT/Yuan_XLAI/v2021-06/Yuan_proc_MODIS_XLAI.025x025.$YYYY.nc XLAI31 2000-2020/1-12/1-31/0 I xy cm2/cm2 * - 1 1
* XLAI32 $ROOT/Yuan_XLAI/v2021-06/Yuan_proc_MODIS_XLAI.025x025.$YYYY.nc XLAI32 2000-2020/1-12/1-31/0 I xy cm2/cm2 * - 1 1
* XLAI33 $ROOT/Yuan_XLAI/v2021-06/Yuan_proc_MODIS_XLAI.025x025.$YYYY.nc XLAI33 2000-2020/1-12/1-31/0 I xy cm2/cm2 * - 1 1
* XLAI34 $ROOT/Yuan_XLAI/v2021-06/Yuan_proc_MODIS_XLAI.025x025.$YYYY.nc XLAI34 2000-2020/1-12/1-31/0 I xy cm2/cm2 * - 1 1
* XLAI35 $ROOT/Yuan_XLAI/v2021-06/Yuan_proc_MODIS_XLAI.025x025.$YYYY.nc XLAI35 2000-2020/1-12/1-31/0 I xy cm2/cm2 * - 1 1
* XLAI36 $ROOT/Yuan_XLAI/v2021-06/Yuan_proc_MODIS_XLAI.025x025.$YYYY.nc XLAI36 2000-2020/1-12/1-31/0 I xy cm2/cm2 * - 1 1
* XLAI37 $ROOT/Yuan_XLAI/v2021-06/Yuan_proc_MODIS_XLAI.025x025.$YYYY.nc XLAI37 2000-2020/1-12/1-31/0 I xy cm2/cm2 * - 1 1
* XLAI38 $ROOT/Yuan_XLAI/v2021-06/Yuan_proc_MODIS_XLAI.025x025.$YYYY.nc XLAI38 2000-2020/1-12/1-31/0 I xy cm2/cm2 * - 1 1
* XLAI39 $ROOT/Yuan_XLAI/v2021-06/Yuan_proc_MODIS_XLAI.025x025.$YYYY.nc XLAI39 2000-2020/1-12/1-31/0 I xy cm2/cm2 * - 1 1
* XLAI40 $ROOT/Yuan_XLAI/v2021-06/Yuan_proc_MODIS_XLAI.025x025.$YYYY.nc XLAI40 2000-2020/1-12/1-31/0 I xy cm2/cm2 * - 1 1
* XLAI41 $ROOT/Yuan_XLAI/v2021-06/Yuan_proc_MODIS_XLAI.025x025.$YYYY.nc XLAI41 2000-2020/1-12/1-31/0 I xy cm2/cm2 * - 1 1
* XLAI42 $ROOT/Yuan_XLAI/v2021-06/Yuan_proc_MODIS_XLAI.025x025.$YYYY.nc XLAI42 2000-2020/1-12/1-31/0 I xy cm2/cm2 * - 1 1
* XLAI43 $ROOT/Yuan_XLAI/v2021-06/Yuan_proc_MODIS_XLAI.025x025.$YYYY.nc XLAI43 2000-2020/1-12/1-31/0 I xy cm2/cm2 * - 1 1
* XLAI44 $ROOT/Yuan_XLAI/v2021-06/Yuan_proc_MODIS_XLAI.025x025.$YYYY.nc XLAI44 2000-2020/1-12/1-31/0 I xy cm2/cm2 * - 1 1
* XLAI45 $ROOT/Yuan_XLAI/v2021-06/Yuan_proc_MODIS_XLAI.025x025.$YYYY.nc XLAI45 2000-2020/1-12/1-31/0 I xy cm2/cm2 * - 1 1
* XLAI46 $ROOT/Yuan_XLAI/v2021-06/Yuan_proc_MODIS_XLAI.025x025.$YYYY.nc XLAI46 2000-2020/1-12/1-31/0 I xy cm2/cm2 * - 1 1
* XLAI47 $ROOT/Yuan_XLAI/v2021-06/Yuan_proc_MODIS_XLAI.025x025.$YYYY.nc XLAI47 2000-2020/1-12/1-31/0 I xy cm2/cm2 * - 1 1
* XLAI48 $ROOT/Yuan_XLAI/v2021-06/Yuan_proc_MODIS_XLAI.025x025.$YYYY.nc XLAI48 2000-2020/1-12/1-31/0 I xy cm2/cm2 * - 1 1
* XLAI49 $ROOT/Yuan_XLAI/v2021-06/Yuan_proc_MODIS_XLAI.025x025.$YYYY.nc XLAI49 2000-2020/1-12/1-31/0 I xy cm2/cm2 * - 1 1
* XLAI50 $ROOT/Yuan_XLAI/v2021-06/Yuan_proc_MODIS_XLAI.025x025.$YYYY.nc XLAI50 2000-2020/1-12/1-31/0 I xy cm2/cm2 * - 1 1
* XLAI51 $ROOT/Yuan_XLAI/v2021-06/Yuan_proc_MODIS_XLAI.025x025.$YYYY.nc XLAI51 2000-2020/1-12/1-31/0 I xy cm2/cm2 * - 1 1
* XLAI52 $ROOT/Yuan_XLAI/v2021-06/Yuan_proc_MODIS_XLAI.025x025.$YYYY.nc XLAI52 2000-2020/1-12/1-31/0 I xy cm2/cm2 * - 1 1
* XLAI53 $ROOT/Yuan_XLAI/v2021-06/Yuan_proc_MODIS_XLAI.025x025.$YYYY.nc XLAI53 2000-2020/1-12/1-31/0 I xy cm2/cm2 * - 1 1
* XLAI54 $ROOT/Yuan_XLAI/v2021-06/Yuan_proc_MODIS_XLAI.025x025.$YYYY.nc XLAI54 2000-2020/1-12/1-31/0 I xy cm2/cm2 * - 1 1
* XLAI55 $ROOT/Yuan_XLAI/v2021-06/Yuan_proc_MODIS_XLAI.025x025.$YYYY.nc XLAI55 2000-2020/1-12/1-31/0 I xy cm2/cm2 * - 1 1
* XLAI56 $ROOT/Yuan_XLAI/v2021-06/Yuan_proc_MODIS_XLAI.025x025.$YYYY.nc XLAI56 2000-2020/1-12/1-31/0 I xy cm2/cm2 * - 1 1
* XLAI57 $ROOT/Yuan_XLAI/v2021-06/Yuan_proc_MODIS_XLAI.025x025.$YYYY.nc XLAI57 2000-2020/1-12/1-31/0 I xy cm2/cm2 * - 1 1
* XLAI58 $ROOT/Yuan_XLAI/v2021-06/Yuan_proc_MODIS_XLAI.025x025.$YYYY.nc XLAI58 2000-2020/1-12/1-31/0 I xy cm2/cm2 * - 1 1
* XLAI59 $ROOT/Yuan_XLAI/v2021-06/Yuan_proc_MODIS_XLAI.025x025.$YYYY.nc XLAI59 2000-2020/1-12/1-31/0 I xy cm2/cm2 * - 1 1
* XLAI60 $ROOT/Yuan_XLAI/v2021-06/Yuan_proc_MODIS_XLAI.025x025.$YYYY.nc XLAI60 2000-2020/1-12/1-31/0 I xy cm2/cm2 * - 1 1
* XLAI61 $ROOT/Yuan_XLAI/v2021-06/Yuan_proc_MODIS_XLAI.025x025.$YYYY.nc XLAI61 2000-2020/1-12/1-31/0 I xy cm2/cm2 * - 1 1
* XLAI62 $ROOT/Yuan_XLAI/v2021-06/Yuan_proc_MODIS_XLAI.025x025.$YYYY.nc XLAI62 2000-2020/1-12/1-31/0 I xy cm2/cm2 * - 1 1
* XLAI63 $ROOT/Yuan_XLAI/v2021-06/Yuan_proc_MODIS_XLAI.025x025.$YYYY.nc XLAI63 2000-2020/1-12/1-31/0 I xy cm2/cm2 * - 1 1
* XLAI64 $ROOT/Yuan_XLAI/v2021-06/Yuan_proc_MODIS_XLAI.025x025.$YYYY.nc XLAI64 2000-2020/1-12/1-31/0 I xy cm2/cm2 * - 1 1
* XLAI65 $ROOT/Yuan_XLAI/v2021-06/Yuan_proc_MODIS_XLAI.025x025.$YYYY.nc XLAI65 2000-2020/1-12/1-31/0 I xy cm2/cm2 * - 1 1
* XLAI66 $ROOT/Yuan_XLAI/v2021-06/Yuan_proc_MODIS_XLAI.025x025.$YYYY.nc XLAI66 2000-2020/1-12/1-31/0 I xy cm2/cm2 * - 1 1
* XLAI67 $ROOT/Yuan_XLAI/v2021-06/Yuan_proc_MODIS_XLAI.025x025.$YYYY.nc XLAI67 2000-2020/1-12/1-31/0 I xy cm2/cm2 * - 1 1
* XLAI68 $ROOT/Yuan_XLAI/v2021-06/Yuan_proc_MODIS_XLAI.025x025.$YYYY.nc XLAI68 2000-2020/1-12/1-31/0 I xy cm2/cm2 * - 1 1
* XLAI69 $ROOT/Yuan_XLAI/v2021-06/Yuan_proc_MODIS_XLAI.025x025.$YYYY.nc XLAI69 2000-2020/1-12/1-31/0 I xy cm2/cm2 * - 1 1
* XLAI70 $ROOT/Yuan_XLAI/v2021-06/Yuan_proc_MODIS_XLAI.025x025.$YYYY.nc XLAI70 2000-2020/1-12/1-31/0 I xy cm2/cm2 * - 1 1
* XLAI71 $ROOT/Yuan_XLAI/v2021-06/Yuan_proc_MODIS_XLAI.025x025.$YYYY.nc XLAI71 2000-2020/1-12/1-31/0 I xy cm2/cm2 * - 1 1
* XLAI72 $ROOT/Yuan_XLAI/v2021-06/Yuan_proc_MODIS_XLAI.025x025.$YYYY.nc XLAI72 2000-2020/1-12/1-31/0 I xy cm2/cm2 * - 1 1
)))YUAN_MODIS_LAI

#==============================================================================
# --- Files needed for analytical inversion ---
#
# These fields are are only used if analytical_inversion?' is activated in
# geoschem_config.yml. These fields are obtained from HEMCO and applied in
# GEOS-Chem/GeosCore/global_ch4_mod.F90.
#
# Entries below provided for examples only. Add your own here!
#==============================================================================
(((AnalyticalInv

# State vector file
* CH4_STATE_VECTOR StateVector.nc StateVector 2009/1/1/0 C xy 1 * - 1 1 

)))AnalyticalInv

#==============================================================================
# --- Scale factors for posterior run ---
#
# Enable emission scale factors by setting the use_emission_scale_factor or
# use_OH_scale_factor options to true in geoschem_config.yml. These fields are
# obtained from HEMCO and applied in GEOS-Chem/GeosCore/global_ch4_mod.F90.
#
# Entries below are provided for examples only. Add your own here!
#==============================================================================
(((Emis_ScaleFactor
* EMIS_SF    gridded_posterior.nc  ScaleFactor 2000/1/1/0         C xy 1 * - 1 1
)))Emis_ScaleFactor

(((OH_ScaleFactor
* OH_SF      Post_SF_OH.nc         SF_OH         2010-2017/1/1/0    E xy 1 * - 1 1
)))OH_ScaleFactor

### END SECTION BASE EMISSIONS ###

###############################################################################
### BEGIN SECTION SCALE FACTORS
###############################################################################

# ScalID Name sourceFile sourceVar sourceTime C/R/E SrcDim SrcUnit Oper

(((EMISSIONS

#==============================================================================
# --- Soil absorption scale factors ---
#
# Multiply soil absorption by -1 to get a "negative" flux.
#==============================================================================
1 NEGATIVE       -1.0 - - - xy 1 1

#==============================================================================
# --- Seasonal scaling factors ----
#==============================================================================
(((EDGARv6.or.GEPA
10 MANURE_SF $ROOT/CH4/v2017-10/Seasonal_SF/EMICH4_Manure_ScalingFactors.WithClimatology.nc  sf_ch4 2008-2016/1-12/1/0 C xy 1 1
11 RICE_SF   $ROOT/CH4/v2017-10/Seasonal_SF/EMICH4_Rice_ScalingFactors.SetMissing.nc         sf_ch4 2012/1-12/1/0  C xy 1 1
)))EDGARv6.or.GEPA

#==============================================================================
# --- QFED2 diurnal scale factors ---
#
# Fire diurnal scaling factors (% per hour) from WRAP Report to Project
# No. 178-6, July 2005
#==============================================================================
(((QFED2.or.GFAS.or.BB4MIPS
75 QFED2_TOD 0.1392/0.1392/0.1368/0.1368/0.1368/0.1368/0.1368/0.1368/0.1368/0.48/0.96/1.68/2.4/3.12/3.84/4.08/2.88/1.68/0.96/0.1368/0.1368/0.1368/0.1368/0.1368 - - - xy unitless 1
)))QFED2.or.GFAS.or.BB4MIPS

)))EMISSIONS

### END SECTION SCALE FACTORS ###

###############################################################################
### BEGIN SECTION MASKS
###############################################################################

# ScalID Name sourceFile sourceVar sourceTime C/R/E SrcDim SrcUnit Oper Lon1/Lat1/Lon2/Lat2

(((EMISSIONS

#==============================================================================
# Country/region masks
#==============================================================================
(((Scarpelli_Mexico
1001 MEXICO_MASK     $ROOT/MASKS/v2018-09/Mexico_Mask.001x001.nc           MASK     2000/1/1/0 C xy 1 1 -118/17/-95/33
1010 MEX_MASK_MIRROR $ROOT/MASKS/v2018-09/Mexico_Mask_Mirror.001x001.nc    MASK     2000/1/1/0 C xy 1 1 -118/17/-95/33
)))Scarpelli_Mexico

(((Scarpelli_Canada
1002 CANADA_MASK     $ROOT/MASKS/v2018-09/Canada_Mask.001x001.nc           MASK     2000/1/1/0 C xy 1 1 -141/40/-52/85
1011 CAN_MASK_MIRROR $ROOT/MASKS/v2018-09/Canada_Mask_Mirror.001x001.nc    MASK     2000/1/1/0 C xy 1 1 -141/40/-52/85
)))Scarpelli_Canada

(((GEPA
1008 CONUS_MASK      $ROOT/MASKS/v2018-09/CONUS_Mask.001x001.nc            MASK     2000/1/1/0 C xy 1 1 -140/20/-50/60
1009 CONUS_MIRROR    $ROOT/MASKS/v2018-09/CONUS_Mask_Mirror.001x001.nc     MASK     2000/1/1/0 C xy 1 1 -140/20/-50/60
)))GEPA

)))EMISSIONS

### END SECTION MASKS ###

### END OF HEMCO INPUT FILE ###
#EOC<|MERGE_RESOLUTION|>--- conflicted
+++ resolved
@@ -384,36 +384,6 @@
 0 CH4_RICE__4C_4D          $ROOT/CH4/v2022-11/EDGARv6/$YYYY/v6.0_CH4_$YYYY_AGS.0.1x0.1.nc              emi_ch4 2000-2018/1-12/1/0 C xy kg/m2/s CH4     - 7 1
 
 ### Other Anthro ###
-<<<<<<< HEAD
-0 CH4_OTHER__1A1_1B1_1B2_T $ROOT/CH4/v2022-01/EDGARv6/$YYYY/v6.0_CH4_$YYYY_REF_TRF.0.1x0.1.nc          emi_ch4 2000-2018/1-12/1/0 C xy kg/m2/s CH4_OTA - 8 1
-0 CH4_OTHER__1A1_1B1_1B2   $ROOT/CH4/v2022-01/EDGARv6/$YYYY/v6.0_CH4_$YYYY_REF_TRF.0.1x0.1.nc          emi_ch4 2000-2018/1-12/1/0 C xy kg/m2/s CH4     - 8 1
-0 CH4_OTHER__1A1a_T        $ROOT/CH4/v2022-01/EDGARv6/$YYYY/v6.0_CH4_$YYYY_ENE.0.1x0.1.nc              emi_ch4 2000-2018/1-12/1/0 C xy kg/m2/s CH4_OTA - 8 1
-0 CH4_OTHER__1A1a          $ROOT/CH4/v2022-01/EDGARv6/$YYYY/v6.0_CH4_$YYYY_ENE.0.1x0.1.nc              emi_ch4 2000-2018/1-12/1/0 C xy kg/m2/s CH4     - 8 1
-0 CH4_OTHER__1A2_T         $ROOT/CH4/v2022-01/EDGARv6/$YYYY/v6.0_CH4_$YYYY_IND.0.1x0.1.nc              emi_ch4 2000-2018/1-12/1/0 C xy kg/m2/s CH4_OTA - 8 1
-0 CH4_OTHER__1A2           $ROOT/CH4/v2022-01/EDGARv6/$YYYY/v6.0_CH4_$YYYY_IND.0.1x0.1.nc              emi_ch4 2000-2018/1-12/1/0 C xy kg/m2/s CH4     - 8 1
-0 CH4_OTHER__1A3a_CDS_T    $ROOT/CH4/v2022-01/EDGARv6/$YYYY/v6.0_CH4_$YYYY_TNR_Aviation_CDS.0.1x0.1.nc emi_ch4 2000-2018/1-12/1/0 C xy kg/m2/s CH4_OTA - 8 1
-0 CH4_OTHER__1A3a_CDS      $ROOT/CH4/v2022-01/EDGARv6/$YYYY/v6.0_CH4_$YYYY_TNR_Aviation_CDS.0.1x0.1.nc emi_ch4 2000-2018/1-12/1/0 C xy kg/m2/s CH4     - 8 1
-0 CH4_OTHER__1A3a_CRS_T    $ROOT/CH4/v2022-01/EDGARv6/$YYYY/v6.0_CH4_$YYYY_TNR_Aviation_CRS.0.1x0.1.nc emi_ch4 2000-2018/1-12/1/0 C xy kg/m2/s CH4_OTA - 8 1
-0 CH4_OTHER__1A3a_CRS      $ROOT/CH4/v2022-01/EDGARv6/$YYYY/v6.0_CH4_$YYYY_TNR_Aviation_CRS.0.1x0.1.nc emi_ch4 2000-2018/1-12/1/0 C xy kg/m2/s CH4     - 8 1
-0 CH4_OTHER__1A3a_LTO_T    $ROOT/CH4/v2022-01/EDGARv6/$YYYY/v6.0_CH4_$YYYY_TNR_Aviation_LTO.0.1x0.1.nc emi_ch4 2000-2018/1-12/1/0 C xy kg/m2/s CH4_OTA - 8 1
-0 CH4_OTHER__1A3a_LTO      $ROOT/CH4/v2022-01/EDGARv6/$YYYY/v6.0_CH4_$YYYY_TNR_Aviation_LTO.0.1x0.1.nc emi_ch4 2000-2018/1-12/1/0 C xy kg/m2/s CH4     - 8 1
-0 CH4_OTHER__1A3b_T        $ROOT/CH4/v2022-01/EDGARv6/$YYYY/v6.0_CH4_$YYYY_TRO_noRES.0.1x0.1.nc        emi_ch4 2000-2018/1-12/1/0 C xy kg/m2/s CH4_OTA - 8 1
-0 CH4_OTHER__1A3b          $ROOT/CH4/v2022-01/EDGARv6/$YYYY/v6.0_CH4_$YYYY_TRO_noRES.0.1x0.1.nc        emi_ch4 2000-2018/1-12/1/0 C xy kg/m2/s CH4     - 8 1
-0 CH4_OTHER__1A3c_1A3e_T   $ROOT/CH4/v2022-01/EDGARv6/$YYYY/v6.0_CH4_$YYYY_TNR_Other.0.1x0.1.nc        emi_ch4 2000-2018/1-12/1/0 C xy kg/m2/s CH4_OTA - 8 1
-0 CH4_OTHER__1A3c_1A3e     $ROOT/CH4/v2022-01/EDGARv6/$YYYY/v6.0_CH4_$YYYY_TNR_Other.0.1x0.1.nc        emi_ch4 2000-2018/1-12/1/0 C xy kg/m2/s CH4     - 8 1
-0 CH4_OTHER__1A3d_1C2_T    $ROOT/CH4/v2022-01/EDGARv6/$YYYY/v6.0_CH4_$YYYY_TNR_Ship.0.1x0.1.nc         emi_ch4 2000-2018/1-12/1/0 C xy kg/m2/s CH4_OTA - 8 1
-0 CH4_OTHER__1A3d_1C2      $ROOT/CH4/v2022-01/EDGARv6/$YYYY/v6.0_CH4_$YYYY_TNR_Ship.0.1x0.1.nc         emi_ch4 2000-2018/1-12/1/0 C xy kg/m2/s CH4     - 8 1
-0 CH4_OTHER__1A4_T         $ROOT/CH4/v2022-01/EDGARv6/$YYYY/v6.0_CH4_$YYYY_RCO.0.1x0.1.nc              emi_ch4 2000-2018/1-12/1/0 C xy kg/m2/s CH4_OTA - 8 1
-0 CH4_OTHER__1A4           $ROOT/CH4/v2022-01/EDGARv6/$YYYY/v6.0_CH4_$YYYY_RCO.0.1x0.1.nc              emi_ch4 2000-2018/1-12/1/0 C xy kg/m2/s CH4     - 8 1
-0 CH4_OTHER__2B_T          $ROOT/CH4/v2022-01/EDGARv6/$YYYY/v6.0_CH4_$YYYY_CHE.0.1x0.1.nc              emi_ch4 2000-2018/1-12/1/0 C xy kg/m2/s CH4_OTA - 8 1
-0 CH4_OTHER__2B            $ROOT/CH4/v2022-01/EDGARv6/$YYYY/v6.0_CH4_$YYYY_CHE.0.1x0.1.nc              emi_ch4 2000-2018/1-12/1/0 C xy kg/m2/s CH4     - 8 1
-0 CH4_OTHER__2C_T          $ROOT/CH4/v2022-01/EDGARv6/$YYYY/v6.0_CH4_$YYYY_IRO.0.1x0.1.nc              emi_ch4 2000-2018/1-12/1/0 C xy kg/m2/s CH4_OTA - 8 1
-0 CH4_OTHER__2C            $ROOT/CH4/v2022-01/EDGARv6/$YYYY/v6.0_CH4_$YYYY_IRO.0.1x0.1.nc              emi_ch4 2000-2018/1-12/1/0 C xy kg/m2/s CH4     - 8 1
-0 CH4_OTHER__4F_T          $ROOT/CH4/v2022-01/EDGARv6/$YYYY/v6.0_CH4_$YYYY_AWB.0.1x0.1.nc              emi_ch4 2000-2018/1-12/1/0 C xy kg/m2/s CH4_OTA - 8 1
-0 CH4_OTHER__4F            $ROOT/CH4/v2022-01/EDGARv6/$YYYY/v6.0_CH4_$YYYY_AWB.0.1x0.1.nc              emi_ch4 2000-2018/1-12/1/0 C xy kg/m2/s CH4     - 8 1
-0 CH4_OTHER__6C_T          $ROOT/CH4/v2022-01/EDGARv6/$YYYY/v6.0_CH4_$YYYY_SWD_INC.0.1x0.1.nc          emi_ch4 2000-2018/1-12/1/0 C xy kg/m2/s CH4_OTA - 8 1
-0 CH4_OTHER__6C            $ROOT/CH4/v2022-01/EDGARv6/$YYYY/v6.0_CH4_$YYYY_SWD_INC.0.1x0.1.nc          emi_ch4 2000-2018/1-12/1/0 C xy kg/m2/s CH4     - 8 1
-=======
 0 CH4_OTHER__1A1_1B1_1B2_T $ROOT/CH4/v2022-11/EDGARv6/$YYYY/v6.0_CH4_$YYYY_REF_TRF.0.1x0.1.nc          emi_ch4 2000-2018/1-12/1/0 C xy kg/m2/s CH4_OTA - 8 1
 0 CH4_OTHER__1A1_1B1_1B2   $ROOT/CH4/v2022-11/EDGARv6/$YYYY/v6.0_CH4_$YYYY_REF_TRF.0.1x0.1.nc          emi_ch4 2000-2018/1-12/1/0 C xy kg/m2/s CH4     - 8 1
 0 CH4_OTHER__1A1a_T        $ROOT/CH4/v2022-11/EDGARv6/$YYYY/v6.0_CH4_$YYYY_ENE.0.1x0.1.nc              emi_ch4 2000-2018/1-12/1/0 C xy kg/m2/s CH4_OTA - 8 1
@@ -442,7 +412,6 @@
 0 CH4_OTHER__4F            $ROOT/CH4/v2022-11/EDGARv6/$YYYY/v6.0_CH4_$YYYY_AWB.0.1x0.1.nc              emi_ch4 2000-2018/1-12/1/0 C xy kg/m2/s CH4     - 8 1
 0 CH4_OTHER__6C_T          $ROOT/CH4/v2022-11/EDGARv6/$YYYY/v6.0_CH4_$YYYY_SWD_INC.0.1x0.1.nc          emi_ch4 2000-2018/1-12/1/0 C xy kg/m2/s CH4_OTA - 8 1
 0 CH4_OTHER__6C            $ROOT/CH4/v2022-11/EDGARv6/$YYYY/v6.0_CH4_$YYYY_SWD_INC.0.1x0.1.nc          emi_ch4 2000-2018/1-12/1/0 C xy kg/m2/s CH4     - 8 1
->>>>>>> ee8d0eb0
 )))EDGARv6
 
 #==============================================================================
