---
### geoschem_config.yml: GEOS-Chem Runtime configuration options.
### Customized for simulations using the tagged O3 mechanism.
###
### NOTE: Add quotes around nitrogen oxide ('NO'), because YAML
### parsers will confuse this with a negative "no" value.

#============================================================================
# Simulation settings
#============================================================================
simulation:
  name: ${RUNDIR_SIM_NAME}
  start_date: [${RUNDIR_SIM_START_DATE}, ${RUNDIR_SIM_START_TIME}]
  end_date: [${RUNDIR_SIM_END_DATE}, ${RUNDIR_SIM_END_TIME}]
  root_data_dir: ${RUNDIR_DATA_ROOT}
  met_field: ${RUNDIR_MET}
  species_database_file: ./species_database.yml
  species_metadata_output_file: OutputDir/geoschem_species_metadata.yml
  debug_printout: false
  use_gcclassic_timers: ${RUNDIR_USE_GCCLASSIC_TIMERS}

#============================================================================
# Grid settings
#============================================================================
grid:
  resolution: ${RUNDIR_GRID_RES_LONG}
  number_of_levels: ${RUNDIR_GRID_NLEV}
  longitude:
    range: ${RUNDIR_GRID_LON_RANGE}
    center_at_180: ${RUNDIR_CENTER_LON_180}
  latitude:
    range: ${RUNDIR_GRID_LAT_RANGE}
    half_size_polar_boxes: ${RUNDIR_GRID_HALF_POLAR}
  nested_grid_simulation:
    activate: ${RUNDIR_GRID_NESTED_SIM}
    buffer_zone_NSEW: ${RUNDIR_GRID_BUFFER_ZONE}

#============================================================================
# Timesteps settings
#============================================================================
timesteps:
  transport_timestep_in_s: ${RUNDIR_TRANSPORT_TS}
  chemistry_timestep_in_s: ${RUNDIR_CHEMISTRY_TS}

#============================================================================
# Settings for GEOS-Chem operations
#============================================================================
operations:

  chemistry:
    activate: true

  convection:
    activate: true

  dry_deposition:
    activate: true
    diag_alt_above_sfc_in_m: 10

  pbl_mixing:
     activate: true
     use_non_local_pbl: ${RUNDIR_USE_NLPBL}

  transport:
    gcclassic_tpcore:                 # GEOS-Chem Classic only
      activate: true                  # GEOS-Chem Classic only
      fill_negative_values: true      # GEOS-Chem Classic only
      iord_jord_kord: [3, 3, 7]       # GEOS-Chem Classic only
    transported_species:
      - O3
      - O3Strat
      - O3ut
      - O3mt
      - O3row
      - O3pcbl
      - O3nabl
      - O3atbl
      - O3eubl
      - O3afbl
      - O3asbl
      - O3init
      - O3usa

#============================================================================
# Settings for diagnostics (other than HISTORY and HEMCO)
#============================================================================
extra_diagnostics:

  obspack:
    activate: false
    quiet_logfile_output: false
    input_file: ./obspack_co2_1_OCO2MIP_2018-11-28.YYYYMMDD.nc
    output_file: ./OutputDir/GEOSChem.ObsPack.YYYYMMDD_hhmmz.nc4
    output_species:
      - O3

  planeflight:
    activate: false
    flight_track_file: Planeflight.dat.YYYYMMDD
<<<<<<< HEAD
    output_file: plane.log.YYYYMMDD
=======
    output_file: plane.log.YYYYMMDD

  legacy_bpch:                #          1         2         3
    output_menu:             # 1234567890123456789012345678901
      schedule_output_for_JAN: 3000000000000000000000000000000
      schedule_output_for_FEB: 30000000000000000000000000000
      schedule_output_for_MAR: 3000000000000000000000000000000
      schedule_output_for_APR: 300000000000000000000000000000
      schedule_output_for_MAY: 3000000000000000000000000000000
      schedule_output_for_JUN: 300000000000000000000000000000
      schedule_output_for_JUL: 3000000000000000000000000000000
      schedule_output_for_AUG: 3000000000000000000000000000000
      schedule_output_for_SEP: 300000000000000000000000000000
      schedule_output_for_OCT: 3000000000000000000000000000000
      schedule_output_for_NOV: 300000000000000000000000000000
      schedule_output_for_DEC: 3000000000000000000000000000000

    gamap:
      diaginfo_dat_file: ./diaginfo.dat
      tracerinfo_dat_file: ./tracerinfo.dat

    bpch_diagnostics:
      TOMAS_aerosol_emissions: "0 all"
      TOMAS_rate: "0 all"
      TOMAS_3D_rate: "0 all"

    ND51_satellite:
      activate: false
      output_file: ts_satellite.YYYYMMDD.bpch
      tracers:
        - 1
        - 2
        - 501
      UTC_hour_for_write: 0
      averaging_period_in_LT: [9, 11]
      IMIN_and_IMAX_of_region: [1, 72]
      JMIN_and_JMAX_of_region: [1, 46]
      LMIN_and_LMAX_of_region: [1, 1]

    ND51b_satellite:
      activate: false
      output_file: ts_13_15_NA..YYYYMMDD.bpch
      tracers:
        - 1
        - 2
        - 501
      UTC_hour_for_write: 1
      averaging_period_in_LT: [13, 15]
      IMIN_and_IMAX_of_region: [1, 72]
      JMIN_and_JMAX_of_region: [1, 46]
      LMIN_and_LMAX_of_region: [1, 1]
>>>>>>> ee8d0eb0
<|MERGE_RESOLUTION|>--- conflicted
+++ resolved
@@ -97,58 +97,4 @@
   planeflight:
     activate: false
     flight_track_file: Planeflight.dat.YYYYMMDD
-<<<<<<< HEAD
-    output_file: plane.log.YYYYMMDD
-=======
-    output_file: plane.log.YYYYMMDD
-
-  legacy_bpch:                #          1         2         3
-    output_menu:             # 1234567890123456789012345678901
-      schedule_output_for_JAN: 3000000000000000000000000000000
-      schedule_output_for_FEB: 30000000000000000000000000000
-      schedule_output_for_MAR: 3000000000000000000000000000000
-      schedule_output_for_APR: 300000000000000000000000000000
-      schedule_output_for_MAY: 3000000000000000000000000000000
-      schedule_output_for_JUN: 300000000000000000000000000000
-      schedule_output_for_JUL: 3000000000000000000000000000000
-      schedule_output_for_AUG: 3000000000000000000000000000000
-      schedule_output_for_SEP: 300000000000000000000000000000
-      schedule_output_for_OCT: 3000000000000000000000000000000
-      schedule_output_for_NOV: 300000000000000000000000000000
-      schedule_output_for_DEC: 3000000000000000000000000000000
-
-    gamap:
-      diaginfo_dat_file: ./diaginfo.dat
-      tracerinfo_dat_file: ./tracerinfo.dat
-
-    bpch_diagnostics:
-      TOMAS_aerosol_emissions: "0 all"
-      TOMAS_rate: "0 all"
-      TOMAS_3D_rate: "0 all"
-
-    ND51_satellite:
-      activate: false
-      output_file: ts_satellite.YYYYMMDD.bpch
-      tracers:
-        - 1
-        - 2
-        - 501
-      UTC_hour_for_write: 0
-      averaging_period_in_LT: [9, 11]
-      IMIN_and_IMAX_of_region: [1, 72]
-      JMIN_and_JMAX_of_region: [1, 46]
-      LMIN_and_LMAX_of_region: [1, 1]
-
-    ND51b_satellite:
-      activate: false
-      output_file: ts_13_15_NA..YYYYMMDD.bpch
-      tracers:
-        - 1
-        - 2
-        - 501
-      UTC_hour_for_write: 1
-      averaging_period_in_LT: [13, 15]
-      IMIN_and_IMAX_of_region: [1, 72]
-      JMIN_and_JMAX_of_region: [1, 46]
-      LMIN_and_LMAX_of_region: [1, 1]
->>>>>>> ee8d0eb0
+    output_file: plane.log.YYYYMMDD