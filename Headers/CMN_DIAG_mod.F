!------------------------------------------------------------------------------
!                  GEOS-Chem Global Chemical Transport Model                  !
!------------------------------------------------------------------------------
!BOP
!
! !MODULE: CMN_DIAG_mod
!
! !DESCRIPTION: Module CMN\_DIAG\_mod contains size parameters and global
!  variables for the GEOS-Chem diagnostic arrays.  This is mostly historical 
!  baggage.
!\\
!\\
! !INTERFACE:
!
      MODULE CMN_DIAG_MOD
!
! !USES:
!
      USE CMN_SIZE_MOD
      USE CMN_FJX_MOD, ONLY : W_
      USE PRECISION_MOD, ONLY : fpp => fp    ! For GEOS-Chem Precision (fp)

      IMPLICIT NONE
      PUBLIC
!
! !DEFINED PARAMETERS:
!
      !=================================================================
      ! Maximum sizes of diagnostic arrays
      !
      ! Changed PD66 to 6  (bmy, 9/8/00)
      ! Changed PD21 to 10 (bmy, 9/30/00)
      ! Changed PD67 to 18 (bmy, 10/11/00)
      ! Changed PD46 to 4  (bmy, 1/2/01)
      ! Changed PD29 to 5  (bmy, 1/2/01)
      ! Changed PD11 to 7  (bmy, 9/4/01)
      ! Changed PD32 to 0  (bmy, 2/14/02)
      ! Changed PD21 to 20 (bmy, 2/27/02)
      ! Changed PD43 to 4  (bmy, 3/4/02) 
      ! Changed PD05 to 10 (bmy, 10/18/02)
      ! Changed PD44 to 30 (bmy, 11/19/02) 
      ! Changed PD43 to 5  
      ! Changed PD67 to 22 (bmy, 6/23/03)
      ! Changed PD66 to 5  (bmy, 6/23/03)
      ! Changed PD03 to 5  (bmy, 8/20/03)
      ! Changed PD37 to 10 (bmy, 1/21/04)
      ! Changed PD06 to NDSTBIN (bmy, 4/5/04)
      ! Changed PD07 to 7  (bmy, 4/5/04)
      ! Changed PD08 to 2  (bmy, 4/20/04)
      ! Changed PD07 to 12 (bmy, 7/15/04)
      ! Changed PD21 to 26 (bmy, 1/5/05)
      ! Removed PD03 -- now in "diag03_mod.f" (bmy, 1/21/05)
      ! Removed PD41 -- now in "diag41_mod.f" (bmy, 1/21/05)
      ! Now set PD09 to 6 (bmy, 6/27/05)
      ! Removed PD04 -- now in "diag04_mod.f" (bmy, 7/26/05)
      ! Now set PD30 to 1 (bmy, 8/18/05)
      ! Now set PD46 to 6 (tmf, 1/20/09)
      ! Now set PD10 to 20 (phs, 9/18/07)
      ! Changed PD17 to 8 (tmf, 1/7/09)
      ! Changed PD18 to 8 (tmf, 1/7/09)
      ! Changed PD22 to 8 (tmf, 1/7/09)
      ! Changed PD37 to 35 (tmf, 1/7/09)
      ! Changed PD38 to 35 (tmf, 1/7/09)
      ! Changed PD39 to 35 (tmf, 1/7/09)
      ! Changed PD44 to 41 (tmf, 1/7/09)
      ! Now set PD52 to 1 (jaegle 2/26/09)
      ! Increase PD46 from 6 to 13 (mpb, ccc, 11/19/09)
      ! increase PD21 from 20 to 27 (clh, 05/06/10)
      ! changed PD44 (drydep) to 53 (jpp, 6/13/09)
      ! changed PD39 (wetdep) to 38 (jpp, 7/08/09)
      ! Now set PD46 to 16 (jpp, 6/7/09)
      ! Changed PD11 from 7 to 5 (efischer, mpayer, 3/19/12)
      ! SOAupdate: PD46 increased from 16 to 20 (hotp 3/1/10)
      ! Changed PD22 from 14 to 22 for strat-chem (SDE 04/13/13)
      ! Changed PD21 from 27 to 33 for strat aerosols (SDE 04/17/13)
      ! Changed PD43 from 5 to 7 for O1D/O3P (SDE 2013-07-15)
      ! Added PD64 and set to W_ from FAST-JX (SDE 2013-10-25)
      ! Changed PD22 from 22 to 23 for ACET (mps, 4/25/14)
      ! Changed PD22 from 23 to 28 for ALD2, MVK, MACR, HAC, GLYC (mps, 5/27/14)
      ! Changed PD21 to be dynamically related to NAER and NDUST (dar, 3/6/15)
      ! Change PD68 from 4 to 13 to include new State_Met AirQnts (ewl, 4/30/15)
      ! Change PD08 from 2 to 4 to include MOPO and MOPI (ewl, 7/7/15)
      ! Change PD44 from 53 to 55 to include MOPO and MOPI (ewl, 7/7/15)
      ! Changed PD05 from 10 to 14 (tdf, 03/02/09)
      !=================================================================
      INTEGER, PARAMETER :: PD01=3            
      INTEGER, PARAMETER :: PD02=3
      INTEGER, PARAMETER :: PD05=14
      INTEGER, PARAMETER :: PD06=NDSTBIN
      ! +3 for SEAC4RS SOA tracers (jaf, 6/25/13)
      INTEGER, PARAMETER :: PD07=15
      INTEGER, PARAMETER :: PD08=4
      INTEGER, PARAMETER :: PD09=6
      INTEGER, PARAMETER :: PD10=20            
      INTEGER, PARAMETER :: PD11=5
      INTEGER, PARAMETER :: PD12=0     
      INTEGER, PARAMETER :: PD13=1            
      INTEGER, PARAMETER :: PD14=NNPAR       
      INTEGER, PARAMETER :: PD15=NNPAR      
      INTEGER, PARAMETER :: PD16=2  
      INTEGER, PARAMETER :: PD17=8           
      INTEGER, PARAMETER :: PD18=8
      INTEGER, PARAMETER :: PD19=0            
      INTEGER, PARAMETER :: PD20=0 
      INTEGER, PARAMETER :: PD21=5+NAER*3+NDUST+2*(NDUST+NAER)
      INTEGER, PARAMETER :: PD22=28
      INTEGER, PARAMETER :: PD23=0           
      INTEGER, PARAMETER :: PD24=NNPAR        
      INTEGER, PARAMETER :: PD25=NNPAR       
      INTEGER, PARAMETER :: PD26=NNPAR
      INTEGER, PARAMETER :: PD27=1            
      INTEGER, PARAMETER :: PD28=0           
      INTEGER, PARAMETER :: PD29=5
      INTEGER, PARAMETER :: PD30=1           
      INTEGER, PARAMETER :: PD31=1           
      INTEGER, PARAMETER :: PD32=1
      INTEGER, PARAMETER :: PD33=NNPAR        
      INTEGER, PARAMETER :: PD34=2           
      INTEGER, PARAMETER :: PD35=NNPAR 
      INTEGER, PARAMETER :: PD36=NNPAR        
      INTEGER, PARAMETER :: PD37=35        
      INTEGER, PARAMETER :: PD38=35 
      INTEGER, PARAMETER :: PD39=38      !jpp replaced 35
      INTEGER, PARAMETER :: PD40=4       
      INTEGER, PARAMETER :: PD43=7  
      INTEGER, PARAMETER :: PD44=55     
      INTEGER, PARAMETER :: PD45=NNPAR+1      
      INTEGER, PARAMETER :: PD46=26
      INTEGER, PARAMETER :: PD47=NNPAR+1
      INTEGER, PARAMETER :: PD48=2            
      INTEGER, PARAMETER :: PD49=0                
      INTEGER, PARAMETER :: PD50=0            
      INTEGER, PARAMETER :: PD51=0           
<<<<<<< HEAD
      INTEGER, PARAMETER :: PD52=1 
      INTEGER, PARAMETER :: PD53=29 ! was 0, replaced w/ 29 (hma, 8mar2013)            
=======
      INTEGER, PARAMETER :: PD52=1          
>>>>>>> f35b1906
      INTEGER, PARAMETER :: PD54=0           
      INTEGER, PARAMETER :: PD55=3
      ! Potential temperature diagnostic (hotp 7/31/09)
      INTEGER, PARAMETER :: PD57=1           
      INTEGER, PARAMETER :: PD58=12
#if   defined( TOMAS )
      ! Special settings for TOMAS aerosol microphysics (win, bmy, 1/22/10)
      INTEGER, PARAMETER :: PD59=TOMASBIN*TOMASSPEC   
      INTEGER, PARAMETER :: PD60=TOMASBIN*TOMASSPEC    
      INTEGER, PARAMETER :: PD61=2 
#else
      ! Normal settings for non-TOMAS simulations
      INTEGER, PARAMETER :: PD59=0            
      INTEGER, PARAMETER :: PD60=1
      INTEGER, PARAMETER :: PD61=0
#endif
      INTEGER, PARAMETER :: PD62=NNPAR        
      INTEGER, PARAMETER :: PD63=0           
      INTEGER, PARAMETER :: PD64=W_
      INTEGER            :: PD65
      INTEGER, PARAMETER :: PD66=6           
      INTEGER, PARAMETER :: PD67=23 ! (Lin, 31/03/09)
      INTEGER, PARAMETER :: PD68=13     
      INTEGER, PARAMETER :: PD69=1
      INTEGER, PARAMETER :: PD70=0
      INTEGER, PARAMETER :: PD71=NNPAR+1

      !number of rad flux and optics output types
      !8 flux and 3*3=9 optics
      INTEGER, PARAMETER :: PD72R=17
      !total number of possible rad outputs (types*specs)
      !there are 11 possible flux output 'species' but
      !only 8 possible optics output 'species'
      !for simplicity we take the largest and put up with
      !some redundancy (should be 88+72=160)
      INTEGER, PARAMETER :: PD72=187 ! Radiation (Ridley 10/2012)

      !=================================================================
      ! Variables for printing out selected tracers in diagnostic output
      !=================================================================
#if   defined( RRTMG )
      INTEGER, PARAMETER :: MAX_DIAG   = 187
#else
      ! SDE 2013-11-17: Increased to 80 for UCX
      INTEGER, PARAMETER :: MAX_DIAG   = 80
#endif
#if   defined( TOMAS )
      INTEGER, PARAMETER :: MAX_TRACER = NNPAR+1   ! For TOMAS (win, 1/25/10)
#elif defined( APM ) 
      INTEGER, PARAMETER :: MAX_TRACER = NNPAR+100 ! For APM (G. Luo 3/8/11)
#else
      INTEGER, PARAMETER :: MAX_TRACER = NNPAR+6   ! For non-TOMAS simulations 
#endif

!
! !PUBLIC DATA MEMBERS:
!
      !=================================================================
      ! Diagnostic counters & time variables
      !=================================================================
      INTEGER :: KDA48, NJDAY(366)

      !=================================================================
      ! Variables for the number of levels in multi-level diagnostics  
      ! Removed LD03 -- this is now in diag03_mod.f (bmy, 1/21/05)
      ! Added LD09 (bmy, 6/27/05)
      ! Added LD54 (phs, 9/22/06)
      ! Added LD10 (phs, 9/18/07)
      ! Added LD31 (bmy, 5/8/07)
      ! Added LD52 (jaegle, 02/26/09)
      ! Added LD59, LD60, LD61 (bmy, 1/22/10)
      ! Added LD57 (hotp 7/31/09)
      ! Added LD53 (hma, 8 Mar 2013)
      !=================================================================
      INTEGER :: LD12, LD13, LD14, LD15, LD16, LD17, LD18, LD21, LD22
      INTEGER :: LD24, LD25, LD26, LD37, LD38, LD39, LD43, LD45, LD47
      INTEGER :: LD54, LD64, LD65, LD66, LD68, LD01, LD02, LD05, LD07
      INTEGER :: LD09, LD10, LD31, LD52, LD19, LD57, LD58, LD59, LD60
      INTEGER :: LD61, LD62, LD53

      !=================================================================
      ! NDxx diagnostic flags
      !=================================================================
      INTEGER :: ND01, ND02, ND05, ND06, ND07, ND08, ND09, ND10, ND11
      INTEGER :: ND12, ND13, ND14, ND15, ND16, ND17, ND18, ND19, ND20
      INTEGER :: ND21, ND22, ND23, ND24, ND25, ND26, ND27, ND28, ND29
      INTEGER :: ND30, ND31, ND32, ND33, ND34, ND35, ND36, ND37, ND38
      INTEGER :: ND39, ND40, ND43, ND44, ND45, ND46, ND47, ND48, ND49
      INTEGER :: ND50, ND51, ND52, ND54, ND55, ND57, ND58, ND59
      INTEGER :: ND60, ND61, ND62, ND63, ND64, ND65, ND66, ND67, ND68
      INTEGER :: ND69, ND70, ND71, ND72, ND73, ND74, ND75

      !=================================================================
      ! Variables for printing out selected tracers in diagnostic output
      !=================================================================
      INTEGER :: TINDEX(MAX_DIAG,MAX_TRACER)          
      INTEGER :: TCOUNT(MAX_DIAG) 				  
      INTEGER :: TMAX(MAX_DIAG)					

      !=================================================================
      ! OH, J-Value, and 2-PM diagnostic arrays (bmy, 9/25/98)
      ! Move this here for now (bmy, 7/20/04)
      ! Removed HR1_NO and HR2_NO (mpayer, 11/8/13)
      !=================================================================
      REAL(fpp)  :: HR1_JV, HR2_JV
      REAL(fpp)  :: HR1_OH, HR2_OH, HR1_OTH, HR2_OTH
!
! !REMARKS:
!  %%%%%%%%%%%%%%%%%%%%%%%%%%%%%%%%%%%%%%%%%%%%%%%%%%%%%%%%%%%%%%%%%%%%%%%%%
!  %%%  NOTE: THIS MODULE IS DEPRECATED.  MANY OF THE QUANTITIES STORED  %%%
!  %%%  in CMN_DIAG_MOD ARE NOW INCLUDED IN THE INPUT OPTIONS OBJECT,    %%%
!  %%%  BASED ON THE DERIVED TYPE IN Headers/gigc_input_opt_mod.F90.     %%%
!  %%%  (bmy, 11/19/12)                                                  %%%
!  %%%%%%%%%%%%%%%%%%%%%%%%%%%%%%%%%%%%%%%%%%%%%%%%%%%%%%%%%%%%%%%%%%%%%%%%%
!
! !REVISION HISTORY:
!  (1 ) Changed RCS ID tag comment character from "C" to "!" to allow freeform
!        compilation.  Also added & continuation characters in column 73
!        to allow header files to be included in F90 freeform files.
!        Also converted PARAMETER statements to F90 syntax. (bmy, 6/25/02)
!  (2 ) Add LD05 for sulfate prod/loss (rjp, bdf, bmy, 9/20/02)
!  (3 )  Removed obsolete variables NTAU0, IDAY0, JDATE0, JYEAR0, KDACC, 
!         KDADYN, KDACONV, KDASRCE, KDACHEM, KDA3FLDS, KDA6FLDS, KDI6FLDS, 
!         KDKZZFLDS (bmy, 2/11/03)
!  (4 ) Fix for LINUX - remove & from column 73 (bmy, 6/27/03)
!  (5 ) Added LD03 for Kr85 Prod/loss diagnostic (bmy, 8/20/03)
!  (6 ) Removed obsolete arrays (bmy, 1/21/05)
!  (7 ) Rename MAXDIAG to MAX_DIAG and MAXTRACER to MAX_TRACER in order to
!        avoid name conflicts with "gamap_mod.f" (bmy, 5/3/05)
!  (8 ) Remove reference to TRCOFFSET (bmy, 5/16/06)
!  (9 ) Added multi level LD54 to common CDIAG1 (phs, 9/22/06)
!  (10) Added multi level LD10 to common CDIAG1. Set PD10 to 20.  Set
!        PD66 to 6. (phs, 9/18/07)
!  (11) Added LD52 to common CDIAG1 (jaegle, 02/26/09)
!  (12) Add GLYX, MGLY, SOAG, SOAM, and a few other tracers to AD17, AD18 
!        for archiving rainout and washout fraction. (tmf, 1/7/09)
!  (13) Add GLYX, MGLY J value archive. (tmf, 1/7/09)
!  (14) Add GLYX, MGLY, SOAG, SOAM, and a few other tracers to AD37, AD38, 
!        AD39 
!        for archiving rainout and washout flux. (tmf, 1/7/09)
!  (15) Add GLYX, MGLY, GLYC, 6 PANs, SOAG, SOAM dry dep, 
!        PD44 = 41.(tmf, 1/7/09)
!  (16) Add biogenic C2H4 emission, PD46 = 6. (tmf, 1/20/09)
!  (17) Add one met field to ND67 (EFLUX). (ccc, 5/14/09)
!  (18) Add declarations for PD58 and PD60, LD19, LD58. (kjw,8/18/09)
!  (19) Redimension PD59, PD60, PD61 for TOMAS microphysics.  Added LD59, LD60,
!        LD61 to common block.  Reset MAX_TRACER to NNPAR+1 for TOMAS.
!        (win, bmy, 1/22/10)
!  (20) Add LD57 and PD57 (potential temperature) (hotp, 3/15/10)
!  03 Aug 2010 - R. Yantosca - Added ProTeX headers
!  03 Aug 2010 - P. Kasibhatla & R. Yantosca - Now set MAX_TRACER to NNPAR+6 
!                                              to match ND09 diagnostic
!  09 Mar 2011 - R. Yantosca - Updated MAX_TRACER for APM (G. Luo)
!  03 Aug 2011 - M. Long     - Converted from Header file to Module
!  08 Nov 2013 - M. Sulprizio- Remove HR1_NO and HR2_NO. They are no longer
!                              needed for ND43 because NO, NO2, and NO3 are now
!                              tracers.
!  02 Dec 2014 - M. Yannetti - Added PRECISION_MOD
!  15 Dec 2014 - M. Sulprizio- Moved radiation diagnostic from ND72 to ND72 to
!                              avoid conflicts with hourly max ppbv diagnostic.
!EOP
!------------------------------------------------------------------------------
!BOC
      CONTAINS
!EOC
!------------------------------------------------------------------------------
!                  GEOS-Chem Global Chemical Transport Model                  !
!------------------------------------------------------------------------------
!BOP
!
! !IROUTINE: init_cmn_diag
!
! !DESCRIPTION: Subroutine INIT\_CMN\_DIAG initializes quantities based on
!  the grid-independent size parameters.
!\\
!\\
! !INTERFACE:
!
      SUBROUTINE Init_CMN_DIAG( am_I_Root, RC )
!
! !USES:
!
      USE GIGC_ErrCode_Mod
!
! !INPUT PARAMETERS:
!
      LOGICAL, INTENT(IN)  :: am_I_Root   ! Are we on the root CPU?
!
! !OUTPUT PARAMETERS:
!
      INTEGER, INTENT(OUT) :: RC          ! Success or failure?
! 
! !REVISION HISTORY: 
!  19 Nov 2012 - R. Yantosca - Added ProTeX headers
!EOP
!------------------------------------------------------------------------------
!BOC
      ! Assume success
      RC   = GIGC_SUCCESS

      ! Set PD65 (for backwards compatibility, for now)
      PD65 = LLPAR*MAXFAM 

      END SUBROUTINE Init_CMN_DIAG
!EOC
      END MODULE CMN_DIAG_MOD

<|MERGE_RESOLUTION|>--- conflicted
+++ resolved
@@ -131,12 +131,7 @@
       INTEGER, PARAMETER :: PD49=0                
       INTEGER, PARAMETER :: PD50=0            
       INTEGER, PARAMETER :: PD51=0           
-<<<<<<< HEAD
-      INTEGER, PARAMETER :: PD52=1 
-      INTEGER, PARAMETER :: PD53=29 ! was 0, replaced w/ 29 (hma, 8mar2013)            
-=======
       INTEGER, PARAMETER :: PD52=1          
->>>>>>> f35b1906
       INTEGER, PARAMETER :: PD54=0           
       INTEGER, PARAMETER :: PD55=3
       ! Potential temperature diagnostic (hotp 7/31/09)
@@ -209,13 +204,12 @@
       ! Added LD52 (jaegle, 02/26/09)
       ! Added LD59, LD60, LD61 (bmy, 1/22/10)
       ! Added LD57 (hotp 7/31/09)
-      ! Added LD53 (hma, 8 Mar 2013)
       !=================================================================
       INTEGER :: LD12, LD13, LD14, LD15, LD16, LD17, LD18, LD21, LD22
       INTEGER :: LD24, LD25, LD26, LD37, LD38, LD39, LD43, LD45, LD47
       INTEGER :: LD54, LD64, LD65, LD66, LD68, LD01, LD02, LD05, LD07
       INTEGER :: LD09, LD10, LD31, LD52, LD19, LD57, LD58, LD59, LD60
-      INTEGER :: LD61, LD62, LD53
+      INTEGER :: LD61, LD62
 
       !=================================================================
       ! NDxx diagnostic flags
