!------------------------------------------------------------------------------
!                  GEOS-Chem Global Chemical Transport Model                  !
!------------------------------------------------------------------------------
!BOP
!
! !MODULE: CMN_DIAG_mod.F
!
! !DESCRIPTION: Module CMN\_DIAG\_mod contains size parameters and global
!  variables for the GEOS-Chem diagnostic arrays.  This is mostly historical 
!  baggage.
!\\
!\\
! !INTERFACE:
!
      MODULE CMN_DIAG_MOD
!
! !USES:
!
      USE CMN_SIZE_MOD
      USE CMN_FJX_MOD,   ONLY : W_
      USE PRECISION_MOD, ONLY : fpp => fp    ! For GEOS-Chem Precision (fp)

      IMPLICIT NONE
      PUBLIC
!
! !DEFINED PARAMETERS:
!
<<<<<<< HEAD
      INTEGER, PARAMETER :: PD05=19
=======
      !=================================================================
      ! Maximum sizes of diagnostic arrays
      !
      ! Changed PD66 to 6  (bmy, 9/8/00)
      ! Changed PD21 to 10 (bmy, 9/30/00)
      ! Changed PD67 to 18 (bmy, 10/11/00)
      ! Changed PD46 to 4  (bmy, 1/2/01)
      ! Changed PD29 to 5  (bmy, 1/2/01)
      ! Changed PD11 to 7  (bmy, 9/4/01)
      ! Changed PD32 to 0  (bmy, 2/14/02)
      ! Changed PD21 to 20 (bmy, 2/27/02)
      ! Changed PD43 to 4  (bmy, 3/4/02) 
      ! Changed PD05 to 10 (bmy, 10/18/02)
      ! Changed PD44 to 30 (bmy, 11/19/02) 
      ! Changed PD43 to 5  
      ! Changed PD67 to 22 (bmy, 6/23/03)
      ! Changed PD66 to 5  (bmy, 6/23/03)
      ! Changed PD03 to 5  (bmy, 8/20/03)
      ! Changed PD37 to 10 (bmy, 1/21/04)
      ! Changed PD06 to NDSTBIN (bmy, 4/5/04)
      ! Changed PD07 to 7  (bmy, 4/5/04)
      ! Changed PD08 to 2  (bmy, 4/20/04)
      ! Changed PD07 to 12 (bmy, 7/15/04)
      ! Changed PD21 to 26 (bmy, 1/5/05)
      ! Removed PD03 -- now in "diag03_mod.f" (bmy, 1/21/05)
      ! Removed PD41 -- now in "diag41_mod.f" (bmy, 1/21/05)
      ! Now set PD09 to 6 (bmy, 6/27/05)
      ! Removed PD04 -- now in "diag04_mod.f" (bmy, 7/26/05)
      ! Now set PD30 to 1 (bmy, 8/18/05)
      ! Now set PD46 to 6 (tmf, 1/20/09)
      ! Now set PD10 to 20 (phs, 9/18/07)
      ! Changed PD17 to 8 (tmf, 1/7/09)
      ! Changed PD18 to 8 (tmf, 1/7/09)
      ! Changed PD22 to 8 (tmf, 1/7/09)
      ! Changed PD37 to 35 (tmf, 1/7/09)
      ! Changed PD38 to 35 (tmf, 1/7/09)
      ! Changed PD39 to 35 (tmf, 1/7/09)
      ! Changed PD44 to 41 (tmf, 1/7/09)
      ! Now set PD52 to 1 (jaegle 2/26/09)
      ! Increase PD46 from 6 to 13 (mpb, ccc, 11/19/09)
      ! increase PD21 from 20 to 27 (clh, 05/06/10)
      ! changed PD44 (drydep) to 53 (jpp, 6/13/09)
      ! changed PD39 (wetdep) to 38 (jpp, 7/08/09)
      ! Now set PD46 to 16 (jpp, 6/7/09)
      ! Changed PD11 from 7 to 5 (efischer, mpayer, 3/19/12)
      ! SOAupdate: PD46 increased from 16 to 20 (hotp 3/1/10)
      ! Changed PD22 from 14 to 22 for strat-chem (SDE 04/13/13)
      ! Changed PD21 from 27 to 33 for strat aerosols (SDE 04/17/13)
      ! Changed PD43 from 5 to 7 for O1D/O3P (SDE 2013-07-15)
      ! Added PD64 and set to W_ from FAST-JX (SDE 2013-10-25)
      ! Changed PD22 from 22 to 23 for ACET (mps, 4/25/14)
      ! Changed PD22 from 23 to 28 for ALD2, MVK, MACR, HAC, GLYC (mps, 5/27/14)
      ! Changed PD21 to be dynamically related to NAER and NDUST (dar, 3/6/15)
      ! Changed PD05 to 11 for metal catalyzed SO2 oxidation pathway (vps, 12/20/17)
      !=================================================================
      INTEGER, PARAMETER :: PD01=3            
      INTEGER, PARAMETER :: PD02=3
      INTEGER, PARAMETER :: PD05=11
>>>>>>> 572128f1
      INTEGER, PARAMETER :: PD06=NDSTBIN
      ! +3 for SEAC4RS SOA tracers (jaf, 6/25/13)
      INTEGER, PARAMETER :: PD07=15
      INTEGER, PARAMETER :: PD08=4
      INTEGER, PARAMETER :: PD09=6
      INTEGER, PARAMETER :: PD10=20            
      INTEGER, PARAMETER :: PD11=5
      INTEGER, PARAMETER :: PD16=2  
      INTEGER, PARAMETER :: PD17=8           
      INTEGER, PARAMETER :: PD18=8
      INTEGER, PARAMETER :: PD21=8+(NRHAER+NDUST)*3+(NRHAER*2)+
     &                           (NSTRATAER*3)
      INTEGER, PARAMETER :: PD22=76
      INTEGER, PARAMETER :: PD40=4       
!-------------------------------------------------------------------
! Prior to 11/29/17:
! The SOA slots of ND43 seem to have been removed (bmy, 11/29/17)
!      INTEGER, PARAMETER :: PD43=7  
!-------------------------------------------------------------------
      INTEGER, PARAMETER :: PD43=4
      INTEGER, PARAMETER :: PD52=6
      INTEGER, PARAMETER :: PD55=3
      ! Potential temperature diagnostic (hotp 7/31/09)
      INTEGER, PARAMETER :: PD57=1           
      INTEGER, PARAMETER :: PD58=12
#if   defined( TOMAS )
      ! Special settings for TOMAS aerosol microphysics (win, bmy, 1/22/10)
      INTEGER, PARAMETER :: PD59=TOMASBIN*TOMASSPEC   
      INTEGER, PARAMETER :: PD60=TOMASBIN*TOMASSPEC    
      INTEGER, PARAMETER :: PD61=2 
#else
      ! Normal settings for non-TOMAS simulations
      INTEGER, PARAMETER :: PD59=0            
      INTEGER, PARAMETER :: PD60=1
      INTEGER, PARAMETER :: PD61=0
#endif
      INTEGER            :: PD64
      INTEGER            :: PD65
      INTEGER, PARAMETER :: PD66=7
      INTEGER, PARAMETER :: PD67=23 ! (Lin, 31/03/09)
      INTEGER, PARAMETER :: PD68=8     
      INTEGER, PARAMETER :: PD69=1

      !number of rad flux and optics output types
      !8 flux and 3*3=9 optics
      INTEGER, PARAMETER :: PD72R=17
      !total number of possible rad outputs (types*specs)
      !there are 11 possible flux output 'species' but
      !only 8 possible optics output 'species'
      !for simplicity we take the largest and put up with
      !some redundancy (should be 88+72=160)
      INTEGER, PARAMETER :: PD72=187 ! Radiation (Ridley 10/2012)

      ! (eam, 2015): ISORROPIA pH, H+, & aerosol water
      INTEGER, PARAMETER :: PD73=3 

      !=================================================================
      ! Variables for printing out selected tracers in diagnostic output
      !=================================================================
#if   defined( RRTMG )
      INTEGER, PARAMETER :: MAX_DIAG   = 187
#else
      ! SDE 2013-11-17: Increased to 80 for UCX
      INTEGER, PARAMETER :: MAX_DIAG   = 80
#endif

      INTEGER, PARAMETER  :: MAX_TRACER = 600      ! Large placeholder value
!
! !PUBLIC DATA MEMBERS:
!
      !=================================================================
      ! Diagnostic counters & time variables
      !=================================================================
      INTEGER :: KDA48

      !=================================================================
      ! Variables for the number of levels in multi-level diagnostics  
      ! Removed LD03 -- this is now in diag03_mod.f (bmy, 1/21/05)
      ! Added LD09 (bmy, 6/27/05)
      ! Added LD54 (phs, 9/22/06)
      ! Added LD10 (phs, 9/18/07)
      ! Added LD31 (bmy, 5/8/07)
      ! Added LD52 (jaegle, 02/26/09)
      ! Added LD59, LD60, LD61 (bmy, 1/22/10)
      ! Added LD57 (hotp 7/31/09)
      !=================================================================
      INTEGER :: LD12, LD13, LD14, LD15, LD16, LD17, LD18, LD21, LD22
      INTEGER :: LD24, LD25, LD26, LD37, LD38, LD39, LD43, LD45, LD47
      INTEGER :: LD54, LD64, LD65, LD66, LD68, LD01, LD02, LD05, LD07
      INTEGER :: LD09, LD10, LD31, LD52, LD19, LD57, LD58, LD59, LD60
      INTEGER :: LD61, LD62, LD73

      !=================================================================
      ! NDxx diagnostic flags
      !=================================================================
      INTEGER :: ND01, ND02, ND05, ND06, ND07, ND08, ND09, ND10, ND11
      INTEGER :: ND12, ND13, ND14, ND15, ND16, ND17, ND18, ND19, ND20
      INTEGER :: ND21, ND22, ND23, ND24, ND25, ND26, ND27, ND28, ND29
      INTEGER :: ND30, ND31, ND32, ND33, ND34, ND35, ND36, ND37, ND38
      INTEGER :: ND39, ND40, ND43, ND44, ND45, ND46, ND47, ND48, ND49
      INTEGER :: ND50, ND51, ND52, ND54, ND55, ND57, ND58, ND59
      INTEGER :: ND60, ND61, ND62, ND63, ND64, ND65, ND66, ND67, ND68
      INTEGER :: ND69, ND70, ND71, ND72, ND73, ND74, ND75

      !=================================================================
      ! Variables for printing out selected tracers in diagnostic output
      !=================================================================
      INTEGER :: TINDEX(MAX_DIAG,MAX_TRACER)          
      INTEGER :: TCOUNT(MAX_DIAG) 				  
      INTEGER :: TMAX(MAX_DIAG)					

      !=================================================================
      ! OH, J-Value, and 2-PM diagnostic arrays (bmy, 9/25/98)
      ! Move this here for now (bmy, 7/20/04)
      ! Removed HR1_NO and HR2_NO (mpayer, 11/8/13)
      !=================================================================
      REAL(fpp)  :: HR1_JV, HR2_JV
      REAL(fpp)  :: HR1_OH, HR2_OH, HR1_OTH, HR2_OTH
!
! !REMARKS:
!  %%%%%%%%%%%%%%%%%%%%%%%%%%%%%%%%%%%%%%%%%%%%%%%%%%%%%%%%%%%%%%%%%%%%%%%%%
!  %%%  NOTE: THIS MODULE IS DEPRECATED.  MANY OF THE QUANTITIES STORED  %%%
!  %%%  in CMN_DIAG_MOD ARE NOW INCLUDED IN THE INPUT OPTIONS OBJECT,    %%%
!  %%%  BASED ON THE DERIVED TYPE IN Headers/input_opt_mod.F90.          %%%
!  %%%  (bmy, 11/19/12)                                                  %%%
!  %%%                                                                   %%%
!  %%%  ALSO NOTE: IN GEOS-CHEM v11-01, WE WILL BE RETIRING THE BPCH     %%%
!  %%%  DIAGNOSTICS.  MANY OF THESE PARAMETERS CAN THEN BE REMOVED.      %%%
!  %%%  (bmy, 6/24/16)                                                   %%%
!  %%%%%%%%%%%%%%%%%%%%%%%%%%%%%%%%%%%%%%%%%%%%%%%%%%%%%%%%%%%%%%%%%%%%%%%%%
!
! !REVISION HISTORY:
!  (1 ) Changed RCS ID tag comment character from "C" to "!" to allow freeform
!        compilation.  Also added & continuation characters in column 73
!        to allow header files to be included in F90 freeform files.
!        Also converted PARAMETER statements to F90 syntax. (bmy, 6/25/02)
!  (2 ) Add LD05 for sulfate prod/loss (rjp, bdf, bmy, 9/20/02)
!  (3 )  Removed obsolete variables NTAU0, IDAY0, JDATE0, JYEAR0, KDACC, 
!         KDADYN, KDACONV, KDASRCE, KDACHEM, KDA3FLDS, KDA6FLDS, KDI6FLDS, 
!         KDKZZFLDS (bmy, 2/11/03)
!  (4 ) Fix for LINUX - remove & from column 73 (bmy, 6/27/03)
!  (5 ) Added LD03 for Kr85 Prod/loss diagnostic (bmy, 8/20/03)
!  (6 ) Removed obsolete arrays (bmy, 1/21/05)
!  (7 ) Rename MAXDIAG to MAX_DIAG and MAXTRACER to MAX_TRACER in order to
!        avoid name conflicts with "gamap_mod.f" (bmy, 5/3/05)
!  (8 ) Remove reference to TRCOFFSET (bmy, 5/16/06)
!  (9 ) Added multi level LD54 to common CDIAG1 (phs, 9/22/06)
!  (10) Added multi level LD10 to common CDIAG1. Set PD10 to 20.  Set
!        PD66 to 6. (phs, 9/18/07)
!  (11) Added LD52 to common CDIAG1 (jaegle, 02/26/09)
!  (12) Add GLYX, MGLY, SOAG, SOAM, and a few other tracers to AD17, AD18 
!        for archiving rainout and washout fraction. (tmf, 1/7/09)
!  (13) Add GLYX, MGLY J value archive. (tmf, 1/7/09)
!  (14) Add GLYX, MGLY, SOAG, SOAM, and a few other tracers to AD37, AD38, 
!        AD39 
!        for archiving rainout and washout flux. (tmf, 1/7/09)
!  (15) Add GLYX, MGLY, GLYC, 6 PANs, SOAG, SOAM dry dep, 
!        PD44 = 41.(tmf, 1/7/09)
!  (16) Add biogenic C2H4 emission, PD46 = 6. (tmf, 1/20/09)
!  (17) Add one met field to ND67 (EFLUX). (ccc, 5/14/09)
!  (18) Add declarations for PD58 and PD60, LD19, LD58. (kjw,8/18/09)
!  (19) Redimension PD59, PD60, PD61 for TOMAS microphysics.  Added LD59, LD60,
!        LD61 to common block.  Reset MAX_TRACER to NNPAR+1 for TOMAS.
!        (win, bmy, 1/22/10)
!  (20) Add LD57 and PD57 (potential temperature) (hotp, 3/15/10)
!  03 Aug 2010 - R. Yantosca - Added ProTeX headers
!  03 Aug 2010 - P. Kasibhatla & R. Yantosca - Now set MAX_TRACER to NNPAR+6 
!                                              to match ND09 diagnostic
!  09 Mar 2011 - R. Yantosca - Updated MAX_TRACER for APM (G. Luo)
!  03 Aug 2011 - M. Long     - Converted from Header file to Module
!  08 Nov 2013 - M. Sulprizio- Remove HR1_NO and HR2_NO. They are no longer
!                              needed for ND43 because NO, NO2, and NO3 are now
!                              tracers.
!  02 Dec 2014 - M. Yannetti - Added PRECISION_MOD
!  15 Dec 2014 - M. Sulprizio- Moved radiation diagnostic from ND72 to ND72 to
!                              avoid conflicts with hourly max ppbv diagnostic.
!  23 Jun 2016 - R. Yantosca - Remove references to APM code; it is no longer
!                              compatible with the FlexChem implementation
!  21 Jul 2016 - R. Yantosca - Remove instances of NNPAR & obsolete parameters
!EOP
!------------------------------------------------------------------------------
!BOC
      CONTAINS
!EOC
!------------------------------------------------------------------------------
!                  GEOS-Chem Global Chemical Transport Model                  !
!------------------------------------------------------------------------------
!BOP
!
! !IROUTINE: Init_Cmn_Diag
!
! !DESCRIPTION: Subroutine INIT\_CMN\_DIAG initializes quantities based on
!  the grid-independent size parameters.
!\\
!\\
! !INTERFACE:
!
      SUBROUTINE Init_CMN_DIAG( am_I_Root, RC )
!
! !USES:
!
      USE ErrCode_Mod
!
! !INPUT PARAMETERS:
!
      LOGICAL, INTENT(IN)  :: am_I_Root   ! Are we on the root CPU?
!
! !OUTPUT PARAMETERS:
!
      INTEGER, INTENT(OUT) :: RC          ! Success or failure?
! 
! !REVISION HISTORY: 
!  19 Nov 2012 - R. Yantosca - Added ProTeX headers
!EOP
!------------------------------------------------------------------------------
!BOC
      ! Assume success
      RC   = GC_SUCCESS
      
      ! Set PD65 (for backwards compatibility, for now)
      PD65 = LLPAR*MAXFAM 
      PD64 = W_

      END SUBROUTINE Init_CMN_DIAG
!EOC
      END MODULE CMN_DIAG_MOD

<|MERGE_RESOLUTION|>--- conflicted
+++ resolved
@@ -25,68 +25,7 @@
 !
 ! !DEFINED PARAMETERS:
 !
-<<<<<<< HEAD
-      INTEGER, PARAMETER :: PD05=19
-=======
-      !=================================================================
-      ! Maximum sizes of diagnostic arrays
-      !
-      ! Changed PD66 to 6  (bmy, 9/8/00)
-      ! Changed PD21 to 10 (bmy, 9/30/00)
-      ! Changed PD67 to 18 (bmy, 10/11/00)
-      ! Changed PD46 to 4  (bmy, 1/2/01)
-      ! Changed PD29 to 5  (bmy, 1/2/01)
-      ! Changed PD11 to 7  (bmy, 9/4/01)
-      ! Changed PD32 to 0  (bmy, 2/14/02)
-      ! Changed PD21 to 20 (bmy, 2/27/02)
-      ! Changed PD43 to 4  (bmy, 3/4/02) 
-      ! Changed PD05 to 10 (bmy, 10/18/02)
-      ! Changed PD44 to 30 (bmy, 11/19/02) 
-      ! Changed PD43 to 5  
-      ! Changed PD67 to 22 (bmy, 6/23/03)
-      ! Changed PD66 to 5  (bmy, 6/23/03)
-      ! Changed PD03 to 5  (bmy, 8/20/03)
-      ! Changed PD37 to 10 (bmy, 1/21/04)
-      ! Changed PD06 to NDSTBIN (bmy, 4/5/04)
-      ! Changed PD07 to 7  (bmy, 4/5/04)
-      ! Changed PD08 to 2  (bmy, 4/20/04)
-      ! Changed PD07 to 12 (bmy, 7/15/04)
-      ! Changed PD21 to 26 (bmy, 1/5/05)
-      ! Removed PD03 -- now in "diag03_mod.f" (bmy, 1/21/05)
-      ! Removed PD41 -- now in "diag41_mod.f" (bmy, 1/21/05)
-      ! Now set PD09 to 6 (bmy, 6/27/05)
-      ! Removed PD04 -- now in "diag04_mod.f" (bmy, 7/26/05)
-      ! Now set PD30 to 1 (bmy, 8/18/05)
-      ! Now set PD46 to 6 (tmf, 1/20/09)
-      ! Now set PD10 to 20 (phs, 9/18/07)
-      ! Changed PD17 to 8 (tmf, 1/7/09)
-      ! Changed PD18 to 8 (tmf, 1/7/09)
-      ! Changed PD22 to 8 (tmf, 1/7/09)
-      ! Changed PD37 to 35 (tmf, 1/7/09)
-      ! Changed PD38 to 35 (tmf, 1/7/09)
-      ! Changed PD39 to 35 (tmf, 1/7/09)
-      ! Changed PD44 to 41 (tmf, 1/7/09)
-      ! Now set PD52 to 1 (jaegle 2/26/09)
-      ! Increase PD46 from 6 to 13 (mpb, ccc, 11/19/09)
-      ! increase PD21 from 20 to 27 (clh, 05/06/10)
-      ! changed PD44 (drydep) to 53 (jpp, 6/13/09)
-      ! changed PD39 (wetdep) to 38 (jpp, 7/08/09)
-      ! Now set PD46 to 16 (jpp, 6/7/09)
-      ! Changed PD11 from 7 to 5 (efischer, mpayer, 3/19/12)
-      ! SOAupdate: PD46 increased from 16 to 20 (hotp 3/1/10)
-      ! Changed PD22 from 14 to 22 for strat-chem (SDE 04/13/13)
-      ! Changed PD21 from 27 to 33 for strat aerosols (SDE 04/17/13)
-      ! Changed PD43 from 5 to 7 for O1D/O3P (SDE 2013-07-15)
-      ! Added PD64 and set to W_ from FAST-JX (SDE 2013-10-25)
-      ! Changed PD22 from 22 to 23 for ACET (mps, 4/25/14)
-      ! Changed PD22 from 23 to 28 for ALD2, MVK, MACR, HAC, GLYC (mps, 5/27/14)
-      ! Changed PD21 to be dynamically related to NAER and NDUST (dar, 3/6/15)
-      ! Changed PD05 to 11 for metal catalyzed SO2 oxidation pathway (vps, 12/20/17)
-      !=================================================================
-      INTEGER, PARAMETER :: PD01=3            
-      INTEGER, PARAMETER :: PD02=3
-      INTEGER, PARAMETER :: PD05=11
->>>>>>> 572128f1
+      INTEGER, PARAMETER :: PD05=20
       INTEGER, PARAMETER :: PD06=NDSTBIN
       ! +3 for SEAC4RS SOA tracers (jaf, 6/25/13)
       INTEGER, PARAMETER :: PD07=15
