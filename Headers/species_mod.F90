--- conflicted
+++ resolved
@@ -494,7 +494,6 @@
   SUBROUTINE Spc_Create( am_I_Root,     ThisSpc,       ModelID,        &
                          DryDepID,      Name,          FullName,       &
                          MW_g,          EmMW_g,        MolecRatio,     &
-<<<<<<< HEAD
                          BackgroundVV,  Henry_K0,      Henry_CR,       &
                          Henry_PKA,     Density,       Radius,         &
                          DD_AeroDryDep, DD_DustDryDep, DD_DvzAerSnow,  &
@@ -505,22 +504,8 @@
                          WD_CoarseAer,  Is_Advected,   Is_Gas,         &
                          Is_Drydep,     Is_Wetdep,     Is_Photolysis,  &
                          Is_InRestart,  Is_Hg0,        Is_Hg2,         &
-                         Is_HgP,        KppVarId,      KppFixId,       &
-                         RC                                           )
-=======
-                         Henry_K0,      Henry_CR,      Henry_PKA,      &
-                         Density,       Radius,        DD_AeroDryDep,  &
-                         DD_DustDryDep, DD_DvzAerSnow, DD_DvzMinVal,   &
-                         DD_F0,         DD_KOA,        DD_HStar_Old,   &
-                         MP_SizeResAer, MP_SizeResNum, WD_RetFactor,   &
-                         WD_LiqAndGas,  WD_ConvFacI2G, WD_AerScavEff,  &
-                         WD_KcScaleFac, WD_RainoutEff, WD_CoarseAer,   &
-                         Is_Advected,   Is_Gas,        Is_Drydep,      &
-                         Is_Wetdep,     Is_Photolysis, Is_InRestart,   &
-                         Is_Hg0,        Is_Hg2,        Is_HgP,         &
-                         KppSpcId,      KppVarId,      KppFixId,       &
-                         RC             )
->>>>>>> 195077a1
+                         Is_HgP,        KppSpcId,      KppVarId,       &
+                         KppFixId,      RC             )
 !
 ! !USES:
 !
@@ -963,7 +948,6 @@
     ENDIF
 
     !---------------------------------------------------------------------
-<<<<<<< HEAD
     ! Is there a default background concentration for this species
     ! [mol spc/mol dry air]? If not, use a default value.
     !---------------------------------------------------------------------
@@ -971,7 +955,9 @@
        ThisSpc%BackgroundVV = BackgroundVV
     ELSE
        ThisSpc%BackgroundVV = MISSING_VV
-=======
+    ENDIF
+
+    !---------------------------------------------------------------------
     ! Is it a species in the KPP chemical mechanism?
     !---------------------------------------------------------------------
     IF ( PRESENT( KppSpcId ) ) THEN 
@@ -979,7 +965,6 @@
        ThisSpc%KppSpcId = KppSpcId
     ELSE
        ThisSpc%KppSpcId = MISSING_INT
->>>>>>> 195077a1
     ENDIF
 
     !---------------------------------------------------------------------
