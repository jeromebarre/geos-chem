--- conflicted
+++ resolved
@@ -391,15 +391,13 @@
     State_Chm%WetAeroArea => NULL()
     State_Chm%WetAeroRadi => NULL()
 
-<<<<<<< HEAD
     ! Fields for UCX mechanism
     State_Chm%STATE_PSC   => NULL()
     State_Chm%KHETI_SLA   => NULL()   
-=======
+
     ! pH/alkalinity
     State_Chm%pHCloud     => NULL()
     State_Chm%SSAlk       => NULL()
->>>>>>> e97efe24
 
     ! Hg species indexing
     N_Hg0_CATS            =  0
