--- conflicted
+++ resolved
@@ -485,19 +485,12 @@
     State_Chm%Species           => NULL()
     State_Chm%Spc_Units         =  ''
     State_Chm%BoundaryCond      => NULL()
-<<<<<<< HEAD
-=======
 
     ! RRTMG state
     State_Chm%RRTMG_iSeed       = 0
     State_Chm%RRTMG_iCld        = 0
 
-    ! Species database
-    State_Chm%SpcData           => NULL()
-    ThisSpc                     => NULL()
-
     ! Aerosol parameters
->>>>>>> e2611fb8
     State_Chm%AeroArea          => NULL()
     State_Chm%AeroRadi          => NULL()
     State_Chm%WetAeroArea       => NULL()
