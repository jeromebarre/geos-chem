!------------------------------------------------------------------------------
!                  GEOS-Chem Global Chemical Transport Model                  !
!------------------------------------------------------------------------------
!BOP
!
! !MODULE: state_chm_mod.F90
!
! !DESCRIPTION: Module STATE\_CHM\_MOD contains the derived type
!  used to define the Chemistry State object for GEOS-Chem.
!\\
!\\
!  This module also contains the routines that allocate and deallocate memory
!  to the Chemistry State object.  The chemistry state object is not defined
!  in this module.  It must be be declared as variable in the top-level
!  driver routine, and then passed to lower-level routines as an argument.
!\\
!\\
! !INTERFACE:
!
MODULE State_Chm_Mod
!
! USES:
!
  USE Dictionary_M, ONLY : dictionary_t  ! Fortran hash table type
  USE ErrCode_Mod                        ! Error handling
  USE PhysConstants                      ! Physical constants
  USE Precision_Mod                      ! GEOS-Chem precision types
  USE Registry_Mod                       ! Registry module
  USE Species_Mod                        ! For species database object

  IMPLICIT NONE
  PRIVATE
!
! !PUBLIC MEMBER FUNCTIONS:
!
  PUBLIC :: Init_State_Chm
  PUBLIC :: Cleanup_State_Chm
  PUBLIC :: Get_Metadata_State_Chm
  PUBLIC :: Ind_
!
! !PRIVATE MEMBER FUNCTIONS
!
  PRIVATE :: Init_and_Register
  PRIVATE :: Init_Mapping_Vectors
  PRIVATE :: Register_ChmField
  PRIVATE :: Zero_State_Chm
!
! !PRIVATE DATA MEMBERS:
!
  TYPE(SpcPtr), PRIVATE, POINTER :: SpcDataLocal(:)  ! Local pointer to
                                                     ! StateChm%SpcData for
                                                     ! availability to IND_
  TYPE(SpcIndCt)                 :: SpcCount

  TYPE(dictionary_t), PRIVATE    :: SpcDictLocal     ! Private copy of the
                                                     ! Fortran Hash table for
                                                     ! availability to IND_

  INTEGER, PRIVATE               :: nChmState = 0    ! # chemistry states,

  !==========================================================================
  ! Derived type for Chemistry State
  !==========================================================================
  TYPE, PUBLIC :: ChmState

     !-----------------------------------------------------------------------
     ! Count of each type of species
     !-----------------------------------------------------------------------
     INTEGER                    :: nSpecies             ! # species (all)
     INTEGER                    :: nAdvect              ! # advected species
     INTEGER                    :: nAeroSpc             ! # of Aerosol Species
     INTEGER                    :: nAeroType            ! # of Aerosol Types
     INTEGER                    :: nDryAlt              ! # dryalt species
     INTEGER                    :: nDryDep              ! # drydep species
     INTEGER                    :: nGasSpc              ! # gas phase species
     INTEGER                    :: nHygGrth             ! # hygroscopic growth
     INTEGER                    :: nKppVar              ! # KPP variable species
     INTEGER                    :: nKppFix              ! # KPP fixed species
     INTEGER                    :: nKppSpc              ! # KPP chem species
     INTEGER                    :: nLoss                ! # of loss species
     INTEGER                    :: nOmitted             ! # of omitted species
     INTEGER                    :: nPhotol              ! # photolysis species
     INTEGER                    :: nProd                ! # of prod species
     INTEGER                    :: nRadNucl             ! # of radionuclides
     INTEGER                    :: nWetDep              ! # wetdep species

     !-----------------------------------------------------------------------
     ! Mapping vectors to subset types of species
     !-----------------------------------------------------------------------
     INTEGER,           POINTER :: Map_Advect (:      ) ! Advected species IDs
     INTEGER,           POINTER :: Map_Aero   (:      ) ! Aerosol species IDs
     INTEGER,           POINTER :: Map_DryAlt (:      ) ! Dryalt species IDs
     INTEGER,           POINTER :: Map_DryDep (:      ) ! Drydep species IDs
     INTEGER,           POINTER :: Map_GasSpc (:      ) ! Gas species IDs
     INTEGER,           POINTER :: Map_HygGrth(:      ) ! HygGrth species IDs
     INTEGER,           POINTER :: Map_KppVar (:      ) ! Kpp variable spc IDs
     INTEGER,           POINTER :: Map_KppFix (:      ) ! KPP fixed species IDs
     INTEGER,           POINTER :: Map_KppSpc (:      ) ! KPP chem species IDs
     INTEGER,           POINTER :: Map_Loss   (:      ) ! Loss diag species
     CHARACTER(LEN=36), POINTER :: Name_Loss  (:      ) !  ID's and names
     INTEGER,           POINTER :: Map_Photol (:      ) ! Photolysis species IDs
     INTEGER,           POINTER :: Map_Prod   (:      ) ! Prod diag species
     CHARACTER(LEN=36), POINTER :: Name_Prod  (:      ) !  ID and names
     INTEGER,           POINTER :: Map_RadNucl(:      ) ! Radionuclide IDs
     INTEGER,           POINTER :: Map_WetDep (:      ) ! Wetdep species IDs
     INTEGER,           POINTER :: Map_WL     (:      ) ! Wavelength bins in fjx

     !-----------------------------------------------------------------------
     ! Physical properties & indices for each species
     !-----------------------------------------------------------------------
     TYPE(SpcPtr),      POINTER :: SpcData    (:      ) ! GC Species database
     TYPE(dictionary_t)         :: SpcDict              ! Species dictionary

     !-----------------------------------------------------------------------
     ! Chemical species
     !-----------------------------------------------------------------------
     REAL(fp),          POINTER :: Species    (:,:,:,:) ! Species concentration
                                                        !  [kg/kg dry air]
     CHARACTER(LEN=20)          :: Spc_Units            ! Species units

#ifdef ADJOINT
     REAL(fp),          POINTER :: SpeciesAdj (:,:,:,:) ! Species adjoint variables
     REAL(fp),          POINTER :: CostFuncMask(:,:,:)  ! cost function volume mask
#endif

     !----------------------------------------------------------------------
     ! Boundary conditions
     !-----------------------------------------------------------------------
     REAL(fp),          POINTER :: BoundaryCond(:,:,:,:)! Boundary conditions
                                                        !  [kg/kg dry air]

     !-----------------------------------------------------------------------
     ! RRTMG state variables
     !-----------------------------------------------------------------------
     INTEGER                    :: RRTMG_iSeed
     INTEGER                    :: RRTMG_iCld

     !-----------------------------------------------------------------------
     ! Aerosol quantities
     !-----------------------------------------------------------------------
     REAL(fp),          POINTER :: AeroArea   (:,:,:,:) ! Aerosol Area [cm2/cm3]
     REAL(fp),          POINTER :: AeroRadi   (:,:,:,:) ! Aerosol Radius [cm]
     REAL(fp),          POINTER :: WetAeroArea(:,:,:,:) ! Aerosol Area [cm2/cm3]
     REAL(fp),          POINTER :: WetAeroRadi(:,:,:,:) ! Aerosol Radius [cm]
     REAL(fp),          POINTER :: AeroH2O    (:,:,:,:) ! Aerosol water [cm3/cm3]
     REAL(fp),          POINTER :: GammaN2O5  (:,:,:,:) ! N2O5 aerosol uptake [unitless]
     REAL(fp),          POINTER :: SSAlk      (:,:,:,:) ! Sea-salt alkalinity[-]
     REAL(fp),          POINTER :: H2O2AfterChem(:,:,:) ! H2O2, SO2 [v/v]
     REAL(fp),          POINTER :: SO2AfterChem (:,:,:) !  after sulfate chem
     REAL(fp),          POINTER :: OMOC           (:,:) ! OM:OC Ratio [unitless]
     REAL(fp),          POINTER :: OMOC_POA       (:,:) ! OM:OC Ratio (OCFPOA) [unitless]
     REAL(fp),          POINTER :: OMOC_OPOA      (:,:) ! OM:OC Ratio (OCFOPOA) [unitless]
     REAL(fp),          POINTER :: ACLArea      (:,:,:) ! Fine Cl- Area [cm2/cm3]
     REAL(fp),          POINTER :: ACLRadi      (:,:,:) ! Fine Cl- Radius [cm]
     REAL(fp),          POINTER :: QLxpHCloud   (:,:,:) !

     !-----------------------------------------------------------------------
     ! Fields for nitrogen deposition
     !-----------------------------------------------------------------------
     REAL(fp),          POINTER :: DryDepNitrogen (:,:) ! Dry deposited N
     REAL(fp),          POINTER :: WetDepNitrogen (:,:) ! Wet deposited N

     !-----------------------------------------------------------------------
     ! Cloud quantities
     !-----------------------------------------------------------------------
     REAL(fp),          POINTER :: pHCloud    (:,:,:  ) ! Cloud pH [-]
     REAL(fp),          POINTER :: isCloud    (:,:,:  ) ! Cloud presence [-]

     !-----------------------------------------------------------------------
     ! Fields for KPP solver
     !-----------------------------------------------------------------------
     REAL(fp),          POINTER :: KPPHvalue  (:,:,:  ) ! H-value for Rosenbrock
                                                        !  solver
     !-----------------------------------------------------------------------
     ! Fields for UCX mechanism
     !-----------------------------------------------------------------------
     REAL(f4),          POINTER :: STATE_PSC  (:,:,:  ) ! PSC type (see Kirner
                                                        !  et al. 2011, GMD)
     REAL(fp),          POINTER :: KHETI_SLA  (:,:,:,:) ! Strat. liquid aerosol
                                                        !  reaction cofactors

     !-----------------------------------------------------------------------
     ! For isoprene SOA via ISORROPIA
     !-----------------------------------------------------------------------
     REAL(fp),          POINTER :: IsorropAeropH  (:,:,:,:) ! ISORROPIA aero pH
     REAL(fp),          POINTER :: IsorropHplus   (:,:,:,:) ! H+ conc [M]
     REAL(fp),          POINTER :: IsorropAeroH2O (:,:,:,:) ! ISORROPIA aero H2O
     REAL(fp),          POINTER :: IsorropSulfate (:,:,:  ) ! Sulfate conc [M]
     REAL(fp),          POINTER :: IsorropNitrate (:,:,:,:) ! Nitrate conc [M]
     REAL(fp),          POINTER :: IsorropChloride(:,:,:,:) ! Chloride conc [M]
     REAL(fp),          POINTER :: IsorropBisulfate(:,:,:  )! Bisulfate conc [M]

     !-----------------------------------------------------------------------
     ! For the tagged Hg simulation
     !-----------------------------------------------------------------------
     INTEGER                    :: N_HG_CATS            ! # of Hg categories
     INTEGER,           POINTER :: Hg0_Id_List(:      ) ! Hg0 cat <-> tracer #
     INTEGER,           POINTER :: Hg2_Id_List(:      ) ! Hg2 cat <-> tracer #
     INTEGER,           POINTER :: HgP_Id_List(:      ) ! HgP cat <-> tracer #
     CHARACTER(LEN=4),  POINTER :: Hg_Cat_Name(:      ) ! Category names

     REAL(fp),          POINTER :: OceanHg0(:,:,:)      ! Hg(0)  ocean mass [kg]
     REAL(fp),          POINTER :: OceanHg2(:,:,:)      ! Hg(II) ocean mass [kg]
     REAL(fp),          POINTER :: OceanHgP(:,:,:)      ! HgP    ocean mass [kg]
     REAL(fp),          POINTER :: SnowHgOcean(:,:,:)   ! Reducible Hg snowpack
                                                        !  on ocean [kg]
     REAL(fp),          POINTER :: SnowHgLand(:,:,:)    ! Reducible Hg snowpack
                                                        !  on land [kg]
     REAL(fp),          POINTER :: SnowHgOceanStored(:,:,:) ! Non-reducible Hg
                                                            !  snowpack on ocean
     REAL(fp),          POINTER :: SnowHgLandStored(:,:,:)  ! Non-reducible Hg
                                                            !  snowpack on land

     !----------------------------------------------------------------------
     ! For HOBr + S(IV) heterogeneous chemistry
     !----------------------------------------------------------------------
     REAL(fp),          POINTER :: HSO3_AQ    (:,:,:  ) ! Cloud bisulfite[mol/l]
     REAL(fp),          POINTER :: SO3_AQ     (:,:,:  ) ! Cloud sulfite  [mol/l]
     REAL(fp),          POINTER :: fupdateHOBr(:,:,:  ) ! Correction factor for
                                                        ! HOBr removal by SO2
                                                        ! [unitless]
     REAL(fp),          POINTER :: fupdateHOCl(:,:,:  ) ! Correction factor for
                                                        ! HOCl removal by SO2
                                                        ! [unitless]
     !-----------------------------------------------------------------------
     ! Fields for dry deposition
     !-----------------------------------------------------------------------
     REAL(fp),          POINTER :: Iodide       (:,:  ) ! Ocn surf iodide [nM]
     REAL(fp),          POINTER :: Salinity     (:,:  ) ! Ocn surf salinity [PSU]
     REAL(fp),          POINTER :: DryDepFreq (:,:,:  ) ! Drydep freq [s-1]
     REAL(f8),          POINTER :: DryDepVel  (:,:,:  ) ! Dry deposition velocities
                                                        ! [m/s] - use REAL8 in drydep
#if defined( MODEL_GEOS )
     REAL(fp),          POINTER :: DryDepRa2m (:,:    ) ! 2m  aerodynamic resistance
     REAL(fp),          POINTER :: DryDepRa10m(:,:    ) ! 10m aerodynamic resistance
#endif

     !-----------------------------------------------------------------------
     ! Fields for non-local PBL mixing
     !-----------------------------------------------------------------------
     REAL(fp),          POINTER :: SurfaceFlux(:,:,:  )

     !-----------------------------------------------------------------------
     ! Fields for Linoz stratospheric ozone algorithm
     !----------------------------------------------------------------------
     REAL(fp),          POINTER :: TLSTT      (:,:,:,:) ! TLSTT (I,J,L,LINOZ_NFIELDS)

     !------------------------------------------------------------------------
     ! Fields for Gan Luo et al Wetdep scheme (GMD-12-3439-2019)
     !----------------------------------------------------------------------
     REAL(fp),          POINTER :: KRATE      (:,:,:  )
     REAL(fp),          POINTER :: QQ3D       (:,:,:  )
     REAL(fp),          POINTER :: pHRain     (:,:,:  ) ! Rain pH [-]
     REAL(fp),          POINTER :: QQpHRain   (:,:,:  ) ! Rain pH*QQ3D [-]
     REAL(fp),          POINTER :: QQRain     (:,:,:  ) ! Rain QQ3D [-]

     !-----------------------------------------------------------------------
     ! Fields for setting mean surface CH4 from HEMCO
     !-----------------------------------------------------------------------
     REAL(fp),          POINTER :: SFC_CH4    (:,:    )

     !-----------------------------------------------------------------------
     ! Fields for TOMS overhead ozone column data
     !-----------------------------------------------------------------------
     REAL(fp),          POINTER :: TO3_DAILY  (:,:    ) ! Daily overhead ozone
     REAL(fp),          POINTER :: TOMS1      (:,:    )
     REAL(fp),          POINTER :: TOMS2      (:,:    )

     !-----------------------------------------------------------------------
     ! Switches to enable SO2 cloud chemistry and seasalt chemistry in
     ! sulfate_mod (TRUE) or in the KPP mechanism (FALSE).
     !-----------------------------------------------------------------------
<<<<<<< HEAD
     LOGICAL                    :: Do_SulfateMod_Cld     = .FALSE.
     LOGICAL                    :: Do_SulfateMod_SeaSalt = .FALSE.
     LOGICAL                    :: SIZE_RES ! For HET_DROP_CHEM() - MSL
=======
     LOGICAL                    :: Do_SulfateMod_Cld
     LOGICAL                    :: Do_SulfateMod_SeaSalt
>>>>>>> a0d6896f

     !-----------------------------------------------------------------------
     ! Registry of variables contained within State_Chm
     !-----------------------------------------------------------------------
     CHARACTER(LEN=4)           :: State     = 'CHEM'   ! Name of this state
     TYPE(MetaRegItem), POINTER :: Registry  => NULL()  ! Registry object
     TYPE(dictionary_t)         :: RegDict              ! Registry lookup table

  END TYPE ChmState
!
! !REMARKS:
!
! !REVISION HISTORY:
!  19 Oct 2012 - R. Yantosca - Initial version, based on "gc_type2_mod.F90"
!  See https://github.com/geoschem/geos-chem for complete history
!------------------------------------------------------------------------------
!BOC
!
! !MODULE INTERFACES:
!
  INTERFACE Init_and_Register
     MODULE PROCEDURE Init_and_Register_R4_2D
     MODULE PROCEDURE Init_and_Register_R4_3D
     MODULE PROCEDURE Init_and_Register_R4_4D
     MODULE PROCEDURE Init_and_Register_R8_2D
     MODULE PROCEDURE Init_and_Register_R8_3D
     MODULE PROCEDURE Init_and_Register_R8_4D
  END INTERFACE Init_and_Register

  INTERFACE Register_ChmField
     MODULE PROCEDURE Register_ChmField_R4_2D
     MODULE PROCEDURE Register_ChmField_R4_3D
     MODULE PROCEDURE Register_ChmField_R4_4D
     MODULE PROCEDURE Register_ChmField_R8_2D
     MODULE PROCEDURE Register_ChmField_R8_3D
     MODULE PROCEDURE Register_ChmField_R8_4D
  END INTERFACE Register_ChmField

CONTAINS
!EOC
!------------------------------------------------------------------------------
!                  GEOS-Chem Global Chemical Transport Model                  !
!------------------------------------------------------------------------------
!BOP
!
! !IROUTINE: Zero_State_Chm
!
! !DESCRIPTION: Nullifies and/or zeroes all fields of State\_Chm.
!\\
!\\
! !INTERFACE:
!
  SUBROUTINE Zero_State_Chm( State_Chm, RC )
!
! !INPUT/OUTPUT PARAMETERS:
!
    TYPE(ChmState), INTENT(INOUT) :: State_Chm
!
! !OUTPUT PARAMETERS:
!
    INTEGER,        INTENT(OUT)   :: RC
!
! !REVISION HISTORY:
!  21 Sep 2020 - R. Yantosca - Initial version
!  See the subsequent Git history with the gitk browser!
!EOP
!------------------------------------------------------------------------------
!BOC
!
! !LOCAL VARIABLES:
!
    !========================================================================
    ! Assume success
    !========================================================================
    RC = GC_SUCCESS

    !========================================================================
    ! Initialize or nullify each member of State_Chm
    ! This will prevent potential deallocation errors
    !========================================================================

    ! Counters
    State_Chm%nAdvect           =  0
    State_Chm%nAeroSpc          =  0
    State_Chm%nAeroType         =  0
    State_Chm%nDryAlt           =  0
    State_Chm%nDryDep           =  0
    State_Chm%nGasSpc           =  0
    State_Chm%nHygGrth          =  0
    State_Chm%nKppVar           =  0
    State_Chm%nKppFix           =  0
    State_Chm%nKppSpc           =  0
    State_Chm%nLoss             =  0
    State_Chm%nPhotol           =  0
    State_Chm%nProd             =  0
    State_Chm%nOmitted          =  0
    State_Chm%nSpecies          =  0
    State_Chm%nWetDep           =  0

    ! Mapping vectors
    State_Chm%Map_Advect        => NULL()
    State_Chm%Map_Aero          => NULL()
    State_Chm%Map_DryAlt        => NULL()
    State_Chm%Map_DryDep        => NULL()
    State_Chm%Map_GasSpc        => NULL()
    State_Chm%Map_HygGrth       => NULL()
    State_Chm%Map_KppVar        => NULL()
    State_Chm%Map_KppFix        => NULL()
    State_Chm%Map_KppSpc        => NULL()
    State_Chm%Map_Loss          => NULL()
    State_Chm%Name_Loss         => NULL()
    State_Chm%Map_Photol        => NULL()
    State_Chm%Map_Prod          => NULL()
    State_Chm%Name_Prod         => NULL()
    State_Chm%Map_RadNucl       => NULL()
    State_Chm%Map_WetDep        => NULL()
    State_Chm%Map_WL            => NULL()

    ! Species-based quantities
    State_Chm%SpcData           => NULL()
    State_Chm%Species           => NULL()
    State_Chm%Spc_Units         =  ''
    State_Chm%BoundaryCond      => NULL()

#ifdef ADJOINT
    ! Chemical species adjoint variables
    State_Chm%SpeciesAdj    => NULL()
    State_Chm%CostFuncMask  => NULL()
#endif

    ! RRTMG state
    State_Chm%RRTMG_iSeed       = 0
    State_Chm%RRTMG_iCld        = 0

    ! Aerosol and chemistry quantities
    State_Chm%AeroArea          => NULL()
    State_Chm%AeroRadi          => NULL()
    State_Chm%WetAeroArea       => NULL()
    State_Chm%WetAeroRadi       => NULL()
    State_Chm%AeroH2O           => NULL()
    State_Chm%GammaN2O5         => NULL()
    State_Chm%SSAlk             => NULL()
    State_Chm%OMOC              => NULL()
    State_Chm%OMOC_POA          => NULL()
    State_Chm%OMOC_OPOA         => NULL()
    State_Chm%DryDepNitrogen    => NULL()
    State_Chm%WetDepNitrogen    => NULL()
    State_Chm%pHCloud           => NULL()
    State_Chm%isCloud           => NULL()
    State_Chm%QLxpHCloud        => NULL()
    State_Chm%KPPHvalue         => NULL()
    State_Chm%STATE_PSC         => NULL()
    State_Chm%KHETI_SLA         => NULL()
    State_Chm%ACLArea           => NULL()
    State_Chm%ACLRadi           => NULL()
    State_Chm%HSO3_AQ           => NULL()
    State_Chm%SO3_AQ            => NULL()
    State_Chm%fupdateHOBr       => NULL()
    State_Chm%fupdateHOCl       => NULL()
    State_Chm%TLSTT             => NULL()
    State_Chm%TO3_DAILY         => NULL()
    State_Chm%TOMS1             => NULL()
    State_Chm%TOMS2             => NULL()
    State_Chm%SFC_CH4           => NULL()

    ! Emissions and drydep quantities
    State_Chm%Iodide            => NULL()
    State_Chm%Salinity          => NULL()
    State_Chm%DryDepFreq        => NULL()
    State_Chm%DryDepVel         => NULL()
#ifdef MODEL_GEOS
    State_Chm%DryDepRa2m        => NULL()
    State_Chm%DryDepRa10m       => NULL()
#endif

    ! Non-local PBL mixing quantities
    State_Chm%SurfaceFlux       => NULL()

    ! Wetdep quantities
    State_Chm%H2O2AfterChem     => NULL()
    State_Chm%SO2AfterChem      => NULL()
    State_Chm%QQ3D              => NULL()
    State_Chm%KRATE             => NULL()
    State_Chm%QQ3D              => NULL()
    State_Chm%pHRain            => NULL()
    State_Chm%QQpHRain          => NULL()
    State_Chm%QQRain            => NULL()

    ! Isoprene SOA
    State_Chm%IsorropAeropH     => NULL()
    State_Chm%IsorropHplus      => NULL()
    State_Chm%IsorropAeroH2O    => NULL()
    State_Chm%IsorropSulfate    => NULL()
    State_Chm%IsorropNitrate    => NULL()
    State_Chm%IsorropChloride   => NULL()
    State_Chm%IsorropBisulfate  => NULL()

    ! Hg simulation quantities
    State_Chm%N_HG_CATS         =  0
    State_Chm%Hg0_Id_List       => NULL()
    State_Chm%Hg2_Id_List       => NULL()
    State_Chm%HgP_Id_List       => NULL()
    State_Chm%Hg_Cat_Name       => NULL()
    State_Chm%OceanHg0          => NULL()
    State_Chm%OceanHg2          => NULL()
    State_Chm%OceanHgP          => NULL()
    State_Chm%SnowHgOcean       => NULL()
    State_Chm%SnowHgLand        => NULL()
    State_Chm%SnowHgOceanStored => NULL()
    State_Chm%SnowHgLandStored  => NULL()

    ! Flags to toggle sulfate-mod computations or KPP computations
    ! TRUE  = use sulfate_mod
    ! FALSE = use KPP computations
    State_Chm%Do_SulfateMod_Cld     = .TRUE.
    State_Chm%Do_SulfateMod_SeaSalt = .TRUE.

  END SUBROUTINE Zero_State_Chm
!EOC
!------------------------------------------------------------------------------
!                  GEOS-Chem Global Chemical Transport Model                  !
!------------------------------------------------------------------------------
!BOP
!
! !IROUTINE: Init_State_Chm
!
! !DESCRIPTION: Routine INIT\_STATE\_CHM allocates and initializes the
!  pointer fields of the chemistry state object.
!\\
!\\
! !INTERFACE:
!
  SUBROUTINE Init_State_Chm( Input_Opt, State_Chm, State_Grid, RC )
!
! !USES:
!
    USE ErrCode_Mod
    USE CharPak_Mod,          ONLY : To_UpperCase
    USE CMN_Size_Mod,         ONLY : NDUST, NAER
    USE GCKPP_Parameters,     ONLY : NSPEC
    USE Input_Opt_Mod,        ONLY : OptInput
    USE Species_Database_Mod, ONLY : Init_Species_Database
    USE State_Grid_Mod,       ONLY : GrdState
!
! !INPUT PARAMETERS:
!
    TYPE(GrdState), INTENT(IN)    :: State_Grid  ! Grid State object
!
! !INPUT/OUTPUT PARAMETERS:
!
    TYPE(OptInput), INTENT(INOUT) :: Input_Opt   ! Input Options object
    TYPE(ChmState), INTENT(INOUT) :: State_Chm   ! Chemistry State object
!
! !OUTPUT PARAMETERS:
!
    INTEGER,        INTENT(OUT)   :: RC          ! Return code
!
! !REMARKS:
!  In the near future we will put some error trapping on the allocations
!  so that we can stop the simulation if the allocations cannot be made.
!
! !REVISION HISTORY:
!  19 Oct 2012 - R. Yantosca - Renamed from gc_type2_mod.F90
!  See https://github.com/geoschem/geos-chem for complete history
!EOP
!------------------------------------------------------------------------------
!BOC
!
! !LOCAL VARIABLES:
!
    ! Scalars
    INTEGER                 :: C,          N
    INTEGER                 :: nKHLSA,     nAerosol,   nMatches

    ! Strings
    CHARACTER(LEN=255)      :: errMsg_ir,  errMsg
    CHARACTER(LEN=255)      :: chmId,      thisLoc

    ! String arrays
    CHARACTER(LEN=31)       :: fieldId(14)

    ! Objects
    TYPE(Species),  POINTER :: ThisSpc
    INTEGER,        POINTER :: CheckIds(:)
    REAL(fp),       POINTER :: Ptr2data(:,:,:)

    !========================================================================
    ! Init_State_Chm begins here!
    !========================================================================

    ! Initialize
    RC         =  GC_SUCCESS
    nAerosol   =  NDUST + NAER
    Ptr2data   => NULL()
    ThisSpc    => NULL()
    errMsg     =  ''
    errMsg_ir  =  'Error encountered in "Init_and_Register", chmId = '
    thisLoc    =  &
         ' -> at Init_State_Chm (in module Headers/state_chm_mod.F90)'

    ! Nullify or zero all State_Chm variables
    CALL Zero_State_Chm( State_Chm, RC )

    ! Count the # of chemistry states we have initialized, so SpcData(Local)
    ! is not deallocated until the last ChmState is cleaned up.
    ! This avoids dangling pointers with detrimental effects. (hplin, 8/3/18)
    nChmState = nChmState + 1

    ! Nullify SpcDataLocal upon the first allocation of the Chemistry
    ! State object.  This will avoid undefined pointer errors.
    IF ( nChmState == 1 ) THEN
       SpcDataLocal => NULL()
    ENDIF

    !========================================================================
    ! Decide how sulfur sea salt and cloud chemistry will be handled
    !========================================================================

    ! Always compute sulfur sea salt chemistry in sulfate_mod
    ! NOTE: This will be activated later, after validation
    State_Chm%Do_SulfateMod_Seasalt = .TRUE.

    ! Always compute sulfur cloud chemistry in sulfate_mod
    ! NOTE: This will be activated later, after validation
    State_Chm%Do_SulfateMod_Cld = .TRUE.

    !========================================================================
    ! Populate the species database object field
    ! (assumes Input_Opt has already been initialized)
    !========================================================================
    IF ( ASSOCIATED( SpcDataLocal ) ) THEN

       ! If the species database has already been initialized on this core,
       ! State_Chm%SpcDataLocal in already contains a copy of the species
       ! metadata.  It can be directly associated to this new chemistry state.
       ! (assumes one core will run one copy of G-C with the same species DB)
       State_Chm%SpcData => SpcDataLocal

    ELSE

       ! Otherwise, initialize the species database by reading the YAML file.
       CALL Init_Species_Database( Input_Opt = Input_Opt,                    &
                                   SpcData   = State_Chm%SpcData,            &
                                   SpcCount  = SpcCount,                     &
                                   RC        = RC                           )

       ! Trap potential errors
       IF ( RC /= GC_SUCCESS ) THEN
          errMsg = 'Error encountered in routine "Init_Species_Database"!'
          CALL GC_Error( errMsg, RC, thisLoc )
          RETURN
       ENDIF

       ! Point to a private module copy of the species database
       ! which will be used by the Ind_ indexing function
       SpcDataLocal => State_Chm%SpcData

    ENDIF

    !========================================================================
    ! Before proceeding, make sure none of the species has a blank name,
    ! because this has the potential to halt the run inadvertently.
    !========================================================================

    ! Total number of "real" species (excluding "dummy" placeholder species)
    State_Chm%nSpecies =  SpcCount%nRealSpc

    ! Exit if any species name is blank
    DO N = 1, State_Chm%nSpecies
       IF ( LEN_TRIM(  State_Chm%SpcData(N)%Info%Name ) == 0 ) THEN
          WRITE( ErrMsg, '("Species number ", i6, " has a blank name!")' ) N
          CALL GC_Error( ErrMsg, RC, ThisLoc )
          RETURN
       ENDIF
    ENDDO

    !========================================================================
    ! Determine the number of advected, drydep, wetdep, and total species
    !========================================================================

    ! Get the number of advected, dry-deposited, KPP chemical species,
    ! and and wet-deposited species.  Also return the # of Hg0, Hg2, and
    ! HgP species (these are zero unless the Hg simulation is used).
    State_Chm%nAdvect  = SpcCount%nAdvect
    State_Chm%nAeroSpc = SpcCount%nAeroSpc
    State_Chm%nDryAlt  = SpcCount%nDryAlt
    State_Chm%nDryDep  = SpcCount%nDryDep
    State_Chm%nGasSpc  = SpcCount%nGasSpc
    State_Chm%nHygGrth = SpcCount%nHygGrth
    State_Chm%nKppVar  = SpcCount%nKppVar
    State_Chm%nKppFix  = SpcCount%nKppFix
    State_Chm%nKppSpc  = SpcCount%nKppSpc
    State_Chm%nOmitted = SpcCount%nOmitted
    State_Chm%nPhotol  = SpcCount%nPhotol
    State_Chm%nRadNucl = SpcCount%nRadNucl
    State_Chm%nWetDep  = SpcCount%nWetDep

    ! Also get the number of the prod/loss species.  For fullchem simulations,
    ! the prod/loss species are listed in FAM_NAMES in gckpp_Monitor.F90,
    ! but for certain other simulations (tagO3, tagCO), advected species
    ! can have prod and loss diagnostic entries.
    CALL GetNumProdLossSpecies( Input_Opt, State_Chm, RC )
    IF ( RC /= GC_SUCCESS ) THEN
       ErrMsg = 'Error encountered in "GetNumProdLossSpecies"!'
       CALL GC_Error( ErrMsg, RC, ThisLoc )
       RETURN
    ENDIF

    !########################################################################
    !### Save species database info to a HEMCO_sa_Spec.rc file for use with
    !### the HEMCO standalone simulation.  Uncomment this if you need it.
    !### (bmy, 9/26/18)
    !###
    !
    !! Open file
    !OPEN( 700, FILE = 'HEMCO_sa_Spec.rc', STATUS = 'UNKNOWN', IOSTAT=RC )
    !
    !! Write data
    !DO N = 1, State_Chm%nAdvect
    !   WRITE( 700, 700 ) N, State_Chm%SpcData(N)%Info%Name,                  &
    !                        State_Chm%SpcData(N)%Info%Mw_g,                  &
    !                        MAX(State_Chm%SpcData(N)%Info%Henry_K0, 0.0_fp), &
    !                        MAX(State_Chm%SpcData(N)%Info%Henry_CR, 0.0_fp), &
    !                        MAX(State_Chm%SpcData(N)%Info%Henry_pKa,0.0_fp)
    !
    !   700 FORMAT( i4, 1x, a10, 1x, 2f9.2, f5.1, 2x, es13.6, 2f10.2 )
    !ENDDO
    !
    !! Close file
    !CLOSE( 700 )
    !STOP
    !########################################################################

    !========================================================================
    ! Populate the species lookup table, for quick index lookup via Ind_
    !========================================================================

    ! Initialize the species lookup table
    CALL State_Chm%SpcDict%Init( State_Chm%nSpecies )

    ! Populate the species lookup table
    DO N = 1, State_Chm%nSpecies
       ThisSpc => SpcDataLocal(N)%Info
       CALL State_Chm%SpcDict%Set( To_UpperCase( TRIM( ThisSpc%Name ) ),     &
                                   ThisSpc%ModelId                          )
       ThisSpc => NULL()
    ENDDO

    ! Error check: make sure we have no hash collisions that would
    ! assign more than one species to the same ModelId value
    ALLOCATE( CheckIds( State_Chm%nSpecies ), STAT=RC )
    DO N = 1, State_Chm%nSpecies
       CheckIds(N) = SpcDataLocal(N)%Info%ModelId
    ENDDO
    DO N = 1, State_Chm%nSpecies
       nMatches = COUNT( CheckIds(N) == CheckIds )
       IF ( nMatches > 1 ) THEN
          ErrMsg = 'Species: ' // TRIM( SpcDataLocal(N)%Info%Name )       // &
                   'maps to more than one ModelID value!'
          CALL GC_Error( ErrMsg, RC, ThisLoc )
          CheckIds => NULL()
          RETURN
       ENDIF
    ENDDO
    IF ( ASSOCIATED( CheckIds ) ) DEALLOCATE( CheckIds )

    ! If there are no hash collisions, then species lookup table
    ! to a local shadow variable for use with the Ind_ function.
    SpcDictLocal = State_Chm%SpcDict

    !### Debug: Show the values in the lookup table
    !CALL State_Chm%SpcDict%Show()

    !========================================================================
    ! Exit if this is a dry-run simulation
    !========================================================================
    IF ( Input_Opt%DryRun ) THEN
       RC = GC_SUCCESS
       RETURN
    ENDIF

    !========================================================================
    ! Initialize the 1-D mapping vectors (e.g. State_Chm%Map_DryDep)
    !========================================================================
    CALL Init_Mapping_Vectors( Input_Opt, State_Chm, RC )
    IF ( RC /= GC_SUCCESS ) THEN
       errMsg = 'Error encountered in "Init_Mapping_Vectors" routine!'
       CALL GC_Error( errMsg, RC, thisLoc )
       RETURN
    ENDIF

    !========================================================================
    ! Allocate and initialize chemical species fields
    !========================================================================
    chmID = 'Species'
    CALL Init_and_Register(                                                  &
         Input_Opt  = Input_Opt,                                             &
         State_Chm  = State_Chm,                                             &
         State_Grid = State_Grid,                                            &
         chmId      = chmId,                                                 &
         Ptr2Data   = State_Chm%Species,                                     &
         nSlots     = State_Chm%nSpecies,                                    &
         RC         = RC                                                    )

    IF ( RC /= GC_SUCCESS ) THEN
       errMsg = TRIM( errMsg_ir ) // TRIM( chmId )
       CALL GC_Error( errMsg, RC, thisLoc )
       RETURN
    ENDIF

#ifdef ADJOINT
    !========================================================================
    ! Allocate and initialize chemical species fields
    !========================================================================
    chmID = 'SpeciesAdj'
    CALL Init_and_Register(                                                  &
         Input_Opt  = Input_Opt,                                             &
         State_Chm  = State_Chm,                                             &
         State_Grid = State_Grid,                                            &
         chmId      = chmId,                                                 &
         Ptr2Data   = State_Chm%SpeciesAdj,                                  &
         nSlots     = State_Chm%nSpecies,                                    &
         RC         = RC                                                    )

    IF ( RC /= GC_SUCCESS ) THEN
       errMsg = TRIM( errMsg_ir ) // TRIM( chmId )
       CALL GC_Error( errMsg, RC, thisLoc )
       RETURN
    ENDIF

    !========================================================================
    ! Allocate and initialize chemical species fields
    !========================================================================
    chmID = 'CostFuncMask'
    CALL Init_and_Register(                                                  &
         Input_Opt  = Input_Opt,                                             &
         State_Chm  = State_Chm,                                             &
         State_Grid = State_Grid,                                            &
         chmId      = chmId,                                                 &
         Ptr2Data   = State_Chm%CostFuncMask,                                &
         RC         = RC                                                    )

    IF ( RC /= GC_SUCCESS ) THEN
       errMsg = TRIM( errMsg_ir ) // TRIM( chmId )
       CALL GC_Error( errMsg, RC, thisLoc )
       RETURN
    ENDIF
#endif

    !========================================================================
    ! Boundary conditions (only needed for nested grid simulations)
    !========================================================================
    IF ( State_Grid%NestedGrid ) THEN
       chmID = 'BoundaryCond'
       CALL Init_and_Register(                                               &
            Input_Opt  = Input_Opt,                                          &
            State_Chm  = State_Chm,                                          &
            State_Grid = State_Grid,                                         &
            chmId      = chmId,                                              &
            Ptr2Data   = State_Chm%BoundaryCond,                             &
            nSlots     = State_Chm%nAdvect,                                  &
            RC         = RC                                                 )

       IF ( RC /= GC_SUCCESS ) THEN
          errMsg = TRIM( errMsg_ir ) // TRIM( chmId )
          CALL GC_Error( errMsg, RC, thisLoc )
          RETURN
       ENDIF
    ENDIF

    !========================================================================
    ! Allocate and initialize quantities that are only relevant for the
    ! the various FULLCHEM simulations or the AEROSOL-ONLY simulation
    !========================================================================
    IF ( Input_Opt%ITS_A_FULLCHEM_SIM .or. Input_Opt%ITS_AN_AEROSOL_SIM ) THEN

       ! Save nAerosol to State_Chm
       State_Chm%nAeroType = nAerosol

       !---------------------------------------------------------------------
       ! AeroArea
       !---------------------------------------------------------------------
       fieldId = (/ 'AeroAreaMDUST1   ', 'AeroAreaMDUST2   ',                &
                    'AeroAreaMDUST3   ', 'AeroAreaMDUST4   ',                &
                    'AeroAreaMDUST5   ', 'AeroAreaMDUST6   ',                &
                    'AeroAreaMDUST7   ', 'AeroAreaSULF     ',                &
                    'AeroAreaBC       ', 'AeroAreaOC       ',                &
                    'AeroAreaSSA      ', 'AeroAreaSSC      ',                &
                    'AeroAreaBGSULF   ', 'AeroAreaICEI     '                /)

       ! Allocate and register each field individually
       DO N = 1, State_Chm%nAeroType
          CALL Init_and_Register(                                            &
               Input_Opt  = Input_Opt,                                       &
               State_Chm  = State_Chm,                                       &
               State_Grid = State_Grid,                                      &
               chmId      = TRIM( fieldId(N) ),                              &
               Ptr2Data   = State_Chm%AeroArea,                              &
               nSlots     = State_Chm%nAeroType,                             &
               nCat       = N,                                               &
               RC         = RC                                              )

          IF ( RC /= GC_SUCCESS ) THEN
             errMsg = TRIM( errMsg_ir ) // TRIM( chmId )
             CALL GC_Error( errMsg, RC, thisLoc )
             RETURN
          ENDIF
        ENDDO

       !---------------------------------------------------------------------
       ! AeroRadi
       !---------------------------------------------------------------------
       fieldId = (/ 'AeroRadiMDUST1   ', 'AeroRadiMDUST2   ',                &
                    'AeroRadiMDUST3   ', 'AeroRadiMDUST4   ',                &
                    'AeroRadiMDUST5   ', 'AeroRadiMDUST6   ',                &
                    'AeroRadiMDUST7   ', 'AeroRadiSULF     ',                &
                    'AeroRadiBC       ', 'AeroRadiOC       ',                &
                    'AeroRadiSSA      ', 'AeroRadiSSC      ',                &
                    'AeroRadiBGSULF   ', 'AeroRadiICEI     '               /)

       ! Allocate and register each field individually
       DO N = 1, State_Chm%nAeroType
          CALL Init_and_Register(                                            &
               Input_Opt  = Input_Opt,                                       &
               State_Chm  = State_Chm,                                       &
               State_Grid = State_Grid,                                      &
               chmId      = TRIM( fieldId(N) ),                              &
               Ptr2Data   = State_Chm%AeroRadi,                              &
               nSlots     = State_Chm%nAeroType,                             &
               nCat       = N,                                               &
               RC         = RC                                              )

          IF ( RC /= GC_SUCCESS ) THEN
             errMsg = TRIM( errMsg_ir ) // TRIM( chmId )
             CALL GC_Error( errMsg, RC, thisLoc )
             RETURN
          ENDIF
       ENDDO

       !---------------------------------------------------------------------
       ! WetAeroArea
       !---------------------------------------------------------------------
       fieldId = (/ 'WetAeroAreaMDUST1', 'WetAeroAreaMDUST2',                &
                    'WetAeroAreaMDUST3', 'WetAeroAreaMDUST4',                &
                    'WetAeroAreaMDUST5', 'WetAeroAreaMDUST6',                &
                    'WetAeroAreaMDUST7', 'WetAeroAreaSULF  ',                &
                    'WetAeroAreaBC    ', 'WetAeroAreaOC    ',                &
                    'WetAeroAreaSSA   ', 'WetAeroAreaSSC   ',                &
                    'WetAeroAreaBGSULF', 'WetAeroAreaICEI  '               /)

       ! Allocate and register each field individually
       DO N = 1, State_Chm%nAeroType
          CALL Init_and_Register(                                            &
               Input_Opt  = Input_Opt,                                       &
               State_Chm  = State_Chm,                                       &
               State_Grid = State_Grid,                                      &
               chmId      = TRIM( fieldId(N) ),                              &
               Ptr2Data   = State_Chm%WetAeroArea,                           &
               nSlots     = State_Chm%nAeroType,                             &
               nCat       = N,                                               &
               RC         = RC                                              )

          IF ( RC /= GC_SUCCESS ) THEN
             errMsg = TRIM( errMsg_ir ) // TRIM( chmId )
             CALL GC_Error( errMsg, RC, thisLoc )
             RETURN
          ENDIF
       ENDDO

       !---------------------------------------------------------------------
       ! WetAeroRadi
       !---------------------------------------------------------------------
       fieldId = (/ 'WetAeroRadiMDUST1', 'WetAeroRadiMDUST2',                &
                    'WetAeroRadiMDUST3', 'WetAeroRadiMDUST4',                &
                    'WetAeroRadiMDUST5', 'WetAeroRadiMDUST6',                &
                    'WetAeroRadiMDUST7', 'WetAeroRadiSULF  ',                &
                    'WetAeroRadiBC    ', 'WetAeroRadiOC    ',                &
                    'WetAeroRadiSSA   ', 'WetAeroRadiSSC   ',                &
                    'WetAeroRadiBGSULF', 'WetAeroRadiICEI  '               /)

       ! Allocate and register each field individually
       DO N = 1, State_Chm%nAeroType
          CALL Init_and_Register(                                            &
               Input_Opt  = Input_Opt,                                       &
               State_Chm  = State_Chm,                                       &
               State_Grid = State_Grid,                                      &
               chmId      = TRIM( fieldId(N) ),                              &
               Ptr2Data   = State_Chm%WetAeroRadi,                           &
               nSlots     = State_Chm%nAeroType,                             &
               nCat       = N,                                               &
               RC         = RC                                              )

          IF ( RC /= GC_SUCCESS ) THEN
             errMsg = TRIM( errMsg_ir ) // TRIM( chmId )
             CALL GC_Error( errMsg, RC, thisLoc )
             RETURN
          ENDIF
       ENDDO

       !---------------------------------------------------------------------
       ! AeroH2O
       !---------------------------------------------------------------------
       fieldId = (/ 'AeroH2OMDUST1    ', 'AeroH2OMDUST2    ',                &
                    'AeroH2OMDUST3    ', 'AeroH2OMDUST4    ',                &
                    'AeroH2OMDUST5    ', 'AeroH2OMDUST6    ',                &
                    'AeroH2OMDUST7    ', 'AeroH2OSULF      ',                &
                    'AeroH2OBC        ', 'AeroH2OOC        ',                &
                    'AeroH2OSSA       ', 'AeroH2OSSC       ',                &
                    'AeroH2OBGSULF    ', 'AeroH2OICEI      '               /)

       ! Allocate and register each field individually
       DO N = 1, State_Chm%nAeroType
          CALL Init_and_Register(                                            &
               Input_Opt  = Input_Opt,                                       &
               State_Chm  = State_Chm,                                       &
               State_Grid = State_Grid,                                      &
               chmId      = TRIM( fieldId(N) ),                              &
               Ptr2Data   = State_Chm%AeroH2O,                               &
               nSlots     = State_Chm%nAeroType,                             &
               nCat       = N,                                               &
               RC         = RC                                              )

          IF ( RC /= GC_SUCCESS ) THEN
             errMsg = TRIM( errMsg_ir ) // TRIM( chmId )
             CALL GC_Error( errMsg, RC, thisLoc )
             RETURN
          ENDIF
       ENDDO

       !---------------------------------------------------------------------
       ! AClArea, xnw 1/20/18
       !---------------------------------------------------------------------
       chmID = 'AClArea'
       CALL Init_and_Register(                                               &
            Input_Opt  = Input_Opt,                                          &
            State_Chm  = State_Chm,                                          &
            State_Grid = State_Grid,                                         &
            chmId      = chmId,                                              &
            Ptr2Data   = State_Chm%AClArea,                                  &
            RC         = RC                                                 )

       IF ( RC /= GC_SUCCESS ) THEN
          errMsg = TRIM( errMsg_ir ) // TRIM( chmId )
          CALL GC_Error( errMsg, RC, thisLoc )
          RETURN
       ENDIF

       !---------------------------------------------------------------------
       ! AClRadi, xnw 1/20/18
       !---------------------------------------------------------------------
       chmID = 'AClRadi'
       CALL Init_and_Register(                                               &
            Input_Opt  = Input_Opt,                                          &
            State_Chm  = State_Chm,                                          &
            State_Grid = State_Grid,                                         &
            chmId      = chmId,                                              &
            Ptr2Data   = State_Chm%AClRadi,                                  &
            RC         = RC                                                 )

       IF ( RC /= GC_SUCCESS ) THEN
          errMsg = TRIM( errMsg_ir ) // TRIM( chmId )
          CALL GC_Error( errMsg, RC, thisLoc )
          RETURN
       ENDIF

       !---------------------------------------------------------------------
       ! GammaN2O5
       !---------------------------------------------------------------------
       fieldId(1) = 'GammaN2O5overall '
       fieldId(2) = 'GammaN2O5fine    '
       fieldId(3) = 'YieldClNO2fine   '

       ! Allocate and register each field individually
       DO N = 1, 3
          CALL Init_and_Register(                                            &
               Input_Opt  = Input_Opt,                                       &
               State_Chm  = State_Chm,                                       &
               State_Grid = State_Grid,                                      &
               chmId      = TRIM( fieldId(N) ),                              &
               Ptr2Data   = State_Chm%GammaN2O5,                             &
               nSlots     = 3,                                               &
               nCat       = N,                                               &
               RC         = RC                                              )

          IF ( RC /= GC_SUCCESS ) THEN
             errMsg = TRIM( errMsg_ir ) // TRIM( chmId )
             CALL GC_Error( errMsg, RC, thisLoc )
             RETURN
          ENDIF
       ENDDO

       !---------------------------------------------------------------------
       ! OM:OC Ratios
       !---------------------------------------------------------------------
       chmId = 'OMOC'
       CALL Init_and_Register(                                               &
            Input_Opt  = Input_Opt,                                          &
            State_Chm  = State_Chm,                                          &
            State_Grid = State_Grid,                                         &
            chmId      = chmId,                                              &
            Ptr2Data   = State_Chm%OMOC,                                     &
            RC         = RC                                                 )

       IF ( RC /= GC_SUCCESS ) THEN
          errMsg = TRIM( errMsg_ir ) // TRIM( chmId )
          CALL GC_Error( errMsg, RC, thisLoc )
          RETURN
       ENDIF

       chmId = 'OMOCpoa'
       CALL Init_and_Register(                                               &
            Input_Opt  = Input_Opt,                                          &
            State_Chm  = State_Chm,                                          &
            State_Grid = State_Grid,                                         &
            chmId      = chmId,                                              &
            Ptr2Data   = State_Chm%OMOC_POA,                                 &
            RC         = RC                                                 )

       IF ( RC /= GC_SUCCESS ) THEN
          errMsg = TRIM( errMsg_ir ) // TRIM( chmId )
          CALL GC_Error( errMsg, RC, thisLoc )
          RETURN
       ENDIF

       chmId = 'OMOCopoa'
       CALL Init_and_Register(                                               &
            Input_Opt  = Input_Opt,                                          &
            State_Chm  = State_Chm,                                          &
            State_Grid = State_Grid,                                         &
            chmId      = chmId,                                              &
            Ptr2Data   = State_Chm%OMOC_OPOA,                                &
            RC         = RC                                                 )

       IF ( RC /= GC_SUCCESS ) THEN
          errMsg = TRIM( errMsg_ir ) // TRIM( chmId )
          CALL GC_Error( errMsg, RC, thisLoc )
          RETURN
       ENDIF

       !---------------------------------------------------------------------
       ! IsorropAeropH
       !---------------------------------------------------------------------
       fieldId(1) = 'IsorropAeropHAccum'
       fieldId(2) = 'IsorropAeropHCoarse'

       ! Allocate and register each field individually
       DO N = 1, 2
          CALL Init_and_Register(                                            &
               Input_Opt  = Input_Opt,                                       &
               State_Chm  = State_Chm,                                       &
               State_Grid = State_Grid,                                      &
               chmId      = TRIM( fieldId(N) ),                              &
               Ptr2Data   = State_Chm%IsorropAeropH,                         &
               nSlots     = 2,                                               &
               nCat       = N,                                               &
               RC         = RC                                              )

          IF ( RC /= GC_SUCCESS ) THEN
             errMsg = TRIM( errMsg_ir ) // TRIM( chmId )
             CALL GC_Error( errMsg, RC, thisLoc )
             RETURN
          ENDIF
       ENDDO

       !---------------------------------------------------------------------
       ! IsorropHplus
       !---------------------------------------------------------------------
       fieldId(1) = 'IsorropHplusAccum'
       fieldId(2) = 'IsorropHplusCoarse'

       ! Allocate and register each field individually
       DO N = 1, 2
          CALL Init_and_Register(                                            &
               Input_Opt  = Input_Opt,                                       &
               State_Chm  = State_Chm,                                       &
               State_Grid = State_Grid,                                      &
               chmId      = TRIM( fieldId(N) ),                              &
               Ptr2Data   = State_Chm%IsorropHplus,                          &
               nSlots     = 2,                                               &
               nCat       = N,                                               &
               RC         = RC                                              )

          IF ( RC /= GC_SUCCESS ) THEN
             errMsg = TRIM( errMsg_ir ) // TRIM( chmId )
             CALL GC_Error( errMsg, RC, thisLoc )
             RETURN
          ENDIF
       ENDDO

       !---------------------------------------------------------------------
       ! IsorropAeroH2O
       !---------------------------------------------------------------------
       fieldId(1) = 'IsorropAeroH2OAccum'
       fieldId(2) = 'IsorropAeroH2OCoarse'

       ! Allocate and register each field individually
       DO N = 1, 2
          CALL Init_and_Register(                                            &
               Input_Opt  = Input_Opt,                                       &
               State_Chm  = State_Chm,                                       &
               State_Grid = State_Grid,                                      &
               chmId      = TRIM( fieldId(N) ),                              &
               Ptr2Data   = State_Chm%IsorropAeroH2O,                        &
               nSlots     = 2,                                               &
               nCat       = N,                                               &
               RC         = RC                                              )

          IF ( RC /= GC_SUCCESS ) THEN
             errMsg = TRIM( errMsg_ir ) // TRIM( chmId )
             CALL GC_Error( errMsg, RC, thisLoc )
             RETURN
          ENDIF
       ENDDO

       !---------------------------------------------------------------------
       ! IsorropSulfate
       !---------------------------------------------------------------------
       chmId = 'IsorropSulfate'
       CALL Init_and_Register(                                               &
            Input_Opt  = Input_Opt,                                          &
            State_Chm  = State_Chm,                                          &
            State_Grid = State_Grid,                                         &
            chmId      = chmId,                                              &
            Ptr2Data   = State_Chm%IsorropSulfate,                           &
            RC         = RC                                                 )

       IF ( RC /= GC_SUCCESS ) THEN
          errMsg = TRIM( errMsg_ir ) // TRIM( chmId )
          CALL GC_Error( errMsg, RC, thisLoc )
          RETURN
       ENDIF


       !---------------------------------------------------------------------
       ! IsorropNitrate
       !---------------------------------------------------------------------
       fieldId(1) = 'IsorropNitrateAccum'
       fieldId(2) = 'IsorropNitrateCoarse'

       ! Allocate and register each field individually
       DO N = 1, 2
          CALL Init_and_Register(                                            &
               Input_Opt  = Input_Opt,                                       &
               State_Chm  = State_Chm,                                       &
               State_Grid = State_Grid,                                      &
               chmId      = TRIM( fieldId(N) ),                              &
               Ptr2Data   = State_Chm%IsorropNitrate,                        &
               nSlots     = 2,                                               &
               nCat       = N,                                               &
               RC         = RC                                              )

          IF ( RC /= GC_SUCCESS ) THEN
             errMsg = TRIM( errMsg_ir ) // TRIM( chmId )
             CALL GC_Error( errMsg, RC, thisLoc )
             RETURN
          ENDIF
       ENDDO

       !---------------------------------------------------------------------
       ! IsorropChloride
       !---------------------------------------------------------------------
       fieldId(1) = 'IsorropChlorideAccum'
       fieldId(2) = 'IsorropChlorideCoarse'

       ! Allocate and register each field individually
       DO N = 1, 2
          CALL Init_and_Register(                                            &
               Input_Opt  = Input_Opt,                                       &
               State_Chm  = State_Chm,                                       &
               State_Grid = State_Grid,                                      &
               chmId      = TRIM( fieldId(N) ),                              &
               Ptr2Data   = State_Chm%IsorropChloride,                       &
               nSlots     = 2,                                               &
               nCat       = N,                                               &
               RC         = RC                                              )

          IF ( RC /= GC_SUCCESS ) THEN
             errMsg = TRIM( errMsg_ir ) // TRIM( chmId )
             CALL GC_Error( errMsg, RC, thisLoc )
             RETURN
          ENDIF
       ENDDO

       !---------------------------------------------------------------------
       ! IsorropBisulfate
       !---------------------------------------------------------------------
       chmId  = 'IsorropBisulfate'
       CALL Init_and_Register(                                               &
            Input_Opt  = Input_Opt,                                          &
            State_Chm  = State_Chm,                                          &
            State_Grid = State_Grid,                                         &
            chmId      = chmId,                                              &
            Ptr2Data   = State_Chm%IsorropBisulfate,                         &
            RC         = RC                                                 )

       IF ( RC /= GC_SUCCESS ) THEN
          errMsg = TRIM( errMsg_ir ) // TRIM( chmId )
          CALL GC_Error( errMsg, RC, thisLoc )
          RETURN
       ENDIF

       !---------------------------------------------------------------------
       ! QLxphCloud
       !---------------------------------------------------------------------
       chmId = 'QLxpHCloud'
       CALL Init_and_Register(                                               &
            Input_Opt  = Input_Opt,                                          &
            State_Chm  = State_Chm,                                          &
            State_Grid = State_Grid,                                         &
            chmId      = chmId,                                              &
            Ptr2Data   = State_Chm%QLxpHCloud,                               &
            RC         = RC                                                 )

       IF ( RC /= GC_SUCCESS ) THEN
          errMsg = TRIM( errMsg_ir ) // TRIM( chmId )
          CALL GC_Error( errMsg, RC, thisLoc )
          RETURN
       ENDIF

       !---------------------------------------------------------------------
       ! isCloud (jmm 3/1/19)
       !---------------------------------------------------------------------
       chmId = 'isCloud'
       CALL Init_and_Register(                                               &
            Input_Opt  = Input_Opt,                                          &
            State_Chm  = State_Chm,                                          &
            State_Grid = State_Grid,                                         &
            chmId      = chmId,                                              &
            Ptr2Data   = State_Chm%isCloud,                                  &
            RC         = RC                                                 )

       IF ( RC /= GC_SUCCESS ) THEN
          errMsg = TRIM( errMsg_ir ) // TRIM( chmId )
          CALL GC_Error( errMsg, RC, thisLoc )
          RETURN
       ENDIF

       !---------------------------------------------------------------------
       ! SSAlk
       !---------------------------------------------------------------------
       fieldId(1) = 'SSAlkAccumMode'
       fieldId(2) = 'SSAlkCoarseMode'

       ! Allocate and register each field individually
       DO N = 1, 2
          CALL Init_and_Register(                                            &
               Input_Opt  = Input_Opt,                                       &
               State_Chm  = State_Chm,                                       &
               State_Grid = State_Grid,                                      &
               chmId      = TRIM( fieldId(N) ),                              &
               Ptr2Data   = State_Chm%SSAlk,                                 &
               nSlots     = 2,                                               &
               nCat       = N,                                               &
               RC         = RC                                              )

          IF ( RC /= GC_SUCCESS ) THEN
             errMsg = TRIM( errMsg_ir ) // TRIM( chmId )
             CALL GC_Error( errMsg, RC, thisLoc )
             RETURN
          ENDIF
       ENDDO

       !---------------------------------------------------------------------
       ! HSO3_AQ
       !---------------------------------------------------------------------
       chmId = 'HSO3AQ'
       CALL Init_and_Register(                                               &
            Input_Opt  = Input_Opt,                                          &
            State_Chm  = State_Chm,                                          &
            State_Grid = State_Grid,                                         &
            chmId      = chmId,                                              &
            Ptr2Data   = State_Chm%HSO3_AQ,                                  &
            RC         = RC                                                 )

       IF ( RC /= GC_SUCCESS ) THEN
          errMsg = TRIM( errMsg_ir ) // TRIM( chmId )
          CALL GC_Error( errMsg, RC, thisLoc )
          RETURN
       ENDIF

       !---------------------------------------------------------------------
       ! SO3_AQ
       !---------------------------------------------------------------------
       chmId = 'SO3AQ'
       CALL Init_and_Register(                                               &
            Input_Opt  = Input_Opt,                                          &
            State_Chm  = State_Chm,                                          &
            State_Grid = State_Grid,                                         &
            chmId      = chmId,                                              &
            Ptr2Data   = State_Chm%SO3_AQ,                                   &
            RC         = RC                                                 )

       IF ( RC /= GC_SUCCESS ) THEN
          errMsg = TRIM( errMsg_ir ) // TRIM( chmId )
          CALL GC_Error( errMsg, RC, thisLoc )
          RETURN
       ENDIF

       !---------------------------------------------------------------------
       ! fupdateHOBr
       !---------------------------------------------------------------------
       chmId = 'fupdateHOBr'
       CALL Init_and_Register(                                               &
            Input_Opt  = Input_Opt,                                          &
            State_Chm  = State_Chm,                                          &
            State_Grid = State_Grid,                                         &
            chmId      = chmId,                                              &
            Ptr2Data   = State_Chm%fupdateHOBr,                              &
            RC         = RC                                                 )

       IF ( RC /= GC_SUCCESS ) THEN
          errMsg = TRIM( errMsg_ir ) // TRIM( chmId )
          CALL GC_Error( errMsg, RC, thisLoc )
          RETURN
       ENDIF

       !---------------------------------------------------------------------
       ! fupdateHOCl
       !---------------------------------------------------------------------
       chmId = 'fupdateHOCl'
       CALL Init_and_Register(                                               &
            Input_Opt  = Input_Opt,                                          &
            State_Chm  = State_Chm,                                          &
            State_Grid = State_Grid,                                         &
            chmId      = chmId,                                              &
            Ptr2Data   = State_Chm%fupdateHOCl,                              &
            RC         = RC                                                 )

       IF ( RC /= GC_SUCCESS ) THEN
          errMsg = TRIM( errMsg_ir ) // TRIM( chmId )
          CALL GC_Error( errMsg, RC, thisLoc )
          RETURN
       ENDIF

       !---------------------------------------------------------------------
       ! DryDepNitrogen
       !---------------------------------------------------------------------
       chmId = 'DryDepNitrogen'
       CALL Init_and_Register(                                               &
            Input_Opt  = Input_Opt,                                          &
            State_Chm  = State_Chm,                                          &
            State_Grid = State_Grid,                                         &
            chmId      = chmId,                                              &
            Ptr2Data   = State_Chm%DryDepNitrogen,                           &
            RC         = RC                                                 )

       IF ( RC /= GC_SUCCESS ) THEN
          errMsg = TRIM( errMsg_ir ) // TRIM( chmId )
          CALL GC_Error( errMsg, RC, thisLoc )
          RETURN
       ENDIF

       !---------------------------------------------------------------------
       ! WetDepNitrogen
       !---------------------------------------------------------------------
       chmId = 'WetDepNitrogen'
       CALL Init_and_Register(                                               &
            Input_Opt  = Input_Opt,                                          &
            State_Chm  = State_Chm,                                          &
            State_Grid = State_Grid,                                         &
            chmId      = chmId,                                              &
            Ptr2Data   = State_Chm%WetDepNitrogen,                           &
            RC         = RC                                                 )

       IF ( RC /= GC_SUCCESS ) THEN
          errMsg = TRIM( errMsg_ir ) // TRIM( chmId )
          CALL GC_Error( errMsg, RC, thisLoc )
          RETURN
       ENDIF

       !------------------------------------------------------------------------
       ! TOMS_MOD
       ! Not registered to the registry as these are fields internal to the
       ! toms_mod module state.
       !------------------------------------------------------------------------
       chmId = 'TO3_DAILY'
       CALL Init_and_Register(                                               &
            Input_Opt  = Input_Opt,                                          &
            State_Chm  = State_Chm,                                          &
            State_Grid = State_Grid,                                         &
            chmId      = chmId,                                              &
            Ptr2Data   = State_Chm%TO3_DAILY,                                &
            noRegister = .TRUE.,                                             &
            RC         = RC                                                 )

       IF ( RC /= GC_SUCCESS ) THEN
          errMsg = TRIM( errMsg_ir ) // TRIM( chmId )
          CALL GC_Error( errMsg, RC, thisLoc )
          RETURN
       ENDIF

       chmId = 'TOMS1'
       CALL Init_and_Register(                                               &
            Input_Opt  = Input_Opt,                                          &
            State_Chm  = State_Chm,                                          &
            State_Grid = State_Grid,                                         &
            chmId      = chmId,                                              &
            Ptr2Data   = State_Chm%TOMS1,                                    &
            noRegister = .TRUE.,                                             &
            RC         = RC                                                 )

       IF ( RC /= GC_SUCCESS ) THEN
          errMsg = TRIM( errMsg_ir ) // TRIM( chmId )
          CALL GC_Error( errMsg, RC, thisLoc )
          RETURN
       ENDIF

       chmId = 'TOMS2'
       CALL Init_and_Register(                                               &
            Input_Opt  = Input_Opt,                                          &
            State_Chm  = State_Chm,                                          &
            State_Grid = State_Grid,                                         &
            chmId      = chmId,                                              &
            Ptr2Data   = State_Chm%TOMS2,                                    &
            noRegister = .TRUE.,                                             &
            RC         = RC                                                 )

       IF ( RC /= GC_SUCCESS ) THEN
          errMsg = TRIM( errMsg_ir ) // TRIM( chmId )
          CALL GC_Error( errMsg, RC, thisLoc )
          RETURN
       ENDIF

    ENDIF ! ITS_A_FULLCHEM_SUM or ITS_AN_AEROSOL_SIM

    !========================================================================
    ! Allocate and initialize fields only needed for FULLCHEM simulations
    !========================================================================
    IF ( Input_Opt%ITS_A_FULLCHEM_SIM ) THEN

       !---------------------------------------------------------------------
       ! KPPHvalue
       !---------------------------------------------------------------------
       chmId = 'KPPHvalue'
       CALL Init_and_Register(                                               &
            Input_Opt  = Input_Opt,                                          &
            State_Chm  = State_Chm,                                          &
            State_Grid = State_Grid,                                         &
            chmId      = chmId,                                              &
            Ptr2Data   = State_Chm%KPPHvalue,                                &
            RC         = RC                                                 )

       IF ( RC /= GC_SUCCESS ) THEN
          errMsg = TRIM( errMsg_ir ) // TRIM( chmId )
          CALL GC_Error( errMsg, RC, thisLoc )
          RETURN
       ENDIF

       !---------------------------------------------------------------------
       ! STATE_PSC (polar stratospheric clouds)
       !---------------------------------------------------------------------
       chmId = 'StatePSC'
       CALL Init_and_Register(                                            &
            Input_Opt  = Input_Opt,                                       &
            State_Chm  = State_Chm,                                       &
            State_Grid = State_Grid,                                      &
            chmId      = chmId,                                           &
            Ptr2Data   = State_Chm%STATE_PSC,                             &
            RC         = RC                                              )

       IF ( RC /= GC_SUCCESS ) THEN
          errMsg = TRIM( errMsg_ir ) // TRIM( chmId )
          CALL GC_Error( errMsg, RC, thisLoc )
          RETURN
       ENDIF

       !---------------------------------------------------------------------
       ! KHETI_SLA
       !---------------------------------------------------------------------
       fieldId = (/ 'KhetiSLAN2O5H2O  ', 'KhetiSLAN2O5HCl  ',             &
                    'KhetiSLAClNO3H2O ', 'KhetiSLAClNO3HCl ',             &
                    'KhetiSLAClNO3HBr ', 'KhetiSLABrNO3H2O ',             &
                    'KhetiSLABrNO3HCl ', 'KhetiSLAHOClHCl  ',             &
                    'KhetiSLAHOClHBr  ', 'KhetiSLAHOBrHCl  ',             &
                    'KhetiSLAHOBrHBr  ', '                 ',             &
                    '                 ', '                 '            /)

       ! Allocate and register each field individually
       nKHLSA = 11
       DO N = 1, nKHLSA
          CALL Init_and_Register(                                         &
               Input_Opt  = Input_Opt,                                    &
               State_Chm  = State_Chm,                                    &
               State_Grid = State_Grid,                                   &
               chmId      = TRIM( fieldId(N) ),                           &
               Ptr2Data   = State_Chm%KHETI_SLA,                          &
               nSlots     = nKHLSA,                                       &
               nCat       = N,                                            &
               RC         = RC                                           )

          IF ( RC /= GC_SUCCESS ) THEN
             errMsg = TRIM( errMsg_ir ) // TRIM( chmId )
             CALL GC_Error( errMsg, RC, thisLoc )
             RETURN
          ENDIF
       ENDDO

    ENDIF

    !========================================================================
    ! Allocate and initialize quantities for wet deposition routines
    !========================================================================

    !------------------------------------------------------------------------
    ! H2O2AfterChem
    !------------------------------------------------------------------------
    chmId = 'H2O2AfterChem'
    CALL Init_and_Register(                                                  &
         Input_Opt  = Input_Opt,                                             &
         State_Chm  = State_Chm,                                             &
         State_Grid = State_Grid,                                            &
         chmId      = chmId,                                                 &
         Ptr2Data   = State_Chm%H2O2AfterChem,                               &
         RC         = RC                                                    )

    IF ( RC /= GC_SUCCESS ) THEN
       errMsg = TRIM( errMsg_ir ) // TRIM( chmId )
       CALL GC_Error( errMsg, RC, thisLoc )
       RETURN
    ENDIF

    !------------------------------------------------------------------------
    ! SO2AfterChem
    !------------------------------------------------------------------------
    chmId = 'SO2AfterChem'
    CALL Init_and_Register(                                                  &
         Input_Opt  = Input_Opt,                                             &
         State_Chm  = State_Chm,                                             &
         State_Grid = State_Grid,                                            &
         chmId      = chmId,                                                 &
         Ptr2Data   = State_Chm%SO2AfterChem,                                &
         RC         = RC                                                    )

    IF ( RC /= GC_SUCCESS ) THEN
       errMsg = TRIM( errMsg_ir ) // TRIM( chmId )
       CALL GC_Error( errMsg, RC, thisLoc )
       RETURN
    ENDIF

    !------------------------------------------------------------------------
    ! phCloud
    !------------------------------------------------------------------------
    chmId = 'pHCloud'
    CALL Init_and_Register(                                                  &
         Input_Opt  = Input_Opt,                                             &
         State_Chm  = State_Chm,                                             &
         State_Grid = State_Grid,                                            &
         chmId      = chmId,                                                 &
         Ptr2Data   = State_Chm%pHcloud,                                     &
         RC         = RC                                                    )

    IF ( RC /= GC_SUCCESS ) THEN
       errMsg = TRIM( errMsg_ir ) // TRIM( chmId )
       CALL GC_Error( errMsg, RC, thisLoc )
       RETURN
    ENDIF

    ! Set default pHcloud value to 5.6, which is typical values of cloud
    ! water pH in the atmosphere.  This pH value reflects dissolved CO2
    ! in cloud water.  See geoschem/geos-chem Pull Request #779.
    State_Chm%pHCloud = 5.6_fp

#ifdef LUO_WETDEP
    !------------------------------------------------------------------------
    ! Gan Luo et al 2020 wetdep fields
    !------------------------------------------------------------------------
    IF ( Input_Opt%LWETD .or. Input_Opt%LCONV ) THEN

       ! %%% QQ3D %%%
       chmId = 'QQ3D'
       CALL Init_and_Register(                                               &
            Input_Opt  = Input_Opt,                                          &
            State_Chm  = State_Chm,                                          &
            State_Grid = State_Grid,                                         &
            chmId      = chmId,                                              &
            Ptr2Data   = State_Chm%QQ3D,                                     &
            RC         = RC                                                 )

       IF ( RC /= GC_SUCCESS ) THEN
          errMsg = TRIM( errMsg_ir ) // TRIM( chmId )
          CALL GC_Error( errMsg, RC, thisLoc )
          RETURN
       ENDIF

       ! %%% KRATE %%%
       chmId = 'KRATE'
       CALL Init_and_Register(                                               &
            Input_Opt  = Input_Opt,                                          &
            State_Chm  = State_Chm,                                          &
            State_Grid = State_Grid,                                         &
            chmId      = chmId,                                              &
            Ptr2Data   = State_Chm%KRATE,                                    &
            RC         = RC                                                 )

       IF ( RC /= GC_SUCCESS ) THEN
          errMsg = TRIM( errMsg_ir ) // TRIM( chmId )
          CALL GC_Error( errMsg, RC, thisLoc )
          RETURN
       ENDIF

       ! %%% phRain %%%
       chmId = 'pHrain'
       CALL Init_and_Register(                                               &
            Input_Opt  = Input_Opt,                                          &
            State_Chm  = State_Chm,                                          &
            State_Grid = State_Grid,                                         &
            chmId      = chmId,                                              &
            Ptr2Data   = State_Chm%pHrain,                                   &
            RC         = RC                                                 )

       IF ( RC /= GC_SUCCESS ) THEN
          errMsg = TRIM( errMsg_ir ) // TRIM( chmId )
          CALL GC_Error( errMsg, RC, thisLoc )
          RETURN
       ENDIF

       ! %%% QQpHrain %%%
       chmId = 'QQpHrain'
       CALL Init_and_Register(                                               &
            Input_Opt  = Input_Opt,                                          &
            State_Chm  = State_Chm,                                          &
            State_Grid = State_Grid,                                         &
            chmId      = chmId,                                              &
            Ptr2Data   = State_Chm%QQpHrain,                                 &
            RC         = RC                                                 )

       IF ( RC /= GC_SUCCESS ) THEN
          errMsg = TRIM( errMsg_ir ) // TRIM( chmId )
          CALL GC_Error( errMsg, RC, thisLoc )
          RETURN
       ENDIF

       ! %%% QQrain %%%
       chmId = 'QQrain'
       CALL Init_and_Register(                                               &
            Input_Opt  = Input_Opt,                                          &
            State_Chm  = State_Chm,                                          &
            State_Grid = State_Grid,                                         &
            chmId      = chmId,                                              &
            Ptr2Data   = State_Chm%QQrain,                                   &
            RC         = RC                                                 )

       IF ( RC /= GC_SUCCESS ) THEN
          errMsg = TRIM( errMsg_ir ) // TRIM( chmId )
          CALL GC_Error( errMsg, RC, thisLoc )
          RETURN
       ENDIF
    ENDIF
#endif

    !========================================================================
    ! Allocate fields for various GeosCore modules
    !========================================================================

    !------------------------------------------------------------------------
    ! Ocean surface iodide
    !------------------------------------------------------------------------
    IF ( State_Chm%nDryDep > 0 ) THEN
        chmId = 'Iodide'
        CALL Init_and_Register(                                              &
            Input_Opt  = Input_Opt,                                          &
            State_Chm  = State_Chm,                                          &
            State_Grid = State_Grid,                                         &
            chmId      = chmId,                                              &
            Ptr2Data   = State_Chm%Iodide,                                   &
            RC         = RC                                                 )

       IF ( RC /= GC_SUCCESS ) THEN
          errMsg = TRIM( errMsg_ir ) // TRIM( chmId )
          CALL GC_Error( errMsg, RC, thisLoc )
          RETURN
       ENDIF
    ENDIF

    !------------------------------------------------------------------------
    ! Ocean surface salinity
    !------------------------------------------------------------------------
    IF ( State_Chm%nDryDep > 0 ) THEN
        chmId = 'Salinity'
        CALL Init_and_Register(                                              &
            Input_Opt  = Input_Opt,                                          &
            State_Chm  = State_Chm,                                          &
            State_Grid = State_Grid,                                         &
            chmId      = chmId,                                              &
            Ptr2Data   = State_Chm%Salinity,                                 &
            RC         = RC                                                 )

       IF ( RC /= GC_SUCCESS ) THEN
          errMsg = TRIM( errMsg_ir ) // TRIM( chmId )
          CALL GC_Error( errMsg, RC, thisLoc )
          RETURN
       ENDIF
    ENDIF

    !------------------------------------------------------------------------
    ! DryDepFreq
    !------------------------------------------------------------------------
    IF ( State_Chm%nDryDep > 0 ) THEN
        chmId = 'DryDepFreq'
        CALL Init_and_Register(                                              &
            Input_Opt  = Input_Opt,                                          &
            State_Chm  = State_Chm,                                          &
            State_Grid = State_Grid,                                         &
            chmId      = chmId,                                              &
            Ptr2Data   = State_Chm%DryDepFreq,                                &
            nSlots     = State_Chm%nDryDep,                                  &
            RC         = RC                                                 )

       IF ( RC /= GC_SUCCESS ) THEN
          errMsg = TRIM( errMsg_ir ) // TRIM( chmId )
          CALL GC_Error( errMsg, RC, thisLoc )
          RETURN
       ENDIF
    ENDIF

    !------------------------------------------------------------------
    ! DryDepVel
    !------------------------------------------------------------------
    chmID = 'DryDepVel'
    CALL Init_and_Register(                                                  &
         Input_Opt  = Input_Opt,                                             &
         State_Chm  = State_Chm,                                             &
         State_Grid = State_Grid,                                            &
         chmId      = chmId,                                                 &
         Ptr2Data   = State_Chm%DryDepVel,                                   &
         nSlots     = State_Chm%nDryDep ,                                    &
         RC         = RC                                                    )

    IF ( RC /= GC_SUCCESS ) THEN
       errMsg = TRIM( errMsg_ir ) // TRIM( chmId )
       CALL GC_Error( errMsg, RC, thisLoc )
       RETURN
    ENDIF

#ifdef MODEL_GEOS
    !========================================================================
    ! Allocate and initialize aerodynamic resistance fields (GEOS-5 only)
    !========================================================================
    chmID = 'DryDepRa2m'
    CALL Init_and_Register(                                                  &
         Input_Opt  = Input_Opt,                                             &
         State_Chm  = State_Chm,                                             &
         State_Grid = State_Grid,                                            &
         chmId      = chmId,                                                 &
         Ptr2Data   = State_Chm%DryDepRa2m,                                  &
         RC         = RC                                                    )

    IF ( RC /= GC_SUCCESS ) THEN
       errMsg = TRIM( errMsg_ir ) // TRIM( chmId )
       CALL GC_Error( errMsg, RC, thisLoc )
       RETURN
    ENDIF

    chmID = 'DryDepRa10m'
    CALL Init_and_Register(                                                  &
         Input_Opt  = Input_Opt,                                             &
         State_Chm  = State_Chm,                                             &
         State_Grid = State_Grid,                                            &
         chmId      = chmId,                                                 &
         Ptr2Data   = State_Chm%DryDepRa10m,                                 &
         RC         = RC                                                    )

    IF ( RC /= GC_SUCCESS ) THEN
       errMsg = TRIM( errMsg_ir ) // TRIM( chmId )
       CALL GC_Error( errMsg, RC, thisLoc )
       RETURN
    ENDIF
#endif

    !------------------------------------------------------------------
    ! Surface flux for non-local PBL mixing
    !------------------------------------------------------------------
    IF ( Input_Opt%LTURB .and. Input_Opt%LNLPBL ) THEN
       chmId = 'SurfaceFlux'
       CALL Init_and_Register(                                               &
            Input_Opt  = Input_Opt,                                          &
            State_Chm  = State_Chm,                                          &
            State_Grid = State_Grid,                                         &
            chmId      = chmId,                                              &
            Ptr2Data   = State_Chm%SurfaceFlux,                              &
            nSlots     = State_Chm%nAdvect,                                  &
            RC         = RC                                                 )

       IF ( RC /= GC_SUCCESS ) THEN
          errMsg = TRIM( errMsg_ir ) // TRIM( chmId )
          CALL GC_Error( errMsg, RC, thisLoc )
          RETURN
       ENDIF
    ENDIF

    !------------------------------------------------------------------
    ! TLSTT (Linoz)
    !------------------------------------------------------------------
    IF ( Input_Opt%LINOZ_NFIELDS > 0 ) THEN
        chmId = 'TLSTT'
        CALL Init_and_Register(                                              &
            Input_Opt  = Input_Opt,                                          &
            State_Chm  = State_Chm,                                          &
            State_Grid = State_Grid,                                         &
            chmId      = chmId,                                              &
            Ptr2Data   = State_Chm%TLSTT,                                    &
            nSlots     = Input_Opt%LINOZ_NFIELDS,                            &
            noRegister = .TRUE.,                                             &
            RC         = RC                                                 )

       IF ( RC /= GC_SUCCESS ) THEN
          errMsg = TRIM( errMsg_ir ) // TRIM( chmId )
          CALL GC_Error( errMsg, RC, thisLoc )
          RETURN
       ENDIF
    ENDIF

    !------------------------------------------------------------------------
    ! SFC_CH4
    ! Not registered to the registry as these are fields internal to the
    ! set_global_ch4_mod module state.
    !------------------------------------------------------------------------
    chmId = 'SFC_CH4'
    CALL Init_and_Register(                                                  &
         Input_Opt  = Input_Opt,                                             &
         State_Chm  = State_Chm,                                             &
         State_Grid = State_Grid,                                            &
         chmId      = chmId,                                                 &
         Ptr2Data   = State_Chm%SFC_CH4,                                     &
         noRegister = .TRUE.,                                                &
         RC         = RC                                                    )

    IF ( RC /= GC_SUCCESS ) THEN
       errMsg = TRIM( errMsg_ir ) // TRIM( chmId )
       CALL GC_Error( errMsg, RC, thisLoc )
       RETURN
    ENDIF

    !=======================================================================
    ! Initialize State_Chm quantities pertinent to Hg/tagHg simulations
    !=======================================================================
    IF ( Input_Opt%ITS_A_MERCURY_SIM ) THEN
       CALL Init_Hg_Simulation_Fields( Input_Opt, State_Chm, State_Grid,     &
                                       SpcCount,  RC                        )
       IF ( RC /= GC_SUCCESS ) THEN
          ErrMsg = 'Error encountered in routine "Init_Hg_Simulation_Fields"!'
          CALL GC_Error( ErrMsg, RC, ThisLoc )
          RETURN
       ENDIF
    ENDIF

    !========================================================================
    ! Once we are done registering all fields, we need to define the
    ! registry lookup table.  This algorithm will avoid hash collisions.
    !========================================================================
    CALL Registry_Set_LookupTable( Registry  = State_Chm%Registry,           &
                                   RegDict   = State_Chm%RegDict,            &
                                   RC        = RC                           )

    ! Trap potential errors
    IF ( RC /= GC_SUCCESS ) THEN
       ErrMsg = 'Error encountered in routine "Registry_Set_LookupTable"!'
       CALL GC_Error( ErrMsg, RC, ThisLoc )
       RETURN
    ENDIF

    !========================================================================
    ! Print out the list of registered fields
    !========================================================================
    IF ( Input_Opt%amIRoot ) THEN
       WRITE( 6, 10 )
 10    FORMAT( /, 'Registered variables contained within the State_Chm object:')
       WRITE( 6, '(a)' ) REPEAT( '=', 79 )
    ENDIF

    ! Print registered fields
    CALL Registry_Print( Input_Opt   = Input_Opt,             &
                         Registry    = State_Chm%Registry,    &
                         ShortFormat = .TRUE.,                &
                         RC          = RC                    )

    ! Trap potential errors
    IF ( RC /= GC_SUCCESS ) THEN
       ErrMsg = 'Error encountered in routine "Registry Print"!'
       CALL GC_Error( ErrMsg, RC, ThisLoc )
       RETURN
    ENDIF

    !=======================================================================
    ! Cleanup and quit
    !=======================================================================

    ! Free pointer for safety's sake
    ThisSpc => NULL()

    ! Echo output
    IF ( Input_Opt%amIRoot ) THEN
       print*, REPEAT( '#', 79 )
    ENDIF

    ! Format statement
100 FORMAT( I3, 2x, A31 )
110 FORMAT( 5x, '===> ', f4.1, 1x, A6  )
120 FORMAT( 5x, '---> ', f4.1, 1x, A4  )

  END SUBROUTINE Init_State_Chm
!EOC
!------------------------------------------------------------------------------
!                  GEOS-Chem Global Chemical Transport Model                  !
!------------------------------------------------------------------------------
!BOP
!
! !IROUTINE: Init_Mapping_Vectors
!
! !DESCRIPTION: Initializes the 1-D mapping vectors in the State_Chm object.
!  This was split off from Init_State_Chm.
!\\
!\\
! !INTERFACE:
!
  SUBROUTINE Init_Mapping_Vectors( Input_Opt, State_Chm, RC )
!
! !USES:
!
    USE GCKPP_Parameters, ONLY : NSPEC
    USE Input_Opt_Mod,    ONLY : OptInput
    USE Cmn_Fjx_Mod,      ONLY : W_
!
! !INPUT/OUTPUT PARAMETERS:
!
    TYPE(OptInput), INTENT(INOUT) :: Input_Opt   ! Input Options object
    TYPE(ChmState), INTENT(INOUT) :: State_Chm   ! Chemistry State object
!
! !OUTPUT PARAMETERS:
!
    INTEGER,        INTENT(OUT)   :: RC          ! Success or failure
!
! !REVISION HISTORY:
!  06 Jan 2015 - R. Yantosca - Initial version
!  See the subsequent Git history with the gitk browser!
!EOP
!------------------------------------------------------------------------------
!BOC
!
! !LOCAL VARIABLES:
!
    ! Scalars
    INTEGER                :: C,      N

    ! Strings
    CHARACTER(LEN=255)     :: errMsg, thisLoc

    ! Objects
    TYPE(Species), POINTER :: ThisSpc

    !========================================================================
    ! Init_Mapping_Vectors begins here!
    !========================================================================

    ! Initialize
    RC         =  GC_SUCCESS
    ThisSpc    => NULL()
    errMsg     =  ''
    thisLoc    =  &
       ' -> at Init_Mapping_Vectors (in module Headers/state_chm_mod.F90)'

    !========================================================================
    ! Allocate and initialize mapping vectors to subset species
    !========================================================================
    IF ( State_Chm%nAdvect > 0 ) THEN
       ALLOCATE( State_Chm%Map_Advect( State_Chm%nAdvect ), STAT=RC )
       CALL GC_CheckVar( 'State_Chm%Map_Advect', 0, RC )
       IF ( RC /= GC_SUCCESS ) RETURN
       State_Chm%Map_Advect = 0
    ELSE
       ErrMsg = 'No advected species specified!'
       CALL GC_Error( ErrMsg, RC, ThisLoc )
       RETURN
    ENDIF

    IF ( State_Chm%nAeroSpc > 0 ) THEN
       ALLOCATE( State_Chm%Map_Aero( State_Chm%nAeroSpc ), STAT=RC )
       CALL GC_CheckVar( 'State_Chm%Map_Aero', 0, RC )
       IF ( RC /= GC_SUCCESS ) RETURN
       State_Chm%Map_Aero = 0
    ENDIF

    IF (  State_Chm%nDryAlt > 0 ) THEN
       ALLOCATE( State_Chm%Map_DryAlt( State_Chm%nDryAlt ), STAT=RC )
       CALL GC_CheckVar( 'State_Chm%Map_DryAlt', 0, RC )
       IF ( RC /= GC_SUCCESS ) RETURN
       State_Chm%Map_DryAlt = 0
    ENDIF

    IF (  State_Chm%nDryDep > 0 ) THEN
       ALLOCATE( State_Chm%Map_Drydep( State_Chm%nDryDep ), STAT=RC )
       CALL GC_CheckVar( 'State_Chm%Map_Drydep', 0, RC )
       IF ( RC /= GC_SUCCESS ) RETURN
       State_Chm%Map_DryDep = 0
    ENDIF

    IF ( State_Chm%nGasSpc > 0 ) THEN
       ALLOCATE( State_Chm%Map_GasSpc( State_Chm%nGasSpc ), STAT=RC )
       CALL GC_CheckVar( 'State_Chm%Map_GasSpc', 0, RC )
       IF ( RC /= GC_SUCCESS ) RETURN
       State_Chm%Map_GasSpc = 0
    ENDIF

    IF ( State_Chm%nHygGrth > 0 ) THEN
       ALLOCATE( State_Chm%Map_HygGrth( State_Chm%nHygGrth ), STAT=RC )
       CALL GC_CheckVar( 'State_Chm%Map_HygGrth', 0, RC )
       IF ( RC /= GC_SUCCESS ) RETURN
       State_Chm%Map_HygGrth = 0
    ENDIF

    !---------------------------------------------------------------------------
    ! NOTE: Need to also leave room for the omitted "dummy" KPP species in
    ! the mapping arrays so that the rest of the KPP indices will line up!
    !  -- Bob Yantosca (04 Jun 2021)
    N = State_Chm%nKppVar + State_Chm%nOmitted
    IF ( N > 0 ) THEN
       ALLOCATE( State_Chm%Map_KppVar( N ), STAT=RC )
       CALL GC_CheckVar( 'State_Chm%Map_KppVar', 0, RC )
       IF ( RC /= GC_SUCCESS ) RETURN
       State_Chm%Map_KppVar = 0
    ENDIF

    N = State_Chm%nKppFix + State_Chm%nOmitted
    IF ( N > 0 ) THEN
       ALLOCATE( State_Chm%Map_KppFix( N ), STAT=RC )
       CALL GC_CheckVar( 'State_Chm%Map_KppFix', 0, RC )
       IF ( RC /= GC_SUCCESS ) RETURN
       State_Chm%Map_KppFix = 0
    ENDIF

    N = State_Chm%nKppSpc + State_Chm%nOmitted
    IF ( N > 0 ) THEN
       ALLOCATE( State_Chm%Map_KppSpc( N ), STAT=RC )
       CALL GC_CheckVar( 'State_Chm%Map_KppSpc', 0, RC )
       IF ( RC /= GC_SUCCESS ) RETURN
       State_Chm%Map_KppSpc = 0
    ENDIF
    !---------------------------------------------------------------------------

    IF ( State_Chm%nLoss > 0 ) THEN
       ALLOCATE( State_Chm%Name_Loss( State_Chm%nLoss ), STAT=RC )
       CALL GC_CheckVar( 'State_Chm%Name_Loss', 0, RC )
       IF ( RC /= GC_SUCCESS ) RETURN
       State_Chm%Name_Loss = ''

       ALLOCATE( State_Chm%Map_Loss( State_Chm%nLoss ), STAT=RC )
       CALL GC_CheckVar( 'State_Chm%Map_Loss', 0, RC )
       IF ( RC /= GC_SUCCESS ) RETURN
       State_Chm%Map_Loss = 0
    ENDIF

    IF ( State_Chm%nPhotol > 0 ) THEN
       ALLOCATE( State_Chm%Map_Photol( State_Chm%nPhotol ), STAT=RC )
       CALL GC_CheckVar( 'State_Chm%Map_Photol', 0, RC )
       IF ( RC /= GC_SUCCESS ) RETURN
       State_Chm%Map_Photol = 0
    ENDIF

    IF ( State_Chm%nProd >0 ) THEN
       ALLOCATE( State_Chm%Name_Prod( State_Chm%nProd ), STAT=RC )
       CALL GC_CheckVar( 'State_Chm%Name_Prod', 0, RC )
       IF ( RC /= GC_SUCCESS ) RETURN
       State_Chm%Name_Prod = ''

       ALLOCATE( State_Chm%Map_Prod( State_Chm%nProd ), STAT=RC )
       CALL GC_CheckVar( 'State_Chm%Map_Prod', 0, RC )
       IF ( RC /= GC_SUCCESS ) RETURN
       State_Chm%Map_Prod = 0
    ENDIF

    IF ( State_Chm%nRadNucl > 0 ) THEN
       ALLOCATE( State_Chm%Map_RadNucl( State_Chm%nRadNucl ), STAT=RC )
       CALL GC_CheckVar( 'State_Chm%Map_RadNucl', 0, RC )
       IF ( RC /= GC_SUCCESS ) RETURN
       State_Chm%Map_RadNucl = 0
    ENDIF

    IF ( State_Chm%nWetDep > 0 ) THEN
       ALLOCATE( State_Chm%Map_WetDep( State_Chm%nWetDep ), STAT=RC )
       CALL GC_CheckVar( 'State_Chm%Map_WetDep', 0, RC )
       IF ( RC /= GC_SUCCESS ) RETURN
       State_Chm%Map_WetDep = 0
    ENDIF

    IF ( W_ > 0 ) THEN
       ALLOCATE( State_Chm%Map_WL( W_ ), STAT=RC )
       CALL GC_CheckVar( 'State_Chm%Map_WL', 0, RC )
       IF ( RC /= GC_SUCCESS ) RETURN
       State_Chm%Map_WL = 0
    ENDIF

    !========================================================================
    ! Set up the species mapping vectors
    !========================================================================
    IF ( Input_Opt%amIRoot ) THEN
       WRITE( 6,'(/,a)' ) 'ADVECTED SPECIES MENU'
       WRITE( 6,'(  a)' ) REPEAT( '-', 48 )
       WRITE( 6,'(  a)' ) '  #  Species Name'
    ENDIF

    ! Loop over all species
    DO N = 1, State_Chm%nSpecies

       ! GEOS-Chem Species Database entry for species # N
       ThisSpc => State_Chm%SpcData(N)%Info

       !---------------------------------------------------------------------
       ! Set up the mapping for ADVECTED SPECIES
       !---------------------------------------------------------------------
       IF ( ThisSpc%Is_Advected ) THEN

          ! Update the mapping vector of advected species
          C                       = ThisSpc%AdvectId
          State_Chm%Map_Advect(C) = ThisSpc%ModelId

          ! Print to screen
          IF ( Input_Opt%amIRoot ) THEN
             WRITE( 6, 100 ) ThisSpc%ModelId, ThisSpc%Name
 100         FORMAT( I3, 2x, A31 )
          ENDIF

       ENDIF

       !---------------------------------------------------------------------
       ! Set up the mapping for AEROSOL SPECIES
       !---------------------------------------------------------------------
       IF ( ThisSpc%Is_Aerosol ) THEN
          C                     = ThisSpc%AerosolId
          State_Chm%Map_Aero(C) = ThisSpc%ModelId
       ENDIF

       !---------------------------------------------------------------------
       ! Set up the mapping for DRYDEP SPECIES TO SAVE AT A GIVEN ALTITUDE
       !---------------------------------------------------------------------
       IF ( ThisSpc%Is_DryAlt ) THEN
          C                       = ThisSpc%DryAltId
          State_Chm%Map_DryAlt(C) = ThisSpc%ModelId
       ENDIF

       !---------------------------------------------------------------------
       ! Set up the mapping for DRYDEP SPECIES
       !---------------------------------------------------------------------
       IF ( ThisSpc%Is_DryDep ) THEN
          C                       = ThisSpc%DryDepId
          State_Chm%Map_Drydep(C) = ThisSpc%ModelId
       ENDIF

       !---------------------------------------------------------------------
       ! Set up the mapping for GAS SPECIES
       !---------------------------------------------------------------------
       IF ( ThisSpc%Is_Gas ) THEN
          C                       = ThisSpc%GasSpcId
          State_Chm%Map_GasSpc(C) = ThisSpc%ModelId
       ENDIF

       !---------------------------------------------------------------------
       ! Set up the mapping for HYGROSCOPIC GROWTH SPECIES
       !---------------------------------------------------------------------
       IF ( ThisSpc%Is_HygroGrowth ) THEN
          C                        = ThisSpc%HygGrthId
          State_Chm%Map_HygGrth(C) = ThisSpc%ModelId
       ENDIF

       !---------------------------------------------------------------------
       ! Set up the mapping for KPP ACTIVE (VARIABLE) SPECIES
       !---------------------------------------------------------------------
       IF ( ThisSpc%Is_ActiveChem ) THEN
          C                       = ThisSpc%KppVarId
          State_Chm%Map_KppVar(C) = ThisSpc%ModelId
       ENDIF

       !---------------------------------------------------------------------
       ! Set up the mapping for KPP FIXED SPECIES
       !---------------------------------------------------------------------
       IF ( ThisSpc%Is_FixedChem ) THEN
          C                       = ThisSpc%KppFixId
          State_Chm%Map_KppFix(C) = ThisSpc%ModelId
       ENDIF

       !---------------------------------------------------------------------
       ! Set up the mapping for SPECIES IN THE KPP MECHANISM
       !---------------------------------------------------------------------
       IF ( ThisSpc%Is_Kpp ) THEN
          C                       = ThisSpc%KppSpcId
          State_Chm%Map_KppSpc(C) = ThisSpc%ModelId
       ENDIF

       !---------------------------------------------------------------------
       ! Set up the mapping for PHOTOLYSIS SPECIES
       !---------------------------------------------------------------------
       IF ( ThisSpc%Is_Photolysis ) THEN
          C                       = ThisSpc%PhotolId
          State_Chm%Map_Photol(C) = ThisSpc%ModelId
       ENDIF

       !---------------------------------------------------------------------
       ! Set up the mapping for WETDEP SPECIES
       !---------------------------------------------------------------------
       IF ( ThisSpc%Is_RadioNuclide ) THEN
          C                        = ThisSpc%RadNuclId
          State_Chm%Map_RadNucl(C) = ThisSpc%ModelId
       ENDIF

       !---------------------------------------------------------------------
       ! Set up the mapping for WETDEP SPECIES
       !---------------------------------------------------------------------
       IF ( ThisSpc%Is_WetDep ) THEN
          C                       = ThisSpc%WetDepId
          State_Chm%Map_WetDep(C) = ThisSpc%ModelId
       ENDIF

       ! Free pointer
       ThisSpc => NULL()

    ENDDO

    !------------------------------------------------------------------------
    ! Set up the mapping for UVFlux Diagnostics
    ! placeholder for now since couldn't figure out how to read in WL from file
    !------------------------------------------------------------------------
    IF ( W_ > 0 ) THEN

       ! Define identifying string
       DO N = 1, W_
          State_Chm%Map_WL(N) = 0
       ENDDO
    ENDIF

    !------------------------------------------------------------------------
    ! Set up the mapping for PRODUCTION AND LOSS DIAGNOSTIC SPECIES
    !------------------------------------------------------------------------
    IF ( State_Chm%nProd > 0 .or. State_Chm%nLoss > 0 ) THEN
       CALL MapProdLossSpecies( Input_Opt, State_Chm, RC )
       IF ( RC /= GC_SUCCESS ) THEN
          ErrMsg = 'Error encountered in routine "MapProdLossSpecies"!'
          CALL GC_Error( ErrMsg, RC, ThisLoc )
          RETURN
       ENDIF
    ENDIF

  END SUBROUTINE Init_Mapping_Vectors
!EOC
!------------------------------------------------------------------------------
!                  GEOS-Chem Global Chemical Transport Model                  !
!------------------------------------------------------------------------------
!BOP
!
! !IROUTINE: Init_Hg_Simulation_Fields
!
! !DESCRIPTION: Initializes State_Chm quantities that pertain to the
!  Hg or tagged Hg simulations.  This was split off from Init_State_Chm.
!\\
!\\
! !INTERFACE:
!
  SUBROUTINE Init_Hg_Simulation_Fields( Input_Opt, State_Chm, State_Grid,    &
                                        SpcCount,  RC                       )
!
! !USES:
!
    USE Input_Opt_Mod,  ONLY : OptInput
    USE State_Grid_Mod, ONLY : GrdState
!
! INPUT PARAMETERS:
!
    TYPE(GrdState), INTENT(IN)    :: State_Grid
    TYPE(SpcIndCt), INTENT(IN)    :: SpcCount
!
! !INPUT/OUTPUT PARAMETERS:
!
    TYPE(OptInput), INTENT(INOUT) :: Input_Opt
    TYPE(ChmState), INTENT(INOUT) :: State_Chm
!
! !OUTPUT PARAMETERS:
!
    INTEGER,        INTENT(OUT)   :: RC
!
! !REVISION HISTORY:
!  23 Jan 2015 - R. Yantosca - Initial version
!  See the subsequent Git history with the gitk browser!
!EOP
!------------------------------------------------------------------------------
!BOC
!
! !LOCAL VARIABLES:
!
    ! Scalars
    INTEGER                :: C
    INTEGER                :: N

    ! Strings
    CHARACTER(LEN=255)     :: chmId
    CHARACTER(LEN=255)     :: errMsg
    CHARACTER(LEN=255)     :: errMsg_ir
    CHARACTER(LEN=255)     :: thisLoc

    ! Objects
    TYPE(Species), POINTER :: ThisSpc

    !========================================================================
    ! Init_Hg_Simulation_Fields begins here!
    !========================================================================

    ! Initialize
    RC         = GC_SUCCESS
    errMsg     = ''
    errMsg_ir  =  'Error encountered in "Init_and_Register", chmId = '
    thisLoc    = &
     ' -> at Init_Hg_Simulation_Fields (in module Headers/state_chm_mod.F90)'

    ! Hg0, Hg2, HgP should all have the same number of categories as
    ! returned from the species database.  If not, there's an error.
    IF ( SpcCount%nHg0 == SpcCount%nHg2 .and.                                &
         SpcCount%nHg0 == SpcCount%nHgP        ) THEN
       State_Chm%N_Hg_CATS = SpcCount%nHg0
    ELSE
       ErrMsg = 'Inconsistent number of Hg categories!'
       CALL GC_Error( ErrMsg, RC, ThisLoc )
       RETURN
    ENDIF

    ! Index array: Hg0 species # <--> Hg0 category #
    ALLOCATE( State_Chm%Hg0_Id_List( State_Chm%N_Hg_CATS ), STAT=RC )
    IF ( RC /= GC_SUCCESS ) RETURN
    State_Chm%Hg0_Id_List = 0

    ! Index array: Hg2 species # <--> Hg0 category #
    ALLOCATE( State_Chm%Hg2_Id_List( State_Chm%N_Hg_CATS ), STAT=RC )
    IF ( RC /= GC_SUCCESS ) RETURN
    State_Chm%Hg2_Id_List = 0

    ! Index array: HgP species # <--> Hg0 category #
    ALLOCATE( State_Chm%HgP_Id_List( State_Chm%N_Hg_CATS ), STAT=RC )
    IF ( RC /= GC_SUCCESS ) RETURN
    State_Chm%HgP_Id_List = 0

    ! Hg category names
    ALLOCATE( State_Chm%Hg_Cat_Name( State_Chm%N_Hg_CATS ), STAT=RC )
    IF ( RC /= GC_SUCCESS ) RETURN
    State_Chm%Hg_Cat_Name = ''

    ! Loop over all species
    DO N = 1, State_Chm%nSpecies

       ! Point to Species Database entry for Hg species N
       ThisSpc => State_Chm%SpcData(N)%Info

       ! Populate the Hg0 index array
       IF ( ThisSpc%Is_Hg0 ) THEN
          State_Chm%Hg0_Id_List(ThisSpc%Hg_Cat) = ThisSpc%ModelId
       ENDIF

       ! Populate the Hg2 index array
       IF ( ThisSpc%Is_Hg2 ) THEN
          State_Chm%Hg2_Id_List(ThisSpc%Hg_Cat) = ThisSpc%ModelId
       ENDIF

       ! Populate the HgP index array
       IF ( ThisSpc%Is_HgP ) THEN
          State_Chm%HgP_Id_List(ThisSpc%Hg_Cat) = ThisSpc%ModelId
       ENDIF

       ! Free pointer
       ThisSpc => NULL()
    ENDDO

    ! Loop over Hg categories (except the first
    DO C = 2, State_Chm%N_Hg_CATS

       ! Hg0 tracer number corresponding to this category
       N                        =  State_Chm%Hg0_Id_List(C)

       ! The category name (e.g. "_can") follows the "Hg0"
       ThisSpc                  => State_Chm%SpcData(N)%Info
       State_Chm%Hg_Cat_Name(C) =  ThisSpc%Name(4:7)
       ThisSpc                  => NULL()
    ENDDO

    !------------------------------------------------------------------------
    ! Hg(0) ocean mass
    !------------------------------------------------------------------------
    chmId = 'OceanHg0'
    CALL Init_and_Register(                                                  &
         Input_Opt  = Input_Opt,                                             &
         State_Chm  = State_Chm,                                             &
         State_Grid = State_Grid,                                            &
         chmId      = chmId,                                                 &
         Ptr2Data   = State_Chm%OceanHg0,                                    &
         nSlots     = State_Chm%N_Hg_CATS,                                   &
         RC         = RC                                                    )

    IF ( RC /= GC_SUCCESS ) THEN
       errMsg = TRIM( errMsg_ir ) // TRIM( chmId )
       CALL GC_Error( errMsg, RC, thisLoc )
       RETURN
    ENDIF

    !------------------------------------------------------------------------
    ! Hg(II) ocean mass
    !------------------------------------------------------------------------
    chmId = 'OceanHg2'
    CALL Init_and_Register(                                                  &
         Input_Opt  = Input_Opt,                                             &
         State_Chm  = State_Chm,                                             &
         State_Grid = State_Grid,                                            &
         chmId      = chmId,                                                 &
         Ptr2Data   = State_Chm%OceanHg2,                                    &
         nSlots     = State_Chm%N_Hg_CATS,                                   &
         RC         = RC                                                    )

    IF ( RC /= GC_SUCCESS ) THEN
       errMsg = TRIM( errMsg_ir ) // TRIM( chmId )
       CALL GC_Error( errMsg, RC, thisLoc )
       RETURN
    ENDIF

    !------------------------------------------------------------------------
    ! HgP ocean mass
    !------------------------------------------------------------------------
    chmId = 'OceanHgP'
    CALL Init_and_Register(                                                  &
         Input_Opt  = Input_Opt,                                             &
         State_Chm  = State_Chm,                                             &
         State_Grid = State_Grid,                                            &
         chmId      = chmId,                                                 &
         Ptr2Data   = State_Chm%OceanHgP,                                    &
         nSlots     = State_Chm%N_Hg_CATS,                                   &
         RC         = RC                                                    )

    IF ( RC /= GC_SUCCESS ) THEN
       errMsg = TRIM( errMsg_ir ) // TRIM( chmId )
       CALL GC_Error( errMsg, RC, thisLoc )
       RETURN
    ENDIF

    !------------------------------------------------------------------------
    ! Reducible Hg snowpack on ocean
    !------------------------------------------------------------------------
    chmId = 'SnowHgOcean'
    CALL Init_and_Register(                                                  &
         Input_Opt  = Input_Opt,                                             &
         State_Chm  = State_Chm,                                             &
         State_Grid = State_Grid,                                            &
         chmId      = chmId,                                                 &
         Ptr2Data   = State_Chm%SnowHgOcean,                                 &
         nSlots     = State_Chm%N_Hg_CATS,                                   &
         RC         = RC                                                    )

    IF ( RC /= GC_SUCCESS ) THEN
       errMsg = TRIM( errMsg_ir ) // TRIM( chmId )
       CALL GC_Error( errMsg, RC, thisLoc )
       RETURN
    ENDIF

    !------------------------------------------------------------------------
    ! Reducible Hg snowpack on land
    !------------------------------------------------------------------------
    chmId = 'SnowHgLand'
    CALL Init_and_Register(                                                  &
         Input_Opt  = Input_Opt,                                             &
         State_Chm  = State_Chm,                                             &
         State_Grid = State_Grid,                                            &
         chmId      = chmId,                                                 &
         Ptr2Data   = State_Chm%SnowHgLand,                                  &
         nSlots     = State_Chm%N_Hg_CATS,                                   &
         RC         = RC                                                    )

    IF ( RC /= GC_SUCCESS ) THEN
       errMsg = TRIM( errMsg_ir ) // TRIM( chmId )
       CALL GC_Error( errMsg, RC, thisLoc )
       RETURN
    ENDIF

    !------------------------------------------------------------------------
    ! Non-reducible Hg snowpack on ocean
    !------------------------------------------------------------------------
    chmId = 'SnowHgOceanStored'
    CALL Init_and_Register(                                                  &
         Input_Opt  = Input_Opt,                                             &
         State_Chm  = State_Chm,                                             &
         State_Grid = State_Grid,                                            &
         chmId      = chmId,                                                 &
         Ptr2Data   = State_Chm%SnowHgOceanStored,                           &
         nSlots     = State_Chm%N_Hg_CATS,                                   &
         RC         = RC                                                    )

    IF ( RC /= GC_SUCCESS ) THEN
       errMsg = TRIM( errMsg_ir ) // TRIM( chmId )
       CALL GC_Error( errMsg, RC, thisLoc )
       RETURN
    ENDIF

    !------------------------------------------------------------------------
    ! Non-reducible Hg snowpack on land
    !------------------------------------------------------------------------
    chmId = 'SnowHgLandStored'
    CALL Init_and_Register(                                                  &
         Input_Opt  = Input_Opt,                                             &
         State_Chm  = State_Chm,                                             &
         State_Grid = State_Grid,                                            &
         chmId      = chmId,                                                 &
         Ptr2Data   = State_Chm%SnowHgLandStored,                            &
         nSlots     = State_Chm%N_Hg_CATS,                                   &
         RC         = RC                                                    )

    IF ( RC /= GC_SUCCESS ) THEN
       errMsg = TRIM( errMsg_ir ) // TRIM( chmId )
       CALL GC_Error( errMsg, RC, thisLoc )
       RETURN
    ENDIF

  END SUBROUTINE Init_Hg_Simulation_Fields
!EOC
!------------------------------------------------------------------------------
!                  GEOS-Chem Global Chemical Transport Model                  !
!------------------------------------------------------------------------------
!BOP
!
! !IROUTINE: Cleanup_State_Chm
!
! !DESCRIPTION: Routine CLEANUP\_STATE\_CHM deallocates all fields
!  of the chemistry state object.
!\\
!\\
! !INTERFACE:
!
  SUBROUTINE Cleanup_State_Chm( State_Chm, RC )
!
! !USES:
!
    USE Species_Database_Mod, ONLY : Cleanup_Species_Database
!
! !INPUT/OUTPUT PARAMETERS:
!
    TYPE(ChmState), INTENT(INOUT) :: State_Chm    ! Chemistry State object
!
! !OUTPUT PARAMETERS:
!
    INTEGER,        INTENT(OUT)   :: RC           ! Return code
!
! !REMARKS:
!
! !REVISION HISTORY:
!  15 Oct 2012 - R. Yantosca - Initial version
!  See https://github.com/geoschem/geos-chem for complete history
!EOP
!------------------------------------------------------------------------------
!BOC
!
! !LOCAL VARAIBLES
!
    ! Strings
    CHARACTER(LEN=255) :: ErrMsg, ThisLoc

    !=======================================================================
    ! Initialize
    !=======================================================================
    RC      = GC_SUCCESS
    ErrMsg  = ''
    ThisLoc = ' -> at Cleanup_State_Chm (in Headers/state_chm_mod.F90)'

    !=======================================================================
    ! Deallocate and nullify pointer fields of State_Chm
    !=======================================================================
    IF ( ASSOCIATED( State_Chm%Map_Advect ) ) THEN
       DEALLOCATE( State_Chm%Map_Advect, STAT=RC )
       CALL GC_CheckVar( 'State_Chm%Map_Advect', 2, RC )
       IF ( RC /= GC_SUCCESS ) RETURN
       State_Chm%Map_Advect => NULL()
    ENDIF

    IF ( ASSOCIATED( State_Chm%Map_Aero ) ) THEN
       DEALLOCATE( State_Chm%Map_Aero, STAT=RC )
       CALL GC_CheckVar( 'State_Chm%Map_Aero', 2, RC )
       IF ( RC /= GC_SUCCESS ) RETURN
       State_Chm%Map_Aero => NULL()
    ENDIF

    IF ( ASSOCIATED( State_Chm%Map_DryDep ) ) THEN
       DEALLOCATE( State_Chm%Map_DryDep, STAT=RC )
       CALL GC_CheckVar( 'State_Chm%Map_Drydep', 2, RC )
       IF ( RC /= GC_SUCCESS ) RETURN
       State_Chm%Map_DryDep => NULL()
    ENDIF

    IF ( ASSOCIATED( State_Chm%Map_GasSpc ) ) THEN
       DEALLOCATE( State_Chm%Map_GasSpc, STAT=RC )
       CALL GC_CheckVar( 'State_Chm%Map_GasSpc', 2, RC )
       IF ( RC /= GC_SUCCESS ) RETURN
       State_Chm%Map_GasSpc => NULL()
    ENDIF

    IF ( ASSOCIATED( State_Chm%Map_HygGrth ) ) THEN
       DEALLOCATE( State_Chm%Map_HygGrth, STAT=RC )
       CALL GC_CheckVar( 'State_Chm%Map_HygGrth', 2, RC )
       IF ( RC /= GC_SUCCESS ) RETURN
       State_Chm%Map_HygGrth => NULL()
    ENDIF

    IF ( ASSOCIATED( State_Chm%Map_KppVar ) ) THEN
       DEALLOCATE( State_Chm%Map_KppVar, STAT=RC )
       CALL GC_CheckVar( 'State_Chm%Map_KppVar', 2, RC )
       IF ( RC /= GC_SUCCESS ) RETURN
       State_Chm%Map_KppVar => NULL()
    ENDIF

    IF ( ASSOCIATED( State_Chm%Map_KppFix ) ) THEN
       DEALLOCATE( State_Chm%Map_KppFix, STAT=RC )
       CALL GC_CheckVar( 'State_Chm%Map_KppFix', 2, RC )
       IF ( RC /= GC_SUCCESS ) RETURN
       State_Chm%Map_KppFix => NULL()
    ENDIF

    IF ( ASSOCIATED( State_Chm%Map_KppSpc ) ) THEN
       DEALLOCATE( State_Chm%Map_KppSpc, STAT=RC )
       CALL GC_CheckVar( 'State_Chm%Map_KppSpc', 2, RC )
       IF ( RC /= GC_SUCCESS ) RETURN
       State_Chm%Map_KppSpc => NULL()
    ENDIF

    IF ( ASSOCIATED( State_Chm%Name_Loss ) ) THEN
       DEALLOCATE( State_Chm%Name_Loss, STAT=RC )
       CALL GC_CheckVar( 'State_Chm%Name_Loss', 2, RC )
       IF ( RC /= GC_SUCCESS ) RETURN
       State_Chm%Name_Loss => NULL()
    ENDIF

    IF ( ASSOCIATED( State_Chm%Map_Loss ) ) THEN
       DEALLOCATE( State_Chm%Map_Loss, STAT=RC )
       CALL GC_CheckVar( 'State_Chm%Map_Loss', 2, RC )
       IF ( RC /= GC_SUCCESS ) RETURN
       State_Chm%Map_Loss => NULL()
    ENDIF

    IF ( ASSOCIATED( State_Chm%Map_Photol ) ) THEN
       DEALLOCATE( State_Chm%Map_Photol, STAT=RC )
       CALL GC_CheckVar( 'State_Chm%Map_Photol', 2, RC )
       IF ( RC /= GC_SUCCESS ) RETURN
       State_Chm%Map_Photol => NULL()
    ENDIF

    IF ( ASSOCIATED( State_Chm%Name_Prod ) ) THEN
       DEALLOCATE( State_Chm%Name_Prod, STAT=RC )
       CALL GC_CheckVar( 'State_Chm%Name_Prod', 2, RC )
       IF ( RC /= GC_SUCCESS ) RETURN
       State_Chm%Name_Prod => NULL()
    ENDIF

    IF ( ASSOCIATED( State_Chm%Map_Prod ) ) THEN
       DEALLOCATE( State_Chm%Map_Prod, STAT=RC )
       CALL GC_CheckVar( 'State_Chm%Map_Prod', 2, RC )
       IF ( RC /= GC_SUCCESS ) RETURN
       State_Chm%Map_Prod => NULL()
    ENDIF

    IF ( ASSOCIATED( State_Chm%Map_RadNucl ) ) THEN
       DEALLOCATE( State_Chm%Map_RadNucl, STAT=RC )
       CALL GC_CheckVar( 'State_Chm%Map_WetDep', 2, RC )
       IF ( RC /= GC_SUCCESS ) RETURN
       State_Chm%Map_RadNucl => NULL()
    ENDIF

    IF ( ASSOCIATED( State_Chm%Map_WetDep ) ) THEN
       DEALLOCATE( State_Chm%Map_WetDep, STAT=RC )
       CALL GC_CheckVar( 'State_Chm%Map_WetDep', 2, RC )
       IF ( RC /= GC_SUCCESS ) RETURN
       State_Chm%Map_WetDep => NULL()
    ENDIF

    IF ( ASSOCIATED( State_Chm%Map_WL ) ) THEN
       DEALLOCATE( State_Chm%Map_WL, STAT=RC )
       CALL GC_CheckVar( 'State_Chm%Map_WL', 2, RC )
       IF ( RC /= GC_SUCCESS ) RETURN
       State_Chm%Map_WL => NULL()
    ENDIF

    IF ( ASSOCIATED( State_Chm%Species ) ) THEN
       DEALLOCATE( State_Chm%Species, STAT=RC )
       CALL GC_CheckVar( 'State_Chm%Species', 2, RC )
       IF ( RC /= GC_SUCCESS ) RETURN
       State_Chm%Species => NULL()
    ENDIF

    IF ( ASSOCIATED( State_Chm%BoundaryCond ) ) THEN
       DEALLOCATE( State_Chm%BoundaryCond, STAT=RC )
       CALL GC_CheckVar( 'State_Chm%BoundaryCond', 2, RC )
       IF ( RC /= GC_SUCCESS ) RETURN
       State_Chm%BoundaryCond => NULL()
    ENDIF

    IF ( ASSOCIATED( State_Chm%Hg_Cat_Name ) ) THEN
       DEALLOCATE( State_Chm%Hg_Cat_Name, STAT=RC )
       CALL GC_CheckVar( 'State_Chm%Hg_Cat_Name', 2, RC )
       IF ( RC /= GC_SUCCESS ) RETURN
       State_Chm%Hg_Cat_Name => NULL()
    ENDIF

    IF ( ASSOCIATED( State_Chm%Hg0_Id_List ) ) THEN
       DEALLOCATE( State_Chm%Hg0_Id_List, STAT=RC )
       CALL GC_CheckVar( 'State_Chm%Hg0_Id_List', 2, RC )
       IF ( RC /= GC_SUCCESS ) RETURN
       State_Chm%Hg0_Id_List => NULL()
    ENDIF

    IF ( ASSOCIATED( State_Chm%Hg2_Id_List ) ) THEN
       DEALLOCATE( State_Chm%Hg2_Id_List, STAT=RC )
       CALL GC_CheckVar( 'State_Chm%Hg2_Id_List', 2, RC )
       IF ( RC /= GC_SUCCESS ) RETURN
       State_Chm%Hg2_Id_List => NULL()
    ENDIF

    IF ( ASSOCIATED( State_Chm%HgP_Id_List ) ) THEN
       DEALLOCATE( State_Chm%HgP_Id_List, STAT=RC )
       CALL GC_CheckVar( 'State_Chm%HgP_Id_List', 2, RC )
       IF ( RC /= GC_SUCCESS ) RETURN
       State_Chm%HgP_Id_List => NULL()
    ENDIF

    IF ( ASSOCIATED( State_Chm%AeroArea ) ) THEN
       DEALLOCATE( State_Chm%AeroArea, STAT=RC )
       CALL GC_CheckVar( 'State_Chm%AeroArea', 2, RC )
       IF ( RC /= GC_SUCCESS ) RETURN
       State_Chm%AeroArea => NULL()
    ENDIF

    IF ( ASSOCIATED( State_Chm%AeroRadi ) ) THEN
       DEALLOCATE( State_Chm%AeroRadi, STAT=RC )
       CALL GC_CheckVar( 'State_Chm%AeroRadi', 2, RC )
       IF ( RC /= GC_SUCCESS ) RETURN
       State_Chm%AeroRadi => NULL()
    ENDIF

    IF ( ASSOCIATED( State_Chm%AClArea ) ) THEN
       DEALLOCATE( State_Chm%AClArea, STAT=RC )
       CALL GC_CheckVar( 'State_Chm%AClArea', 2, RC )
       IF ( RC /= GC_SUCCESS ) RETURN
       State_Chm%AClArea => NULL()
    ENDIF

    IF ( ASSOCIATED( State_Chm%AClRadi ) ) THEN
       DEALLOCATE( State_Chm%AClRadi, STAT=RC )
       CALL GC_CheckVar( 'State_Chm%AClRadi', 2, RC )
       IF ( RC /= GC_SUCCESS ) RETURN
       State_Chm%AClRadi => NULL()
    ENDIF

    IF ( ASSOCIATED( State_Chm%WetAeroArea ) ) THEN
       DEALLOCATE( State_Chm%WetAeroArea, STAT=RC )
       CALL GC_CheckVar( 'State_Chm%WetAeroArea', 2, RC )
       IF ( RC /= GC_SUCCESS ) RETURN
       State_Chm%WetAeroArea => NULL()
    ENDIF

    IF ( ASSOCIATED( State_Chm%WetAeroRadi ) ) THEN
       DEALLOCATE( State_Chm%WetAeroRadi, STAT=RC )
       CALL GC_CheckVar( 'State_Chm%WetAeroRadi', 2, RC )
       IF ( RC /= GC_SUCCESS ) RETURN
       State_Chm%WetAeroRadi => NULL()
    ENDIF

    IF ( ASSOCIATED( State_Chm%AeroH2O ) ) THEN
       DEALLOCATE( State_Chm%AeroH2O, STAT=RC )
       CALL GC_CheckVar( 'State_Chm%AeroH2O', 2, RC )
       IF ( RC /= GC_SUCCESS ) RETURN
       State_Chm%AeroH2O => NULL()
    ENDIF

    IF ( ASSOCIATED( State_Chm%GammaN2O5 ) ) THEN
       DEALLOCATE( State_Chm%GammaN2O5, STAT=RC )
       CALL GC_CheckVar( 'State_Chm%GammaN2O5', 2, RC )
       IF ( RC /= GC_SUCCESS ) RETURN
       State_Chm%GammaN2O5 => NULL()
    ENDIF

    IF ( ASSOCIATED( State_Chm%OMOC ) ) THEN
       DEALLOCATE( State_Chm%OMOC, STAT=RC )
       CALL GC_CheckVar( 'State_Chm%OMOC', 2, RC )
       IF ( RC /= GC_SUCCESS ) RETURN
       State_Chm%OMOC => NULL()
    ENDIF

    IF ( ASSOCIATED( State_Chm%OMOC_POA ) ) THEN
       DEALLOCATE( State_Chm%OMOC_POA, STAT=RC )
       CALL GC_CheckVar( 'State_Chm%OMOC_POA', 2, RC )
       IF ( RC /= GC_SUCCESS ) RETURN
       State_Chm%OMOC_POA => NULL()
    ENDIF

    IF ( ASSOCIATED( State_Chm%OMOC_OPOA ) ) THEN
       DEALLOCATE( State_Chm%OMOC_OPOA, STAT=RC )
       CALL GC_CheckVar( 'State_Chm%OMOC_OPOA', 2, RC )
       IF ( RC /= GC_SUCCESS ) RETURN
       State_Chm%OMOC_OPOA => NULL()
    ENDIF

    IF ( ASSOCIATED( State_Chm%IsorropAeropH ) ) THEN
       DEALLOCATE( State_Chm%IsorropAeropH, STAT=RC  )
       CALL GC_CheckVar( 'State_Chm%IsorropAeropH', 2, RC )
       IF ( RC /= GC_SUCCESS ) RETURN
       State_Chm%IsorropAeropH => NULL()
    ENDIF

    IF ( ASSOCIATED( State_Chm%IsorropHplus ) ) THEN
       DEALLOCATE( State_Chm%IsorropHplus, STAT=RC )
       CALL GC_CheckVar( 'State_Chm%IsorropHplus', 2, RC )
       IF ( RC /= GC_SUCCESS ) RETURN
       State_Chm%IsorropHplus => NULL()
    ENDIF

    IF ( ASSOCIATED( State_Chm%IsorropAeroH2O ) ) THEN
       DEALLOCATE( State_Chm%IsorropAeroH2O, STAT=RC )
       CALL GC_CheckVar( 'State_Chm%IsorropAeroH2O', 2, RC )
       IF ( RC /= GC_SUCCESS ) RETURN
       State_Chm%IsorropAeroH2O => NULL()
    ENDIF

    IF ( ASSOCIATED( State_Chm%IsorropSulfate ) ) THEN
       DEALLOCATE( State_Chm%IsorropSulfate, STAT=RC )
       CALL GC_CheckVar( 'State_Chm%IsorropSulfate', 2, RC )
       IF ( RC /= GC_SUCCESS ) RETURN
       State_Chm%IsorropSulfate => NULL()
    ENDIF

    IF ( ASSOCIATED( State_Chm%IsorropNitrate ) ) THEN
       DEALLOCATE( State_Chm%IsorropNitrate, STAT=RC )
       CALL GC_CheckVar( 'State_Chm%IsorropNitrate', 2, RC )
       IF ( RC /= GC_SUCCESS ) RETURN
       State_Chm%IsorropNitrate => NULL()
    ENDIF

    IF ( ASSOCIATED( State_Chm%IsorropChloride ) ) THEN
       DEALLOCATE( State_Chm%IsorropChloride, STAT=RC )
       CALL GC_CheckVar( 'State_Chm%IsorropChloride', 2, RC )
       IF ( RC /= GC_SUCCESS ) RETURN
       State_Chm%IsorropChloride => NULL()
    ENDIF

    IF ( ASSOCIATED( State_Chm%IsorropBisulfate ) ) THEN
       DEALLOCATE( State_Chm%IsorropBisulfate, STAT=RC )
       CALL GC_CheckVar( 'State_Chm%IsorropBisulfate', 2, RC )
       IF ( RC /= GC_SUCCESS ) RETURN
       State_Chm%IsorropBisulfate => NULL()
    ENDIF

    IF ( ASSOCIATED( State_Chm%pHCloud ) ) THEN
       DEALLOCATE( State_Chm%pHCloud, STAT=RC )
       CALL GC_CheckVar( 'State_Chm%pHCloud', 2, RC )
       IF ( RC /= GC_SUCCESS ) RETURN
       State_Chm%pHCloud => NULL()
    ENDIF

    IF ( ASSOCIATED( State_Chm%QLxpHCloud ) ) THEN
       DEALLOCATE( State_Chm%QLxpHCloud, STAT=RC )
       CALL GC_CheckVar( 'State_Chm%QLxpHCloud', 2, RC )
       IF ( RC /= GC_SUCCESS ) RETURN
       State_Chm%QLxpHCloud => NULL()
    ENDIF

    IF ( ASSOCIATED( State_Chm%isCloud ) ) THEN
       DEALLOCATE( State_Chm%isCloud, STAT=RC )
       CALL GC_CheckVar( 'State_Chm%isCloud', 2, RC )
       IF ( RC /= GC_SUCCESS ) RETURN
       State_Chm%isCloud => NULL()
    ENDIF

    IF ( ASSOCIATED( State_Chm%SSAlk ) ) THEN
       DEALLOCATE( State_Chm%SSAlk, STAT=RC )
       CALL GC_CheckVar( 'State_Chm%SSAlk', 2, RC )
       IF ( RC /= GC_SUCCESS ) RETURN
       State_Chm%SSAlk => NULL()
    ENDIF

    IF ( ASSOCIATED( State_Chm%H2O2AfterChem ) ) THEN
       DEALLOCATE( State_Chm%H2O2AfterChem, STAT=RC )
       CALL GC_CheckVar( 'State_Chm%H2O2AfterChem', 2, RC )
       IF ( RC /= GC_SUCCESS ) RETURN
    ENDIF

    IF ( ASSOCIATED( State_Chm%SO2AfterChem ) ) THEN
       DEALLOCATE( State_Chm%SO2AfterChem, STAT=RC )
       CALL GC_CheckVar( 'State_Chm%SO2AfterChem', 2, RC )
       IF ( RC /= GC_SUCCESS ) RETURN
    ENDIF

    IF ( ASSOCIATED( State_Chm%DryDepNitrogen ) ) THEN
       DEALLOCATE( State_Chm%DryDepNitrogen, STAT=RC )
       CALL GC_CheckVar( 'State_Chm%DryDepNitrogen', 2, RC )
       IF ( RC /= GC_SUCCESS ) RETURN
    ENDIF

    IF ( ASSOCIATED( State_Chm%WetDepNitrogen ) ) THEN
       DEALLOCATE( State_Chm%WetDepNitrogen, STAT=RC )
       CALL GC_CheckVar( 'State_Chm%WetDepNitrogen', 2, RC )
       IF ( RC /= GC_SUCCESS ) RETURN
       State_Chm%WetDepNitrogen => NULL()
    ENDIF

    IF ( ASSOCIATED( State_Chm%KPPHvalue ) ) THEN
       DEALLOCATE( State_Chm%KPPHvalue, STAT=RC  )
       CALL GC_CheckVar( 'State_Chm%KPPHvalue', 2, RC )
       IF ( RC /= GC_SUCCESS ) RETURN
       State_Chm%KPPHvalue => NULL()
    ENDIF

    IF ( ASSOCIATED( State_Chm%STATE_PSC ) ) THEN
       DEALLOCATE( State_Chm%STATE_PSC, STAT=RC  )
       CALL GC_CheckVar( 'State_Chm%State_PSC', 2, RC )
       IF ( RC /= GC_SUCCESS ) RETURN
       State_Chm%STATE_PSC => NULL()
    ENDIF

    IF ( ASSOCIATED( State_Chm%KHETI_SLA ) ) THEN
       DEALLOCATE( State_Chm%KHETI_SLA, STAT=RC  )
       CALL GC_CheckVar( 'State_Chm%KHETI_SLA', 2, RC )
       IF ( RC /= GC_SUCCESS ) RETURN
       State_Chm%KHETI_SLA => NULL()
    ENDIF

    IF ( ASSOCIATED( State_Chm%HSO3_AQ ) ) THEN
       DEALLOCATE( State_Chm%HSO3_AQ, STAT=RC )
       CALL GC_CheckVar( 'State_Chm%HSO3_AQ', 3, RC )
       IF ( RC /= GC_SUCCESS ) RETURN
       State_Chm%HSO3_AQ => NULL()
    ENDIF

    IF ( ASSOCIATED( State_Chm%SO3_AQ ) ) THEN
       DEALLOCATE( State_Chm%SO3_AQ, STAT=RC )
       CALL GC_CheckVar( 'State_Chm%SO3_AQ', 3, RC )
       IF ( RC /= GC_SUCCESS ) RETURN
       State_Chm%SO3_AQ => NULL()
    ENDIF

    IF ( ASSOCIATED( State_Chm%fupdateHOBr ) ) THEN
       DEALLOCATE( State_Chm%fupdateHOBr, STAT=RC )
       CALL GC_CheckVar( 'State_Chm%fupdateHOBr', 3, RC )
       IF ( RC /= GC_SUCCESS ) RETURN
       State_Chm%fupdateHOBr => NULL()
    ENDIF

    IF ( ASSOCIATED( State_Chm%fupdateHOCl ) ) THEN
       DEALLOCATE( State_Chm%fupdateHOCl, STAT=RC )
       CALL GC_CheckVar( 'State_Chm%fupdateHOCl', 3, RC )
       IF ( RC /= GC_SUCCESS ) RETURN
       State_Chm%fupdateHOCl => NULL()
    ENDIF

    IF ( ASSOCIATED( State_Chm%OceanHg0 ) ) THEN
       DEALLOCATE( State_Chm%OceanHg0, STAT=RC )
       CALL GC_CheckVar( 'State_Chm%OceanHg0', 2, RC )
       IF ( RC /= GC_SUCCESS ) RETURN
    ENDIF

    IF ( ASSOCIATED( State_Chm%OceanHg2 ) ) THEN
       DEALLOCATE( State_Chm%OceanHg2, STAT=RC )
       CALL GC_CheckVar( 'State_Chm%OceanHg2', 2, RC )
       IF ( RC /= GC_SUCCESS ) RETURN
    ENDIF

    IF ( ASSOCIATED( State_Chm%OceanHgP ) ) THEN
       DEALLOCATE( State_Chm%OceanHgP, STAT=RC )
       CALL GC_CheckVar( 'State_Chm%OceanHgP', 2, RC )
       IF ( RC /= GC_SUCCESS ) RETURN
    ENDIF

    IF ( ASSOCIATED( State_Chm%SnowHgOcean ) ) THEN
       DEALLOCATE( State_Chm%SnowHgOcean, STAT=RC )
       CALL GC_CheckVar( 'State_Chm%SnowHgOcean', 2, RC )
       IF ( RC /= GC_SUCCESS ) RETURN
    ENDIF

    IF ( ASSOCIATED( State_Chm%SnowHgLand ) ) THEN
       DEALLOCATE( State_Chm%SnowHgLand, STAT=RC )
       CALL GC_CheckVar( 'State_Chm%SnowHgLand', 2, RC )
       IF ( RC /= GC_SUCCESS ) RETURN
    ENDIF

    IF ( ASSOCIATED( State_Chm%SnowHgOceanStored ) ) THEN
       DEALLOCATE( State_Chm%SnowHgOceanStored, STAT=RC )
       CALL GC_CheckVar( 'State_Chm%SnowHgOceanStored', 2, RC )
       IF ( RC /= GC_SUCCESS ) RETURN
    ENDIF

    IF ( ASSOCIATED( State_Chm%SnowHgLandStored ) ) THEN
       DEALLOCATE( State_Chm%SnowHgLandStored, STAT=RC )
       CALL GC_CheckVar( 'State_Chm%SnowHgLandStored', 2, RC )
       IF ( RC /= GC_SUCCESS ) RETURN
    ENDIF

    IF ( ASSOCIATED( State_Chm%DryDepVel ) ) THEN
       DEALLOCATE( State_Chm%DryDepVel, STAT=RC )
       CALL GC_CheckVar( 'State_Chm%DryDepVel', 2, RC )
       IF ( RC /= GC_SUCCESS ) RETURN
       State_Chm%DryDepVel => NULL()
    ENDIF

    IF ( ASSOCIATED( State_Chm%DryDepFreq ) ) THEN
       DEALLOCATE( State_Chm%DryDepFreq, STAT=RC )
       CALL GC_CheckVar( 'State_Chm%DryDepFreq', 2, RC )
       IF ( RC /= GC_SUCCESS ) RETURN
       State_Chm%DryDepFreq => NULL()
    ENDIF

    IF ( ASSOCIATED( State_Chm%Iodide ) ) THEN
       DEALLOCATE( State_Chm%Iodide, STAT=RC )
       CALL GC_CheckVar( 'State_Chm%Iodide', 2, RC )
       IF ( RC /= GC_SUCCESS ) RETURN
       State_Chm%Iodide => NULL()
    ENDIF

    IF ( ASSOCIATED( State_Chm%Salinity ) ) THEN
       DEALLOCATE( State_Chm%Salinity, STAT=RC )
       CALL GC_CheckVar( 'State_Chm%Salinity', 2, RC )
       IF ( RC /= GC_SUCCESS ) RETURN
       State_Chm%Salinity => NULL()
    ENDIF

#ifdef MODEL_GEOS
    IF ( ASSOCIATED( State_Chm%DryDepRa2m ) ) THEN
       DEALLOCATE( State_Chm%DryDepRa2m, STAT=RC )
       CALL GC_CheckVar( 'State_Chm%DryDepRa2m', 3, RC )
       IF ( RC /= GC_SUCCESS ) RETURN
       State_Chm%DryDepRa2m => NULL()
    ENDIF

    IF ( ASSOCIATED( State_Chm%DryDepRa10m ) ) THEN
       DEALLOCATE( State_Chm%DryDepRa10m, STAT=RC )
       CALL GC_CheckVar( 'State_Chm%DryDepRa10m', 3, RC )
       IF ( RC /= GC_SUCCESS ) RETURN
       State_Chm%DryDepRa10m => NULL()
    ENDIF
#endif

    IF ( ASSOCIATED( State_Chm%SurfaceFlux ) ) THEN
       DEALLOCATE( State_Chm%SurfaceFlux, STAT=RC )
       CALL GC_CheckVar( 'State_Chm%SurfaceFlux', 2, RC )
       IF ( RC /= GC_SUCCESS ) RETURN
       State_Chm%SurfaceFlux => NULL()
    ENDIF

    IF ( ASSOCIATED( State_Chm%TLSTT ) ) THEN
       DEALLOCATE( State_Chm%TLSTT, STAT=RC )
       CALL GC_CheckVar( 'State_Chm%TLSTT', 2, RC )
       IF ( RC /= GC_SUCCESS ) RETURN
       State_Chm%TLSTT => NULL()
    ENDIF

#ifdef LUO_WETDEP
    IF ( ASSOCIATED( State_Chm%QQ3D ) ) THEN
       DEALLOCATE( State_Chm%QQ3D, STAT=RC )
       CALL GC_CheckVar( 'State_Chm%QQ3D', 2, RC )
       IF ( RC /= GC_SUCCESS ) RETURN
       State_Chm%QQ3D => NULL()
    ENDIF

    IF ( ASSOCIATED( State_Chm%KRATE ) ) THEN
       DEALLOCATE( State_Chm%KRATE, STAT=RC )
       CALL GC_CheckVar( 'State_Chm%KRATE', 2, RC )
       IF ( RC /= GC_SUCCESS ) RETURN
       State_Chm%KRATE => NULL()
    ENDIF

    IF ( ASSOCIATED( State_Chm%pHrain ) ) THEN
       DEALLOCATE( State_Chm%pHrain, STAT=RC )
       CALL GC_CheckVar( 'State_Chm%pHrain', 2, RC )
       IF ( RC /= GC_SUCCESS ) RETURN
       State_Chm%pHrain => NULL()
    ENDIF

    IF ( ASSOCIATED( State_Chm%QQpHrain ) ) THEN
       DEALLOCATE( State_Chm%QQpHrain, STAT=RC )
       CALL GC_CheckVar( 'State_Chm%QQpHrain', 2, RC )
       IF ( RC /= GC_SUCCESS ) RETURN
       State_Chm%QQpHrain => NULL()
    ENDIF

    IF ( ASSOCIATED( State_Chm%QQrain ) ) THEN
       DEALLOCATE( State_Chm%QQrain, STAT=RC )
       CALL GC_CheckVar( 'State_Chm%QQrain', 2, RC )
       IF ( RC /= GC_SUCCESS ) RETURN
       State_Chm%QQrain => NULL()
    ENDIF
#endif

    IF ( ASSOCIATED( State_Chm%SFC_CH4 ) ) THEN
       DEALLOCATE( State_Chm%SFC_CH4, STAT=RC )
       CALL GC_CheckVar( 'State_Chm%SFC_CH4', 2, RC )
       IF ( RC /= GC_SUCCESS ) RETURN
       State_Chm%SFC_CH4 => NULL()
    ENDIF

    IF ( ASSOCIATED( State_Chm%TO3_DAILY ) ) THEN
       DEALLOCATE( State_Chm%TO3_DAILY, STAT=RC )
       CALL GC_CheckVar( 'State_Chm%TO3_DAILY', 2, RC )
       IF ( RC /= GC_SUCCESS ) RETURN
       State_Chm%TO3_DAILY => NULL()
    ENDIF

    IF ( ASSOCIATED( State_Chm%TOMS1 ) ) THEN
       DEALLOCATE( State_Chm%TOMS1, STAT=RC )
       CALL GC_CheckVar( 'State_Chm%TOMS1', 2, RC )
       IF ( RC /= GC_SUCCESS ) RETURN
       State_Chm%TOMS1 => NULL()
    ENDIF

    IF ( ASSOCIATED( State_Chm%TOMS2 ) ) THEN
       DEALLOCATE( State_Chm%TOMS2, STAT=RC )
       CALL GC_CheckVar( 'State_Chm%TOMS2', 2, RC )
       IF ( RC /= GC_SUCCESS ) RETURN
       State_Chm%TOMS2 => NULL()
    ENDIF

    !-----------------------------------------------------------------------
    ! Template for deallocating more arrays, replace xxx with field name
    !-----------------------------------------------------------------------
    !IF ( ASSOCIATED( State_Chm%xxx ) ) THEN
    !   DEALLOCATE( State_Chm%xxx, STAT=RC  )
    !   CALL GC_CheckVar( 'State_Chm%xxx', 2, RC )
    !   IF ( RC /= GC_SUCCESS ) RETURN
    !   State_Chm%xxx => NULL()
    !ENDIF

    !=======================================================================
    ! Deallocate the species database object field
    !=======================================================================

    ! This operation should ONLY be done if there are no remaining chemistry
    ! states in the system, as destroying this State_Chm%SpcData will destroy
    ! all %SpcDatas, incl. state_chm_mod.F90's SpcDataLocal, in this CPU.
    !
    ! The variable state_chm_mod.F90 nChmState keeps track of the # of chemistry
    ! states initialized in the system. (hplin, 8/3/18)
    IF ( nChmState == 1 ) THEN
       CALL Cleanup_Species_Database( State_Chm%SpcData, RC )
       CALL GC_CheckVar( 'State_Chm%SpcData', 3, RC )
       IF ( RC /= GC_SUCCESS ) RETURN
    ENDIF

    ! Nullify the State_Chm%SpcData object
    State_Chm%SpcData => NULL()

    !=======================================================================
    ! Destroy the registry of fields for this module
    !=======================================================================
    CALL Registry_Destroy( State_Chm%Registry, State_Chm%RegDict, RC )
    IF ( RC /= GC_SUCCESS ) THEN
       ErrMsg = 'Could not destroy registry object State_Chm%Registry!'
       CALL GC_Error( ErrMsg, RC, ThisLoc )
       RETURN
    ENDIF

    ! Nullify the registry object
    State_Chm%Registry => NULL()

    !=======================================================================
    ! Decrease the counter of chemistry states in this CPU
    !=======================================================================
    nChmState = nChmState - 1

  END SUBROUTINE Cleanup_State_Chm
!EOC
!------------------------------------------------------------------------------
!                  GEOS-Chem Global Chemical Transport Model                  !
!------------------------------------------------------------------------------
!BOP
!
! !IROUTINE: Get_Metadata_State_Chm
!
! !DESCRIPTION: Subroutine GET\_METADATA\_STATE\_CHM retrieves basic
!  information about each State\_Chm field.
!\\
!\\
! !INTERFACE:
!
  SUBROUTINE Get_Metadata_State_Chm( am_I_Root,  metadataID, Found,      &
                                     RC,         Desc,       Units,      &
                                     PerSpc,     Rank,       Type,       &
                                     VLoc )
!
! !USES:
!
    USE Charpak_Mod,        ONLY : To_UpperCase
    USE Registry_Params_Mod
!
! !INPUT PARAMETERS:
!
    LOGICAL,             INTENT(IN)  :: am_I_Root
    CHARACTER(LEN=*),    INTENT(IN)  :: metadataID  ! State_Chm field name
!
! !OUTPUT PARAMETERS:
!
    LOGICAL,             INTENT(OUT)           :: Found   ! Item found?
    INTEGER,             INTENT(OUT)           :: RC      ! Return code
    CHARACTER(LEN=255),  INTENT(OUT), OPTIONAL :: Desc    ! Long name string
    CHARACTER(LEN=255),  INTENT(OUT), OPTIONAL :: Units   ! Units string
    CHARACTER(LEN=255),  INTENT(OUT), OPTIONAL :: PerSpc  ! Max spc wildcard
    INTEGER,             INTENT(OUT), OPTIONAL :: Rank    ! # of dimensions
    INTEGER,             INTENT(OUT), OPTIONAL :: Type    ! Desc of data type
    INTEGER,             INTENT(OUT), OPTIONAL :: VLoc    ! Vert placement
!
! !REMARKS:
!
! !REVISION HISTORY:
!  02 Oct 2017 - E. Lundgren - Initial version
!  See https://github.com/geoschem/geos-chem for complete history
!EOP
!------------------------------------------------------------------------------
!BOC
!
! !LOCAL VARIABLES:
!
    CHARACTER(LEN=255) :: ErrMsg, ThisLoc, Name_AllCaps
    LOGICAL            :: isDesc, isUnits, isRank, isType, isVLoc, isSpc

    !=======================================================================
    ! Initialize
    !=======================================================================

    ! Assume success
    RC      =  GC_SUCCESS
    ThisLoc = ' -> at Get_Metadata_State_Chm (in Headers/state_chm_mod.F90)'
    Found   = .TRUE.

    ! Optional arguments present?
    isDesc  = PRESENT( Desc   )
    isUnits = PRESENT( Units  )
    isRank  = PRESENT( Rank   )
    isType  = PRESENT( Type   )
    isVLoc  = PRESENT( VLoc   )
    isSpc   = PRESENT( PerSpc )

    ! Set defaults for optional arguments. Assume type and vertical
    ! location are real (flexible precision) and center unless specified
    ! otherwise
    IF ( isUnits ) Units  = ''
    IF ( isDesc  ) Desc   = ''
    IF ( isRank  ) Rank   = -1              ! Init # dims as bad value
    IF ( isType  ) Type   = KINDVAL_FP      ! Assume flexible precision
    IF ( isVLoc  ) VLoc   = VLocationCenter ! Assume vertically centered
    IF ( isSpc   ) PerSpc = ''              ! Assume not per species

    ! Convert name to uppercase
    Name_AllCaps = To_Uppercase( TRIM( metadataID ) )

    !=======================================================================
    ! Values for Retrieval (string comparison slow but happens only once)
    !=======================================================================
    SELECT CASE ( TRIM( Name_AllCaps ) )

       CASE ( 'SPECIES' )
          IF ( isDesc  ) Desc   = 'Concentration for species'
          IF ( isUnits ) Units  = 'varies'
          IF ( isRank  ) Rank   = 3
          IF ( isSpc   ) PerSpc = 'ALL'

#ifdef ADJOINT
       CASE ( 'SPECIESADJ' )
          IF ( isDesc  ) Desc   = 'Adjoint variables for species'
          IF ( isUnits ) Units  = 'varies'
          IF ( isRank  ) Rank   = 3
          IF ( isSpc   ) PerSpc = 'ALL'
       CASE ( 'COSTFUNCMASK' )
          IF ( isDesc    ) Desc  = 'Cost function volume mask'
          IF ( isUnits   ) Units = 'none'
          IF ( isRank    ) Rank  = 3
#endif

       CASE( 'BOUNDARYCOND' )
          IF ( isDesc  ) Desc   = 'Transport boundary conditions for species'
          IF ( isUnits ) Units  = 'v/v'
          IF ( isRank  ) Rank   = 3
          IF ( isSpc   ) PerSpc = 'ADV'

       CASE ( 'AEROAREAMDUST1' )
          IF ( isDesc  ) Desc  = 'Dry aerosol area for mineral dust (0.15 um)'
          IF ( isUnits ) Units = 'cm2 cm-3'
          IF ( isRank  ) Rank  = 3

       CASE ( 'AEROAREAMDUST2' )
          IF ( isDesc  ) Desc  = 'Dry aerosol area for mineral dust (0.25 um)'
          IF ( isUnits ) Units = 'cm2 cm-3'
          IF ( isRank  ) Rank  = 3

       CASE ( 'AEROAREAMDUST3' )
          IF ( isDesc  ) Desc  = 'Dry aerosol area for mineral dust (0.4 um)'
          IF ( isUnits ) Units = 'cm2 cm-3'
          IF ( isRank  ) Rank  = 3

       CASE ( 'AEROAREAMDUST4' )
          IF ( isDesc  ) Desc  = 'Dry aerosol area for mineral dust (0.8 um)'
          IF ( isUnits ) Units = 'cm2 cm-3'
          IF ( isRank  ) Rank  = 3

       CASE ( 'AEROAREAMDUST5' )
          IF ( isDesc  ) Desc  = 'Dry aerosol area for mineral dust (1.5 um)'
          IF ( isUnits ) Units = 'cm2 cm-3'
          IF ( isRank  ) Rank  = 3

       CASE ( 'AEROAREAMDUST6' )
          IF ( isDesc  ) Desc  = 'Dry aerosol area for mineral dust (2.5 um)'
          IF ( isUnits ) Units = 'cm2 cm-3'
          IF ( isRank  ) Rank  = 3

       CASE ( 'AEROAREAMDUST7' )
          IF ( isDesc  ) Desc  = 'Dry aerosol area for mineral dust (4.0 um)'
          IF ( isUnits ) Units = 'cm2 cm-3'
          IF ( isRank  ) Rank  = 3

       CASE ( 'AEROAREASULF' )
          IF ( isDesc  ) Desc  = 'Dry aerosol area for black carbon'
          IF ( isUnits ) Units = 'cm2 cm-3'
          IF ( isRank  ) Rank  = 3

       CASE ( 'AEROAREABC' )
          IF ( isDesc  ) Desc  = 'Dry aerosol area for black carbon'
          IF ( isUnits ) Units = 'cm2 cm-3'
          IF ( isRank  ) Rank  = 3

       CASE ( 'AEROAREAOC' )
          IF ( isDesc  ) Desc  = 'Dry aerosol area for organic carbon'
          IF ( isUnits ) Units = 'cm2 cm-3'
          IF ( isRank  ) Rank  = 3

       CASE ( 'AEROAREASSA' )
          IF ( isDesc  ) Desc  = 'Dry aerosol area for sea salt,' &
                                   // ' accumulation mode'
          IF ( isUnits ) Units = 'cm2 cm-3'
          IF ( isRank  ) Rank  = 3

       CASE ( 'AEROAREASSC' )
          IF ( isDesc  ) Desc  = 'Dry aerosol area for sea salt, coarse mode'
          IF ( isUnits ) Units = 'cm2 cm-3'
          IF ( isRank  ) Rank  = 3

       CASE ( 'AEROAREABGSULF' )
          IF ( isDesc  ) Desc  = 'Dry aerosol area for background' &
                                   // ' stratospheric sulfate'
          IF ( isUnits ) Units = 'cm2 cm-3'
          IF ( isRank  ) Rank  = 3

       CASE ( 'AEROAREAICEI' )
          IF ( isDesc  ) Desc  = 'Dry aerosol area for irregular ice cloud' &
                                   // ' (Mischenko)'
          IF ( isUnits ) Units = 'cm2 cm-3'
          IF ( isRank  ) Rank  = 3

       CASE ( 'AERORADIMDUST1' )
          IF ( isDesc  ) Desc  = &
               'Dry aerosol radius for mineral dust (0.15 um)'
          IF ( isUnits ) Units = 'cm'
          IF ( isRank  ) Rank  = 3

       CASE ( 'AERORADIMDUST2' )
          IF ( isDesc  ) Desc  = &
               'Dry aerosol radius for mineral dust (0.25 um)'
          IF ( isUnits ) Units = 'cm'
          IF ( isRank  ) Rank  = 3

       CASE ( 'AERORADIMDUST3' )
          IF ( isDesc  ) Desc  = &
               'Dry aerosol radius for mineral dust (0.4 um)'
          IF ( isUnits ) Units = 'cm'
          IF ( isRank  ) Rank  = 3

       CASE ( 'AERORADIMDUST4' )
          IF ( isDesc  ) Desc  = 'Dry aerosol radius for mineral dust (0.8 um)'
          IF ( isUnits ) Units = 'cm'
          IF ( isRank  ) Rank  = 3

       CASE ( 'AERORADIMDUST5' )
          IF ( isDesc  ) Desc  = 'Dry aerosol radius for mineral dust (1.5 um)'
          IF ( isUnits ) Units = 'cm'
          IF ( isRank  ) Rank  = 3

       CASE ( 'AERORADIMDUST6' )
          IF ( isDesc  ) Desc  = 'Dry aerosol radius for mineral dust (2.5 um)'
          IF ( isUnits ) Units = 'cm'
          IF ( isRank  ) Rank  = 3

       CASE ( 'AERORADIMDUST7' )
          IF ( isDesc  ) Desc  = 'Dry aerosol radius for mineral dust (4.0 um)'
          IF ( isUnits ) Units = 'cm'
          IF ( isRank  ) Rank  = 3

       CASE ( 'AERORADISULF' )
          IF ( isDesc  ) Desc  = 'Dry aerosol radius for tropospheric sulfate'
          IF ( isUnits ) Units = 'cm'
          IF ( isRank  ) Rank  = 3

       CASE ( 'AERORADIBC' )
          IF ( isDesc  ) Desc  = 'Dry aerosol radius for black carbon'
          IF ( isUnits ) Units = 'cm'
          IF ( isRank  ) Rank  = 3

       CASE ( 'AERORADIOC' )
          IF ( isDesc  ) Desc  = 'Dry aerosol radius for organic carbon'
          IF ( isUnits ) Units = 'cm'
          IF ( isRank  ) Rank  = 3

       CASE ( 'AERORADISSA' )
          IF ( isDesc  ) Desc  = 'Dry aerosol radius for sea salt,' &
                                 // ' accumulation mode'
          IF ( isUnits ) Units = 'cm'
          IF ( isRank  ) Rank  = 3

       CASE ( 'AERORADISSC' )
          IF ( isDesc  ) Desc  = 'Dry aerosol radius for sea salt, coarse mode'
          IF ( isUnits ) Units = 'cm'
          IF ( isRank  ) Rank  = 3

       CASE ( 'AERORADIBGSULF' )
          IF ( isDesc  ) Desc  = 'Dry aerosol radius for background' &
                                 // ' stratospheric sulfate'
          IF ( isUnits ) Units = 'cm'
          IF ( isRank  ) Rank  = 3

       CASE ( 'AERORADIICEI' )
          IF ( isDesc  ) Desc  = 'Dry aerosol radius for irregular ice' &
                                 // ' cloud (Mischenko)'
          IF ( isUnits ) Units = 'cm'
          IF ( isRank  ) Rank  = 3

       CASE ( 'WETAEROAREAMDUST1' )
          IF ( isDesc  ) Desc  = 'Wet aerosol area for mineral dust (0.15 um)'
          IF ( isUnits ) Units = 'cm2 cm-3'
          IF ( isRank  ) Rank  = 3

       CASE ( 'WETAEROAREAMDUST2' )
          IF ( isDesc  ) Desc  = 'Wet aerosol area for mineral dust (0.25 um)'
          IF ( isUnits ) Units = 'cm2 cm-3'
          IF ( isRank  ) Rank  = 3

       CASE ( 'WETAEROAREAMDUST3' )
          IF ( isDesc  ) Desc  = 'Wet aerosol area for mineral dust (0.4 um)'
          IF ( isUnits ) Units = 'cm2 cm-3'
          IF ( isRank  ) Rank  = 3

       CASE ( 'WETAEROAREAMDUST4' )
          IF ( isDesc  ) Desc  = 'Wet aerosol area for mineral dust (0.8 um)'
          IF ( isUnits ) Units = 'cm2 cm-3'
          IF ( isRank  ) Rank  = 3

       CASE ( 'WETAEROAREAMDUST5' )
          IF ( isDesc  ) Desc  = 'Wet aerosol area for mineral dust (1.5 um)'
          IF ( isUnits ) Units = 'cm2 cm-3'
          IF ( isRank  ) Rank  = 3

       CASE ( 'WETAEROAREAMDUST6' )
          IF ( isDesc  ) Desc  = 'Wet aerosol area for mineral dust (2.5 um)'
          IF ( isUnits ) Units = 'cm2 cm-3'
          IF ( isRank  ) Rank  = 3

       CASE ( 'WETAEROAREAMDUST7' )
          IF ( isDesc  ) Desc  = 'Wet aerosol area for mineral dust (4.0 um)'
          IF ( isUnits ) Units = 'cm2 cm-3'
          IF ( isRank  ) Rank  = 3

       CASE ( 'WETAEROAREASULF' )
          IF ( isDesc  ) Desc  = 'Wet aerosol area for tropospheric sulfate'
          IF ( isUnits ) Units = 'cm2 cm-3'
          IF ( isRank  ) Rank  = 3

       CASE ( 'WETAEROAREABC' )
          IF ( isDesc  ) Desc  = 'Wet aerosol area for black carbon'
          IF ( isUnits ) Units = 'cm2 cm-3'
          IF ( isRank  ) Rank  = 3

       CASE ( 'WETAEROAREAOC' )
          IF ( isDesc  ) Desc  = 'Wet aerosol area for organic carbon'
          IF ( isUnits ) Units = 'cm2 cm-3'
          IF ( isRank  ) Rank  = 3

       CASE ( 'WETAEROAREASSA' )
          IF ( isDesc  ) Desc  = 'Wet aerosol area for sea salt,' &
                                 // ' accumulation mode'
          IF ( isUnits ) Units = 'cm2 cm-3'
          IF ( isRank  ) Rank  = 3

       CASE ( 'WETAEROAREASSC' )
          IF ( isDesc  ) Desc  = 'Wet aerosol area for sea salt, coarse mode'
          IF ( isUnits ) Units = 'cm2 cm-3'
          IF ( isRank  ) Rank  = 3

       CASE ( 'WETAEROAREABGSULF' )
          IF ( isDesc  ) Desc  = 'Wet aerosol area for background' &
                                 // ' stratospheric sulfate'
          IF ( isUnits ) Units = 'cm2 cm-3'
          IF ( isRank  ) Rank  = 3

       CASE ( 'WETAEROAREAICEI' )
          IF ( isDesc  ) Desc  = 'Wet aerosol area for irregular ice cloud' &
                                 // ' (Mischenko)'
          IF ( isUnits ) Units = 'cm2 cm-3'
          IF ( isRank  ) Rank  = 3

       CASE ( 'WETAERORADIMDUST1' )
          IF ( isDesc  ) Desc  = 'Wet aerosol radius for mineral dust (0.15 um)'
          IF ( isUnits ) Units = 'cm'
          IF ( isRank  ) Rank  = 3

       CASE ( 'WETAERORADIMDUST2' )
          IF ( isDesc  ) Desc  = 'Wet aerosol radius for mineral dust (0.25 um)'
          IF ( isUnits ) Units = 'cm'
          IF ( isRank  ) Rank  = 3

       CASE ( 'WETAERORADIMDUST3' )
          IF ( isDesc  ) Desc  = 'Wet aerosol radius for mineral dust (0.4 um)'
          IF ( isUnits ) Units = 'cm'
          IF ( isRank  ) Rank  = 3

       CASE ( 'WETAERORADIMDUST4' )
          IF ( isDesc  ) Desc  = 'Wet aerosol radius for mineral dust (0.8 um)'
          IF ( isUnits ) Units = 'cm'
          IF ( isRank  ) Rank  = 3

       CASE ( 'WETAERORADIMDUST5' )
          IF ( isDesc  ) Desc  = 'Wet aerosol radius for mineral dust (1.5 um)'
          IF ( isUnits ) Units = 'cm'
          IF ( isRank  ) Rank  = 3

       CASE ( 'WETAERORADIMDUST6' )
          IF ( isDesc  ) Desc  = 'Wet aerosol radius for mineral dust (2.5 um)'
          IF ( isUnits ) Units = 'cm'
          IF ( isRank  ) Rank  = 3

       CASE ( 'WETAERORADIMDUST7' )
          IF ( isDesc  ) Desc  = 'Wet aerosol radius for mineral dust (4.0 um)'
          IF ( isUnits ) Units = 'cm'
          IF ( isRank  ) Rank  = 3

       CASE ( 'WETAERORADISULF' )
          IF ( isDesc  ) Desc  = 'Wet aerosol radius for tropospheric sulfate'
          IF ( isUnits ) Units = 'cm'
          IF ( isRank  ) Rank  = 3

       CASE ( 'WETAERORADIBC' )
          IF ( isDesc  ) Desc  = 'Wet aerosol radius for black carbon'
          IF ( isUnits ) Units = 'cm'
          IF ( isRank  ) Rank  = 3

       CASE ( 'WETAERORADIOC' )
          IF ( isDesc  ) Desc  = 'Wet aerosol radius for organic carbon'
          IF ( isUnits ) Units = 'cm'
          IF ( isRank  ) Rank  = 3

       CASE ( 'WETAERORADISSA' )
          IF ( isDesc  ) Desc= 'Wet aerosol radius for sea salt,' &
                               // ' accumulation mode'
          IF ( isUnits ) Units = 'cm'
          IF ( isRank  ) Rank  = 3

       CASE ( 'WETAERORADISSC' )
          IF ( isDesc  ) Desc  = 'Wet aerosol radius for sea salt, coarse mode'
          IF ( isUnits ) Units = 'cm'
          IF ( isRank  ) Rank  = 3

!       CASE ( 'WETAERORADINITS' )
!          IF ( isDesc  ) Desc  = 'Wet aerosol radius for inorganic nitrates on' &
!                                  // 'surface of seasalt aerosol'
!          IF ( isUnits ) Units = 'cm'
!          IF ( isRank  ) Rank  = 3
!
!       CASE ( 'WETAERORADISALACL' )
!          IF ( isDesc  ) Desc  = 'Wet aerosol radius for chloride in Accumulation' &
!                                  // 'mode seasalt aerosol'
!          IF ( isUnits ) Units = 'cm'
!          IF ( isRank  ) Rank  = 3
!
!       CASE ( 'WETAERORADISALCCL' )
!          IF ( isDesc  ) Desc  = 'Wet aerosol radius for chloride in coarse' &
!                                  // 'mode seasalt aerosol'
!          IF ( isUnits ) Units = 'cm'
!          IF ( isRank  ) Rank  = 3
!
!       CASE ( 'WETAERORADISO4S' )
!          IF ( isDesc  ) Desc  = 'Wet aerosol radius for sulfate  on' &
!                                  // 'surface of seasalt aerosol'
!          IF ( isUnits ) Units = 'cm'
!          IF ( isRank  ) Rank  = 3

       CASE ( 'WETAERORADIBGSULF' )
          IF ( isDesc  ) Desc  = 'Wet aerosol radius for background' &
                                // ' stratospheric sulfate'
          IF ( isUnits ) Units = 'cm'
          IF ( isRank  ) Rank  = 3

       CASE ( 'WETAERORADIICEI' )
          IF ( isDesc  ) Desc  = 'Wet aerosol radius for irregular ice cloud' &
                                // ' (Mischenko)'
          IF ( isUnits ) Units = 'cm'
          IF ( isRank  ) Rank  = 3

       CASE ( 'AEROH2OMDUST1' )
          IF ( isDesc  ) Desc  = 'Aerosol H2O content for mineral dust (0.15 um)'
          IF ( isUnits ) Units = 'cm3(H2O) cm-3(air)'
          IF ( isRank  ) Rank  = 3

       CASE ( 'AEROH2OMDUST2' )
          IF ( isDesc  ) Desc  = 'Aerosol H2O content for mineral dust (0.25 um)'
          IF ( isUnits ) Units = 'cm3(H2O) cm-3(air)'
          IF ( isRank  ) Rank  = 3

       CASE ( 'AEROH2OMDUST3' )
          IF ( isDesc  ) Desc  = 'Aerosol H2O content for mineral dust (0.4 um)'
          IF ( isUnits ) Units = 'cm3(H2O) cm-3(air)'
          IF ( isRank  ) Rank  = 3

       CASE ( 'AEROH2OMDUST4' )
          IF ( isDesc  ) Desc  = 'Aerosol H2O content for mineral dust (0.8 um)'
          IF ( isUnits ) Units = 'cm3(H2O) cm-3(air)'
          IF ( isRank  ) Rank  = 3

       CASE ( 'AEROH2OMDUST5' )
          IF ( isDesc  ) Desc  = 'Aerosol H2O content for mineral dust (1.5 um)'
          IF ( isUnits ) Units = 'cm3(H2O) cm-3(air)'
          IF ( isRank  ) Rank  = 3

       CASE ( 'AEROH2OMDUST6' )
          IF ( isDesc  ) Desc  = 'Aerosol H2O content for mineral dust (2.5 um)'
          IF ( isUnits ) Units = 'cm3(H2O) cm-3(air)'
          IF ( isRank  ) Rank  = 3

       CASE ( 'AEROH2OMDUST7' )
          IF ( isDesc  ) Desc  = 'Aerosol H2O content for mineral dust (4.0 um)'
          IF ( isUnits ) Units = 'cm3(H2O) cm-3(air)'
          IF ( isRank  ) Rank  = 3

       CASE ( 'AEROH2OSULF' )
          IF ( isDesc  ) Desc  = 'Aerosol H2O content for tropospheric sulfate'
          IF ( isUnits ) Units = 'cm3(H2O) cm-3(air)'
          IF ( isRank  ) Rank  = 3

       CASE ( 'AEROH2OBC' )
          IF ( isDesc  ) Desc  = 'Aerosol H2O content for black carbon'
          IF ( isUnits ) Units = 'cm3(H2O) cm-3(air)'
          IF ( isRank  ) Rank  = 3

       CASE ( 'AEROH2OOC' )
          IF ( isDesc  ) Desc  = 'Aerosol H2O content for organic carbon'
          IF ( isUnits ) Units = 'cm3(H2O) cm-3(air)'
          IF ( isRank  ) Rank  = 3

       CASE ( 'AEROH2OSSA' )
          IF ( isDesc  ) Desc= 'Aerosol H2O content for sea salt,' &
                               // ' accumulation mode'
          IF ( isUnits ) Units = 'cm3(H2O) cm-3(air)'
          IF ( isRank  ) Rank  = 3

       CASE ( 'AEROH2OSSC' )
          IF ( isDesc  ) Desc  = 'Aerosol H2O content for sea salt, coarse mode'
          IF ( isUnits ) Units = 'cm3(H2O) cm-3(air)'
          IF ( isRank  ) Rank  = 3

       CASE ( 'AEROH2OBGSULF' )
          IF ( isDesc  ) Desc  = 'Aerosol H2O content for background' &
                                // ' stratospheric sulfate'
          IF ( isUnits ) Units = 'cm3(H2O) cm-3(air)'
          IF ( isRank  ) Rank  = 3

       CASE ( 'AEROH2OICEI' )
          IF ( isDesc  ) Desc  = 'Aerosol H2O content for irregular ice cloud' &
                                // ' (Mischenko)'
          IF ( isUnits ) Units = 'cm3(H2O) cm-3(air)'
          IF ( isRank  ) Rank  = 3

       CASE ( 'GAMMAN2O5OVERALL' )
          IF ( isDesc  ) Desc = 'Sticking coefficient for Gamma N2O5 overall'
          IF ( isUnits ) Units = 'l'
          IF ( isRank  ) Rank = 3

       CASE ( 'GAMMAN2O5FINE' )
          IF ( isDesc  ) Desc = 'Sticking coefficient for Gamma N2O5 and fine aerosol'
          IF ( isUnits ) Units = 'l'
          IF ( isRank  ) Rank = 3

       CASE ( 'YIELDCLNO2FINE' )
          IF ( isDesc  ) Desc = 'Production yield coefficient for ClNO2 ' &
                               // ' from N2O5 fine aerosol uptake'
          IF ( isUnits ) Units = 'l'
          IF ( isRank  ) Rank = 3

       CASE ( 'KPPHVALUE' )
          IF ( isDesc  ) Desc  = 'H-value for Rosenbrock solver'
          IF ( isUnits ) Units = '1'
          IF ( isRank  ) Rank  = 3

       CASE ( 'OMOC' )
          IF ( isDesc  ) Desc  = 'OM:OC ratio as read by HEMCO (from /aerosol_mod.F90)'
          IF ( isUnits ) Units = '1'
          IF ( isRank  ) Rank  = 2

       CASE ( 'OMOCPOA' )
          IF ( isDesc  ) Desc  = 'OM:OC ratio for POA (from /aerosol_mod.F90)'
          IF ( isUnits ) Units = '1'
          IF ( isRank  ) Rank  = 2

       CASE ( 'OMOCOPOA' )
          IF ( isDesc  ) Desc  = 'OM:OC ratio for OPOA (from /aerosol_mod.F90)'
          IF ( isUnits ) Units = '1'
          IF ( isRank  ) Rank  = 2

       CASE ( 'STATEPSC' )
          IF ( isDesc  ) Desc  = 'Polar stratospheric cloud type (cf Kirner' &
                                // ' et al 2011, GMD)'
          IF ( isUnits ) Units = 'count'
          IF ( isRank  ) Rank  = 3

       CASE ( 'KHETISLAN2O5H2O' )
          IF ( isDesc  ) Desc  = 'Sticking coefficient for N2O5 + H2O reaction'
          IF ( isUnits ) Units = '1'
          IF ( isRank  ) Rank  = 3

       CASE ( 'KHETISLAN2O5HCL' )
          IF ( isDesc  ) Desc  = 'Sticking coefficient for N2O5 + H2O reaction'
          IF ( isUnits ) Units = '1'
          IF ( isRank  ) Rank  = 3

       CASE ( 'KHETISLACLNO3H2O' )
          IF ( isDesc  ) Desc  = 'Sticking coefficient for ClNO3 + H2O reaction'
          IF ( isUnits ) Units = '1'
          IF ( isRank  ) Rank  = 3

       CASE ( 'KHETISLACLNO3HCL' )
          IF ( isDesc  ) Desc  = 'Sticking coefficient for ClNO3 + HCl reaction'
          IF ( isUnits ) Units = '1'
          IF ( isRank  ) Rank  = 3

       CASE ( 'KHETISLACLNO3HBR' )
          IF ( isDesc  ) Desc  = 'Sticking coefficient for ClNO3 + HBr reaction'
          IF ( isUnits ) Units = '1'
          IF ( isRank  ) Rank  = 3

       CASE ( 'KHETISLABRNO3H2O' )
          IF ( isDesc  ) Desc  = 'Sticking coefficient for BrNO3 + H2O reaction'
          IF ( isUnits ) Units = '1'
          IF ( isRank  ) Rank  = 3

       CASE ( 'KHETISLABRNO3HCL' )
          IF ( isDesc  ) Desc  = 'Sticking coefficient for BrNO3 + HCl reaction'
          IF ( isUnits ) Units = '1'
          IF ( isRank  ) Rank  = 3

       CASE ( 'KHETISLAHOCLHCL' )
          IF ( isDesc  ) Desc  = 'Sticking coefficient for HOCl + HCl reaction'
          IF ( isUnits ) Units = '1'
          IF ( isRank  ) Rank  = 3

       CASE ( 'KHETISLAHOCLHBR' )
          IF ( isDesc  ) Desc  = 'Sticking coefficient for HClr + HBr reaction'
          IF ( isUnits ) Units = '1'
          IF ( isRank  ) Rank  = 3

       CASE ( 'KHETISLAHOBRHCL' )
          IF ( isDesc  ) Desc  = 'Sticking coefficient for HOBr + HCl reaction'
          IF ( isUnits ) Units = '1'
          IF ( isRank  ) Rank  = 3

       CASE ( 'KHETISLAHOBRHBR' )
          IF ( isDesc  ) Desc  = 'Sticking coefficient for HOBr + HBr reaction'
          IF ( isUnits ) Units = '1'
          IF ( isRank  ) Rank  = 3

       CASE( 'ISORROPAEROPHACCUM' )
          IF ( isDesc  ) Desc  = 'ISORROPIA aerosol pH, accumulation mode'
          IF ( isUnits ) Units = '1'
          IF ( isRank  ) Rank  = 3

       CASE( 'ISORROPAEROPHCOARSE' )
          IF ( isDesc  ) Desc  = 'ISORROPIA aerosol pH, accumulation mode'
          IF ( isUnits ) Units = '1'
          IF ( isRank  ) Rank  = 3

       CASE( 'ISORROPHPLUSACCUM' )
          IF ( isDesc  ) Desc  = &
             'ISORROPIA H+ concentration, accumulation mode'
          IF ( isUnits ) Units = 'mol L-1'
          IF ( isRank  ) Rank  = 3

       CASE( 'ISORROPHPLUSCOARSE' )
          IF ( isDesc  ) Desc  = 'ISORROPIA H+ concentration, coarse mode'
          IF ( isUnits ) Units = 'mol L-1'
          IF ( isRank  ) Rank  = 3

       CASE( 'ISORROPAEROH2OACCUM' )
          IF ( isDesc  ) Desc  = &
             'ISORROPIA aerosol water concentration, accumulation mode'
          IF ( isUnits ) Units = 'ug m-3'
          IF ( isRank  ) Rank  = 3

       CASE( 'ISORROPAEROH2OCOARSE' )
          IF ( isDesc  ) Desc  = &
             'ISORROPIA aerosol water concentration, coarse mode'
          IF ( isUnits ) Units = 'ug m-3'
          IF ( isRank  ) Rank  = 3

       CASE( 'ISORROPSULFATE' )
          IF ( isDesc  ) Desc  = 'ISORROPIA sulfate concentration'
          IF ( isUnits ) Units = 'mol L-1'
          IF ( isRank  ) Rank  = 3

       CASE( 'ISORROPNITRATEACCUM' )
          IF ( isDesc  ) Desc  = &
             'ISORROPIA nitrate concentration, accumulation mode'
          IF ( isUnits ) Units = 'mol L-1'
          IF ( isRank  ) Rank  = 3

       CASE( 'ISORROPNITRATECOARSE' )
          IF ( isDesc  ) Desc  = &
             'ISORROPIA nitrate concentration, coarse mode'
          IF ( isUnits ) Units = 'mol L-1'
          IF ( isRank  ) Rank  = 3

       CASE( 'ISORROPCHLORIDEACCUM' )
          IF ( isDesc  ) Desc  = &
             'ISORROPIA chloride concentration, accumulation mode'
          IF ( isUnits ) Units = 'mol/L'
          IF ( isRank  ) Rank  = 3

       CASE( 'ISORROPCHLORIDECOARSE' )
          IF ( isDesc  ) Desc  = &
             'ISORROPIA chloride concentration, coarse mode'
          IF ( isUnits ) Units = 'mol/L'
          IF ( isRank  ) Rank  = 3

       CASE( 'ISORROPBISULFATE' )
          IF ( isDesc  ) Desc  = 'ISORROPIA Bisulfate (general acid)' &
                                 // ' concentration'
          IF ( isUnits ) Units = 'mol L-1'
          IF ( isRank  ) Rank  =  3

       CASE( 'PHCLOUD' )
          IF ( isDesc  ) Desc  = 'Cloud pH'
          IF ( isUnits ) Units = '1'
          IF ( isRank  ) Rank  =  3

       CASE( 'QLXPHCLOUD' )
          IF ( isDesc  ) Desc  = 'Cloud pH * Met_QL'
          IF ( isUnits ) Units = '1'
          IF ( isRank  ) Rank  =  3

       CASE( 'ISCLOUD' )
          IF ( isDesc  ) Desc  = 'Cloud presence'
          IF ( isUnits ) Units = '1'
          IF ( isRank  ) Rank  =  3

       CASE( 'SSALKACCUMMODE' )
          IF ( isDesc  ) Desc  = 'Sea salt alkalinity, accumulation mode'
          IF ( isUnits ) Units = '1'
          IF ( isRank  ) Rank  =  3

       CASE( 'SSALKCOARSEMODE' )
          IF ( isDesc  ) Desc  = 'Sea salt alkalinity, coarse mode'
          IF ( isUnits ) Units = '1'
          IF ( isRank  ) Rank  =  3

       CASE ( 'HSO3AQ' )
          IF ( isDesc  ) Desc  = 'Cloud bisulfite concentration'
          IF ( isUnits ) Units = 'mol L-1'
          IF ( isRank  ) Rank  =  3

       CASE ( 'SO3AQ' )
          IF ( isDesc  ) Desc  = 'Cloud sulfite concentration'
          IF ( isUnits ) Units = 'mol L-1'
          IF ( isRank  ) Rank  =  3

       CASE ( 'FUPDATEHOBR' )
          IF ( isDesc  ) Desc  = 'Correction factor for HOBr removal by SO2'
          IF ( isUnits ) Units = '1'
          IF ( isRank  ) Rank  =  3

       CASE ( 'FUPDATEHOCL' )
          IF ( isDesc  ) Desc  = 'Correction factor for HOCl removal by SO2'
          IF ( isUnits ) Units = '1'
          IF ( isRank  ) Rank  =  3

       CASE ( 'ACLAREA' )
          IF ( isDesc  ) Desc  = 'Dry aerosol area for fine mode Cl-'
          IF ( isUnits ) Units = 'cm2 cm-3'
          IF ( isRank  ) Rank  =  3

       CASE ( 'ACLRADI' )
          IF ( isDesc  ) Desc  = 'Dry aerosol radius for fine mode Cl-'
          IF ( isUnits ) Units = 'cm'
          IF ( isRank  ) Rank  =  3

       CASE ( 'H2O2AFTERCHEM' )
          IF ( isDesc  ) Desc  = 'H2O2 after sulfate chemistry'
          IF ( isUnits ) Units = 'mol mol-1'
          IF ( isRank  ) Rank  =  3

       CASE ( 'SO2AFTERCHEM' )
          IF ( isDesc  ) Desc  = 'SO2 after sulfate chemistry'
          IF ( isUnits ) Units = 'mol mol-1'
          IF ( isRank  ) Rank  =  3

       CASE ( 'DRYDEPNITROGEN' )
          IF ( isDesc  ) Desc  = 'Dry deposited nitrogen'
          IF ( isUnits ) Units = 'molec cm-2 s-1'
          IF ( isRank  ) Rank  =  2

       CASE ( 'WETDEPNITROGEN' )
          IF ( isDesc  ) Desc  = 'Wet deposited nitrogen'
          IF ( isUnits ) Units = 'molec cm-2 s-1'
          IF ( isRank  ) Rank  =  2

       CASE( 'OCEANHG0' )
          IF ( isDesc  ) Desc   = 'Hg(0) ocean mass'
          IF ( isUnits ) Units  = 'kg'
          IF ( isRank  ) Rank   = 2
          IF ( isSpc   ) PerSpc = 'HgCat'

       CASE( 'OCEANHG2' )
          IF ( isDesc  ) Desc   = 'Hg(II) ocean mass'
          IF ( isUnits ) Units  = 'kg'
          IF ( isRank  ) Rank   = 2
          IF ( isSpc   ) PerSpc = 'HgCat'

       CASE( 'OCEANHGP' )
          IF ( isDesc  ) Desc   = 'HgP ocean mass'
          IF ( isUnits ) Units  = 'kg'
          IF ( isRank  ) Rank   = 2
          IF ( isSpc   ) PerSpc = 'HgCat'

       CASE( 'SNOWHGOCEAN' )
          IF ( isDesc  ) Desc   = 'Reducible Hg snowpack on ocean'
          IF ( isUnits ) Units  = 'kg'
          IF ( isRank  ) Rank   = 2
          IF ( isSpc   ) PerSpc = 'HgCat'

       CASE( 'SNOWHGLAND' )
          IF ( isDesc  ) Desc   = 'Reducible Hg snowpack on land'
          IF ( isUnits ) Units  = 'kg'
          IF ( isRank  ) Rank   = 2
          IF ( isSpc   ) PerSpc = 'HgCat'

       CASE( 'SNOWHGOCEANSTORED' )
          IF ( isDesc  ) Desc   = 'Non-reducible Hg snowpack on ocean'
          IF ( isUnits ) Units  = 'kg'
          IF ( isRank  ) Rank   = 2
          IF ( isSpc   ) PerSpc = 'HgCat'

       CASE( 'SNOWHGLANDSTORED' )
          IF ( isDesc  ) Desc   = 'Non-reducible Hg snowpack on land'
          IF ( isUnits ) Units  = 'kg'
          IF ( isRank  ) Rank   = 2
          IF ( isSpc   ) PerSpc = 'HgCat'

       CASE ( 'IODIDE' )
          IF ( isDesc  ) Desc  = 'Surface iodide concentration'
          IF ( isUnits ) Units = 'nM'
          IF ( isRank  ) Rank  = 2

       CASE ( 'SALINITY' )
          IF ( isDesc  ) Desc  = 'Salinity'
          IF ( isUnits ) Units = 'PSU'
          IF ( isRank  ) Rank  = 2

       CASE( 'DRYDEPFREQ' )
          IF ( isDesc  ) Desc   = 'Dry deposition frequencies'
          IF ( isUnits ) Units  = 's-1'
          IF ( isRank  ) Rank   = 2
          IF ( isSpc   ) perSpc = 'DRY'

       CASE( 'DRYDEPVEL' )
          IF ( isDesc    ) Desc   = 'Dry deposition velocities'
          IF ( isUnits   ) Units  = 'm s-1'
          IF ( isRank    ) Rank   = 2
          IF ( isSpc     ) perSpc = 'DRY'

#ifdef MODEL_GEOS
       CASE( 'DRYDEPRA2M' )
          IF ( isDesc    ) Desc  = '2 meter aerodynamic resistance'
          IF ( isUnits   ) Units = 's cm-1'
          IF ( isRank    ) Rank  = 2

       CASE( 'DRYDEPRA10M' )
          IF ( isDesc    ) Desc  = '10 meter aerodynamic resistance'
          IF ( isUnits   ) Units = 's cm-1'
          IF ( isRank    ) Rank  = 2
#endif

       CASE( 'SURFACEFLUX' )
          IF ( isDesc  ) Desc   = 'Surface flux (E-D) for non-local PBL mixing'
          IF ( isUnits ) Units  = 'kg m-2 s-1'
          IF ( isRank  ) Rank   = 2
          IF ( isSpc   ) perSpc = 'ADV'

       CASE( 'TLSTT' )
          IF ( isDesc  ) Desc  = 'TLSTT'
          IF ( isUnits ) Units = ''
          IF ( isRank  ) Rank  = 4

       CASE( 'QQ3D' )
          IF ( isDesc  ) Desc  = 'Rate of new precipitation formation'
          IF ( isUnits ) Units = 'cm3 H2O cm-3 air'
          IF ( isRank  ) Rank  = 3

       CASE( 'KRATE' )
          IF ( isDesc  ) Desc  = 'KRATE'
          IF ( isUnits ) Units = '1'
          IF ( isRank  ) Rank  = 3

       CASE( 'PHRAIN' )
          IF ( isDesc  ) Desc  = 'Rain pH'
          IF ( isUnits ) Units = '1'
          IF ( isRank  ) Rank  = 3

       CASE( 'QQPHRAIN' )
          IF ( isDesc  ) Desc  = 'QQRain pH'
          IF ( isUnits ) Units = '1'
          IF ( isRank  ) Rank  = 3

       CASE( 'QQRAIN' )
          IF ( isDesc  ) Desc  = 'QQRain'
          IF ( isUnits ) Units = '1'
          IF ( isRank  ) Rank  = 3

       CASE DEFAULT
          Found = .False.
          ErrMsg = 'Metadata not found for State_Chm field ' // &
                   TRIM( metadataID ) // ' when search for all caps name ' &
                   // TRIM( Name_AllCaps )
          CALL GC_Error( ErrMsg, RC, ThisLoc )
          IF ( RC /= GC_SUCCESS ) RETURN

    END SELECT

   END SUBROUTINE Get_Metadata_State_Chm
!EOC
!------------------------------------------------------------------------------
!                  GEOS-Chem Global Chemical Transport Model                  !
!------------------------------------------------------------------------------
!BOP
!
! !IROUTINE: Init_and_Register_R4_2D
!
! !DESCRIPTION: Allocates the data array for a State_Chm field,
!  and also adds the field into the State_Chm registry.
!  This particular routine is for 4-byte, 2-dimensional array fields.
!\\
!\\
! !INTERFACE:
!
  SUBROUTINE Init_and_Register_R4_2D( Input_Opt, State_Chm, State_Grid,      &
                                      Ptr2Data,  chmId,     RC,              &
                                      noRegister                            )
!
! !USES:
!
    USE Input_Opt_Mod,  ONLY : OptInput
    USE State_Grid_Mod, ONLY : GrdState
!
! !INPUT PARAMETERS:
!
    TYPE(OptInput),   INTENT(IN)  :: Input_Opt           ! Input Options
    TYPE(ChmState),   INTENT(IN)  :: State_Chm           ! Chemistry State
    TYPE(GrdState),   INTENT(IN)  :: State_Grid          ! Grid State
    CHARACTER(LEN=*), INTENT(IN)  :: chmId               ! Field name
    LOGICAL,          OPTIONAL    :: noRegister          ! Exit after init
!
! !INPUT/OUTPUT PARAMETERS:
!
    REAL(f4),         POINTER     :: Ptr2Data(:,:)       ! Pointer to data
!
! !OUTPUT PARAMETERS:
!
    INTEGER,          INTENT(OUT) :: RC                  ! Success or failure?
!
! !REVISION HISTORY:
!  21 Sep 2020 - R. Yantosca - Initial version
!  See the subsequent Git history with the gitk browser!
!EOP
!------------------------------------------------------------------------------
!BOC
!
! !LOCAL VARIABLES:
!
    ! Scalars
    INTEGER            :: NX, NY
    LOGICAL            :: doRegister

    ! Strings
    CHARACTER(LEN=255) :: arrayId

    !========================================================================
    ! Init_and_Register_R4_2D begins here!
    !========================================================================

    ! Initialize
    RC      = GC_SUCCESS
    arrayId = 'State_Chm%' // TRIM( chmId )

    IF ( PRESENT( noRegister ) ) THEN
       doRegister = ( .not. noRegister )
    ELSE
       doRegister = .TRUE.
    ENDIF

    !========================================================================
    ! Allocate the field array (if it hasn't already been allocated)
    !========================================================================
    IF ( .not. ASSOCIATED( Ptr2Data ) ) THEN

       ! Get array dimensions
       NX = State_Grid%NX
       NY = State_Grid%NY

       ! Allocate the array
       ALLOCATE( Ptr2Data( NX, NY ), STAT=RC )
       CALL GC_CheckVar( arrayId, 0, RC )
       IF ( RC /= GC_SUCCESS ) RETURN
       Ptr2Data = 0.0_f4

    ENDIF

    !========================================================================
    ! Register the field (unless we explicitly say not to)
    !========================================================================
    IF ( doRegister ) THEN
       CALL Register_ChmField( Input_Opt, chmId, Ptr2Data, State_Chm, RC )
       CALL GC_CheckVar( arrayId, 1, RC )
       IF ( RC /= GC_SUCCESS ) RETURN
    ENDIF

  END SUBROUTINE Init_and_Register_R4_2D
!EOC
!------------------------------------------------------------------------------
!                  GEOS-Chem Global Chemical Transport Model                  !
!------------------------------------------------------------------------------
!BOP
!
! !IROUTINE: Init_and_Register_R4_3D
!
! !DESCRIPTION: Allocates the data array for a State_Chm field,
!  and also adds the field into the State_Chm registry.
!  This particular routine is for 4-byte, 3-dimensional array fields.
!\\
!\\
! !INTERFACE:
!
  SUBROUTINE Init_and_Register_R4_3D( Input_Opt, State_Chm, State_Grid,      &
                                      Ptr2Data,  chmId,     RC,              &
                                      nSlots,    nCat,      noRegister      )
!
! !USES:
!
    USE Input_Opt_Mod,  ONLY : OptInput
    USE State_Grid_Mod, ONLY : GrdState
!
! !INPUT PARAMETERS:
!
    TYPE(OptInput),   INTENT(IN)  :: Input_Opt           ! Input Options
    TYPE(ChmState),   INTENT(IN)  :: State_Chm           ! Chemistry State
    TYPE(GrdState),   INTENT(IN)  :: State_Grid          ! Grid State
    CHARACTER(LEN=*), INTENT(IN)  :: chmId               ! Field name
    INTEGER,          OPTIONAL    :: nSlots              ! # slots, 3rd dim
    INTEGER,          OPTIONAL    :: nCat                ! Category index
    LOGICAL,          OPTIONAL    :: noRegister          ! Exit after init
!
! !INPUT/OUTPUT PARAMETERS:
!
    REAL(f4),         POINTER     :: Ptr2Data(:,:,:)     ! Pointer to data
!
! !OUTPUT PARAMETERS:
!
    INTEGER,          INTENT(OUT) :: RC                  ! Success or failure?
!
! !REVISION HISTORY:
!  21 Sep 2020 - R. Yantosca - Initial version
!  See the subsequent Git history with the gitk browser!
!EOP
!------------------------------------------------------------------------------
!BOC
!
! !LOCAL VARIABLES:
!
    ! Scalars
    INTEGER            :: NX, NY, NZ, NW
    LOGICAL            :: doRegister

    ! Strings
    CHARACTER(LEN=255) :: arrayId

    !========================================================================
    ! Init_and_Register_R4_3D begins here!
    !========================================================================

    ! Initialize
    RC      = GC_SUCCESS
    arrayId = 'State_Chm%' // TRIM( chmId )

    IF ( PRESENT( noRegister ) ) THEN
       doRegister = ( .not. noRegister )
    ELSE
       doRegister = .TRUE.
    ENDIF

    !========================================================================
    ! Allocate the field array (if it hasn't already been allocated)
    !========================================================================
    IF ( .not. ASSOCIATED( Ptr2Data ) ) THEN

       ! Get array ID and dimensions
       ! If optional nSlots is passed, use it for the 3rd dimension
       NX = State_Grid%NX
       NY = State_Grid%NY
       IF ( PRESENT( nSlots ) ) THEN
          NW = nSlots
       ELSE
          NW = State_Grid%NZ
       ENDIF

       ! Allocate the array
       ALLOCATE( Ptr2Data( NX, NY, NW ), STAT=RC )
       CALL GC_CheckVar( arrayId, 0, RC )
       IF ( RC /= GC_SUCCESS ) RETURN
       Ptr2Data = 0.0_f4

    ENDIF

    !========================================================================
    ! Register the field (unless we explicitly say not to)
    !========================================================================
    IF ( doRegister ) THEN
       CALL Register_ChmField( Input_Opt, chmId, Ptr2Data,                   &
                               State_Chm, RC,    nCat=nCat                  )
       CALL GC_CheckVar( arrayId, 1, RC )
       IF ( RC /= GC_SUCCESS ) RETURN
    ENDIF

  END SUBROUTINE Init_and_Register_R4_3D
!EOC
!------------------------------------------------------------------------------
!                  GEOS-Chem Global Chemical Transport Model                  !
!------------------------------------------------------------------------------
!BOP
!
! !IROUTINE: Init_and_Register_R4_4D
!
! !DESCRIPTION: Allocates the data array for a State_Chm field,
!  and also adds the field into the State_Chm registry.
!  This particular routine is for 4-byte, 4-dimensional arrays.
!\\
!\\
! !INTERFACE:
!
  SUBROUTINE Init_and_Register_R4_4D( Input_Opt, State_Chm, State_Grid,      &
                                      Ptr2Data,  chmId,     nSlots,          &
                                      RC,        nCat,      noRegister      )
!
! !USES:
!
    USE Input_Opt_Mod,  ONLY : OptInput
    USE State_Grid_Mod, ONLY : GrdState
!
! !INPUT PARAMETERS:
!
    TYPE(OptInput),   INTENT(IN)  :: Input_Opt           ! Input Options
    TYPE(ChmState),   INTENT(IN)  :: State_Chm           ! Chemistry State
    TYPE(GrdState),   INTENT(IN)  :: State_Grid          ! Grid State
    CHARACTER(LEN=*), INTENT(IN)  :: chmId               ! Field name

    INTEGER,          INTENT(IN)  :: nSlots              ! # of slots, 4th dim
    INTEGER,          OPTIONAL    :: nCat                ! Optional category
    LOGICAL,          OPTIONAL    :: noRegister          ! Exit after init
!
! !INPUT/OUTPUT PARAMETERS:
!
    REAL(f4),         POINTER     :: Ptr2Data(:,:,:,:)   ! Pointer to data
!
! !OUTPUT PARAMETERS:
!
    INTEGER,          INTENT(OUT) :: RC                  ! Success or failure?
!
! !REVISION HISTORY:
!  21 Sep 2020 - R. Yantosca - Initial version
!  See the subsequent Git history with the gitk browser!
!EOP
!------------------------------------------------------------------------------
!BOC
!
! !LOCAL VARIABLES:
!
    ! Scalars
    INTEGER            :: NX, NY, NZ
    LOGICAL            :: doRegister

    ! Strings
    CHARACTER(LEN=255) :: arrayId

    !========================================================================
    ! Init_and_Register_R4_4D begins here!
    !========================================================================

    ! Initialize
    RC      = GC_SUCCESS
    arrayId = 'State_Chm%' // TRIM( chmId )

    IF ( PRESENT( noRegister ) ) THEN
       doRegister = ( .not. noRegister )
    ELSE
       doRegister = .TRUE.
    ENDIF

    !========================================================================
    ! Allocate the field array
    !========================================================================
    IF ( .not. ASSOCIATED( Ptr2Data ) ) THEN

       ! Get array dimensions
       NX = State_Grid%NX
       NY = State_Grid%NY
       NZ = State_Grid%NZ

       ALLOCATE( Ptr2Data( NX, NY, NZ, nSlots ), STAT=RC )
       CALL GC_CheckVar( arrayId, 0, RC )
       IF ( RC /= GC_SUCCESS ) RETURN
       Ptr2Data = 0.0_f4

    ENDIF

    !========================================================================
    ! Register the field
    !========================================================================
    IF ( doRegister ) THEN
       CALL Register_ChmField( Input_Opt, chmId, Ptr2Data,                   &
                               State_Chm, RC,    nCat=nCat                  )
       CALL GC_CheckVar( arrayId, 1, RC )
       IF ( RC /= GC_SUCCESS ) RETURN
    ENDIF

  END SUBROUTINE Init_and_Register_R4_4D
!EOC
!------------------------------------------------------------------------------
!                  GEOS-Chem Global Chemical Transport Model                  !
!------------------------------------------------------------------------------
!BOP
!
! !IROUTINE: Init_and_Register_R8_2D
!
! !DESCRIPTION: Allocates the data array for a State_Chm field,
!  and also adds the field into the State_Chm registry.
!  This particular routine is for 8-byte, 2-dimensional fields.
!\\
!\\
! !INTERFACE:
!
  SUBROUTINE Init_and_Register_R8_2D( Input_Opt, State_Chm, State_Grid,      &
                                      Ptr2Data,  chmId,     RC,              &
                                      noRegister                            )
!
! !USES:
!
    USE Input_Opt_Mod,  ONLY : OptInput
    USE State_Grid_Mod, ONLY : GrdState
!
! !INPUT PARAMETERS:
!
    TYPE(OptInput),   INTENT(IN)  :: Input_Opt           ! Input Options
    TYPE(ChmState),   INTENT(IN)  :: State_Chm           ! Chemistry State
    TYPE(GrdState),   INTENT(IN)  :: State_Grid          ! Grid State
    CHARACTER(LEN=*), INTENT(IN)  :: chmId               ! Field name
    LOGICAL,          OPTIONAL    :: noRegister          ! Exit after init
!
! !INPUT/OUTPUT PARAMETERS:
!
    REAL(f8),         POINTER     :: Ptr2Data(:,:)       ! Pointer to data
!
! !OUTPUT PARAMETERS:
!
    INTEGER,          INTENT(OUT) :: RC                  ! Success or failure?
!
! !REVISION HISTORY:
!  21 Sep 2020 - R. Yantosca - Initial version
!  See the subsequent Git history with the gitk browser!
!EOP
!------------------------------------------------------------------------------
!BOC
!
! !LOCAL VARIABLES:
!
    ! Scalars
    INTEGER            :: NX, NY
    LOGICAL            :: doRegister

    ! Strings
    CHARACTER(LEN=255) :: arrayId

    !=======================================================================
    ! Init_and_Register_R8_2D begins here!
    !=======================================================================

    ! Initialize
    RC      = GC_SUCCESS
    arrayId = 'State_Chm%' // TRIM( chmId )

    IF ( PRESENT( noRegister ) ) THEN
       doRegister = ( .not. noRegister )
    ELSE
       doRegister = .TRUE.
    ENDIF

    !=======================================================================
    ! Allocate the field array (if it hasn't already been allocated)
    !=======================================================================
    IF ( .not. ASSOCIATED( Ptr2Data ) ) THEN

       ! Get array dimensions
       NX = State_Grid%NX
       NY = State_Grid%NY

       ! Allocate the data
       ALLOCATE( Ptr2Data( NX, NY ), STAT=RC )
       CALL GC_CheckVar( arrayId, 0, RC )
       IF ( RC /= GC_SUCCESS ) RETURN
       Ptr2Data = 0.0_f8

    ENDIF

    !=======================================================================
    ! Register the field
    !=======================================================================
    IF ( doRegister ) THEN
       CALL Register_ChmField( Input_Opt, chmId, Ptr2Data, State_Chm, RC )
       CALL GC_CheckVar( arrayId, 1, RC )
       IF ( RC /= GC_SUCCESS ) RETURN
    ENDIF

  END SUBROUTINE Init_and_Register_R8_2D
!EOC
!------------------------------------------------------------------------------
!                  GEOS-Chem Global Chemical Transport Model                  !
!------------------------------------------------------------------------------
!BOP
!
! !IROUTINE: Init_and_Register_R8_3D
!
! !DESCRIPTION: Allocates the data array for a State_Chm field,
!  and also adds the field into the State_Chm registry.
!  This particular routine is for 4-byte, 2-dimensional arrays.
!\\
!\\
! !INTERFACE:
!
  SUBROUTINE Init_and_Register_R8_3D( Input_Opt, State_Chm, State_Grid,      &
                                      Ptr2Data,  chmId,     RC,              &
                                      nSlots,    nCat,      noRegister      )
!
! !USES:
!
    USE Input_Opt_Mod,  ONLY : OptInput
    USE State_Grid_Mod, ONLY : GrdState
!
! !INPUT PARAMETERS:
!
    TYPE(OptInput),   INTENT(IN)  :: Input_Opt           ! Input Options
    TYPE(ChmState),   INTENT(IN)  :: State_Chm           ! Chemistry State
    TYPE(GrdState),   INTENT(IN)  :: State_Grid          ! Grid State
    CHARACTER(LEN=*), INTENT(IN)  :: chmId               ! Field name
    INTEGER,          OPTIONAL    :: nSlots              ! # slots, 3rd dim
    INTEGER,          OPTIONAL    :: nCat                ! Category index
    LOGICAL,          OPTIONAL    :: noRegister          ! Exit after init
!
! !INPUT/OUTPUT PARAMETERS:
!
    REAL(f8),         POINTER     :: Ptr2Data(:,:,:)     ! Pointer to data
!
! !OUTPUT PARAMETERS:
!
    INTEGER,          INTENT(OUT) :: RC                  ! Success or failure?
!
! !REVISION HISTORY:
!  21 Sep 2020 - R. Yantosca - Initial version
!  See the subsequent Git history with the gitk browser!
!EOP
!------------------------------------------------------------------------------
!BOC
!
! !LOCAL VARIABLES:
!
    ! Scalars
    INTEGER            :: NX, NY, NZ, NW
    LOGICAL            :: doRegister

    ! Strings
    CHARACTER(LEN=255) :: arrayId

    !========================================================================
    ! Init_and_Register_R4_2D begins here!
    !========================================================================

    ! Initialize
    RC      = GC_SUCCESS
    arrayId = 'State_Chm%' // TRIM( chmId )

    IF ( PRESENT( noRegister ) ) THEN
       doRegister = ( .not. noRegister )
    ELSE
       doRegister = .TRUE.
    ENDIF

    !========================================================================
    ! Allocate the field array (if it hasn't already been allocated)
    !========================================================================
    IF ( .not. ASSOCIATED( Ptr2Data ) ) THEN

       ! Get array dimensions
       NX = State_Grid%NX
       NY = State_Grid%NY
       IF ( PRESENT( nSlots ) ) THEN
          NW = nSlots
       ELSE
          NW = State_Grid%NZ
       ENDIF

       ! Allocate the array
       ALLOCATE( Ptr2Data( NX, NY, NW ), STAT=RC )
       CALL GC_CheckVar( arrayId, 0, RC )
       IF ( RC /= GC_SUCCESS ) RETURN
       Ptr2Data = 0.0_f8

    ENDIF

    !========================================================================
    ! Register the field (unless we explicitly say not to)
    !========================================================================
    IF ( doRegister ) THEN
       CALL Register_ChmField( Input_Opt, chmId, Ptr2Data,                   &
                               State_Chm, RC,    nCat=nCat                  )
       CALL GC_CheckVar( arrayId, 1, RC )
       IF ( RC /= GC_SUCCESS ) RETURN
    ENDIF

  END SUBROUTINE Init_and_Register_R8_3D
!EOC
!------------------------------------------------------------------------------
!                  GEOS-Chem Global Chemical Transport Model                  !
!------------------------------------------------------------------------------
!BOP
!
! !IROUTINE: Init_and_Register_R8_4D
!
! !DESCRIPTION: Allocates the data array for a State_Chm field,
!  and also adds the field into the State_Chm registry.
!  This particular routine is for 4-byte, 2-dimensional arrays.
!\\
!\\
! !INTERFACE:
!
  SUBROUTINE Init_and_Register_R8_4D( Input_Opt, State_Chm, State_Grid,      &
                                      Ptr2Data,  chmId,     nSlots,          &
                                      RC,        nCat,      noRegister      )
!
! !USES:
!
    USE Input_Opt_Mod,  ONLY : OptInput
    USE State_Grid_Mod, ONLY : GrdState
!
! !INPUT PARAMETERS:
!
    TYPE(OptInput),   INTENT(IN)  :: Input_Opt           ! Input Options
    TYPE(ChmState),   INTENT(IN)  :: State_Chm           ! Chemistry State
    TYPE(GrdState),   INTENT(IN)  :: State_Grid          ! Grid State
    CHARACTER(LEN=*), INTENT(IN)  :: chmId               ! Field name
    INTEGER,          INTENT(IN)  :: nSlots              ! # of slots, 4th dim
    INTEGER,          OPTIONAL    :: nCat                ! Optional category
    LOGICAL,          OPTIONAL    :: noRegister          ! Exit after init
!
! !INPUT/OUTPUT PARAMETERS:
!
    REAL(f8),         POINTER     :: Ptr2Data(:,:,:,:)   ! Pointer to data
!
! !OUTPUT PARAMETERS:
!
    INTEGER,          INTENT(OUT) :: RC                  ! Success/failure!
!
! !REVISION HISTORY:
!  21 Sep 2020 - R. Yantosca - Initial version
!  See the subsequent Git history with the gitk browser!
!EOP
!------------------------------------------------------------------------------
!BOC
!
! !LOCAL VARIABLES:
!
    ! Scalars
    INTEGER            :: NX, NY, NZ
    LOGICAL            :: doRegister

    ! Strings
    CHARACTER(LEN=255) :: arrayId

    !========================================================================
    ! Init_and_Register_R4_2D begins here!
    !========================================================================

    ! Initialize
    RC      = GC_SUCCESS
    arrayId = 'State_Chm%' // TRIM( chmId )

    IF ( PRESENT( noRegister ) ) THEN
       doRegister = ( .not. noRegister )
    ELSE
       doRegister = .TRUE.
    ENDIF

    !========================================================================
    ! Allocate the field array (if it hasn't already been allocated)
    !========================================================================
    IF ( .not. ASSOCIATED( Ptr2Data ) ) THEN

       ! Get array dimensions
       NX = State_Grid%NX
       NY = State_Grid%NY
       NZ = State_Grid%NZ

       ! Allocate the array
       ALLOCATE( Ptr2Data( NX, NY, NZ, nSlots ), STAT=RC )
       CALL GC_CheckVar( arrayId, 0, RC )
       IF ( RC /= GC_SUCCESS ) RETURN
       Ptr2Data = 0.0_f8

    ENDIF

    !========================================================================
    ! Register the field (unless we explicitly say not to)
    !========================================================================
    IF ( doRegister ) THEN
       CALL Register_ChmField( Input_Opt, chmId, Ptr2Data,                   &
                               State_Chm, RC,    nCat=nCat                  )
       CALL GC_CheckVar( arrayId, 1, RC )
       IF ( RC /= GC_SUCCESS ) RETURN
    ENDIF

  END SUBROUTINE Init_and_Register_R8_4D
!EOC
!------------------------------------------------------------------------------
!                  GEOS-Chem Global Chemical Transport Model                  !
!------------------------------------------------------------------------------
!BOP
!
! !IROUTINE: Test_for_Species_Dim
!
! !DESCRIPTION: Returns true if a State_Chm quantity has a species dimension.
!\\
!\\
! !INTERFACE:
!
  FUNCTION Test_for_Species_Dim( perSpc ) RESULT( returnCode )
!
! !INPUT PARAMETERS:
!
    CHARACTER(LEN=*), INTENT(IN) :: perSpc      ! PerSpc value from metadata
!
! !RETURN VALUE:
!
    INTEGER                      :: returnCode  !  1  = has species dimension
                                                !  0  = no species dimension
                                                ! -1  = unknown perSpc value
!
! !REVISION HISTORY:
!  06 Jan 2015 - R. Yantosca - Initial version
!  See the subsequent Git history with the gitk browser!
!EOP
!------------------------------------------------------------------------------
!BOC
    SELECT CASE( TRIM( perSpc ) )
       CASE( 'ADV', 'ALL', 'DRY', 'WET', 'HgCat' )
          returnCode = 1
       CASE( '' )
          returnCode = 0
       CASE DEFAULT
          returnCode = -1
    END SELECT

  END FUNCTION Test_For_Species_Dim
!EOC
!------------------------------------------------------------------------------
!                  GEOS-Chem Global Chemical Transport Model                  !
!------------------------------------------------------------------------------
!BOP
!
! !IROUTINE: Get_NumSlots
!
! !DESCRIPTION: Returns the number of slots with which to define a
!  species-based array of State_Chm.
!\\
!\\
! !INTERFACE:
!
  FUNCTION Get_NumSlots( perSpc, State_Chm ) RESULT( nSlots )
!
! !INPUT PARAMETERS:
!
    CHARACTER(LEN=*), INTENT(IN) :: perSpc      ! PerSpc value from metadata
    TYPE(ChmState),   INTENT(IN) :: State_Chm   ! Chemistry State object
!
! !RETURN VALUE:
!
    INTEGER                      :: nSlots      ! Number of slots

! !REVISION HISTORY:
!  23 Sep 2020 - R. Yantosca - Initial version
!  See the subsequent Git history with the gitk browser!
!EOP
!------------------------------------------------------------------------------
!BOC

    SELECT CASE( TRIM( perSpc ) )
       CASE( 'ADV'   )
          nSlots = State_Chm%nAdvect
       CASE( 'ALL'   )
          nSlots = State_Chm%nSpecies
       CASE( 'DRY'   )
          nSlots = State_Chm%nDryDep
       CASE( 'WET'   )
          nSlots = State_Chm%nWetDep
       CASE( 'HgCat' )
          nSlots = State_Chm%N_HG_CATS
       CASE DEFAULT
          nSlots = -1
    END SELECT

  END FUNCTION Get_NumSlots
!EOC
!------------------------------------------------------------------------------
!                  GEOS-Chem Global Chemical Transport Model                  !
!------------------------------------------------------------------------------
!BOP
!
! !IROUTINE: Get_Diagnostic_Name
!
! !DESCRIPTION: Returns the diagnostic name and description of a species-based
!  quantity (appending the species to the base name if necessary).
!\\
!\\
! !INTERFACE:
!
  SUBROUTINE Get_Diagnostic_Name( State_Chm, perSpc,    N,        name,      &
                                  desc,      diagName,  diagDesc            )
!
! !INPUT PARAMETERS:
!
    TYPE(ChmState),     INTENT(IN)  :: State_Chm  ! Chemistry State
    CHARACTER(LEN=*),   INTENT(IN)  :: perSpc     ! PerSpc value from metadata
    INTEGER,            INTENT(IN)  :: N          ! Diagnostic index
    CHARACTER(LEN=*),   INTENT(IN)  :: name       ! Name from metadata
    CHARACTER(LEN=*),   INTENT(IN)  :: desc       ! Description from metadata
!
! !OUTPUT PARAMETERS:
!
    CHARACTER(LEN=255), INTENT(OUT) :: diagName   ! Name        + species name
    CHARACTER(LEN=255), INTENT(OUT) :: diagDesc   ! Description + species name
!
! !REVISION HISTORY:
!  20 Jan 2015 - R. Yantosca - Initial version
!  See the subsequent Git history with the gitk browser!
!EOP
!------------------------------------------------------------------------------
!BOC
!
! !LOCAL VARIABLES:
!
    ! Objects
    TYPE(Species), POINTER :: ThisSpc

    IF ( PerSpc == 'HgCat' ) THEN

       !---------------------------------------------------------------------
       ! Hg simulation quantities
       !---------------------------------------------------------------------

       ! Append the species name to the diagnostic name with an underscore
       diagName = TRIM( name ) // '_' // TRIM( State_Chm%Hg_Cat_Name(N) )

       ! Append the species name to the diagnostic description
       diagDesc = TRIM( desc ) // ' ' // TRIM( State_Chm%Hg_Cat_Name(N) )

    ELSE

       !---------------------------------------------------------------------
       ! All other species-bound quantities
       !---------------------------------------------------------------------

       ! Point to the Nth entry in the species database
       ThisSpc => State_Chm%SpcData(N)%Info

       ! Append the species name to the diagnostic name with an underscore
       diagName = TRIM( name ) // '_' // TRIM( ThisSpc%Name )

       ! Append the species name to the diagnostic description
       diagDesc = TRIM( desc ) // ' ' // TRIM( ThisSpc%Name )

       ! Free pointer
       ThisSpc => NULL()

    ENDIF

  END SUBROUTINE Get_Diagnostic_Name
!EOC
!------------------------------------------------------------------------------
!                  GEOS-Chem Global Chemical Transport Model                  !
!------------------------------------------------------------------------------
!BOP
!
! !IROUTINE: Register_ChmField_R4_2D
!
! !DESCRIPTION: Registers a 2-dimensional, 4-byte real array field
!  of the State\_Chm object.  This allows the diagnostic modules get
!  a pointer to the field by searching on the field name.
!\\
!\\
! !INTERFACE:
!
  SUBROUTINE Register_ChmField_R4_2D( Input_Opt, metadataID, Ptr2Data,       &
                                      State_Chm, RC                         )
!
! !USES:
!
    USE Input_Opt_Mod,      ONLY : OptInput
    USE Registry_Params_Mod
!
! !INPUT PARAMETERS:
!
    TYPE(OptInput),   INTENT(IN)  :: Input_Opt         ! Input Options
    CHARACTER(LEN=*), INTENT(IN)  :: metadataID        ! State_Chm field ID
    REAL(f4),         POINTER     :: Ptr2Data(:,:)     ! Pointer to data
    TYPE(ChmState),   INTENT(IN)  :: State_Chm         ! Chemistry State
!
! !OUTPUT PARAMETERS:
!
    INTEGER,          INTENT(OUT) :: RC                ! Success or failure?
!
! !REMARKS:
!
! !REVISION HISTORY:
!  21 Sep 2020 - E. Lundgren - Initial version
!  See https://github.com/geoschem/geos-chem for complete history
!EOP
!------------------------------------------------------------------------------
!BOC
!
! !LOCAL VARIABLES:
!
    ! Scalars
    LOGICAL            :: found,       onEdges
    INTEGER            :: N,           rank,        hasSpeciesDim
    INTEGER            :: type,        vloc

    ! Strings
    CHARACTER(LEN=255) :: errMsg_reg,  thisLoc,     desc
    CHARACTER(LEN=255) :: thisSpcName, thisSpcDesc, perSpc
    CHARACTER(LEN=255) :: units
    CHARACTER(LEN=512) :: errMsg

    !========================================================================
    ! Initialize
    !========================================================================
    RC         = GC_SUCCESS
    errMsg     = ''
    errMsg_reg = 'Error encountered while registering State_Chm%'
    thisLoc    = &
       ' -> at Register_ChmField_R4_2D (in Headers/state_chm_mod.F90)'

    !========================================================================
    ! Get metadata
    !========================================================================
    CALL Get_MetaData_State_Chm(                                             &
         am_I_Root  = Input_Opt%amIRoot,                                     &
         metadataId = metadataId,                                            &
         found      = found,                                                 &
         desc       = desc,                                                  &
         units      = units,                                                 &
         rank       = rank,                                                  &
         type       = type,                                                  &
         vloc       = vloc,                                                  &
         perSpc     = perSpc,                                                &
         RC         = RC                                                    )

    ! Trap potential errors
    IF ( RC /= GC_SUCCESS ) THEN
       ErrMsg = TRIM( ErrMsg_reg ) // TRIM( MetadataID ) //                  &
                '; Abnormal exit from routine "Get_Metadata_State_Chm"!'
       CALL GC_Error( ErrMsg, RC, ThisLoc )
       RETURN
    ENDIF

    ! Is the data placed on vertical edges?
    onEdges = ( vLoc == VLocationEdge )

    ! Test if the data has a species dimension
    hasSpeciesDim = Test_For_Species_Dim( perSpc )

    !------------------------------------------------------------------------
    ! If not tied to species then simply register the single field
    !------------------------------------------------------------------------
    IF ( hasSpeciesDim == 0 ) THEN

       ! Check that metadata consistent with data size
       IF ( rank /= 2 ) THEN
          ErrMsg = 'Data dims and metadata rank do not match for '           &
                   // TRIM(metadataID)
          CALL GC_Error( ErrMsg, RC, ThisLoc )
          RETURN
       ENDIF

       ! Add field to registry
       CALL Registry_AddField(                                               &
            Input_Opt    = Input_Opt,                                        &
            Registry     = State_Chm%Registry,                               &
            State        = State_Chm%State,                                  &
            Variable     = TRIM( metadataID ),                               &
            Description  = TRIM( desc       ),                               &
            Units        = TRIM( units      ),                               &
            Data2d_4     = Ptr2Data,                                         &
            RC           = RC                                               )

       ! Trap potential errors
       IF ( RC /= GC_SUCCESS ) THEN
          ErrMsg = TRIM( ErrMsg_reg ) // TRIM( MetadataID ) //               &
                  '; Abnormal exit from routine "Registry_AddField"!'
          CALL GC_Error( ErrMsg, RC, ThisLoc )
          RETURN
       ENDIF

    !------------------------------------------------------------------------
    ! Otherwise exit with error
    !------------------------------------------------------------------------
    ELSE

       ! Error msg
       ErrMsg = 'Handling of PerSpc metadata ' // TRIM(perSpc) //    &
                ' is not implemented for this combo of data type and size'
       CALL GC_Error( ErrMsg, RC, ThisLoc )
       RETURN

    ENDIF

  END SUBROUTINE Register_ChmField_R4_2D
!EOC
!------------------------------------------------------------------------------
!                  GEOS-Chem Global Chemical Transport Model                  !
!------------------------------------------------------------------------------
!BOP
!
! !IROUTINE: Register_ChmField_R4_3D
!
! !DESCRIPTION: Registers a 3-dimensional, 4-byte floating point array field
!  of the State\_Chm object.  This allows the diagnostic modules get a pointer
!  to the field by searching on the field name.
!\\
!\\
! !INTERFACE:
!
  SUBROUTINE Register_ChmField_R4_3D( Input_Opt,  metadataID, Ptr2Data,      &
                                      State_Chm,  RC,         nCat          )
!
! !USES:
!
    USE Input_Opt_Mod,      ONLY : OptInput
    USE Registry_Params_Mod
!
! !INPUT PARAMETERS:
!
    TYPE(OptInput),   INTENT(IN)  :: Input_Opt        ! Input Options
    CHARACTER(LEN=*), INTENT(IN)  :: metadataID       ! State_Chm field ID
    REAL(f4),         POINTER     :: Ptr2Data(:,:,:)  ! pointer to data
    TYPE(ChmState),   INTENT(IN)  :: State_Chm        ! Chemistry State
    INTEGER,          OPTIONAL    :: nCat             ! Category index
!
! !INPUT/OUTPUT PARAMETERS:
!
    INTEGER,          INTENT(OUT) :: RC               ! Success or failure?
!
! !REMARKS:
!
! !REVISION HISTORY:
!  20 Sep 2017 - E. Lundgren - Initial version
!  See https://github.com/geoschem/geos-chem for complete history
!EOP
!------------------------------------------------------------------------------
!BOC
!
! !LOCAL VARIABLES:
!
    ! Scalars
    LOGICAL            :: found,       onEdges
    INTEGER            :: N,           rank,        type
    INTEGER            :: vloc,        nSlots,      hasSpeciesDim

    ! Strings
    CHARACTER(LEN=255) :: errMsg_reg,  thisLoc,     desc
    CHARACTER(LEN=255) :: thisSpcName, thisSpcDesc, perSpc
    CHARACTER(LEN=255) :: units
    CHARACTER(LEN=512) :: errMsg

    !=========================================================================
    ! Initialize
    !=========================================================================
    RC         = GC_SUCCESS
    errMsg     = ''
    errMsg_reg = 'Error encountered while registering State_Chm%'
    thisLoc    = &
       ' -> at Register_ChmField_R4_3D (in Headers/state_chm_mod.F90)'

    !=========================================================================
    ! Get metadata
    !=========================================================================
    CALL Get_MetaData_State_Chm(                                              &
         am_I_Root  = Input_Opt%amIRoot,                                      &
         metadataId = metadataId,                                             &
         found      = found,                                                  &
         desc       = desc,                                                   &
         units      = units,                                                  &
         rank       = rank,                                                   &
         type       = type,                                                   &
         vloc       = vloc,                                                   &
         perSpc     = perSpc,                                                 &
         RC         = RC                                                     )

    ! Trap potential errors
    IF ( RC /= GC_SUCCESS ) THEN
       ErrMsg = TRIM( ErrMsg_reg ) // TRIM( MetadataID ) //                  &
                '; Abnormal exit from routine "Get_Metadata_State_Chm"!'
       CALL GC_Error( ErrMsg, RC, ThisLoc )
       RETURN
    ENDIF

    ! Test if the quantity has a species dimension
    hasSpeciesDim = Test_for_Species_Dim( perSpc )

    !------------------------------------------------------------------------
    ! If tied to a given category, only register that one
    !------------------------------------------------------------------------
    IF ( PRESENT( nCat ) ) THEN

       ! Check that metadata consistent with data size
       IF ( rank /= 2 ) THEN
          ErrMsg = 'Data dims and metadata rank do not match for '           &
                   // TRIM(metadataID)
          CALL GC_Error( ErrMsg, RC, ThisLoc )
          RETURN
       ENDIF

       ! Add field to registry
       CALL Registry_AddField(                                               &
            Input_Opt    = Input_Opt,                                        &
            Registry     = State_Chm%Registry,                               &
            State        = State_Chm%State,                                  &
            Variable     = TRIM( metadataID ),                               &
            Description  = TRIM( desc       ),                               &
            Units        = TRIM( units      ),                               &
            OnLevelEdges = onEdges,                                          &
            Data2d_4     = Ptr2Data(:,:,nCat),                               &
            RC           = RC                                               )

       ! Trap potential errors
       IF ( RC /= GC_SUCCESS ) THEN
          ErrMsg = TRIM( ErrMsg_reg ) // TRIM( MetadataID ) //               &
                   '; Abnormal exit from Registry_AddField!'
          CALL GC_Error( ErrMsg_reg, RC, ThisLoc )
          RETURN
      ENDIF

    !------------------------------------------------------------------------
    ! If tied to a particular species, register each species individually
    !------------------------------------------------------------------------
    ELSE IF ( hasSpeciesDim == 1 ) THEN

       ! Check that metadata consistent with data size
       IF ( rank /= 2 ) THEN
          ErrMsg = 'Data dims and metadata rank do not match for '           &
                   // TRIM(metadataID)
          CALL GC_Error( ErrMsg, RC, ThisLoc )
          RETURN
       ENDIF

       ! Get the length of the species-based dimension
       nSlots = Get_NumSlots( perSpc, State_Chm )

       ! Loop over all species
       DO N = 1, nSlots

          ! Append the species name to the diagnostic name & description
          CALL Get_Diagnostic_Name(                                          &
               State_Chm    = State_Chm,                                     &
               perSpc       = perSpc,                                        &
               N            = N,                                             &
               name         = metaDataId,                                    &
               desc         = desc,                                          &
               diagName     = thisSpcName,                                   &
               diagDesc     = thisSpcDesc                                   )

          ! Add field to registry
          CALL Registry_AddField( &
               Input_Opt    = Input_Opt,                                     &
               Registry     = State_Chm%Registry,                            &
               State        = State_Chm%State,                               &
               Variable     = TRIM( thisSpcName ),                           &
               Description  = TRIM( thisSpcDesc ),                           &
               Units        = TRIM( units       ),                           &
               OnLevelEdges = onEdges,                                       &
               Data2d_4     = Ptr2Data(:,:,N),                               &
               RC           = RC                                            )

          ! Trap potential errors
          IF ( RC /= GC_SUCCESS ) THEN
             ErrMsg = TRIM( ErrMsg_reg ) // TRIM( MetadataID ) //            &
                      '; Abnormal exit from routine "Registry_AddField"!'
             CALL GC_Error( ErrMsg, RC, ThisLoc )
             RETURN
          ENDIF

       ENDDO

    !------------------------------------------------------------------------
    ! If not tied to species then simply register the single field
    !------------------------------------------------------------------------
    ELSE IF ( hasSpeciesDim == 0 ) THEN

       ! Check that metadata consistent with data size
       IF ( rank /= 3 ) THEN
          ErrMsg = 'Data dims and metadata rank do not match for '           &
                   // TRIM(metadataID)
          CALL GC_Error( ErrMsg, RC, ThisLoc )
          RETURN
       ENDIF

       ! Is the data placed on vertical edges?
       onEdges = ( vLoc == VLocationEdge )

       ! Add field to registry
       CALL Registry_AddField(                                               &
            Input_Opt    = Input_Opt,                                        &
            Registry     = State_Chm%Registry,                               &
            State        = State_Chm%State,                                  &
            Variable     = TRIM( metadataID ),                               &
            Description  = TRIM( desc       ),                               &
            Units        = TRIM( units      ),                               &
            Data3d_4     = Ptr2Data,                                         &
            OnLevelEdges = onEdges,                                          &
            RC           = RC                                               )

       ! Trap potential errors
       IF ( RC /= GC_SUCCESS ) THEN
          ErrMsg = TRIM( ErrMsg_reg ) // TRIM( MetadataID ) //               &
                  '; Abnormal exit from routine "Registry_AddField"!'
          CALL GC_Error( ErrMsg, RC, ThisLoc )
          RETURN
       ENDIF

    !-----------------------------------------------------------------------
    ! Otherwise exit with error
    !-----------------------------------------------------------------------
    ELSE

       ! Error msg
       ErrMsg = 'Handling of PerSpc metadata ' // TRIM(perSpc) //    &
                ' is not implemented for this combo of data type and size'
       CALL GC_Error( ErrMsg, RC, ThisLoc )
       RETURN

    ENDIF

  END SUBROUTINE Register_ChmField_R4_3D
!EOC
!------------------------------------------------------------------------------
!                  GEOS-Chem Global Chemical Transport Model                  !
!------------------------------------------------------------------------------
!BOP
!
! !IROUTINE: Register_ChmField_R4_4D
!
! !DESCRIPTION: Registers a 4-dimensional, 4-byte real array field
!  of the State\_Chm object.  This allows the diagnostic modules get
!  a pointer to the field by searching on the field name.
!\\
!\\
! !INTERFACE:
!
  SUBROUTINE Register_ChmField_R4_4D( Input_Opt,  metadataID, Ptr2Data,     &
                                      State_Chm,  RC,         Ncat         )
!
! !USES:
!
    USE Input_Opt_Mod,      ONLY : OptInput
    USE Registry_Params_Mod
!
! !INPUT PARAMETERS:
!
    TYPE(OptInput),   INTENT(IN)  :: Input_Opt         ! Input Options
    CHARACTER(LEN=*), INTENT(IN)  :: metadataID        ! State_Chm field Id
    REAL(f4),         POINTER     :: Ptr2Data(:,:,:,:) ! Pointer to data
    TYPE(ChmState),   INTENT(IN)  :: State_Chm         ! Chemistry State
    INTEGER,          OPTIONAL    :: Ncat              ! Category index
!
! !OUTPUT PARAMETERS:
!
    INTEGER,          INTENT(OUT) :: RC                ! Success or failure?
!
! !REMARKS:
!
! !REVISION HISTORY:
!  20 Sep 2017 - E. Lundgren - Initial version
!  See https://github.com/geoschem/geos-chem for complete history
!EOP
!------------------------------------------------------------------------------
!BOC
!
! !LOCAL VARIABLES:
!
    ! Scalars
    LOGICAL            :: found,       onEdges
    INTEGER            :: N,           rank,        hasSpeciesDim
    INTEGER            :: type,        vloc,        nSlots

    ! Strings
    CHARACTER(LEN=255) :: errMsg_reg,  thisLoc,     desc
    CHARACTER(LEN=255) :: thisSpcName, thisSpcDesc, perSpc
    CHARACTER(LEN=255) :: units
    CHARACTER(LEN=512) :: errMsg

    !========================================================================
    ! Initialize
    !========================================================================
    RC         = GC_SUCCESS
    errMsg     = ''
    errMsg_reg = 'Error encountered while registering State_Chm%'
    thisLoc    = &
       ' -> at Register_ChmField_R4_4D (in Headers/state_chm_mod.F90)'

    !========================================================================
    ! Get metadata
    !========================================================================
    CALL Get_MetaData_State_Chm(                                             &
         am_I_Root  = Input_Opt%amIRoot,                                     &
         metadataId = metadataId,                                            &
         found      = found,                                                 &
         desc       = desc,                                                  &
         units      = units,                                                 &
         rank       = rank,                                                  &
         type       = type,                                                  &
         vloc       = vloc,                                                  &
         perSpc     = perSpc,                                                &
         RC         = RC                                                    )

    ! Trap potential errors
    IF ( RC /= GC_SUCCESS ) THEN
       ErrMsg = TRIM( ErrMsg_reg ) // TRIM( MetadataID ) //                  &
                '; Abnormal exit from routine "Get_Metadata_State_Chm"!'
       CALL GC_Error( ErrMsg, RC, ThisLoc )
       RETURN
    ENDIF

    ! Test if the quantity has a species dimension
    hasSpeciesDim = Test_For_Species_Dim( perSpc )

    !------------------------------------------------------------------------
    ! Check that metadata consistent with data size
    !------------------------------------------------------------------------
    IF ( rank /= 3 ) THEN
       ErrMsg = 'Data dims and metadata rank do not match for ' &
                // TRIM(metadataID)
       CALL GC_Error( ErrMsg, RC, ThisLoc )
       RETURN
    ENDIF

    ! Is the data placed on level edges?
    onEdges = ( VLoc == VLocationEdge )

    !------------------------------------------------------------------------
    ! If tied to a given category, only registry that one
    !------------------------------------------------------------------------
    IF ( PRESENT( Ncat ) ) THEN

       ! Add field to registry
       CALL Registry_AddField(                                               &
            Input_Opt    = Input_Opt,                                        &
            Registry     = State_Chm%Registry,                               &
            State        = State_Chm%State,                                  &
            Variable     = TRIM( metadataID ),                               &
            Description  = TRIM( desc       ),                               &
            Units        = TRIM( units      ),                               &
            OnLevelEdges = onEdges,                                          &
            Data3d_4     = Ptr2Data(:,:,:,Ncat),                             &
            RC           = RC                                               )

       ! Trap potential errors
       IF ( RC /= GC_SUCCESS ) THEN
          ErrMsg = TRIM( ErrMsg_reg ) // TRIM( MetadataID ) //               &
                   '; Abnormal exit from Registry_AddField!'
          CALL GC_Error( ErrMsg_reg, RC, ThisLoc )
          RETURN
       ENDIF

    !------------------------------------------------------------------------
    ! If tied to a particular species, register each species individually
    !------------------------------------------------------------------------
    ELSE IF ( hasSpeciesDim == 1 ) THEN

       ! Check that metadata consistent with data size
       IF ( rank /= 3 ) THEN
          ErrMsg = 'Data dims and metadata rank do not match for '           &
                   // TRIM(metadataID)
          CALL GC_Error( ErrMsg, RC, ThisLoc )
          RETURN
       ENDIF

       ! Get the length of the species-based dimension
       nSlots = Get_NumSlots( perSpc, State_Chm )

       ! Loop over all species
       DO N = 1, nSlots

          ! Append the species name to the diagnostic name & description
          CALL Get_Diagnostic_Name(                                          &
               State_Chm    = State_Chm,                                     &
               perSpc       = perSpc,                                        &
               N            = N,                                             &
               name         = TRIM( metaDataId ),                            &
               desc         = TRIM( desc       ),                            &
               diagName     = thisSpcName,                                   &
               diagDesc     = thisSpcDesc                                   )

          ! Add field to registry
          CALL Registry_AddField( &
               Input_Opt    = Input_Opt,                                     &
               Registry     = State_Chm%Registry,                            &
               State        = State_Chm%State,                               &
               Variable     = TRIM( thisSpcName ),                           &
               Description  = TRIM( thisSpcDesc ),                           &
               Units        = TRIM( units       ),                           &
               OnLevelEdges = onEdges,                                       &
               Data3d_4     = Ptr2Data(:,:,:,N),                             &
               RC           = RC                                            )

          ! Trap potential errors
          IF ( RC /= GC_SUCCESS ) THEN
             ErrMsg = TRIM( ErrMsg_reg ) // TRIM( MetadataID ) //            &
                      '; Abnormal exit from routine "Registry_AddField"!'
             CALL GC_Error( ErrMsg, RC, ThisLoc )
             RETURN
          ENDIF

       ENDDO

    !------------------------------------------------------------------------
    ! Otherwise, exit with error
    !------------------------------------------------------------------------
    ELSE

       ! Error msg
       ErrMsg = 'Handling of PerSpc metadata ' // TRIM(perSpc) // &
                ' is not implemented for this combo of data type and size!'
       CALL GC_Error( ErrMsg, RC, ThisLoc )
       RETURN

    ENDIF

  END SUBROUTINE Register_ChmField_R4_4D
!EOC
!------------------------------------------------------------------------------
!                  GEOS-Chem Global Chemical Transport Model                  !
!------------------------------------------------------------------------------
!BOP
!
! !IROUTINE: Register_ChmField_R8_2D
!
! !DESCRIPTION: Registers a 2-dimensional, 8-byte real array field
!  of the State\_Chm object.  This allows the diagnostic modules get
!  a pointer to the field by searching on the field name.
!\\
!\\
! !INTERFACE:
!
  SUBROUTINE Register_ChmField_R8_2D( Input_Opt, metadataID, Ptr2Data,       &
                                      State_Chm, RC                         )
!
! !USES:
!
    USE Input_Opt_Mod,      ONLY : OptInput
    USE Registry_Params_Mod
!
! !INPUT PARAMETERS:
!
    TYPE(OptInput),   INTENT(IN)  :: Input_Opt       ! Input Options
    CHARACTER(LEN=*), INTENT(IN)  :: metadataID      ! State_Chm field ID
    REAL(f8),         POINTER     :: Ptr2Data(:,:)   ! Pointer to data
    TYPE(ChmState),   INTENT(IN)  :: State_Chm       ! Chemistry State
!
! !OUTPUT PARAMETERS:
!
    INTEGER,          INTENT(OUT) :: RC              ! Success or failure?
!
! !REMARKS:
!
! !REVISION HISTORY:
!  21 Sep 2020 - E. Lundgren - Initial version
!  See https://github.com/geoschem/geos-chem for complete history
!EOP
!------------------------------------------------------------------------------
!BOC
!
! !LOCAL VARIABLES:
!
    ! Scalars
    LOGICAL            :: found,       onEdges
    INTEGER            :: N,           rank,        hasSpeciesDim
    INTEGER            :: type,        vloc

    ! Strings
    CHARACTER(LEN=255) :: errMsg_reg,  thisLoc,     desc
    CHARACTER(LEN=255) :: thisSpcName, thisSpcDesc, perSpc
    CHARACTER(LEN=255) :: units
    CHARACTER(LEN=512) :: errMsg

    !========================================================================
    ! Initialize
    !========================================================================
    RC         = GC_SUCCESS
    errMsg     = ''
    errMsg_reg = 'Error encountered while registering State_Chm%'
    thisLoc    = &
       ' -> at Register_ChmField_R8_2D (in Headers/state_chm_mod.F90)'

    !========================================================================
    ! Get metadata
    !========================================================================
    CALL Get_MetaData_State_Chm(                                             &
         am_I_Root  = Input_Opt%amIRoot,                                     &
         metadataId = metadataId,                                            &
         found      = found,                                                 &
         desc       = desc,                                                  &
         units      = units,                                                 &
         rank       = rank,                                                  &
         type       = type,                                                  &
         vloc       = vloc,                                                  &
         perSpc     = perSpc,                                                &
         RC         = RC                                                    )

    ! Trap potential errors
    IF ( RC /= GC_SUCCESS ) THEN
       ErrMsg = TRIM( ErrMsg_reg ) // TRIM( MetadataID ) //                  &
                '; Abnormal exit from routine "Get_Metadata_State_Chm"!'
       CALL GC_Error( ErrMsg, RC, ThisLoc )
       RETURN
    ENDIF

    ! Is the data placed on vertical edges?
    onEdges = ( vLoc == VLocationEdge )

    ! Test if the quantity has a species dimension
    hasSpeciesDim = Test_for_Species_Dim( perSpc )

    !------------------------------------------------------------------------
    ! If not tied to species then simply register the single field
    !------------------------------------------------------------------------
    IF ( hasSpeciesDim == 0 ) THEN

       ! Check that metadata consistent with data size
       IF ( rank /= 2 ) THEN
          ErrMsg = 'Data dims and metadata rank do not match for '           &
                   // TRIM(metadataID)
          CALL GC_Error( ErrMsg, RC, ThisLoc )
          RETURN
       ENDIF

       ! Add field to registry
       CALL Registry_AddField(                                               &
            Input_Opt    = Input_Opt,                                        &
            Registry     = State_Chm%Registry,                               &
            State        = State_Chm%State,                                  &
            Variable     = TRIM( metadataID ),                               &
            Description  = TRIM( desc       ),                               &
            Units        = TRIM( units      ),                               &
            Data2d_8     = Ptr2Data,                                         &
            RC           = RC                                               )

       ! Trap potential errors
       IF ( RC /= GC_SUCCESS ) THEN
          ErrMsg = TRIM( ErrMsg_reg ) // TRIM( MetadataID ) //               &
                  '; Abnormal exit from routine "Registry_AddField"!'
          CALL GC_Error( ErrMsg, RC, ThisLoc )
          RETURN
       ENDIF

    !------------------------------------------------------------------------
    ! Otherwise exit with error
    !------------------------------------------------------------------------
    ELSE

       ! Error msg
       ErrMsg = 'Handling of PerSpc metadata ' // TRIM(perSpc) //    &
                ' is not implemented for this combo of data type and size'
       CALL GC_Error( ErrMsg, RC, ThisLoc )
       RETURN

    ENDIF

  END SUBROUTINE Register_ChmField_R8_2D
!EOC
!------------------------------------------------------------------------------
!                  GEOS-Chem Global Chemical Transport Model                  !
!------------------------------------------------------------------------------
!BOP
!
! !IROUTINE: Register_ChmField_R8_3D
!
! !DESCRIPTION: Registers a 3-dimensional, 8-byte floating point array field
!  of the State\_Chm object.  This allows the diagnostic modules get a pointer
!  to the field by searching on the field name.
!\\
!\\
! !INTERFACE:
!
  SUBROUTINE Register_ChmField_R8_3D( Input_Opt, metadataID, Ptr2Data,       &
                                      State_Chm, RC,         nCat           )
!
! !USES:
!
    USE Input_Opt_Mod,      ONLY : OptInput
    USE Registry_Params_Mod
!
! !INPUT PARAMETERS:
!
    TYPE(OptInput),    INTENT(IN)  :: Input_Opt       ! Input Options object
    CHARACTER(LEN=*),  INTENT(IN)  :: metadataID      ! State_Chm field ID
    REAL(f8),          POINTER     :: Ptr2Data(:,:,:) ! Pointer to data
    TYPE(ChmState),    INTENT(IN)  :: State_Chm       ! Chemistry State
    INTEGER,           OPTIONAL    :: nCat            ! Category index
!
! !INPUT/OUTPUT PARAMETERS:
!
    INTEGER,           INTENT(OUT) :: RC              ! Success or failure?
!
! !REMARKS:
!
! !REVISION HISTORY:
!  20 Sep 2017 - E. Lundgren - Initial version
!  See https://github.com/geoschem/geos-chem for complete history
!EOP
!------------------------------------------------------------------------------
!BOC
!
! !LOCAL VARIABLES:
!
    ! Scalars
    LOGICAL            :: found,       onEdges
    INTEGER            :: N,           rank,        hasSpeciesDim
    INTEGER            :: type,        vloc,        nSlots

    ! Strings
    CHARACTER(LEN=255) :: errMsg_reg,  thisLoc,     desc
    CHARACTER(LEN=255) :: thisSpcName, thisSpcDesc, perSpc
    CHARACTER(LEN=255) :: units
    CHARACTER(LEN=512) :: errMsg

    !========================================================================
    ! Initialize
    !========================================================================
    RC         = GC_SUCCESS
    ErrMsg     = ''
    ErrMsg_reg = 'Error encountered while registering State_Chm%'
    ThisLoc    = &
       ' -> at Register_ChmField_R8_3D (in Headers/state_chm_mod.F90)'

    !========================================================================
    ! Get metadata
    !========================================================================
    CALL Get_MetaData_State_Chm(                                             &
         am_I_Root  = Input_Opt%amIRoot,                                     &
         metadataId = metadataId,                                            &
         found      = found,                                                 &
         desc       = desc,                                                  &
         units      = units,                                                 &
         rank       = rank,                                                  &
         type       = type,                                                  &
         vloc       = vloc,                                                  &
         perSpc     = perSpc,                                                &
         RC         = RC                                                    )

    ! Trap potential errors
    IF ( RC /= GC_SUCCESS ) THEN
       ErrMsg = TRIM( ErrMsg_reg ) // TRIM( MetadataID ) //                  &
                '; Abnormal exit from routine "Get_Metadata_State_Chm"!'
       CALL GC_Error( ErrMsg, RC, ThisLoc )
       RETURN
    ENDIF

    ! Is the data placed on vertical edges?
    onEdges = ( vLoc == VLocationEdge )

    ! Test if the data has a species dimension
    hasSpeciesDim = Test_for_Species_Dim( perSpc )

    !------------------------------------------------------------------------
    ! If tied to a given category, only registry that one
    !------------------------------------------------------------------------
    IF ( PRESENT( nCat ) ) THEN

       ! Check that metadata consistent with data size
       IF ( rank /= 2 ) THEN
          ErrMsg = 'Data dims and metadata rank do not match for '           &
                   // TRIM(metadataID)
          CALL GC_Error( ErrMsg, RC, ThisLoc )
          RETURN
       ENDIF

       ! Add field to registry
       CALL Registry_AddField(                                               &
            Input_Opt    = Input_Opt,                                        &
            Registry     = State_Chm%Registry,                               &
            State        = State_Chm%State,                                  &
            Variable     = TRIM( metadataID ),                               &
            Description  = TRIM( desc       ),                               &
            Units        = TRIM( units      ),                               &
            OnLevelEdges = onEdges,                                          &
            Data2d_8     = Ptr2Data(:,:,nCat),                               &
            RC           = RC                                               )

       ! Trap potential errors
       IF ( RC /= GC_SUCCESS ) THEN
          ErrMsg = TRIM( ErrMsg_reg ) // TRIM( MetadataID ) //               &
                   '; Abnormal exit from Registry_AddField!'
          CALL GC_Error( ErrMsg_reg, RC, ThisLoc )
          RETURN
       ENDIF

    !------------------------------------------------------------------------
    ! If tied to a particular species, register each species individually
    !------------------------------------------------------------------------
    ELSE IF ( hasSpeciesDim == 1 ) THEN

       ! Check that metadata consistent with data size
       IF ( rank /= 2 ) THEN
          ErrMsg = 'Data dims and metadata rank do not match for '           &
                   // TRIM(metadataID)
          CALL GC_Error( ErrMsg, RC, ThisLoc )
          RETURN
       ENDIF

       ! Get the length of the species-based dimension
       nSlots = Get_NumSlots( perSpc, State_Chm )

       ! Loop over all species
       DO N = 1, nSlots

          ! Append the species name to the diagnostic name & description
          CALL Get_Diagnostic_Name(                                          &
               State_Chm    = State_Chm,                                     &
               perSpc       = perSpc,                                        &
               N            = N,                                             &
               name         = TRIM( metaDataId ),                            &
               desc         = TRIM( desc       ),                            &
               diagName     = thisSpcName,                                   &
               diagDesc     = thisSpcDesc                                   )

          ! Add field to registry
          CALL Registry_AddField( &
               Input_Opt    = Input_Opt,                                     &
               Registry     = State_Chm%Registry,                            &
               State        = State_Chm%State,                               &
               Variable     = TRIM( thisSpcName ),                           &
               Description  = TRIM( thisSpcDesc ),                           &
               Units        = TRIM( units       ),                           &
               OnLevelEdges = onEdges,                                       &
               Data2d_8     = Ptr2Data(:,:,N),                               &
               RC           = RC                                            )

          ! Trap potential errors
          IF ( RC /= GC_SUCCESS ) THEN
             ErrMsg = TRIM( ErrMsg_reg ) // TRIM( MetadataID ) //            &
                      '; Abnormal exit from routine "Registry_AddField"!'
             CALL GC_Error( ErrMsg, RC, ThisLoc )
             RETURN
          ENDIF

       ENDDO

    !------------------------------------------------------------------------
    ! If not tied to species then simply register the single field
    !------------------------------------------------------------------------
    ELSE IF ( hasSpeciesDim == 0 ) THEN

       ! Check that metadata consistent with data size
       IF ( rank /= 3 ) THEN
          ErrMsg = 'Data dims and metadata rank do not match for '           &
                   // TRIM(metadataID)
          CALL GC_Error( ErrMsg, RC, ThisLoc )
          RETURN
       ENDIF

       ! Is the data placed on vertical edges?
       onEdges = ( vLoc == VLocationEdge )

       ! Add field to registry
       CALL Registry_AddField(                                               &
            Input_Opt    = Input_Opt,                                        &
            Registry     = State_Chm%Registry,                               &
            State        = State_Chm%State,                                  &
            Variable     = TRIM( metadataID ),                               &
            Description  = TRIM( desc       ),                               &
            Units        = TRIM( units      ),                               &
            Data3d_8     = Ptr2Data,                                         &
            OnLevelEdges = onEdges,                                          &
            RC           = RC                                               )

       ! Trap potential errors
       IF ( RC /= GC_SUCCESS ) THEN
          ErrMsg = TRIM( ErrMsg_reg ) // TRIM( MetadataID ) //               &
                  '; Abnormal exit from routine "Registry_AddField"!'
          CALL GC_Error( ErrMsg, RC, ThisLoc )
          RETURN
       ENDIF

    !-----------------------------------------------------------------------
    ! Otherwise exit with error
    !-----------------------------------------------------------------------
    ELSE

       ! Error msg
       ErrMsg = 'Handling of PerSpc metadata ' // TRIM(perSpc) //    &
                ' is not implemented for this combo of data type and size'
       CALL GC_Error( ErrMsg, RC, ThisLoc )
       RETURN

    ENDIF

  END SUBROUTINE Register_ChmField_R8_3D
!EOC
!------------------------------------------------------------------------------
!                  GEOS-Chem Global Chemical Transport Model                  !
!------------------------------------------------------------------------------
!BOP
!
! !IROUTINE: Register_ChmField_R8_4D
!
! !DESCRIPTION: Registers a 4-dimensional, 8-byte real array field
!  of the State\_Chm object.  This allows the diagnostic modules get
!  a pointer to the field by searching on the field name.
!\\
!\\
! !INTERFACE:
!
  SUBROUTINE Register_ChmField_R8_4D( Input_Opt,  metadataID, Ptr2Data,      &
                                      State_Chm,  RC,         Ncat          )
!
! !USES:
!
    USE Input_Opt_Mod,      ONLY : OptInput
    USE Registry_Params_Mod
!
! !INPUT PARAMETERS:
!
    TYPE(OptInput),   INTENT(IN)    :: Input_Opt         ! Input Options
    CHARACTER(LEN=*), INTENT(IN)    :: metadataID        ! State_Chm field ID
    REAL(f8),         POINTER       :: Ptr2Data(:,:,:,:) ! Pointer to data
    TYPE(ChmState),   INTENT(IN)    :: State_Chm         ! Chemistry State
    INTEGER,          OPTIONAL      :: Ncat              ! Category index
!
! !OUTPUT PARAMETERS:
!
    INTEGER,          INTENT(OUT)   :: RC                ! Success or failure?
!
! !REVISION HISTORY:
!  20 Sep 2017 - E. Lundgren - Initial version
!  See https://github.com/geoschem/geos-chem for complete history
!EOP
!------------------------------------------------------------------------------
!BOC
!
! !LOCAL VARIABLES:
!
    ! Scalars
    LOGICAL            :: found,       onEdges
    INTEGER            :: N,           rank,        hasSpeciesDim
    INTEGER            :: type,        vloc,        nSlots

    ! Strings
    CHARACTER(LEN=255) :: errMsg_reg,  thisLoc,     desc
    CHARACTER(LEN=255) :: thisSpcName, thisSpcDesc, perSpc
    CHARACTER(LEN=255) :: units
    CHARACTER(LEN=512) :: errMsg

    !========================================================================
    ! Initialize
    !========================================================================
    RC         = GC_SUCCESS
    errMsg     = ''
    errMsg_reg = 'Error encountered while registering State_Chm%'
    thisLoc    = &
       ' -> at Register_ChmField_R8_4D (in Headers/state_chm_mod.F90)'

    !========================================================================
    ! Get metadata
    !========================================================================
    CALL Get_MetaData_State_Chm(                                             &
         am_I_Root  = Input_Opt%amIRoot,                                     &
         metadataId = metadataId,                                            &
         found      = found,                                                 &
         desc       = desc,                                                  &
         units      = units,                                                 &
         rank       = rank,                                                  &
         type       = type,                                                  &
         vloc       = vloc,                                                  &
         perSpc     = perSpc,                                                &
         RC         = RC                                                    )

    ! Trap potential errors
    IF ( RC /= GC_SUCCESS ) THEN
       ErrMsg = TRIM( ErrMsg_reg ) // TRIM( MetadataID ) //                  &
                '; Abnormal exit from routine "Get_Metadata_State_Chm"!'
       CALL GC_Error( ErrMsg, RC, ThisLoc )
       RETURN
    ENDIF

    !------------------------------------------------------------------------
    ! Check that metadata consistent with data size
    !------------------------------------------------------------------------
    IF ( rank /= 3 ) THEN
       ErrMsg = 'Data dims and metadata rank do not match for ' &
                // TRIM(metadataID)
       CALL GC_Error( ErrMsg, RC, ThisLoc )
       RETURN
    ENDIF

    ! Is the data placed on level edges?
    onEdges = ( VLoc == VLocationEdge )

    ! Test if the quantity has a species dimension
    hasSpeciesDim = Test_for_Species_Dim( perSpc )

    !------------------------------------------------------------------------
    ! If tied to a given category, only registry that one
    !------------------------------------------------------------------------
    IF ( PRESENT( Ncat ) ) THEN

       ! Add field to registry
       CALL Registry_AddField(                                               &
            Input_Opt    = Input_Opt,                                        &
            Registry     = State_Chm%Registry,                               &
            State        = State_Chm%State,                                  &
            Variable     = TRIM( metadataID ),                               &
            Description  = TRIM( desc       ),                               &
            Units        = TRIM( units      ),                               &
            OnLevelEdges = onEdges,                                          &
            Data3d_8     = Ptr2Data(:,:,:,Ncat),                             &
            RC           = RC                                               )

       ! Trap potential errors
       IF ( RC /= GC_SUCCESS ) THEN
          ErrMsg = TRIM( ErrMsg_reg ) // TRIM( MetadataID ) //               &
                   '; Abnormal exit from Registry_AddField!'
          CALL GC_Error( ErrMsg_reg, RC, ThisLoc )
          RETURN
       ENDIF

    !------------------------------------------------------------------------
    ! If tied to a particular species, register each species individually
    !------------------------------------------------------------------------
    ELSE IF ( hasSpeciesDim == 1 ) THEN

       ! Get the length of the species-based dimension
       nSlots = Get_NumSlots( perSpc, State_Chm )

       ! Loop over all species
       DO N = 1, nSlots

          ! Append the species name to the diagnostic name & description
          CALL Get_Diagnostic_Name(                                          &
               State_Chm    = State_Chm,                                     &
               perSpc       = perSpc,                                        &
               N            = N,                                             &
               name         = TRIM( metaDataId ),                            &
               desc         = TRIM( desc       ),                            &
               diagName     = thisSpcName,                                   &
               diagDesc     = thisSpcDesc                                   )

          ! Add field to registry
          CALL Registry_AddField( &
               Input_Opt    = Input_Opt,                                     &
               Registry     = State_Chm%Registry,                            &
               State        = State_Chm%State,                               &
               Variable     = TRIM( thisSpcName ),                           &
               Description  = TRIM( thisSpcDesc ),                           &
               Units        = TRIM( units       ),                           &
               OnLevelEdges = onEdges,                                       &
               Data3d_8     = Ptr2Data(:,:,:,N),                             &
               RC           = RC                                            )

          ! Trap potential errors
          IF ( RC /= GC_SUCCESS ) THEN
             ErrMsg = TRIM( ErrMsg_reg ) // TRIM( MetadataID ) //            &
                      '; Abnormal exit from routine "Registry_AddField"!'
             CALL GC_Error( ErrMsg, RC, ThisLoc )
             RETURN
          ENDIF

       ENDDO

    !------------------------------------------------------------------------
    ! Otherwise, exit with error
    !------------------------------------------------------------------------
    ELSE

       ! Error msg
       ErrMsg = 'Handling of PerSpc metadata ' // TRIM(perSpc ) // &
                ' is not implemented for this combo of data type and size!'
       CALL GC_Error( ErrMsg, RC, ThisLoc )
       RETURN

    ENDIF

  END SUBROUTINE Register_ChmField_R8_4D
!EOC
!------------------------------------------------------------------------------
!                  GEOS-Chem Global Chemical Transport Model                  !
!------------------------------------------------------------------------------
!BOP
!
! !IROUTINE: Ind_
!
! !DESCRIPTION: Function IND\_ returns the index of an advected species or
!  chemical species contained in the chemistry state object by name.
!\\
!\\
! !INTERFACE:
!
  FUNCTION Ind_( name, flag ) RESULT( Indx )
!
! !USES:
!
    USE CharPak_Mod, ONLY : To_UpperCase

!
! !INPUT PARAMETERS:
!
    CHARACTER(LEN=*),           INTENT(IN) :: name  ! Species name
    CHARACTER(LEN=*), OPTIONAL, INTENT(IN) :: flag  ! Species type
!
! !RETURN VALUE:
!
    INTEGER                                :: Indx  ! Index of this species
!
! !REMARKS:
!   Values of FLAG (case-insensitive):
!   'A' or 'a' : Returns advected species index
!   'D' or 'd' : Returns dry-deposition species index
!   'F' or 'f' : Returns KPP fixed species index
!   'G' or 'g' : Returns gas-phase species index
!   'H' or 'h' : Returns hygroscopic-growth species index
!   'K' or 'k' : Returns KPP main species index
!   'N' or 'n' : Returns radionuclide species index
!   'P' or 'p' : Returns photolysis species index
!   'S' or 's' : Returns main species index (aka "ModelId")
!   'V' or 'v' : Returns KPP variable species index
!   'W' or 'w' : Returns wet-deposition species index
!
! !REVISION HISTORY:
!  07 Oct 2016 - M. Long     - Initial version
!  See https://github.com/geoschem/geos-chem for complete history
!EOP
!------------------------------------------------------------------------------
!BOC
!
! !LOCAL VARIABLES:
!
    INTEGER :: N

    !=====================================================================
    ! Ind_ begins here!
    !=====================================================================

    ! Get the ModelId value from the lookup table
    ! NOTE: -1 is used to denote missing species.
    N    = SpcDictLocal%Get( To_UpperCase( TRIM( Name ) ) )
    Indx = N

    ! If N is negative then return -1 to denote the species was not found.
    ! If FLAG is not passed, RETURN the ModelId (regardless of whether the
    ! species was found or missing).
    IF ( ( N < 0 ).or. ( .not. PRESENT( Flag ) ) ) RETURN

    ! For species that were found, return the index specified by FLAG
    SELECT CASE( Flag(1:1) )

       ! Advected species flag
       CASE( 'A', 'a' )
          Indx = SpcDataLocal(N)%Info%AdvectID
          RETURN

       ! Dry-deposited species ID
       CASE( 'D', 'd' )
          Indx = SpcDataLocal(N)%Info%DryDepId
          RETURN

       ! KPP fixed species ID
       CASE( 'F', 'f' )
          Indx = SpcDataLocal(N)%Info%KppFixId
          RETURN

       ! Gas-phase species ID
       CASE( 'G', 'g' )
          Indx = SpcDataLocal(N)%Info%GasSpcId
          RETURN

       ! Hygroscopic growth species ID
       CASE( 'H', 'h' )
          Indx = SpcDataLocal(N)%Info%HygGrthId
          RETURN

       ! KPP chemical species ID
       CASE( 'K', 'k' )
          Indx = SpcDataLocal(N)%Info%KppSpcId
          RETURN

       ! Radionuclide chemical species ID
       CASE( 'N', 'n' )
          Indx = SpcDataLocal(N)%Info%RadNuclId
          RETURN

       ! Photolysis species ID
       CASE( 'P', 'p' )
          Indx = SpcDataLocal(N)%Info%PhotolId
          RETURN

       ! Species/ModelID
       CASE ( 'S', 's' )
          Indx = SpcDataLocal(N)%Info%ModelID
          RETURN

       ! KPP variable species ID
       CASE( 'V', 'v' )
          Indx = SpcDataLocal(N)%Info%KppVarId
          RETURN

       ! WetDep ID
       CASE( 'W', 'w' )
          Indx = SpcDataLocal(N)%Info%WetDepId
          RETURN

       CASE DEFAULT
          ! Pass

     END SELECT

  END FUNCTION Ind_
!EOC
!------------------------------------------------------------------------------
!                  GEOS-Chem Global Chemical Transport Model                  !
!------------------------------------------------------------------------------
!BOP
!
! !IROUTINE: GetNumProdLossSpecies
!
! !DESCRIPTION: Saves the number of production and loss diagnostic species
!  in the State\_Chm\%nProdLoss variable.  This will be used to set up the
!  State\_Chm\%Map\_ProdLoss species index vector.
!\\
!\\
! !INTERFACE:
!
  SUBROUTINE GetNumProdLossSpecies( Input_Opt, State_Chm, RC )
!
! !USES:
!
    USE GcKpp_Monitor,    ONLY : Fam_Names
    USE GcKpp_Parameters, ONLY : nFam
    USE Input_Opt_Mod,    ONLY : OptInput
!
! !INPUT/OUTPUT PARAMETERS:
!
    TYPE(OptInput), INTENT(INOUT) :: Input_Opt   ! Input Options object
    TYPE(ChmState), INTENT(INOUT) :: State_Chm   ! Chemistry State object
!
! !OUTPUT PARAMETERS:
!
    INTEGER,        INTENT(OUT)   :: RC          ! Return code
!
! !REMARKS:
!
! !REVISION HISTORY:
!  06 Jan 2015 - R. Yantosca - Initial version
!  See https://github.com/geoschem/geos-chem for complete history
!EOP
!------------------------------------------------------------------------------
!BOC
!
! !LOCAL VARIABLES:
!
    ! Scalars
    INTEGER            :: N

    ! Strings
    CHARACTER(LEN=255) :: ErrMsg, ThisLoc

    !=======================================================================
    ! GetProdLossSpecies begins here!
    !=======================================================================

    ! Initialize
    RC      = GC_SUCCESS
    ErrMsg  = ''
    ThisLoc = &
         ' -> at GetNumProdLossSpecies (in module Headers/state_chm_mod.F90)'

    !=======================================================================
    ! Get the number of prod and loss species depending on the simulation
    !=======================================================================
    IF ( Input_Opt%ITS_A_FULLCHEM_SIM ) THEN

       !------------------------------
       ! Full-chemistry simulations
       !------------------------------

       ! Get the # of prod/loss species by querying the first leter of
       ! the species in the Fam_Names array (in gckpp_Monitor.F90)
       DO N = 1, nFam
          IF ( Fam_Names(N)(1:1) == 'L' ) State_Chm%nLoss = State_Chm%nLoss + 1
          IF ( Fam_Names(N)(1:1) == 'P' ) State_Chm%nProd = State_Chm%nProd + 1
       ENDDO

    ELSE IF ( Input_Opt%ITS_A_TAGCO_SIM ) THEN

       !------------------------------
       ! Tagged CO simulation
       !------------------------------

       ! Each advected species can have a loss diagnostic attached ...
       State_Chm%nLoss = State_Chm%nAdvect

       ! ... but no prod diagnostics.  These will get archived by separate
       ! array fields of the State_Diag object (e.g. ProdCOfromISOP, etc.)
       State_Chm%nProd = 0

    ELSE IF ( Input_Opt%ITS_A_TAGO3_SIM ) THEN

       !------------------------------
       ! Tagged O3 simulation
       !-----------------------------

       ! Each advected species can have a prod and loss diagnostic attached
       State_Chm%nLoss = State_Chm%nAdvect
       State_Chm%nProd = State_Chm%nAdvect

    ELSE

       ! Other simulations do not have a prod/loss functionality
       ! but this can be added in if necessary
       State_Chm%nLoss = 0
       State_Chm%nProd = 0

    ENDIF

  END SUBROUTINE GetNumProdLossSpecies
!EOC
!------------------------------------------------------------------------------
!                  GEOS-Chem Global Chemical Transport Model                  !
!------------------------------------------------------------------------------
!BOP
!
! !IROUTINE: MapProdLossSpecies
!
! !DESCRIPTION: Stores the ModelId (from the GEOS-Chem Species Database) of
!  each prod/loss diagnostic species in the State\_Chm\%Map\_ProdLoss vector.
!\\
!\\
! !INTERFACE:
!
  SUBROUTINE MapProdLossSpecies( Input_Opt, State_Chm, RC )
!
! !USES:
!
    USE GcKpp_Monitor,    ONLY : Fam_Names
    USE GcKpp_Parameters, ONLY : nFam
    USE Input_Opt_Mod,    ONLY : OptInput
!
! !INPUT/OUTPUT PARAMETERS:
!
    TYPE(OptInput), INTENT(INOUT) :: Input_Opt   ! Input Options object
    TYPE(ChmState), INTENT(INOUT) :: State_Chm   ! Chemistry State object
!
! !OUTPUT PARAMETERS:
!
    INTEGER,        INTENT(OUT)   :: RC          ! Return code
!
! !REMARKS:
!
! !REVISION HISTORY:
!  06 Jan 2015 - R. Yantosca - Initial version
!  See https://github.com/geoschem/geos-chem for complete history
!EOP
!------------------------------------------------------------------------------
!BOC
!
! !LOCAL VARIABLES:
!
    ! Scalars
    INTEGER            :: Id,     N
    INTEGER            :: P,      L

    ! Strings
    CHARACTER(LEN=36)  :: Name
    CHARACTER(LEN=255) :: ErrMsg, ThisLoc

    !=======================================================================
    ! GetProdLossSpecies begins here!
    !=======================================================================

    ! Initialize
    RC      = GC_SUCCESS
    P       = 0
    L       = 0
    ErrMsg  = ''
    ThisLoc = &
         ' -> at MapProdLossSpecies (in module Headers/state_chm_mod.F90)'

    !=======================================================================
    ! Get the number of prod and loss species depending on the simulation
    !=======================================================================
    IF ( Input_Opt%ITS_A_FULLCHEM_SIM ) THEN

       !--------------------------------------------------------------------
       ! Full-chemistry simulations
       !--------------------------------------------------------------------

       ! Loop over the number of prod/loss species
       DO N = 1, nFam

          ! Get the KPP prod/loss species from the FAM_NAMES
          ! array in the gckpp_Parameters.F90 module.
          ! NOTE: This is the KPP ID number (index of "VAR" array)
          ! and not the GEOS-Chem "main" species index!!!
          Id = Ind_( TRIM( Fam_Names(N) ), 'K' )

          ! Add the species
          IF ( Id > 0 ) THEN

             ! KPP prod/loss species name
             Name = TRIM( Fam_Names(N) )

             ! Fix the name so that it is of the form Prod_<spcname> or
             ! Loss_<spcname>.  This will facilitate the new diagnostics.
             IF ( Name(1:1) == 'L' ) THEN
                L                      = L + 1
                State_Chm%Map_Loss(L)  = Id
                State_Chm%Name_Loss(L) = 'Loss_' // TRIM( Name(2:) )
             ELSE IF ( Name(1:1) == 'P' ) THEN
                P                      = P + 1
                State_Chm%Map_Prod(P)  = Id
                State_Chm%Name_Prod(P) = 'Prod_' // TRIM( Name(2:) )
             ELSE
                ErrMsg = 'Invalid prod/loss species name!' //                &
                          TRIM( Fam_Names(N) )
                CALL GC_Error( ErrMsg, RC, ThisLoc )
                RETURN
             ENDIF

          ELSE

             ! Invalid species, exit with error!
             ErrMsg = 'Could not locate KPP prod/loss species: ' //          &
                      TRIM( Fam_Names(N) )                       // '!'
             CALL GC_Error( ErrMsg, RC, ThisLoc )
             RETURN

          ENDIF

       ENDDO

    ELSE IF ( Input_Opt%ITS_A_TAGCO_SIM ) THEN

       !--------------------------------------------------------------------
       ! Tagged CO simulations
       !--------------------------------------------------------------------

       ! Each advected species can have an attached loss diagnostic ...
       DO Id = 1, State_Chm%nLoss
          Name = 'Loss_' // TRIM( State_Chm%SpcData(Id)%Info%Name )
          State_Chm%Name_Loss(Id) = TRIM( Name )
          State_Chm%Map_Loss(Id)  = Id
       ENDDO

       ! ... but not an attached prod diagnostic.  These will be
       ! archived by other fields of the State_Diag object.
       State_Chm%Name_Prod => NULL()
       State_Chm%Map_Prod  => NULL()

    ELSE IF ( Input_Opt%ITS_A_TAGO3_SIM ) THEN

       !--------------------------------------------------------------------
       ! Tagged O3 simulations
       !--------------------------------------------------------------------

       ! Each advected species can have an attached loss diagnostic ...
       DO Id = 1, State_Chm%nLoss
          Name = 'Loss_' // TRIM( State_Chm%SpcData(Id)%Info%Name )
          State_Chm%Name_Loss(Id) = TRIM( Name )
          State_Chm%Map_Loss(Id)  = Id
       ENDDO

       ! ... as well as an attached production diagnostic
       DO Id = 1, State_Chm%nProd
          Name = 'Prod_' // TRIM( State_Chm%SpcData(Id)%Info%Name )
          State_Chm%Name_Prod(Id) = TRIM( Name )
          State_Chm%Map_Prod(Id)  = Id
       ENDDO

    ELSE

       !--------------------------------------------------------------------
       ! Other simulations do not have prod/loss capability
       !--------------------------------------------------------------------
       State_Chm%Name_Prod => NULL()
       State_Chm%Map_Prod  => NULL()
    ENDIF

  END SUBROUTINE MapProdLossSpecies
!EOC
END MODULE State_Chm_Mod<|MERGE_RESOLUTION|>--- conflicted
+++ resolved
@@ -270,14 +270,9 @@
      ! Switches to enable SO2 cloud chemistry and seasalt chemistry in
      ! sulfate_mod (TRUE) or in the KPP mechanism (FALSE).
      !-----------------------------------------------------------------------
-<<<<<<< HEAD
-     LOGICAL                    :: Do_SulfateMod_Cld     = .FALSE.
-     LOGICAL                    :: Do_SulfateMod_SeaSalt = .FALSE.
-     LOGICAL                    :: SIZE_RES ! For HET_DROP_CHEM() - MSL
-=======
      LOGICAL                    :: Do_SulfateMod_Cld
      LOGICAL                    :: Do_SulfateMod_SeaSalt
->>>>>>> a0d6896f
+     LOGICAL                    :: SIZE_RES
 
      !-----------------------------------------------------------------------
      ! Registry of variables contained within State_Chm
@@ -494,6 +489,7 @@
     ! FALSE = use KPP computations
     State_Chm%Do_SulfateMod_Cld     = .TRUE.
     State_Chm%Do_SulfateMod_SeaSalt = .TRUE.
+    State_Chm%Size_Res              = .FALSE.
 
   END SUBROUTINE Zero_State_Chm
 !EOC
@@ -593,16 +589,14 @@
     ENDIF
 
     !========================================================================
-    ! Decide how sulfur sea salt and cloud chemistry will be handled
-    !========================================================================
-
-    ! Always compute sulfur sea salt chemistry in sulfate_mod
-    ! NOTE: This will be activated later, after validation
-    State_Chm%Do_SulfateMod_Seasalt = .TRUE.
-
-    ! Always compute sulfur cloud chemistry in sulfate_mod
-    ! NOTE: This will be activated later, after validation
-    State_Chm%Do_SulfateMod_Cld = .TRUE.
+    ! Do sulfur sea-salt and in-cloud chemistry as part of the KPP-generated
+    ! chemical mechanism for all full-chemistry simulations.  For aerosol-
+    ! only simulations, do the sulfur chemistry rxns in sulfate_mod.
+    !========================================================================
+    IF ( Input_Opt%ITS_A_FULLCHEM_SIM ) THEN
+       State_Chm%Do_SulfateMod_Seasalt = .FALSE.
+       State_Chm%Do_SulfateMod_Cld     = .FALSE.
+    ENDIF
 
     !========================================================================
     ! Populate the species database object field
