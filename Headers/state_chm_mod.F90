!------------------------------------------------------------------------------
!                  GEOS-Chem Global Chemical Transport Model                  !
!------------------------------------------------------------------------------
!BOP
!
! !MODULE: state_chm_mod.F90
!
! !DESCRIPTION: Module STATE\_CHM\_MOD contains the derived type
!  used to define the Chemistry State object for GEOS-Chem.
!\\
!\\
!  This module also contains the routines that allocate and deallocate memory
!  to the Chemistry State object.  The chemistry state object is not defined
!  in this module.  It must be be declared as variable in the top-level
!  driver routine, and then passed to lower-level routines as an argument.
!\\
!\\
! !INTERFACE:
!
MODULE State_Chm_Mod
!
! USES:
!
  USE Dictionary_M, ONLY : dictionary_t  ! Fortran hash table type
  USE ErrCode_Mod                        ! Error handling
  USE PhysConstants                      ! Physical constants
  USE Precision_Mod                      ! GEOS-Chem precision types
  USE Registry_Mod                       ! Registry module
  USE Species_Mod                        ! For species database and conc objects

  IMPLICIT NONE
  PRIVATE
!
! !PUBLIC MEMBER FUNCTIONS:
!
  PUBLIC :: Init_State_Chm
  PUBLIC :: Cleanup_State_Chm
  PUBLIC :: Get_Metadata_State_Chm
  PUBLIC :: Ind_
!
! !PRIVATE MEMBER FUNCTIONS
!
  PRIVATE :: Init_and_Register
  PRIVATE :: Init_Mapping_Vectors
  PRIVATE :: Register_ChmField
  PRIVATE :: Zero_State_Chm
!
! !PRIVATE DATA MEMBERS:
!
  TYPE(SpcPtr), PRIVATE, POINTER :: SpcDataLocal(:)  ! Local pointer to
                                                     ! StateChm%SpcData for
                                                     ! availability to IND_
  TYPE(SpcIndCt)                 :: SpcCount

  TYPE(dictionary_t), PRIVATE    :: SpcDictLocal     ! Private copy of the
                                                     ! Fortran Hash table for
                                                     ! availability to IND_

  INTEGER, PRIVATE               :: nChmState = 0    ! # chemistry states,

  !==========================================================================
  ! Derived type for Chemistry State
  !==========================================================================
  TYPE, PUBLIC :: ChmState

     !-----------------------------------------------------------------------
     ! Count of each type of species
     !-----------------------------------------------------------------------
     INTEGER                    :: nSpecies             ! # species (all)
     INTEGER                    :: nAdvect              ! # advected species
     INTEGER                    :: nAeroSpc             ! # of Aerosol Species
     INTEGER                    :: nAeroType            ! # of Aerosol Types
     INTEGER                    :: nDryAlt              ! # dryalt species
     INTEGER                    :: nDryDep              ! # drydep species
     INTEGER                    :: nGasSpc              ! # gas phase species
     INTEGER                    :: nHygGrth             ! # hygroscopic growth
     INTEGER                    :: nKppVar              ! # KPP variable species
     INTEGER                    :: nKppFix              ! # KPP fixed species
     INTEGER                    :: nKppSpc              ! # KPP chem species
     INTEGER                    :: nLoss                ! # of loss species
     INTEGER                    :: nOmitted             ! # of omitted species
     INTEGER                    :: nPhotol              ! # photolysis species
     INTEGER                    :: nProd                ! # of prod species
     INTEGER                    :: nRadNucl             ! # of radionuclides
     INTEGER                    :: nWetDep              ! # wetdep species

     !-----------------------------------------------------------------------
     ! Mapping vectors to subset types of species
     !-----------------------------------------------------------------------
     INTEGER,           POINTER :: Map_Advect (:      ) ! Advected species IDs
     INTEGER,           POINTER :: Map_Aero   (:      ) ! Aerosol species IDs
     INTEGER,           POINTER :: Map_DryAlt (:      ) ! Dryalt species IDs
     INTEGER,           POINTER :: Map_DryDep (:      ) ! Drydep species IDs
     INTEGER,           POINTER :: Map_GasSpc (:      ) ! Gas species IDs
     INTEGER,           POINTER :: Map_HygGrth(:      ) ! HygGrth species IDs
     INTEGER,           POINTER :: Map_KppVar (:      ) ! Kpp variable spc IDs
     INTEGER,           POINTER :: Map_KppFix (:      ) ! KPP fixed species IDs
     INTEGER,           POINTER :: Map_KppSpc (:      ) ! KPP chem species IDs
     INTEGER,           POINTER :: Map_Loss   (:      ) ! Loss diag species
     CHARACTER(LEN=36), POINTER :: Name_Loss  (:      ) !  ID's and names
     INTEGER,           POINTER :: Map_Photol (:      ) ! Photolysis species IDs
     INTEGER,           POINTER :: Map_Prod   (:      ) ! Prod diag species
     CHARACTER(LEN=36), POINTER :: Name_Prod  (:      ) !  ID and names
     INTEGER,           POINTER :: Map_RadNucl(:      ) ! Radionuclide IDs
     INTEGER,           POINTER :: Map_WetDep (:      ) ! Wetdep species IDs
     INTEGER,           POINTER :: Map_WL     (:      ) ! Wavelength bins in fjx

     !-----------------------------------------------------------------------
     ! Physical properties & indices for each species
     !-----------------------------------------------------------------------
     TYPE(SpcPtr),      POINTER :: SpcData    (:      ) ! GC Species database
     TYPE(dictionary_t)         :: SpcDict              ! Species dictionary

     !-----------------------------------------------------------------------
     ! Chemical species
     !-----------------------------------------------------------------------
     TYPE(SpcConc),     POINTER :: Species (:      )    ! Vector for species
                                                        ! concentrations
                                                        !  [kg/kg dry air]
     CHARACTER(LEN=20)          :: Spc_Units            ! Species units

#ifdef ADJOINT
     REAL(fp),          POINTER :: SpeciesAdj (:,:,:,:) ! Species adjoint variables
     REAL(fp),          POINTER :: CostFuncMask(:,:,:)  ! cost function volume mask
#endif

     !----------------------------------------------------------------------
     ! Boundary conditions
     !-----------------------------------------------------------------------
     REAL(fp),          POINTER :: BoundaryCond(:,:,:,:)! Boundary conditions
                                                        !  [kg/kg dry air]

     !-----------------------------------------------------------------------
     ! RRTMG state variables
     !-----------------------------------------------------------------------
     INTEGER                    :: RRTMG_iSeed
     INTEGER                    :: RRTMG_iCld

     !-----------------------------------------------------------------------
     ! Aerosol quantities
     !-----------------------------------------------------------------------
     REAL(fp),          POINTER :: AeroArea   (:,:,:,:) ! Aerosol Area [cm2/cm3]
     REAL(fp),          POINTER :: AeroRadi   (:,:,:,:) ! Aerosol Radius [cm]
     REAL(fp),          POINTER :: WetAeroArea(:,:,:,:) ! Aerosol Area [cm2/cm3]
     REAL(fp),          POINTER :: WetAeroRadi(:,:,:,:) ! Aerosol Radius [cm]
     REAL(fp),          POINTER :: AeroH2O    (:,:,:,:) ! Aerosol water [cm3/cm3]
     REAL(fp),          POINTER :: GammaN2O5  (:,:,:,:) ! N2O5 aerosol uptake [unitless]
     REAL(fp),          POINTER :: SSAlk      (:,:,:,:) ! Sea-salt alkalinity[-]
     REAL(fp),          POINTER :: H2O2AfterChem(:,:,:) ! H2O2, SO2 [v/v]
     REAL(fp),          POINTER :: SO2AfterChem (:,:,:) !  after sulfate chem
     REAL(fp),          POINTER :: OMOC           (:,:) ! OM:OC Ratio [unitless]
     REAL(fp),          POINTER :: OMOC_POA       (:,:) ! OM:OC Ratio (OCFPOA) [unitless]
     REAL(fp),          POINTER :: OMOC_OPOA      (:,:) ! OM:OC Ratio (OCFOPOA) [unitless]
     REAL(fp),          POINTER :: ACLArea      (:,:,:) ! Fine Cl- Area [cm2/cm3]
     REAL(fp),          POINTER :: ACLRadi      (:,:,:) ! Fine Cl- Radius [cm]
     REAL(fp),          POINTER :: QLxpHCloud   (:,:,:) !
     REAL(fp),          POINTER :: SoilDust   (:,:,:,:) ! Soil dust [kg/m3]
     REAL(fp),          POINTER :: ORVCsesq     (:,:,:) ! Sesquiterpenes mass [kg/box]

     !-----------------------------------------------------------------------
     ! Fields for nitrogen deposition
     !-----------------------------------------------------------------------
     REAL(fp),          POINTER :: DryDepNitrogen (:,:) ! Dry deposited N
     REAL(fp),          POINTER :: WetDepNitrogen (:,:) ! Wet deposited N

     !-----------------------------------------------------------------------
     ! Cloud quantities
     !-----------------------------------------------------------------------
     REAL(fp),          POINTER :: pHCloud    (:,:,:  ) ! Cloud pH [-]
     REAL(fp),          POINTER :: isCloud    (:,:,:  ) ! Cloud presence [-]

     !-----------------------------------------------------------------------
     ! Fields for KPP solver
     !-----------------------------------------------------------------------
     REAL(fp),          POINTER :: KPPHvalue  (:,:,:  ) ! H-value for Rosenbrock
                                                        !  solver
     !-----------------------------------------------------------------------
     ! Fields for UCX mechanism
     !-----------------------------------------------------------------------
     REAL(f4),          POINTER :: STATE_PSC  (:,:,:  ) ! PSC type (see Kirner
                                                        !  et al. 2011, GMD)
     REAL(fp),          POINTER :: KHETI_SLA  (:,:,:,:) ! Strat. liquid aerosol
                                                        !  reaction cofactors

     !-----------------------------------------------------------------------
     ! For isoprene SOA via ISORROPIA
     !-----------------------------------------------------------------------
     REAL(fp),          POINTER :: IsorropAeropH  (:,:,:,:) ! ISORROPIA aero pH
     REAL(fp),          POINTER :: IsorropHplus   (:,:,:,:) ! H+ conc [M]
     REAL(fp),          POINTER :: IsorropAeroH2O (:,:,:,:) ! ISORROPIA aero H2O
     REAL(fp),          POINTER :: IsorropSulfate (:,:,:  ) ! Sulfate conc [M]
     REAL(fp),          POINTER :: IsorropNitrate (:,:,:,:) ! Nitrate conc [M]
     REAL(fp),          POINTER :: IsorropChloride(:,:,:,:) ! Chloride conc [M]
     REAL(fp),          POINTER :: IsorropBisulfate(:,:,:  )! Bisulfate conc [M]

     !-----------------------------------------------------------------------
     ! For the tagged Hg simulation
     !-----------------------------------------------------------------------
     REAL(fp),          POINTER :: OceanHg0(:,:)        ! Hg(0)  ocean mass [kg]
     REAL(fp),          POINTER :: OceanHg2(:,:)        ! Hg(II) ocean mass [kg]
     REAL(fp),          POINTER :: OceanHgP(:,:)        ! HgP    ocean mass [kg]
     REAL(fp),          POINTER :: SnowHgOcean(:,:)     ! Reducible Hg snowpack
                                                        !  on ocean [kg]
     REAL(fp),          POINTER :: SnowHgLand(:,:)      ! Reducible Hg snowpack
                                                        !  on land [kg]
     REAL(fp),          POINTER :: SnowHgOceanStored(:,:)   ! Non-reducible Hg
                                                            !  snowpack on ocean
     REAL(fp),          POINTER :: SnowHgLandStored(:,:)    ! Non-reducible Hg
                                                            !  snowpack on land

     !----------------------------------------------------------------------
     ! For HOBr + S(IV) heterogeneous chemistry
     !----------------------------------------------------------------------
     REAL(fp),          POINTER :: HSO3_AQ    (:,:,:  ) ! Cloud bisulfite/SO2 ratio
     REAL(fp),          POINTER :: SO3_AQ     (:,:,:  ) ! Cloud sulfite/SO2 ratio
     REAL(fp),          POINTER :: fupdateHOBr(:,:,:  ) ! Correction factor for
                                                        ! HOBr removal by SO2
                                                        ! [unitless]
     REAL(fp),          POINTER :: fupdateHOCl(:,:,:  ) ! Correction factor for
                                                        ! HOCl removal by SO2
                                                        ! [unitless]
     !-----------------------------------------------------------------------
     ! Fields for dry deposition
     !-----------------------------------------------------------------------
     REAL(fp),          POINTER :: Iodide       (:,:  ) ! Ocn surf iodide [nM]
     REAL(fp),          POINTER :: Salinity     (:,:  ) ! Ocn surf salinity [PSU]
     REAL(fp),          POINTER :: DryDepFreq (:,:,:  ) ! Drydep freq [s-1]
     REAL(f8),          POINTER :: DryDepVel  (:,:,:  ) ! Dry deposition velocities
                                                        ! [m/s] - use REAL8 in drydep
#if defined( MODEL_GEOS )
     REAL(fp),          POINTER :: DryDepRa2m (:,:    ) ! 2m  aerodynamic resistance
     REAL(fp),          POINTER :: DryDepRa10m(:,:    ) ! 10m aerodynamic resistance
#endif
     REAL(fp),          POINTER :: JOH        (:,:    ) ! OH J-value
     REAL(fp),          POINTER :: JNO2       (:,:    ) ! NO2 J-value

     !-----------------------------------------------------------------------
     ! Fields for non-local PBL mixing
     !-----------------------------------------------------------------------
     REAL(fp),          POINTER :: SurfaceFlux(:,:,:  )

     !-----------------------------------------------------------------------
     ! Fields for Linoz stratospheric ozone algorithm
     !----------------------------------------------------------------------
     REAL(fp),          POINTER :: TLSTT      (:,:,:,:) ! TLSTT (I,J,L,LINOZ_NFIELDS)

     !------------------------------------------------------------------------
     ! Fields for Gan Luo et al Wetdep scheme (GMD-12-3439-2019)
     !----------------------------------------------------------------------
     REAL(fp),          POINTER :: KRATE      (:,:,:  )
     REAL(fp),          POINTER :: QQ3D       (:,:,:  )
     REAL(fp),          POINTER :: pHRain     (:,:,:  ) ! Rain pH [-]
     REAL(fp),          POINTER :: QQpHRain   (:,:,:  ) ! Rain pH*QQ3D [-]
     REAL(fp),          POINTER :: QQRain     (:,:,:  ) ! Rain QQ3D [-]

     !-----------------------------------------------------------------------
     ! Fields for setting mean surface CH4 from HEMCO
     !-----------------------------------------------------------------------
     REAL(fp),          POINTER :: SFC_CH4    (:,:    )

     !-----------------------------------------------------------------------
     ! Fields for TOMS overhead ozone column data
     !-----------------------------------------------------------------------
     REAL(fp),          POINTER :: TO3_DAILY  (:,:    ) ! Daily overhead ozone
     REAL(fp),          POINTER :: TOMS1      (:,:    )
     REAL(fp),          POINTER :: TOMS2      (:,:    )

     !-----------------------------------------------------------------------
     ! Switches to enable SO2 cloud chemistry and seasalt chemistry in
     ! sulfate_mod (TRUE) or in the KPP mechanism (FALSE).
     !-----------------------------------------------------------------------
     LOGICAL                    :: Do_SulfateMod_Cld
     LOGICAL                    :: Do_SulfateMod_SeaSalt

#if defined(MODEL_CESM)
     !-----------------------------------------------------------------------
     ! Fields for CESM interface to GEOS-Chem
     !-----------------------------------------------------------------------
     REAL(fp),          POINTER :: H2SO4_PRDR (:,:,:  ) ! H2SO4 prod rate [mol/mol]
#endif

     !-----------------------------------------------------------------------
     ! Fields for CH4 specialty simulation
     !-----------------------------------------------------------------------
     REAL(fp),          POINTER :: BOH        (:,:,:  ) ! OH values [molec/cm3]
     REAL(fp),          POINTER :: BCl        (:,:,:  ) ! Cl values [v/v]
     REAL(fp),          POINTER :: CH4_EMIS   (:,:,:  ) ! CH4 emissions [kg/m2/s].
                                                        ! third dim is cat, total 15

     !-----------------------------------------------------------------------
     ! Registry of variables contained within State_Chm
     !-----------------------------------------------------------------------
     CHARACTER(LEN=4)           :: State     = 'CHEM'   ! Name of this state
     TYPE(MetaRegItem), POINTER :: Registry  => NULL()  ! Registry object
     TYPE(dictionary_t)         :: RegDict              ! Registry lookup table

     !-----------------------------------------------------------------------
     ! Carbon stuff for GEOS 
     !-----------------------------------------------------------------------
#if defined( MODEL_GEOS )
     INTEGER            :: CO2fromGOCART
     CHARACTER(LEN=255) :: impCO2name
     INTEGER            :: numphoto
     INTEGER            :: nxdo
     INTEGER            :: nlam
     INTEGER            :: nsza
     INTEGER            :: numo3
     INTEGER            :: nts
     INTEGER            :: aqsize

     REAL, POINTER      :: sdat(:,:,:,:)
     REAL, POINTER      :: o2jdat(:,:,:)
     REAL, POINTER      :: sza_tab(:)
     REAL, POINTER      :: o3_tab(:,:)
     REAL, POINTER      :: xtab(:,:,:)
     REAL, POINTER      :: CH2O_aq(:)
     REAL, POINTER      :: rlam(:)
#endif

  END TYPE ChmState
!
! !REMARKS:
!
! !REVISION HISTORY:
!  19 Oct 2012 - R. Yantosca - Initial version, based on "gc_type2_mod.F90"
!  See https://github.com/geoschem/geos-chem for complete history
!------------------------------------------------------------------------------
!BOC
!
! !MODULE INTERFACES:
!
  INTERFACE Init_and_Register
     MODULE PROCEDURE Init_and_Register_R4_2D
     MODULE PROCEDURE Init_and_Register_R4_3D
     MODULE PROCEDURE Init_and_Register_R4_4D
     MODULE PROCEDURE Init_and_Register_R8_2D
     MODULE PROCEDURE Init_and_Register_R8_3D
     MODULE PROCEDURE Init_and_Register_R8_4D
  END INTERFACE Init_and_Register

  INTERFACE Register_ChmField
     MODULE PROCEDURE Register_ChmField_R4_2D
     MODULE PROCEDURE Register_ChmField_R4_3D
     MODULE PROCEDURE Register_ChmField_R4_4D
     MODULE PROCEDURE Register_ChmField_R8_2D
     MODULE PROCEDURE Register_ChmField_R8_3D
     MODULE PROCEDURE Register_ChmField_R8_4D
  END INTERFACE Register_ChmField

CONTAINS
!EOC
!------------------------------------------------------------------------------
!                  GEOS-Chem Global Chemical Transport Model                  !
!------------------------------------------------------------------------------
!BOP
!
! !IROUTINE: Zero_State_Chm
!
! !DESCRIPTION: Nullifies and/or zeroes all fields of State\_Chm.
!\\
!\\
! !INTERFACE:
!
  SUBROUTINE Zero_State_Chm( State_Chm, RC )
!
! !INPUT/OUTPUT PARAMETERS:
!
    TYPE(ChmState), INTENT(INOUT) :: State_Chm
!
! !OUTPUT PARAMETERS:
!
    INTEGER,        INTENT(OUT)   :: RC
!
! !REVISION HISTORY:
!  21 Sep 2020 - R. Yantosca - Initial version
!  See the subsequent Git history with the gitk browser!
!EOP
!------------------------------------------------------------------------------
!BOC
!
! !LOCAL VARIABLES:
!
    !========================================================================
    ! Assume success
    !========================================================================
    RC = GC_SUCCESS

    !========================================================================
    ! Initialize or nullify each member of State_Chm
    ! This will prevent potential deallocation errors
    !========================================================================

    ! Counters
    State_Chm%nAdvect           =  0
    State_Chm%nAeroSpc          =  0
    State_Chm%nAeroType         =  0
    State_Chm%nDryAlt           =  0
    State_Chm%nDryDep           =  0
    State_Chm%nGasSpc           =  0
    State_Chm%nHygGrth          =  0
    State_Chm%nKppVar           =  0
    State_Chm%nKppFix           =  0
    State_Chm%nKppSpc           =  0
    State_Chm%nLoss             =  0
    State_Chm%nPhotol           =  0
    State_Chm%nProd             =  0
    State_Chm%nOmitted          =  0
    State_Chm%nSpecies          =  0
    State_Chm%nWetDep           =  0

    ! Mapping vectors
    State_Chm%Map_Advect        => NULL()
    State_Chm%Map_Aero          => NULL()
    State_Chm%Map_DryAlt        => NULL()
    State_Chm%Map_DryDep        => NULL()
    State_Chm%Map_GasSpc        => NULL()
    State_Chm%Map_HygGrth       => NULL()
    State_Chm%Map_KppVar        => NULL()
    State_Chm%Map_KppFix        => NULL()
    State_Chm%Map_KppSpc        => NULL()
    State_Chm%Map_Loss          => NULL()
    State_Chm%Name_Loss         => NULL()
    State_Chm%Map_Photol        => NULL()
    State_Chm%Map_Prod          => NULL()
    State_Chm%Name_Prod         => NULL()
    State_Chm%Map_RadNucl       => NULL()
    State_Chm%Map_WetDep        => NULL()
    State_Chm%Map_WL            => NULL()

    ! Species-based quantities
    State_Chm%SpcData           => NULL()
    State_Chm%Species           => NULL()
    State_Chm%Spc_Units         =  ''
    State_Chm%BoundaryCond      => NULL()

#ifdef ADJOINT
    ! Chemical species adjoint variables
    State_Chm%SpeciesAdj    => NULL()
    State_Chm%CostFuncMask  => NULL()
#endif

    ! RRTMG state
    State_Chm%RRTMG_iSeed       = 0
    State_Chm%RRTMG_iCld        = 0

    ! Aerosol and chemistry quantities
    State_Chm%AeroArea          => NULL()
    State_Chm%AeroRadi          => NULL()
    State_Chm%WetAeroArea       => NULL()
    State_Chm%WetAeroRadi       => NULL()
    State_Chm%AeroH2O           => NULL()
    State_Chm%GammaN2O5         => NULL()
    State_Chm%SSAlk             => NULL()
    State_Chm%OMOC              => NULL()
    State_Chm%OMOC_POA          => NULL()
    State_Chm%OMOC_OPOA         => NULL()
    State_Chm%DryDepNitrogen    => NULL()
    State_Chm%WetDepNitrogen    => NULL()
    State_Chm%pHCloud           => NULL()
    State_Chm%isCloud           => NULL()
    State_Chm%QLxpHCloud        => NULL()
    State_Chm%ORVCsesq          => NULL()
    State_Chm%KPPHvalue         => NULL()
    State_Chm%STATE_PSC         => NULL()
    State_Chm%KHETI_SLA         => NULL()
    State_Chm%ACLArea           => NULL()
    State_Chm%ACLRadi           => NULL()
    State_Chm%SoilDust          => NULL()
    State_Chm%HSO3_AQ           => NULL()
    State_Chm%SO3_AQ            => NULL()
    State_Chm%fupdateHOBr       => NULL()
    State_Chm%fupdateHOCl       => NULL()
    State_Chm%TLSTT             => NULL()
    State_Chm%TO3_DAILY         => NULL()
    State_Chm%TOMS1             => NULL()
    State_Chm%TOMS2             => NULL()
    State_Chm%BOH               => NULL()
    State_Chm%BCl               => NULL()
    State_Chm%CH4_EMIS          => NULL()
    State_Chm%SFC_CH4           => NULL()

    ! Emissions and drydep quantities
    State_Chm%Iodide            => NULL()
    State_Chm%Salinity          => NULL()
    State_Chm%DryDepFreq        => NULL()
    State_Chm%DryDepVel         => NULL()
#ifdef MODEL_GEOS
    State_Chm%DryDepRa2m        => NULL()
    State_Chm%DryDepRa10m       => NULL()
#endif
    State_Chm%JOH               => NULL()
    State_Chm%JNO2              => NULL()

    ! Non-local PBL mixing quantities
    State_Chm%SurfaceFlux       => NULL()

    ! Wetdep quantities
    State_Chm%H2O2AfterChem     => NULL()
    State_Chm%SO2AfterChem      => NULL()
    State_Chm%QQ3D              => NULL()
    State_Chm%KRATE             => NULL()
    State_Chm%QQ3D              => NULL()
    State_Chm%pHRain            => NULL()
    State_Chm%QQpHRain          => NULL()
    State_Chm%QQRain            => NULL()

    ! Isoprene SOA
    State_Chm%IsorropAeropH     => NULL()
    State_Chm%IsorropHplus      => NULL()
    State_Chm%IsorropAeroH2O    => NULL()
    State_Chm%IsorropSulfate    => NULL()
    State_Chm%IsorropNitrate    => NULL()
    State_Chm%IsorropChloride   => NULL()
    State_Chm%IsorropBisulfate  => NULL()

    ! Hg simulation quantities
    State_Chm%OceanHg0          => NULL()
    State_Chm%OceanHg2          => NULL()
    State_Chm%OceanHgP          => NULL()
    State_Chm%SnowHgOcean       => NULL()
    State_Chm%SnowHgLand        => NULL()
    State_Chm%SnowHgOceanStored => NULL()
    State_Chm%SnowHgLandStored  => NULL()

    ! Flags to toggle sulfate-mod computations or KPP computations
    ! TRUE  = use sulfate_mod
    ! FALSE = use KPP computations
    State_Chm%Do_SulfateMod_Cld     = .FALSE.
    State_Chm%Do_SulfateMod_SeaSalt = .FALSE.

<<<<<<< HEAD
#if defined( MODEL_GEOS )
    State_Chm%CO2fromGOCART     = .FALSE.
    State_Chm%impCO2name        = "unknown" 
    State_Chm%numphoto          = 0
    State_Chm%nxdo              = 0
    State_Chm%nlam              = 0
    State_Chm%nsza              = 0
    State_Chm%numo3             = 0
    State_Chm%nts               = 0
    State_Chm%aqsize            = 0
    State_Chm%sdat              => NULL()
    State_Chm%o2jdat            => NULL()
    State_Chm%sza_tab           => NULL()
    State_Chm%o3_tab            => NULL()
    State_Chm%xtab              => NULL()
    State_Chm%CH2O_aq           => NULL()
    State_Chm%rlam              => NULL()
=======
#if defined(MODEL_CESM)
    ! Quantities for coupling to CESM
    State_Chm%H2SO4_PRDR        => NULL()
>>>>>>> 8f0d636a
#endif

  END SUBROUTINE Zero_State_Chm
!EOC
!------------------------------------------------------------------------------
!                  GEOS-Chem Global Chemical Transport Model                  !
!------------------------------------------------------------------------------
!BOP
!
! !IROUTINE: Init_State_Chm
!
! !DESCRIPTION: Routine INIT\_STATE\_CHM allocates and initializes the
!  pointer fields of the chemistry state object.
!\\
!\\
! !INTERFACE:
!
  SUBROUTINE Init_State_Chm( Input_Opt, State_Chm, State_Grid, RC )
!
! !USES:
!
    USE ErrCode_Mod
    USE CharPak_Mod,          ONLY : To_UpperCase
    USE CMN_Size_Mod,         ONLY : NDUST, NAER
    USE GCKPP_Parameters,     ONLY : NSPEC
    USE Input_Opt_Mod,        ONLY : OptInput
    USE Species_Database_Mod, ONLY : Init_Species_Database
    USE State_Grid_Mod,       ONLY : GrdState
!
! !INPUT PARAMETERS:
!
    TYPE(GrdState), INTENT(IN)    :: State_Grid  ! Grid State object
!
! !INPUT/OUTPUT PARAMETERS:
!
    TYPE(OptInput), INTENT(INOUT) :: Input_Opt   ! Input Options object
    TYPE(ChmState), INTENT(INOUT) :: State_Chm   ! Chemistry State object
!
! !OUTPUT PARAMETERS:
!
    INTEGER,        INTENT(OUT)   :: RC          ! Return code
!
! !REMARKS:
!  In the near future we will put some error trapping on the allocations
!  so that we can stop the simulation if the allocations cannot be made.
!
! !REVISION HISTORY:
!  19 Oct 2012 - R. Yantosca - Renamed from gc_type2_mod.F90
!  See https://github.com/geoschem/geos-chem for complete history
!EOP
!------------------------------------------------------------------------------
!BOC
!
! !LOCAL VARIABLES:
!
    ! Scalars
    INTEGER                 :: C,          N
    INTEGER                 :: nKHLSA,     nAerosol,   nMatches

    ! Strings
    CHARACTER(LEN=255)      :: errMsg_ir,  errMsg
    CHARACTER(LEN=255)      :: chmId,      thisLoc

    ! String arrays
    CHARACTER(LEN=31)       :: fieldId(14)

    ! Objects
    TYPE(Species),  POINTER :: ThisSpc
    INTEGER,        POINTER :: CheckIds(:)
    REAL(fp),       POINTER :: Ptr2data(:,:,:)

    !========================================================================
    ! Init_State_Chm begins here!
    !========================================================================

    ! Initialize
    RC         =  GC_SUCCESS
    nAerosol   =  NDUST + NAER
    Ptr2data   => NULL()
    ThisSpc    => NULL()
    errMsg     =  ''
    errMsg_ir  =  'Error encountered in "Init_and_Register", chmId = '
    thisLoc    =  &
         ' -> at Init_State_Chm (in module Headers/state_chm_mod.F90)'

    ! Nullify or zero all State_Chm variables
    CALL Zero_State_Chm( State_Chm, RC )

    ! Count the # of chemistry states we have initialized, so SpcData(Local)
    ! is not deallocated until the last ChmState is cleaned up.
    ! This avoids dangling pointers with detrimental effects. (hplin, 8/3/18)
    nChmState = nChmState + 1

    ! Nullify SpcDataLocal upon the first allocation of the Chemistry
    ! State object.  This will avoid undefined pointer errors.
    IF ( nChmState == 1 ) THEN
       SpcDataLocal => NULL()
    ENDIF

    !========================================================================
    ! Do sulfur sea-salt and in-cloud chemistry as part of the KPP-generated
    ! chemical mechanism for all full-chemistry simulations.  For aerosol-
    ! only simulations, do the sulfur chemistry rxns in sulfate_mod.
    !========================================================================
!    IF ( Input_Opt%ITS_A_FULLCHEM_SIM ) THEN
!       State_Chm%Do_SulfateMod_Seasalt = .FALSE.
!       State_Chm%Do_SulfateMod_Cld     = .FALSE.
!    ENDIF

    !========================================================================
    ! Populate the species database object field
    ! (assumes Input_Opt has already been initialized)
    !========================================================================
    IF ( ASSOCIATED( SpcDataLocal ) ) THEN

       ! If the species database has already been initialized on this core,
       ! State_Chm%SpcDataLocal in already contains a copy of the species
       ! metadata.  It can be directly associated to this new chemistry state.
       ! (assumes one core will run one copy of G-C with the same species DB)
       State_Chm%SpcData => SpcDataLocal

    ELSE

       ! Otherwise, initialize the species database by reading the YAML file.
       CALL Init_Species_Database( Input_Opt = Input_Opt,                    &
                                   SpcData   = State_Chm%SpcData,            &
                                   SpcCount  = SpcCount,                     &
                                   RC        = RC                           )

       ! Trap potential errors
       IF ( RC /= GC_SUCCESS ) THEN
          errMsg = 'Error encountered in routine "Init_Species_Database"!'
          CALL GC_Error( errMsg, RC, thisLoc )
          RETURN
       ENDIF

       ! Point to a private module copy of the species database
       ! which will be used by the Ind_ indexing function
       SpcDataLocal => State_Chm%SpcData

    ENDIF

    !========================================================================
    ! Before proceeding, make sure none of the species has a blank name,
    ! because this has the potential to halt the run inadvertently.
    !========================================================================

    ! Total number of "real" species (excluding "dummy" placeholder species)
    State_Chm%nSpecies =  SpcCount%nRealSpc

    ! Exit if any species name is blank
    DO N = 1, State_Chm%nSpecies
       IF ( LEN_TRIM(  State_Chm%SpcData(N)%Info%Name ) == 0 ) THEN
          WRITE( ErrMsg, '("Species number ", i6, " has a blank name!")' ) N
          CALL GC_Error( ErrMsg, RC, ThisLoc )
          RETURN
       ENDIF
    ENDDO

    !========================================================================
    ! Determine the number of advected, drydep, wetdep, and total species
    !========================================================================

    ! Get the number of advected, dry-deposited, KPP chemical species,
    ! and and wet-deposited species.  Also return the # of Hg0, Hg2, and
    ! HgP species (these are zero unless the Hg simulation is used).
    State_Chm%nAdvect  = SpcCount%nAdvect
    State_Chm%nAeroSpc = SpcCount%nAeroSpc
    State_Chm%nDryAlt  = SpcCount%nDryAlt
    State_Chm%nDryDep  = SpcCount%nDryDep
    State_Chm%nGasSpc  = SpcCount%nGasSpc
    State_Chm%nHygGrth = SpcCount%nHygGrth
    State_Chm%nKppVar  = SpcCount%nKppVar
    State_Chm%nKppFix  = SpcCount%nKppFix
    State_Chm%nKppSpc  = SpcCount%nKppSpc
    State_Chm%nOmitted = SpcCount%nOmitted
    State_Chm%nPhotol  = SpcCount%nPhotol
    State_Chm%nRadNucl = SpcCount%nRadNucl
    State_Chm%nWetDep  = SpcCount%nWetDep

    ! Also get the number of the prod/loss species.  For fullchem simulations,
    ! the prod/loss species are listed in FAM_NAMES in gckpp_Monitor.F90,
    ! but for certain other simulations (tagO3, tagCO), advected species
    ! can have prod and loss diagnostic entries.
    CALL GetNumProdLossSpecies( Input_Opt, State_Chm, RC )
    IF ( RC /= GC_SUCCESS ) THEN
       ErrMsg = 'Error encountered in "GetNumProdLossSpecies"!'
       CALL GC_Error( ErrMsg, RC, ThisLoc )
       RETURN
    ENDIF

    !########################################################################
    !### Save species database info to a HEMCO_sa_Spec.rc file for use with
    !### the HEMCO standalone simulation.  Uncomment this if you need it.
    !### (bmy, 9/26/18)
    !###
    !
    !! Open file
    !OPEN( 700, FILE = 'HEMCO_sa_Spec.rc', STATUS = 'UNKNOWN', IOSTAT=RC )
    !
    !! Write data
    !DO N = 1, State_Chm%nAdvect
    !   WRITE( 700, 700 ) N, State_Chm%SpcData(N)%Info%Name,                  &
    !                        State_Chm%SpcData(N)%Info%Mw_g,                  &
    !                        MAX(State_Chm%SpcData(N)%Info%Henry_K0, 0.0_fp), &
    !                        MAX(State_Chm%SpcData(N)%Info%Henry_CR, 0.0_fp), &
    !                        MAX(State_Chm%SpcData(N)%Info%Henry_pKa,0.0_fp)
    !
    !   700 FORMAT( i4, 1x, a10, 1x, 2f9.2, f5.1, 2x, es13.6, 2f10.2 )
    !ENDDO
    !
    !! Close file
    !CLOSE( 700 )
    !STOP
    !########################################################################

    !========================================================================
    ! Populate the species lookup table, for quick index lookup via Ind_
    !========================================================================

    ! Initialize the species lookup table
    CALL State_Chm%SpcDict%Init( State_Chm%nSpecies )

    ! Populate the species lookup table
    DO N = 1, State_Chm%nSpecies
       ThisSpc => SpcDataLocal(N)%Info
       CALL State_Chm%SpcDict%Set( To_UpperCase( TRIM( ThisSpc%Name ) ),     &
                                   ThisSpc%ModelId                          )
       ThisSpc => NULL()
    ENDDO

    ! Error check: make sure we have no hash collisions that would
    ! assign more than one species to the same ModelId value
    ALLOCATE( CheckIds( State_Chm%nSpecies ), STAT=RC )
    DO N = 1, State_Chm%nSpecies
       CheckIds(N) = SpcDataLocal(N)%Info%ModelId
    ENDDO
    DO N = 1, State_Chm%nSpecies
       nMatches = COUNT( CheckIds(N) == CheckIds )
       IF ( nMatches > 1 ) THEN
          ErrMsg = 'Species: ' // TRIM( SpcDataLocal(N)%Info%Name )       // &
                   'maps to more than one ModelID value!'
          CALL GC_Error( ErrMsg, RC, ThisLoc )
          CheckIds => NULL()
          RETURN
       ENDIF
    ENDDO
    IF ( ASSOCIATED( CheckIds ) ) DEALLOCATE( CheckIds )

    ! If there are no hash collisions, then species lookup table
    ! to a local shadow variable for use with the Ind_ function.
    SpcDictLocal = State_Chm%SpcDict

    !### Debug: Show the values in the lookup table
    !CALL State_Chm%SpcDict%Show()

    !========================================================================
    ! Exit if this is a dry-run simulation
    !========================================================================
    IF ( Input_Opt%DryRun ) THEN
       RC = GC_SUCCESS
       RETURN
    ENDIF

    !========================================================================
    ! Initialize the 1-D mapping vectors (e.g. State_Chm%Map_DryDep)
    !========================================================================
    CALL Init_Mapping_Vectors( Input_Opt, State_Chm, RC )
    IF ( RC /= GC_SUCCESS ) THEN
       errMsg = 'Error encountered in "Init_Mapping_Vectors" routine!'
       CALL GC_Error( errMsg, RC, thisLoc )
       RETURN
    ENDIF


    !========================================================================
    ! Allocate and initialize chemical species fields
    !========================================================================
    ALLOCATE( State_Chm%Species( State_Chm%nSpecies ), STAT=RC )
    DO N = 1, State_Chm%nSpecies
#if defined ( MODEL_GCHPCTM )
       ! Species concentration array pointers will be set to point to MAPL internal state
       ! every timestep when intstate level values are flipped to match GEOS-Chem standard
       State_Chm%Species(N)%Conc => NULL()
#else
       ALLOCATE( State_Chm%Species(N)%Conc( State_Grid%NX, &
                                            State_Grid%NY, &
                                            State_Grid%NZ ), STAT=RC )
       State_Chm%Species(N)%Conc = 0.0_f8
#endif
    ENDDO

#ifdef ADJOINT
    !========================================================================
    ! Allocate and initialize chemical species fields
    !========================================================================
    chmID = 'SpeciesAdj'
    CALL Init_and_Register(                                                  &
         Input_Opt  = Input_Opt,                                             &
         State_Chm  = State_Chm,                                             &
         State_Grid = State_Grid,                                            &
         chmId      = chmId,                                                 &
         Ptr2Data   = State_Chm%SpeciesAdj,                                  &
         nSlots     = State_Chm%nSpecies,                                    &
         RC         = RC                                                    )

    IF ( RC /= GC_SUCCESS ) THEN
       errMsg = TRIM( errMsg_ir ) // TRIM( chmId )
       CALL GC_Error( errMsg, RC, thisLoc )
       RETURN
    ENDIF

    !========================================================================
    ! Allocate and initialize chemical species fields
    !========================================================================
    chmID = 'CostFuncMask'
    CALL Init_and_Register(                                                  &
         Input_Opt  = Input_Opt,                                             &
         State_Chm  = State_Chm,                                             &
         State_Grid = State_Grid,                                            &
         chmId      = chmId,                                                 &
         Ptr2Data   = State_Chm%CostFuncMask,                                &
         RC         = RC                                                    )

    IF ( RC /= GC_SUCCESS ) THEN
       errMsg = TRIM( errMsg_ir ) // TRIM( chmId )
       CALL GC_Error( errMsg, RC, thisLoc )
       RETURN
    ENDIF
#endif

    !========================================================================
    ! Boundary conditions (only needed for nested grid simulations)
    !========================================================================
    IF ( State_Grid%NestedGrid ) THEN
       chmID = 'BoundaryCond'
       CALL Init_and_Register(                                               &
            Input_Opt  = Input_Opt,                                          &
            State_Chm  = State_Chm,                                          &
            State_Grid = State_Grid,                                         &
            chmId      = chmId,                                              &
            Ptr2Data   = State_Chm%BoundaryCond,                             &
            nSlots     = State_Chm%nAdvect,                                  &
            RC         = RC                                                 )

       IF ( RC /= GC_SUCCESS ) THEN
          errMsg = TRIM( errMsg_ir ) // TRIM( chmId )
          CALL GC_Error( errMsg, RC, thisLoc )
          RETURN
       ENDIF
    ENDIF

    !========================================================================
    ! Allocate and initialize quantities that are only relevant for the
    ! the various FULLCHEM simulations or the AEROSOL-ONLY simulation
    !========================================================================
    IF ( Input_Opt%ITS_A_FULLCHEM_SIM .or. Input_Opt%ITS_AN_AEROSOL_SIM ) THEN

       ! Save nAerosol to State_Chm
       State_Chm%nAeroType = nAerosol

       !---------------------------------------------------------------------
       ! AeroArea
       !---------------------------------------------------------------------
       fieldId = (/ 'AeroAreaMDUST1   ', 'AeroAreaMDUST2   ',                &
                    'AeroAreaMDUST3   ', 'AeroAreaMDUST4   ',                &
                    'AeroAreaMDUST5   ', 'AeroAreaMDUST6   ',                &
                    'AeroAreaMDUST7   ', 'AeroAreaSULF     ',                &
                    'AeroAreaBC       ', 'AeroAreaOC       ',                &
                    'AeroAreaSSA      ', 'AeroAreaSSC      ',                &
                    'AeroAreaBGSULF   ', 'AeroAreaICEI     '                /)

       ! Allocate and register each field individually
       DO N = 1, State_Chm%nAeroType
          CALL Init_and_Register(                                            &
               Input_Opt  = Input_Opt,                                       &
               State_Chm  = State_Chm,                                       &
               State_Grid = State_Grid,                                      &
               chmId      = TRIM( fieldId(N) ),                              &
               Ptr2Data   = State_Chm%AeroArea,                              &
               nSlots     = State_Chm%nAeroType,                             &
               nCat       = N,                                               &
               RC         = RC                                              )

          IF ( RC /= GC_SUCCESS ) THEN
             errMsg = TRIM( errMsg_ir ) // TRIM( chmId )
             CALL GC_Error( errMsg, RC, thisLoc )
             RETURN
          ENDIF
        ENDDO

       !---------------------------------------------------------------------
       ! AeroRadi
       !---------------------------------------------------------------------
       fieldId = (/ 'AeroRadiMDUST1   ', 'AeroRadiMDUST2   ',                &
                    'AeroRadiMDUST3   ', 'AeroRadiMDUST4   ',                &
                    'AeroRadiMDUST5   ', 'AeroRadiMDUST6   ',                &
                    'AeroRadiMDUST7   ', 'AeroRadiSULF     ',                &
                    'AeroRadiBC       ', 'AeroRadiOC       ',                &
                    'AeroRadiSSA      ', 'AeroRadiSSC      ',                &
                    'AeroRadiBGSULF   ', 'AeroRadiICEI     '               /)

       ! Allocate and register each field individually
       DO N = 1, State_Chm%nAeroType
          CALL Init_and_Register(                                            &
               Input_Opt  = Input_Opt,                                       &
               State_Chm  = State_Chm,                                       &
               State_Grid = State_Grid,                                      &
               chmId      = TRIM( fieldId(N) ),                              &
               Ptr2Data   = State_Chm%AeroRadi,                              &
               nSlots     = State_Chm%nAeroType,                             &
               nCat       = N,                                               &
               RC         = RC                                              )

          IF ( RC /= GC_SUCCESS ) THEN
             errMsg = TRIM( errMsg_ir ) // TRIM( chmId )
             CALL GC_Error( errMsg, RC, thisLoc )
             RETURN
          ENDIF
       ENDDO

       !---------------------------------------------------------------------
       ! WetAeroArea
       !---------------------------------------------------------------------
       fieldId = (/ 'WetAeroAreaMDUST1', 'WetAeroAreaMDUST2',                &
                    'WetAeroAreaMDUST3', 'WetAeroAreaMDUST4',                &
                    'WetAeroAreaMDUST5', 'WetAeroAreaMDUST6',                &
                    'WetAeroAreaMDUST7', 'WetAeroAreaSULF  ',                &
                    'WetAeroAreaBC    ', 'WetAeroAreaOC    ',                &
                    'WetAeroAreaSSA   ', 'WetAeroAreaSSC   ',                &
                    'WetAeroAreaBGSULF', 'WetAeroAreaICEI  '               /)

       ! Allocate and register each field individually
       DO N = 1, State_Chm%nAeroType
          CALL Init_and_Register(                                            &
               Input_Opt  = Input_Opt,                                       &
               State_Chm  = State_Chm,                                       &
               State_Grid = State_Grid,                                      &
               chmId      = TRIM( fieldId(N) ),                              &
               Ptr2Data   = State_Chm%WetAeroArea,                           &
               nSlots     = State_Chm%nAeroType,                             &
               nCat       = N,                                               &
               RC         = RC                                              )

          IF ( RC /= GC_SUCCESS ) THEN
             errMsg = TRIM( errMsg_ir ) // TRIM( chmId )
             CALL GC_Error( errMsg, RC, thisLoc )
             RETURN
          ENDIF
       ENDDO

       !---------------------------------------------------------------------
       ! WetAeroRadi
       !---------------------------------------------------------------------
       fieldId = (/ 'WetAeroRadiMDUST1', 'WetAeroRadiMDUST2',                &
                    'WetAeroRadiMDUST3', 'WetAeroRadiMDUST4',                &
                    'WetAeroRadiMDUST5', 'WetAeroRadiMDUST6',                &
                    'WetAeroRadiMDUST7', 'WetAeroRadiSULF  ',                &
                    'WetAeroRadiBC    ', 'WetAeroRadiOC    ',                &
                    'WetAeroRadiSSA   ', 'WetAeroRadiSSC   ',                &
                    'WetAeroRadiBGSULF', 'WetAeroRadiICEI  '               /)

       ! Allocate and register each field individually
       DO N = 1, State_Chm%nAeroType
          CALL Init_and_Register(                                            &
               Input_Opt  = Input_Opt,                                       &
               State_Chm  = State_Chm,                                       &
               State_Grid = State_Grid,                                      &
               chmId      = TRIM( fieldId(N) ),                              &
               Ptr2Data   = State_Chm%WetAeroRadi,                           &
               nSlots     = State_Chm%nAeroType,                             &
               nCat       = N,                                               &
               RC         = RC                                              )

          IF ( RC /= GC_SUCCESS ) THEN
             errMsg = TRIM( errMsg_ir ) // TRIM( chmId )
             CALL GC_Error( errMsg, RC, thisLoc )
             RETURN
          ENDIF
       ENDDO

       !---------------------------------------------------------------------
       ! AeroH2O
       !---------------------------------------------------------------------
       fieldId = (/ 'AeroH2OMDUST1    ', 'AeroH2OMDUST2    ',                &
                    'AeroH2OMDUST3    ', 'AeroH2OMDUST4    ',                &
                    'AeroH2OMDUST5    ', 'AeroH2OMDUST6    ',                &
                    'AeroH2OMDUST7    ', 'AeroH2OSNA       ',                &
                    'AeroH2OBC        ', 'AeroH2OOC        ',                &
                    'AeroH2OSSA       ', 'AeroH2OSSC       ',                &
                    'AeroH2OBGSULF    ', 'AeroH2OICEI      '               /)

       ! Allocate and register each field individually
       DO N = 1, State_Chm%nAeroType
          CALL Init_and_Register(                                            &
               Input_Opt  = Input_Opt,                                       &
               State_Chm  = State_Chm,                                       &
               State_Grid = State_Grid,                                      &
               chmId      = TRIM( fieldId(N) ),                              &
               Ptr2Data   = State_Chm%AeroH2O,                               &
               nSlots     = State_Chm%nAeroType,                             &
               nCat       = N,                                               &
               RC         = RC                                              )

          IF ( RC /= GC_SUCCESS ) THEN
             errMsg = TRIM( errMsg_ir ) // TRIM( chmId )
             CALL GC_Error( errMsg, RC, thisLoc )
             RETURN
          ENDIF
       ENDDO

       !---------------------------------------------------------------------
       ! SoilDust, tmf 10/26/21
       !---------------------------------------------------------------------
       fieldId(1) = 'SoilDUST1'
       fieldId(2) = 'SoilDUST2'
       fieldId(3) = 'SoilDUST3'
       fieldId(4) = 'SoilDUST4'
       fieldId(5) = 'SoilDUST5'
       fieldId(6) = 'SoilDUST6'
       fieldId(7) = 'SoilDUST7'

       ! Allocate and register each field individually
       DO N = 1, NDUST
          CALL Init_and_Register(                                               &
               Input_Opt  = Input_Opt,                                          &
               State_Chm  = State_Chm,                                          &
               State_Grid = State_Grid,                                         &
               chmId      = TRIM( fieldId(N) ),                                 &
               Ptr2Data   = State_Chm%SoilDust,                                 &
               nSlots     = NDUST,                                              &
               nCat       = N,                                                  &
               RC         = RC                                                 )

          IF ( RC /= GC_SUCCESS ) THEN
             errMsg = TRIM( errMsg_ir ) // TRIM( chmId )
             CALL GC_Error( errMsg, RC, thisLoc )
             RETURN
          ENDIF
       ENDDO

       !---------------------------------------------------------------------
       ! AClArea, xnw 1/20/18
       !---------------------------------------------------------------------
       chmID = 'AClArea'
       CALL Init_and_Register(                                               &
            Input_Opt  = Input_Opt,                                          &
            State_Chm  = State_Chm,                                          &
            State_Grid = State_Grid,                                         &
            chmId      = chmId,                                              &
            Ptr2Data   = State_Chm%AClArea,                                  &
            RC         = RC                                                 )

       IF ( RC /= GC_SUCCESS ) THEN
          errMsg = TRIM( errMsg_ir ) // TRIM( chmId )
          CALL GC_Error( errMsg, RC, thisLoc )
          RETURN
       ENDIF

       !---------------------------------------------------------------------
       ! AClRadi, xnw 1/20/18
       !---------------------------------------------------------------------
       chmID = 'AClRadi'
       CALL Init_and_Register(                                               &
            Input_Opt  = Input_Opt,                                          &
            State_Chm  = State_Chm,                                          &
            State_Grid = State_Grid,                                         &
            chmId      = chmId,                                              &
            Ptr2Data   = State_Chm%AClRadi,                                  &
            RC         = RC                                                 )

       IF ( RC /= GC_SUCCESS ) THEN
          errMsg = TRIM( errMsg_ir ) // TRIM( chmId )
          CALL GC_Error( errMsg, RC, thisLoc )
          RETURN
       ENDIF

       !---------------------------------------------------------------------
       ! GammaN2O5
       !---------------------------------------------------------------------
       fieldId(1) = 'GammaN2O5overall '
       fieldId(2) = 'GammaN2O5fine    '
       fieldId(3) = 'YieldClNO2fine   '

       ! Allocate and register each field individually
       DO N = 1, 3
          CALL Init_and_Register(                                            &
               Input_Opt  = Input_Opt,                                       &
               State_Chm  = State_Chm,                                       &
               State_Grid = State_Grid,                                      &
               chmId      = TRIM( fieldId(N) ),                              &
               Ptr2Data   = State_Chm%GammaN2O5,                             &
               nSlots     = 3,                                               &
               nCat       = N,                                               &
               RC         = RC                                              )

          IF ( RC /= GC_SUCCESS ) THEN
             errMsg = TRIM( errMsg_ir ) // TRIM( chmId )
             CALL GC_Error( errMsg, RC, thisLoc )
             RETURN
          ENDIF
       ENDDO

       !---------------------------------------------------------------------
       ! OM:OC Ratios
       !---------------------------------------------------------------------
       chmId = 'OMOC'
       CALL Init_and_Register(                                               &
            Input_Opt  = Input_Opt,                                          &
            State_Chm  = State_Chm,                                          &
            State_Grid = State_Grid,                                         &
            chmId      = chmId,                                              &
            Ptr2Data   = State_Chm%OMOC,                                     &
            RC         = RC                                                 )

       IF ( RC /= GC_SUCCESS ) THEN
          errMsg = TRIM( errMsg_ir ) // TRIM( chmId )
          CALL GC_Error( errMsg, RC, thisLoc )
          RETURN
       ENDIF

       chmId = 'OMOCpoa'
       CALL Init_and_Register(                                               &
            Input_Opt  = Input_Opt,                                          &
            State_Chm  = State_Chm,                                          &
            State_Grid = State_Grid,                                         &
            chmId      = chmId,                                              &
            Ptr2Data   = State_Chm%OMOC_POA,                                 &
            RC         = RC                                                 )

       IF ( RC /= GC_SUCCESS ) THEN
          errMsg = TRIM( errMsg_ir ) // TRIM( chmId )
          CALL GC_Error( errMsg, RC, thisLoc )
          RETURN
       ENDIF

       chmId = 'OMOCopoa'
       CALL Init_and_Register(                                               &
            Input_Opt  = Input_Opt,                                          &
            State_Chm  = State_Chm,                                          &
            State_Grid = State_Grid,                                         &
            chmId      = chmId,                                              &
            Ptr2Data   = State_Chm%OMOC_OPOA,                                &
            RC         = RC                                                 )

       IF ( RC /= GC_SUCCESS ) THEN
          errMsg = TRIM( errMsg_ir ) // TRIM( chmId )
          CALL GC_Error( errMsg, RC, thisLoc )
          RETURN
       ENDIF

       !---------------------------------------------------------------------
       ! IsorropAeropH
       !---------------------------------------------------------------------
       fieldId(1) = 'IsorropAeropHAccum'
       fieldId(2) = 'IsorropAeropHCoarse'

       ! Allocate and register each field individually
       DO N = 1, 2
          CALL Init_and_Register(                                            &
               Input_Opt  = Input_Opt,                                       &
               State_Chm  = State_Chm,                                       &
               State_Grid = State_Grid,                                      &
               chmId      = TRIM( fieldId(N) ),                              &
               Ptr2Data   = State_Chm%IsorropAeropH,                         &
               nSlots     = 2,                                               &
               nCat       = N,                                               &
               RC         = RC                                              )

          IF ( RC /= GC_SUCCESS ) THEN
             errMsg = TRIM( errMsg_ir ) // TRIM( chmId )
             CALL GC_Error( errMsg, RC, thisLoc )
             RETURN
          ENDIF
       ENDDO

       !---------------------------------------------------------------------
       ! IsorropHplus
       !---------------------------------------------------------------------
       fieldId(1) = 'IsorropHplusAccum'
       fieldId(2) = 'IsorropHplusCoarse'

       ! Allocate and register each field individually
       DO N = 1, 2
          CALL Init_and_Register(                                            &
               Input_Opt  = Input_Opt,                                       &
               State_Chm  = State_Chm,                                       &
               State_Grid = State_Grid,                                      &
               chmId      = TRIM( fieldId(N) ),                              &
               Ptr2Data   = State_Chm%IsorropHplus,                          &
               nSlots     = 2,                                               &
               nCat       = N,                                               &
               RC         = RC                                              )

          IF ( RC /= GC_SUCCESS ) THEN
             errMsg = TRIM( errMsg_ir ) // TRIM( chmId )
             CALL GC_Error( errMsg, RC, thisLoc )
             RETURN
          ENDIF
       ENDDO

       !---------------------------------------------------------------------
       ! IsorropAeroH2O
       !---------------------------------------------------------------------
       fieldId(1) = 'IsorropAeroH2OAccum'
       fieldId(2) = 'IsorropAeroH2OCoarse'

       ! Allocate and register each field individually
       DO N = 1, 2
          CALL Init_and_Register(                                            &
               Input_Opt  = Input_Opt,                                       &
               State_Chm  = State_Chm,                                       &
               State_Grid = State_Grid,                                      &
               chmId      = TRIM( fieldId(N) ),                              &
               Ptr2Data   = State_Chm%IsorropAeroH2O,                        &
               nSlots     = 2,                                               &
               nCat       = N,                                               &
               RC         = RC                                              )

          IF ( RC /= GC_SUCCESS ) THEN
             errMsg = TRIM( errMsg_ir ) // TRIM( chmId )
             CALL GC_Error( errMsg, RC, thisLoc )
             RETURN
          ENDIF
       ENDDO

       !---------------------------------------------------------------------
       ! IsorropSulfate
       !---------------------------------------------------------------------
       chmId = 'IsorropSulfate'
       CALL Init_and_Register(                                               &
            Input_Opt  = Input_Opt,                                          &
            State_Chm  = State_Chm,                                          &
            State_Grid = State_Grid,                                         &
            chmId      = chmId,                                              &
            Ptr2Data   = State_Chm%IsorropSulfate,                           &
            RC         = RC                                                 )

       IF ( RC /= GC_SUCCESS ) THEN
          errMsg = TRIM( errMsg_ir ) // TRIM( chmId )
          CALL GC_Error( errMsg, RC, thisLoc )
          RETURN
       ENDIF


       !---------------------------------------------------------------------
       ! IsorropNitrate
       !---------------------------------------------------------------------
       fieldId(1) = 'IsorropNitrateAccum'
       fieldId(2) = 'IsorropNitrateCoarse'

       ! Allocate and register each field individually
       DO N = 1, 2
          CALL Init_and_Register(                                            &
               Input_Opt  = Input_Opt,                                       &
               State_Chm  = State_Chm,                                       &
               State_Grid = State_Grid,                                      &
               chmId      = TRIM( fieldId(N) ),                              &
               Ptr2Data   = State_Chm%IsorropNitrate,                        &
               nSlots     = 2,                                               &
               nCat       = N,                                               &
               RC         = RC                                              )

          IF ( RC /= GC_SUCCESS ) THEN
             errMsg = TRIM( errMsg_ir ) // TRIM( chmId )
             CALL GC_Error( errMsg, RC, thisLoc )
             RETURN
          ENDIF
       ENDDO

       !---------------------------------------------------------------------
       ! IsorropChloride
       !---------------------------------------------------------------------
       fieldId(1) = 'IsorropChlorideAccum'
       fieldId(2) = 'IsorropChlorideCoarse'

       ! Allocate and register each field individually
       DO N = 1, 2
          CALL Init_and_Register(                                            &
               Input_Opt  = Input_Opt,                                       &
               State_Chm  = State_Chm,                                       &
               State_Grid = State_Grid,                                      &
               chmId      = TRIM( fieldId(N) ),                              &
               Ptr2Data   = State_Chm%IsorropChloride,                       &
               nSlots     = 2,                                               &
               nCat       = N,                                               &
               RC         = RC                                              )

          IF ( RC /= GC_SUCCESS ) THEN
             errMsg = TRIM( errMsg_ir ) // TRIM( chmId )
             CALL GC_Error( errMsg, RC, thisLoc )
             RETURN
          ENDIF
       ENDDO

       !---------------------------------------------------------------------
       ! IsorropBisulfate
       !---------------------------------------------------------------------
       chmId  = 'IsorropBisulfate'
       CALL Init_and_Register(                                               &
            Input_Opt  = Input_Opt,                                          &
            State_Chm  = State_Chm,                                          &
            State_Grid = State_Grid,                                         &
            chmId      = chmId,                                              &
            Ptr2Data   = State_Chm%IsorropBisulfate,                         &
            RC         = RC                                                 )

       IF ( RC /= GC_SUCCESS ) THEN
          errMsg = TRIM( errMsg_ir ) // TRIM( chmId )
          CALL GC_Error( errMsg, RC, thisLoc )
          RETURN
       ENDIF

       !---------------------------------------------------------------------
       ! QLxphCloud
       !---------------------------------------------------------------------
       chmId = 'QLxpHCloud'
       CALL Init_and_Register(                                               &
            Input_Opt  = Input_Opt,                                          &
            State_Chm  = State_Chm,                                          &
            State_Grid = State_Grid,                                         &
            chmId      = chmId,                                              &
            Ptr2Data   = State_Chm%QLxpHCloud,                               &
            RC         = RC                                                 )

       IF ( RC /= GC_SUCCESS ) THEN
          errMsg = TRIM( errMsg_ir ) // TRIM( chmId )
          CALL GC_Error( errMsg, RC, thisLoc )
          RETURN
       ENDIF

       !---------------------------------------------------------------------
       ! ORVCsesq
       !---------------------------------------------------------------------
       chmId = 'ORVCsesq'
       CALL Init_and_Register(                                            &
            Input_Opt  = Input_Opt,                                       &
            State_Chm  = State_Chm,                                       &
            State_Grid = State_Grid,                                      &
            chmId      = chmId,                                           &
            Ptr2Data   = State_Chm%ORVCsesq,                              &
            RC         = RC                                              )

       IF ( RC /= GC_SUCCESS ) THEN
          errMsg = TRIM( errMsg_ir ) // TRIM( chmId )
          CALL GC_Error( errMsg, RC, thisLoc )
          RETURN
       ENDIF

       !---------------------------------------------------------------------
       ! isCloud (jmm 3/1/19)
       !---------------------------------------------------------------------
       chmId = 'isCloud'
       CALL Init_and_Register(                                               &
            Input_Opt  = Input_Opt,                                          &
            State_Chm  = State_Chm,                                          &
            State_Grid = State_Grid,                                         &
            chmId      = chmId,                                              &
            Ptr2Data   = State_Chm%isCloud,                                  &
            RC         = RC                                                 )

       IF ( RC /= GC_SUCCESS ) THEN
          errMsg = TRIM( errMsg_ir ) // TRIM( chmId )
          CALL GC_Error( errMsg, RC, thisLoc )
          RETURN
       ENDIF

       !---------------------------------------------------------------------
       ! SSAlk
       !---------------------------------------------------------------------
       fieldId(1) = 'SSAlkAccumMode'
       fieldId(2) = 'SSAlkCoarseMode'

       ! Allocate and register each field individually
       DO N = 1, 2
          CALL Init_and_Register(                                            &
               Input_Opt  = Input_Opt,                                       &
               State_Chm  = State_Chm,                                       &
               State_Grid = State_Grid,                                      &
               chmId      = TRIM( fieldId(N) ),                              &
               Ptr2Data   = State_Chm%SSAlk,                                 &
               nSlots     = 2,                                               &
               nCat       = N,                                               &
               RC         = RC                                              )

          IF ( RC /= GC_SUCCESS ) THEN
             errMsg = TRIM( errMsg_ir ) // TRIM( chmId )
             CALL GC_Error( errMsg, RC, thisLoc )
             RETURN
          ENDIF
       ENDDO

       !---------------------------------------------------------------------
       ! HSO3_AQ
       !---------------------------------------------------------------------
       chmId = 'HSO3AQ'
       CALL Init_and_Register(                                               &
            Input_Opt  = Input_Opt,                                          &
            State_Chm  = State_Chm,                                          &
            State_Grid = State_Grid,                                         &
            chmId      = chmId,                                              &
            Ptr2Data   = State_Chm%HSO3_AQ,                                  &
            RC         = RC                                                 )

       IF ( RC /= GC_SUCCESS ) THEN
          errMsg = TRIM( errMsg_ir ) // TRIM( chmId )
          CALL GC_Error( errMsg, RC, thisLoc )
          RETURN
       ENDIF

       !---------------------------------------------------------------------
       ! SO3_AQ
       !---------------------------------------------------------------------
       chmId = 'SO3AQ'
       CALL Init_and_Register(                                               &
            Input_Opt  = Input_Opt,                                          &
            State_Chm  = State_Chm,                                          &
            State_Grid = State_Grid,                                         &
            chmId      = chmId,                                              &
            Ptr2Data   = State_Chm%SO3_AQ,                                   &
            RC         = RC                                                 )

       IF ( RC /= GC_SUCCESS ) THEN
          errMsg = TRIM( errMsg_ir ) // TRIM( chmId )
          CALL GC_Error( errMsg, RC, thisLoc )
          RETURN
       ENDIF

       !---------------------------------------------------------------------
       ! fupdateHOBr
       !---------------------------------------------------------------------
       chmId = 'fupdateHOBr'
       CALL Init_and_Register(                                               &
            Input_Opt  = Input_Opt,                                          &
            State_Chm  = State_Chm,                                          &
            State_Grid = State_Grid,                                         &
            chmId      = chmId,                                              &
            Ptr2Data   = State_Chm%fupdateHOBr,                              &
            RC         = RC                                                 )

       IF ( RC /= GC_SUCCESS ) THEN
          errMsg = TRIM( errMsg_ir ) // TRIM( chmId )
          CALL GC_Error( errMsg, RC, thisLoc )
          RETURN
       ENDIF

       !---------------------------------------------------------------------
       ! fupdateHOCl
       !---------------------------------------------------------------------
       chmId = 'fupdateHOCl'
       CALL Init_and_Register(                                               &
            Input_Opt  = Input_Opt,                                          &
            State_Chm  = State_Chm,                                          &
            State_Grid = State_Grid,                                         &
            chmId      = chmId,                                              &
            Ptr2Data   = State_Chm%fupdateHOCl,                              &
            RC         = RC                                                 )

       IF ( RC /= GC_SUCCESS ) THEN
          errMsg = TRIM( errMsg_ir ) // TRIM( chmId )
          CALL GC_Error( errMsg, RC, thisLoc )
          RETURN
       ENDIF

       !---------------------------------------------------------------------
       ! DryDepNitrogen
       !---------------------------------------------------------------------
       chmId = 'DryDepNitrogen'
       CALL Init_and_Register(                                               &
            Input_Opt  = Input_Opt,                                          &
            State_Chm  = State_Chm,                                          &
            State_Grid = State_Grid,                                         &
            chmId      = chmId,                                              &
            Ptr2Data   = State_Chm%DryDepNitrogen,                           &
            RC         = RC                                                 )

       IF ( RC /= GC_SUCCESS ) THEN
          errMsg = TRIM( errMsg_ir ) // TRIM( chmId )
          CALL GC_Error( errMsg, RC, thisLoc )
          RETURN
       ENDIF

       !---------------------------------------------------------------------
       ! WetDepNitrogen
       !---------------------------------------------------------------------
       chmId = 'WetDepNitrogen'
       CALL Init_and_Register(                                               &
            Input_Opt  = Input_Opt,                                          &
            State_Chm  = State_Chm,                                          &
            State_Grid = State_Grid,                                         &
            chmId      = chmId,                                              &
            Ptr2Data   = State_Chm%WetDepNitrogen,                           &
            RC         = RC                                                 )

       IF ( RC /= GC_SUCCESS ) THEN
          errMsg = TRIM( errMsg_ir ) // TRIM( chmId )
          CALL GC_Error( errMsg, RC, thisLoc )
          RETURN
       ENDIF

       !------------------------------------------------------------------------
       ! TOMS_MOD
       ! Not registered to the registry as these are fields internal to the
       ! toms_mod module state.
       !------------------------------------------------------------------------
       chmId = 'TO3_DAILY'
       CALL Init_and_Register(                                               &
            Input_Opt  = Input_Opt,                                          &
            State_Chm  = State_Chm,                                          &
            State_Grid = State_Grid,                                         &
            chmId      = chmId,                                              &
            Ptr2Data   = State_Chm%TO3_DAILY,                                &
            noRegister = .TRUE.,                                             &
            RC         = RC                                                 )

       IF ( RC /= GC_SUCCESS ) THEN
          errMsg = TRIM( errMsg_ir ) // TRIM( chmId )
          CALL GC_Error( errMsg, RC, thisLoc )
          RETURN
       ENDIF

       chmId = 'TOMS1'
       CALL Init_and_Register(                                               &
            Input_Opt  = Input_Opt,                                          &
            State_Chm  = State_Chm,                                          &
            State_Grid = State_Grid,                                         &
            chmId      = chmId,                                              &
            Ptr2Data   = State_Chm%TOMS1,                                    &
            noRegister = .TRUE.,                                             &
            RC         = RC                                                 )

       IF ( RC /= GC_SUCCESS ) THEN
          errMsg = TRIM( errMsg_ir ) // TRIM( chmId )
          CALL GC_Error( errMsg, RC, thisLoc )
          RETURN
       ENDIF

       chmId = 'TOMS2'
       CALL Init_and_Register(                                               &
            Input_Opt  = Input_Opt,                                          &
            State_Chm  = State_Chm,                                          &
            State_Grid = State_Grid,                                         &
            chmId      = chmId,                                              &
            Ptr2Data   = State_Chm%TOMS2,                                    &
            noRegister = .TRUE.,                                             &
            RC         = RC                                                 )

       IF ( RC /= GC_SUCCESS ) THEN
          errMsg = TRIM( errMsg_ir ) // TRIM( chmId )
          CALL GC_Error( errMsg, RC, thisLoc )
          RETURN
       ENDIF

    ENDIF ! ITS_A_FULLCHEM_SUM or ITS_AN_AEROSOL_SIM

    !========================================================================
    ! Allocate and initialize KPPHvalue (used by KPP-based simulations)
    !========================================================================
    IF ( Input_Opt%ITS_A_FULLCHEM_SIM      .or.                              &
         Input_Opt%ITS_A_MERCURY_SIM     ) THEN

       chmId = 'KPPHvalue'
       CALL Init_and_Register(                                               &
            Input_Opt  = Input_Opt,                                          &
            State_Chm  = State_Chm,                                          &
            State_Grid = State_Grid,                                         &
            chmId      = chmId,                                              &
            Ptr2Data   = State_Chm%KPPHvalue,                                &
            RC         = RC                                                 )

       IF ( RC /= GC_SUCCESS ) THEN
          errMsg = TRIM( errMsg_ir ) // TRIM( chmId )
          CALL GC_Error( errMsg, RC, thisLoc )
          RETURN
       ENDIF
    ENDIF

    !========================================================================
    ! Allocate and initialize fields for FULLCHEM or MERCURY simulations
    !========================================================================
    IF ( Input_Opt%ITS_A_FULLCHEM_SIM .or. Input_Opt%ITS_A_MERCURY_SIM ) THEN

       !---------------------------------------------------------------------
       ! STATE_PSC (polar stratospheric clouds)
       !---------------------------------------------------------------------
       chmId = 'StatePSC'
       CALL Init_and_Register(                                            &
            Input_Opt  = Input_Opt,                                       &
            State_Chm  = State_Chm,                                       &
            State_Grid = State_Grid,                                      &
            chmId      = chmId,                                           &
            Ptr2Data   = State_Chm%STATE_PSC,                             &
            RC         = RC                                              )

       IF ( RC /= GC_SUCCESS ) THEN
          errMsg = TRIM( errMsg_ir ) // TRIM( chmId )
          CALL GC_Error( errMsg, RC, thisLoc )
          RETURN
       ENDIF

       !---------------------------------------------------------------------
       ! KHETI_SLA
       !---------------------------------------------------------------------
       fieldId = (/ 'KhetiSLAN2O5H2O  ', 'KhetiSLAN2O5HCl  ',             &
                    'KhetiSLAClNO3H2O ', 'KhetiSLAClNO3HCl ',             &
                    'KhetiSLAClNO3HBr ', 'KhetiSLABrNO3H2O ',             &
                    'KhetiSLABrNO3HCl ', 'KhetiSLAHOClHCl  ',             &
                    'KhetiSLAHOClHBr  ', 'KhetiSLAHOBrHCl  ',             &
                    'KhetiSLAHOBrHBr  ', '                 ',             &
                    '                 ', '                 '            /)

       ! Allocate and register each field individually
       nKHLSA = 11
       DO N = 1, nKHLSA
          CALL Init_and_Register(                                         &
               Input_Opt  = Input_Opt,                                    &
               State_Chm  = State_Chm,                                    &
               State_Grid = State_Grid,                                   &
               chmId      = TRIM( fieldId(N) ),                           &
               Ptr2Data   = State_Chm%KHETI_SLA,                          &
               nSlots     = nKHLSA,                                       &
               nCat       = N,                                            &
               RC         = RC                                           )

          IF ( RC /= GC_SUCCESS ) THEN
             errMsg = TRIM( errMsg_ir ) // TRIM( chmId )
             CALL GC_Error( errMsg, RC, thisLoc )
             RETURN
          ENDIF
       ENDDO

       !------------------------------------------------------------------------
       ! TOMS_MOD
       ! Not registered to the registry as these are fields internal to the
       ! toms_mod module state.
       !------------------------------------------------------------------------
       chmId = 'TO3_DAILY'
       CALL Init_and_Register(                                               &
            Input_Opt  = Input_Opt,                                          &
            State_Chm  = State_Chm,                                          &
            State_Grid = State_Grid,                                         &
            chmId      = chmId,                                              &
            Ptr2Data   = State_Chm%TO3_DAILY,                                &
            noRegister = .TRUE.,                                             &
            RC         = RC                                                 )

       IF ( RC /= GC_SUCCESS ) THEN
          errMsg = TRIM( errMsg_ir ) // TRIM( chmId )
          CALL GC_Error( errMsg, RC, thisLoc )
          RETURN
       ENDIF

       chmId = 'TOMS1'
       CALL Init_and_Register(                                               &
            Input_Opt  = Input_Opt,                                          &
            State_Chm  = State_Chm,                                          &
            State_Grid = State_Grid,                                         &
            chmId      = chmId,                                              &
            Ptr2Data   = State_Chm%TOMS1,                                    &
            noRegister = .TRUE.,                                             &
            RC         = RC                                                 )

       IF ( RC /= GC_SUCCESS ) THEN
          errMsg = TRIM( errMsg_ir ) // TRIM( chmId )
          CALL GC_Error( errMsg, RC, thisLoc )
          RETURN
       ENDIF

       chmId = 'TOMS2'
       CALL Init_and_Register(                                               &
            Input_Opt  = Input_Opt,                                          &
            State_Chm  = State_Chm,                                          &
            State_Grid = State_Grid,                                         &
            chmId      = chmId,                                              &
            Ptr2Data   = State_Chm%TOMS2,                                    &
            noRegister = .TRUE.,                                             &
            RC         = RC                                                 )

       IF ( RC /= GC_SUCCESS ) THEN
          errMsg = TRIM( errMsg_ir ) // TRIM( chmId )
          CALL GC_Error( errMsg, RC, thisLoc )
          RETURN
       ENDIF
    ENDIF

    !========================================================================
    ! Allocate and initialize quantities for wet deposition routines
    !========================================================================

    !------------------------------------------------------------------------
    ! H2O2AfterChem
    !------------------------------------------------------------------------
    chmId = 'H2O2AfterChem'
    CALL Init_and_Register(                                                  &
         Input_Opt  = Input_Opt,                                             &
         State_Chm  = State_Chm,                                             &
         State_Grid = State_Grid,                                            &
         chmId      = chmId,                                                 &
         Ptr2Data   = State_Chm%H2O2AfterChem,                               &
         RC         = RC                                                    )

    IF ( RC /= GC_SUCCESS ) THEN
       errMsg = TRIM( errMsg_ir ) // TRIM( chmId )
       CALL GC_Error( errMsg, RC, thisLoc )
       RETURN
    ENDIF

    !------------------------------------------------------------------------
    ! SO2AfterChem
    !------------------------------------------------------------------------
    chmId = 'SO2AfterChem'
    CALL Init_and_Register(                                                  &
         Input_Opt  = Input_Opt,                                             &
         State_Chm  = State_Chm,                                             &
         State_Grid = State_Grid,                                            &
         chmId      = chmId,                                                 &
         Ptr2Data   = State_Chm%SO2AfterChem,                                &
         RC         = RC                                                    )

    IF ( RC /= GC_SUCCESS ) THEN
       errMsg = TRIM( errMsg_ir ) // TRIM( chmId )
       CALL GC_Error( errMsg, RC, thisLoc )
       RETURN
    ENDIF

    !------------------------------------------------------------------------
    ! phCloud
    !------------------------------------------------------------------------
    chmId = 'pHCloud'
    CALL Init_and_Register(                                                  &
         Input_Opt  = Input_Opt,                                             &
         State_Chm  = State_Chm,                                             &
         State_Grid = State_Grid,                                            &
         chmId      = chmId,                                                 &
         Ptr2Data   = State_Chm%pHcloud,                                     &
         RC         = RC                                                    )

    IF ( RC /= GC_SUCCESS ) THEN
       errMsg = TRIM( errMsg_ir ) // TRIM( chmId )
       CALL GC_Error( errMsg, RC, thisLoc )
       RETURN
    ENDIF

    ! Set default pHcloud value to 5.6, which is typical values of cloud
    ! water pH in the atmosphere.  This pH value reflects dissolved CO2
    ! in cloud water.  See geoschem/geos-chem Pull Request #779.
    State_Chm%pHCloud = 5.6_fp

#ifdef LUO_WETDEP
    !------------------------------------------------------------------------
    ! Gan Luo et al 2020 wetdep fields
    !------------------------------------------------------------------------
    IF ( Input_Opt%LWETD .or. Input_Opt%LCONV ) THEN

       ! %%% QQ3D %%%
       chmId = 'QQ3D'
       CALL Init_and_Register(                                               &
            Input_Opt  = Input_Opt,                                          &
            State_Chm  = State_Chm,                                          &
            State_Grid = State_Grid,                                         &
            chmId      = chmId,                                              &
            Ptr2Data   = State_Chm%QQ3D,                                     &
            RC         = RC                                                 )

       IF ( RC /= GC_SUCCESS ) THEN
          errMsg = TRIM( errMsg_ir ) // TRIM( chmId )
          CALL GC_Error( errMsg, RC, thisLoc )
          RETURN
       ENDIF

       ! %%% KRATE %%%
       chmId = 'KRATE'
       CALL Init_and_Register(                                               &
            Input_Opt  = Input_Opt,                                          &
            State_Chm  = State_Chm,                                          &
            State_Grid = State_Grid,                                         &
            chmId      = chmId,                                              &
            Ptr2Data   = State_Chm%KRATE,                                    &
            RC         = RC                                                 )

       IF ( RC /= GC_SUCCESS ) THEN
          errMsg = TRIM( errMsg_ir ) // TRIM( chmId )
          CALL GC_Error( errMsg, RC, thisLoc )
          RETURN
       ENDIF

       ! %%% phRain %%%
       chmId = 'pHrain'
       CALL Init_and_Register(                                               &
            Input_Opt  = Input_Opt,                                          &
            State_Chm  = State_Chm,                                          &
            State_Grid = State_Grid,                                         &
            chmId      = chmId,                                              &
            Ptr2Data   = State_Chm%pHrain,                                   &
            RC         = RC                                                 )

       IF ( RC /= GC_SUCCESS ) THEN
          errMsg = TRIM( errMsg_ir ) // TRIM( chmId )
          CALL GC_Error( errMsg, RC, thisLoc )
          RETURN
       ENDIF

       ! %%% QQpHrain %%%
       chmId = 'QQpHrain'
       CALL Init_and_Register(                                               &
            Input_Opt  = Input_Opt,                                          &
            State_Chm  = State_Chm,                                          &
            State_Grid = State_Grid,                                         &
            chmId      = chmId,                                              &
            Ptr2Data   = State_Chm%QQpHrain,                                 &
            RC         = RC                                                 )

       IF ( RC /= GC_SUCCESS ) THEN
          errMsg = TRIM( errMsg_ir ) // TRIM( chmId )
          CALL GC_Error( errMsg, RC, thisLoc )
          RETURN
       ENDIF

       ! %%% QQrain %%%
       chmId = 'QQrain'
       CALL Init_and_Register(                                               &
            Input_Opt  = Input_Opt,                                          &
            State_Chm  = State_Chm,                                          &
            State_Grid = State_Grid,                                         &
            chmId      = chmId,                                              &
            Ptr2Data   = State_Chm%QQrain,                                   &
            RC         = RC                                                 )

       IF ( RC /= GC_SUCCESS ) THEN
          errMsg = TRIM( errMsg_ir ) // TRIM( chmId )
          CALL GC_Error( errMsg, RC, thisLoc )
          RETURN
       ENDIF
    ENDIF
#endif

    !========================================================================
    ! Allocate fields for various GeosCore modules
    !========================================================================

    !------------------------------------------------------------------------
    ! Ocean surface iodide
    !------------------------------------------------------------------------
    IF ( State_Chm%nDryDep > 0 ) THEN
        chmId = 'Iodide'
        CALL Init_and_Register(                                              &
            Input_Opt  = Input_Opt,                                          &
            State_Chm  = State_Chm,                                          &
            State_Grid = State_Grid,                                         &
            chmId      = chmId,                                              &
            Ptr2Data   = State_Chm%Iodide,                                   &
            RC         = RC                                                 )

       IF ( RC /= GC_SUCCESS ) THEN
          errMsg = TRIM( errMsg_ir ) // TRIM( chmId )
          CALL GC_Error( errMsg, RC, thisLoc )
          RETURN
       ENDIF
    ENDIF

    !------------------------------------------------------------------------
    ! Ocean surface salinity
    !------------------------------------------------------------------------
    IF ( State_Chm%nDryDep > 0 ) THEN
        chmId = 'Salinity'
        CALL Init_and_Register(                                              &
            Input_Opt  = Input_Opt,                                          &
            State_Chm  = State_Chm,                                          &
            State_Grid = State_Grid,                                         &
            chmId      = chmId,                                              &
            Ptr2Data   = State_Chm%Salinity,                                 &
            RC         = RC                                                 )

       IF ( RC /= GC_SUCCESS ) THEN
          errMsg = TRIM( errMsg_ir ) // TRIM( chmId )
          CALL GC_Error( errMsg, RC, thisLoc )
          RETURN
       ENDIF
    ENDIF

    !------------------------------------------------------------------------
    ! DryDepFreq
    !------------------------------------------------------------------------
    IF ( State_Chm%nDryDep > 0 ) THEN
        chmId = 'DryDepFreq'
        CALL Init_and_Register(                                              &
            Input_Opt  = Input_Opt,                                          &
            State_Chm  = State_Chm,                                          &
            State_Grid = State_Grid,                                         &
            chmId      = chmId,                                              &
            Ptr2Data   = State_Chm%DryDepFreq,                               &
            nSlots     = State_Chm%nDryDep,                                  &
            RC         = RC                                                 )

       IF ( RC /= GC_SUCCESS ) THEN
          errMsg = TRIM( errMsg_ir ) // TRIM( chmId )
          CALL GC_Error( errMsg, RC, thisLoc )
          RETURN
       ENDIF
    ENDIF

    !------------------------------------------------------------------
    ! DryDepVel
    !------------------------------------------------------------------
    chmID = 'DryDepVel'
    CALL Init_and_Register(                                                  &
         Input_Opt  = Input_Opt,                                             &
         State_Chm  = State_Chm,                                             &
         State_Grid = State_Grid,                                            &
         chmId      = chmId,                                                 &
         Ptr2Data   = State_Chm%DryDepVel,                                   &
         nSlots     = State_Chm%nDryDep,                                     &
         RC         = RC                                                    )

    IF ( RC /= GC_SUCCESS ) THEN
       errMsg = TRIM( errMsg_ir ) // TRIM( chmId )
       CALL GC_Error( errMsg, RC, thisLoc )
       RETURN
    ENDIF

#ifdef MODEL_GEOS
    !========================================================================
    ! Allocate and initialize aerodynamic resistance fields (GEOS-5 only)
    !========================================================================
    chmID = 'DryDepRa2m'
    CALL Init_and_Register(                                                  &
         Input_Opt  = Input_Opt,                                             &
         State_Chm  = State_Chm,                                             &
         State_Grid = State_Grid,                                            &
         chmId      = chmId,                                                 &
         Ptr2Data   = State_Chm%DryDepRa2m,                                  &
         RC         = RC                                                    )

    IF ( RC /= GC_SUCCESS ) THEN
       errMsg = TRIM( errMsg_ir ) // TRIM( chmId )
       CALL GC_Error( errMsg, RC, thisLoc )
       RETURN
    ENDIF

    chmID = 'DryDepRa10m'
    CALL Init_and_Register(                                                  &
         Input_Opt  = Input_Opt,                                             &
         State_Chm  = State_Chm,                                             &
         State_Grid = State_Grid,                                            &
         chmId      = chmId,                                                 &
         Ptr2Data   = State_Chm%DryDepRa10m,                                 &
         RC         = RC                                                    )

    IF ( RC /= GC_SUCCESS ) THEN
       errMsg = TRIM( errMsg_ir ) // TRIM( chmId )
       CALL GC_Error( errMsg, RC, thisLoc )
       RETURN
    ENDIF
#endif

    ! J(OH) and J(NO2) are only used in fullchem simulations
    IF ( Input_Opt%ITS_A_FULLCHEM_SIM ) THEN

       !---------------------------------------------------------------------
       ! J(OH); needed for restart file input to HEMCO PARANOx extension
       !---------------------------------------------------------------------
       chmId = 'JOH'
       CALL Init_and_Register(                                               &
            Input_Opt  = Input_Opt,                                          &
            State_Chm  = State_Chm,                                          &
            State_Grid = State_Grid,                                         &
            chmId      = chmId,                                              &
            Ptr2Data   = State_Chm%JOH,                                      &
            RC         = RC                                                 )

       IF ( RC /= GC_SUCCESS ) THEN
          errMsg = TRIM( errMsg_ir ) // TRIM( chmId )
          CALL GC_Error( errMsg, RC, thisLoc )
          RETURN
       ENDIF

       !---------------------------------------------------------------------
       ! J(NO2); needed for restart file input to HEMCO PARANOx extension
       !---------------------------------------------------------------------
       chmId = 'JNO2'
       CALL Init_and_Register(                                               &
            Input_Opt  = Input_Opt,                                          &
            State_Chm  = State_Chm,                                          &
            State_Grid = State_Grid,                                         &
            chmId      = chmId,                                              &
            Ptr2Data   = State_Chm%JNO2,                                     &
            RC         = RC                                                 )

       IF ( RC /= GC_SUCCESS ) THEN
          errMsg = TRIM( errMsg_ir ) // TRIM( chmId )
          CALL GC_Error( errMsg, RC, thisLoc )
          RETURN
       ENDIF
    ENDIF

    !------------------------------------------------------------------
    ! Surface flux for non-local PBL mixing
    !------------------------------------------------------------------
    IF ( Input_Opt%LTURB .and. Input_Opt%LNLPBL ) THEN
       chmId = 'SurfaceFlux'
       CALL Init_and_Register(                                               &
            Input_Opt  = Input_Opt,                                          &
            State_Chm  = State_Chm,                                          &
            State_Grid = State_Grid,                                         &
            chmId      = chmId,                                              &
            Ptr2Data   = State_Chm%SurfaceFlux,                              &
            nSlots     = State_Chm%nAdvect,                                  &
            RC         = RC                                                 )

       IF ( RC /= GC_SUCCESS ) THEN
          errMsg = TRIM( errMsg_ir ) // TRIM( chmId )
          CALL GC_Error( errMsg, RC, thisLoc )
          RETURN
       ENDIF
    ENDIF

    !------------------------------------------------------------------
    ! TLSTT (Linoz)
    !------------------------------------------------------------------
    IF ( Input_Opt%LINOZ_NFIELDS > 0 ) THEN
        chmId = 'TLSTT'
        CALL Init_and_Register(                                              &
            Input_Opt  = Input_Opt,                                          &
            State_Chm  = State_Chm,                                          &
            State_Grid = State_Grid,                                         &
            chmId      = chmId,                                              &
            Ptr2Data   = State_Chm%TLSTT,                                    &
            nSlots     = Input_Opt%LINOZ_NFIELDS,                            &
            noRegister = .TRUE.,                                             &
            RC         = RC                                                 )

       IF ( RC /= GC_SUCCESS ) THEN
          errMsg = TRIM( errMsg_ir ) // TRIM( chmId )
          CALL GC_Error( errMsg, RC, thisLoc )
          RETURN
       ENDIF
    ENDIF

    !------------------------------------------------------------------------
    ! SFC_CH4
    ! Not registered to the registry as these are fields internal to the
    ! set_global_ch4_mod module state.
    !------------------------------------------------------------------------
    chmId = 'SFC_CH4'
    CALL Init_and_Register(                                                  &
         Input_Opt  = Input_Opt,                                             &
         State_Chm  = State_Chm,                                             &
         State_Grid = State_Grid,                                            &
         chmId      = chmId,                                                 &
         Ptr2Data   = State_Chm%SFC_CH4,                                     &
         noRegister = .TRUE.,                                                &
         RC         = RC                                                    )

    IF ( RC /= GC_SUCCESS ) THEN
       errMsg = TRIM( errMsg_ir ) // TRIM( chmId )
       CALL GC_Error( errMsg, RC, thisLoc )
       RETURN
    ENDIF

#if defined(MODEL_CESM)
    IF ( Input_Opt%ITS_A_FULLCHEM_SIM ) THEN
       !---------------------------------------------------------------------
       ! H2SO4_PRDR: H2SO4 production rate [mol/mol] for MAM4 interface
       !---------------------------------------------------------------------
       chmId = 'H2SO4_PRDR'
       CALL Init_and_Register(                                               &
            Input_Opt  = Input_Opt,                                          &
            State_Chm  = State_Chm,                                          &
            State_Grid = State_Grid,                                         &
            chmId      = chmId,                                              &
            Ptr2Data   = State_Chm%H2SO4_PRDR,                               &
            RC         = RC                                                 )

       IF ( RC /= GC_SUCCESS ) THEN
          errMsg = TRIM( errMsg_ir ) // TRIM( chmId )
          CALL GC_Error( errMsg, RC, thisLoc )
          RETURN
       ENDIF
    ENDIF
#endif

    !=======================================================================
    ! Initialize State_Chm quantities pertinent to Hg simulations
    !=======================================================================
    IF ( Input_Opt%ITS_A_MERCURY_SIM ) THEN
       CALL Init_Hg_Simulation_Fields( Input_Opt, State_Chm, State_Grid,     &
                                       SpcCount,  RC                        )
       IF ( RC /= GC_SUCCESS ) THEN
          ErrMsg = 'Error encountered in routine "Init_Hg_Simulation_Fields"!'
          CALL GC_Error( ErrMsg, RC, ThisLoc )
          RETURN
       ENDIF
    ENDIF

    !=======================================================================
    ! Initialize State_Chm quantities pertinent to CH4 simulations
    !=======================================================================
    IF ( Input_Opt%ITS_A_CH4_SIM ) THEN
        ! CH4_EMIS
        chmId = 'CH4_EMIS'
        CALL Init_and_Register(                                              &
            Input_Opt  = Input_Opt,                                          &
            State_Chm  = State_Chm,                                          &
            State_Grid = State_Grid,                                         &
            chmId      = chmId,                                              &
            Ptr2Data   = State_Chm%CH4_EMIS,                                 &
            nSlots     = 15,                                                 &
            RC         = RC                                                 )

       IF ( RC /= GC_SUCCESS ) THEN
          errMsg = TRIM( errMsg_ir ) // TRIM( chmId )
          CALL GC_Error( errMsg, RC, thisLoc )
          RETURN
       ENDIF

       ! Global OH and Cl from HEMCO input
       chmId = 'BOH'
       CALL Init_and_Register(                                               &
            Input_Opt  = Input_Opt,                                          &
            State_Chm  = State_Chm,                                          &
            State_Grid = State_Grid,                                         &
            chmId      = chmId,                                              &
            Ptr2Data   = State_Chm%BOH,                                      &
            RC         = RC                                                 )

       IF ( RC /= GC_SUCCESS ) THEN
          errMsg = TRIM( errMsg_ir ) // TRIM( chmId )
          CALL GC_Error( errMsg, RC, thisLoc )
          RETURN
       ENDIF

       chmId = 'BCl'
       CALL Init_and_Register(                                               &
            Input_Opt  = Input_Opt,                                          &
            State_Chm  = State_Chm,                                          &
            State_Grid = State_Grid,                                         &
            chmId      = chmId,                                              &
            Ptr2Data   = State_Chm%BCl,                                      &
            RC         = RC                                                 )

       IF ( RC /= GC_SUCCESS ) THEN
          errMsg = TRIM( errMsg_ir ) // TRIM( chmId )
          CALL GC_Error( errMsg, RC, thisLoc )
          RETURN
       ENDIF
    ENDIF

    !========================================================================
    ! Once we are done registering all fields, we need to define the
    ! registry lookup table.  This algorithm will avoid hash collisions.
    !========================================================================
    CALL Registry_Set_LookupTable( Registry  = State_Chm%Registry,           &
                                   RegDict   = State_Chm%RegDict,            &
                                   RC        = RC                           )

    ! Trap potential errors
    IF ( RC /= GC_SUCCESS ) THEN
       ErrMsg = 'Error encountered in routine "Registry_Set_LookupTable"!'
       CALL GC_Error( ErrMsg, RC, ThisLoc )
       RETURN
    ENDIF

    !========================================================================
    ! Print out the list of registered fields
    !========================================================================
    IF ( Input_Opt%amIRoot ) THEN
       WRITE( 6, 10 )
 10    FORMAT( /, 'Registered variables contained within the State_Chm object:')
       WRITE( 6, '(a)' ) REPEAT( '=', 79 )
    ENDIF

    ! Print registered fields
    CALL Registry_Print( Input_Opt   = Input_Opt,             &
                         Registry    = State_Chm%Registry,    &
                         ShortFormat = .TRUE.,                &
                         RC          = RC                    )

    ! Trap potential errors
    IF ( RC /= GC_SUCCESS ) THEN
       ErrMsg = 'Error encountered in routine "Registry Print"!'
       CALL GC_Error( ErrMsg, RC, ThisLoc )
       RETURN
    ENDIF

    !=======================================================================
    ! Cleanup and quit
    !=======================================================================

    ! Free pointer for safety's sake
    ThisSpc => NULL()

    ! Echo output
    IF ( Input_Opt%amIRoot ) THEN
       print*, REPEAT( '#', 79 )
    ENDIF

    ! Format statement
100 FORMAT( I3, 2x, A31 )
110 FORMAT( 5x, '===> ', f4.1, 1x, A6  )
120 FORMAT( 5x, '---> ', f4.1, 1x, A4  )

  END SUBROUTINE Init_State_Chm
!EOC
!------------------------------------------------------------------------------
!                  GEOS-Chem Global Chemical Transport Model                  !
!------------------------------------------------------------------------------
!BOP
!
! !IROUTINE: Init_Mapping_Vectors
!
! !DESCRIPTION: Initializes the 1-D mapping vectors in the State_Chm object.
!  This was split off from Init_State_Chm.
!\\
!\\
! !INTERFACE:
!
  SUBROUTINE Init_Mapping_Vectors( Input_Opt, State_Chm, RC )
!
! !USES:
!
    USE GCKPP_Parameters, ONLY : NSPEC
    USE Input_Opt_Mod,    ONLY : OptInput
    USE Cmn_Fjx_Mod,      ONLY : W_
!
! !INPUT/OUTPUT PARAMETERS:
!
    TYPE(OptInput), INTENT(INOUT) :: Input_Opt   ! Input Options object
    TYPE(ChmState), INTENT(INOUT) :: State_Chm   ! Chemistry State object
!
! !OUTPUT PARAMETERS:
!
    INTEGER,        INTENT(OUT)   :: RC          ! Success or failure
!
! !REVISION HISTORY:
!  06 Jan 2015 - R. Yantosca - Initial version
!  See the subsequent Git history with the gitk browser!
!EOP
!------------------------------------------------------------------------------
!BOC
!
! !LOCAL VARIABLES:
!
    ! Scalars
    INTEGER                :: C,      N

    ! Strings
    CHARACTER(LEN=255)     :: errMsg, thisLoc

    ! Objects
    TYPE(Species), POINTER :: ThisSpc

    !========================================================================
    ! Init_Mapping_Vectors begins here!
    !========================================================================

    ! Initialize
    RC         =  GC_SUCCESS
    ThisSpc    => NULL()
    errMsg     =  ''
    thisLoc    =  &
       ' -> at Init_Mapping_Vectors (in module Headers/state_chm_mod.F90)'

    !========================================================================
    ! Allocate and initialize mapping vectors to subset species
    !========================================================================
    IF ( State_Chm%nAdvect > 0 ) THEN
       ALLOCATE( State_Chm%Map_Advect( State_Chm%nAdvect ), STAT=RC )
       CALL GC_CheckVar( 'State_Chm%Map_Advect', 0, RC )
       IF ( RC /= GC_SUCCESS ) RETURN
       State_Chm%Map_Advect = 0
    ELSE
       ErrMsg = 'No advected species specified!'
       CALL GC_Error( ErrMsg, RC, ThisLoc )
       RETURN
    ENDIF

    IF ( State_Chm%nAeroSpc > 0 ) THEN
       ALLOCATE( State_Chm%Map_Aero( State_Chm%nAeroSpc ), STAT=RC )
       CALL GC_CheckVar( 'State_Chm%Map_Aero', 0, RC )
       IF ( RC /= GC_SUCCESS ) RETURN
       State_Chm%Map_Aero = 0
    ENDIF

    IF (  State_Chm%nDryAlt > 0 ) THEN
       ALLOCATE( State_Chm%Map_DryAlt( State_Chm%nDryAlt ), STAT=RC )
       CALL GC_CheckVar( 'State_Chm%Map_DryAlt', 0, RC )
       IF ( RC /= GC_SUCCESS ) RETURN
       State_Chm%Map_DryAlt = 0
    ENDIF

    IF (  State_Chm%nDryDep > 0 ) THEN
       ALLOCATE( State_Chm%Map_Drydep( State_Chm%nDryDep ), STAT=RC )
       CALL GC_CheckVar( 'State_Chm%Map_Drydep', 0, RC )
       IF ( RC /= GC_SUCCESS ) RETURN
       State_Chm%Map_DryDep = 0
    ENDIF

    IF ( State_Chm%nGasSpc > 0 ) THEN
       ALLOCATE( State_Chm%Map_GasSpc( State_Chm%nGasSpc ), STAT=RC )
       CALL GC_CheckVar( 'State_Chm%Map_GasSpc', 0, RC )
       IF ( RC /= GC_SUCCESS ) RETURN
       State_Chm%Map_GasSpc = 0
    ENDIF

    IF ( State_Chm%nHygGrth > 0 ) THEN
       ALLOCATE( State_Chm%Map_HygGrth( State_Chm%nHygGrth ), STAT=RC )
       CALL GC_CheckVar( 'State_Chm%Map_HygGrth', 0, RC )
       IF ( RC /= GC_SUCCESS ) RETURN
       State_Chm%Map_HygGrth = 0
    ENDIF

    !---------------------------------------------------------------------------
    ! NOTE: Need to also leave room for the omitted "dummy" KPP species in
    ! the mapping arrays so that the rest of the KPP indices will line up!
    !  -- Bob Yantosca (04 Jun 2021)
    N = State_Chm%nKppVar + State_Chm%nOmitted
    IF ( N > 0 ) THEN
       ALLOCATE( State_Chm%Map_KppVar( N ), STAT=RC )
       CALL GC_CheckVar( 'State_Chm%Map_KppVar', 0, RC )
       IF ( RC /= GC_SUCCESS ) RETURN
       State_Chm%Map_KppVar = 0
    ENDIF

    N = State_Chm%nKppFix + State_Chm%nOmitted
    IF ( N > 0 ) THEN
       ALLOCATE( State_Chm%Map_KppFix( N ), STAT=RC )
       CALL GC_CheckVar( 'State_Chm%Map_KppFix', 0, RC )
       IF ( RC /= GC_SUCCESS ) RETURN
       State_Chm%Map_KppFix = 0
    ENDIF

    N = State_Chm%nKppSpc + State_Chm%nOmitted
    IF ( N > 0 ) THEN
       ALLOCATE( State_Chm%Map_KppSpc( N ), STAT=RC )
       CALL GC_CheckVar( 'State_Chm%Map_KppSpc', 0, RC )
       IF ( RC /= GC_SUCCESS ) RETURN
       State_Chm%Map_KppSpc = 0
    ENDIF
    !---------------------------------------------------------------------------

    IF ( State_Chm%nLoss > 0 ) THEN
       ALLOCATE( State_Chm%Name_Loss( State_Chm%nLoss ), STAT=RC )
       CALL GC_CheckVar( 'State_Chm%Name_Loss', 0, RC )
       IF ( RC /= GC_SUCCESS ) RETURN
       State_Chm%Name_Loss = ''

       ALLOCATE( State_Chm%Map_Loss( State_Chm%nLoss ), STAT=RC )
       CALL GC_CheckVar( 'State_Chm%Map_Loss', 0, RC )
       IF ( RC /= GC_SUCCESS ) RETURN
       State_Chm%Map_Loss = 0
    ENDIF

    IF ( State_Chm%nPhotol > 0 ) THEN
       ALLOCATE( State_Chm%Map_Photol( State_Chm%nPhotol ), STAT=RC )
       CALL GC_CheckVar( 'State_Chm%Map_Photol', 0, RC )
       IF ( RC /= GC_SUCCESS ) RETURN
       State_Chm%Map_Photol = 0
    ENDIF

    IF ( State_Chm%nProd >0 ) THEN
       ALLOCATE( State_Chm%Name_Prod( State_Chm%nProd ), STAT=RC )
       CALL GC_CheckVar( 'State_Chm%Name_Prod', 0, RC )
       IF ( RC /= GC_SUCCESS ) RETURN
       State_Chm%Name_Prod = ''

       ALLOCATE( State_Chm%Map_Prod( State_Chm%nProd ), STAT=RC )
       CALL GC_CheckVar( 'State_Chm%Map_Prod', 0, RC )
       IF ( RC /= GC_SUCCESS ) RETURN
       State_Chm%Map_Prod = 0
    ENDIF

    IF ( State_Chm%nRadNucl > 0 ) THEN
       ALLOCATE( State_Chm%Map_RadNucl( State_Chm%nRadNucl ), STAT=RC )
       CALL GC_CheckVar( 'State_Chm%Map_RadNucl', 0, RC )
       IF ( RC /= GC_SUCCESS ) RETURN
       State_Chm%Map_RadNucl = 0
    ENDIF

    IF ( State_Chm%nWetDep > 0 ) THEN
       ALLOCATE( State_Chm%Map_WetDep( State_Chm%nWetDep ), STAT=RC )
       CALL GC_CheckVar( 'State_Chm%Map_WetDep', 0, RC )
       IF ( RC /= GC_SUCCESS ) RETURN
       State_Chm%Map_WetDep = 0
    ENDIF

    IF ( W_ > 0 ) THEN
       ALLOCATE( State_Chm%Map_WL( W_ ), STAT=RC )
       CALL GC_CheckVar( 'State_Chm%Map_WL', 0, RC )
       IF ( RC /= GC_SUCCESS ) RETURN
       State_Chm%Map_WL = 0
    ENDIF

    !========================================================================
    ! Set up the species mapping vectors
    !========================================================================
    IF ( Input_Opt%amIRoot ) THEN
       WRITE( 6,'(/,a)' ) 'ADVECTED SPECIES MENU'
       WRITE( 6,'(  a)' ) REPEAT( '-', 48 )
       WRITE( 6,'(  a)' ) '  #  Species Name'
    ENDIF

    ! Loop over all species
    DO N = 1, State_Chm%nSpecies

       ! GEOS-Chem Species Database entry for species # N
       ThisSpc => State_Chm%SpcData(N)%Info

       !---------------------------------------------------------------------
       ! Set up the mapping for ADVECTED SPECIES
       !---------------------------------------------------------------------
       IF ( ThisSpc%Is_Advected ) THEN

          ! Update the mapping vector of advected species
          C                       = ThisSpc%AdvectId
          State_Chm%Map_Advect(C) = ThisSpc%ModelId

          ! Print to screen
          IF ( Input_Opt%amIRoot ) THEN
             WRITE( 6, 100 ) ThisSpc%ModelId, ThisSpc%Name
 100         FORMAT( I3, 2x, A31 )
          ENDIF

       ENDIF

       !---------------------------------------------------------------------
       ! Set up the mapping for AEROSOL SPECIES
       !---------------------------------------------------------------------
       IF ( ThisSpc%Is_Aerosol ) THEN
          C                     = ThisSpc%AerosolId
          State_Chm%Map_Aero(C) = ThisSpc%ModelId
       ENDIF

       !---------------------------------------------------------------------
       ! Set up the mapping for DRYDEP SPECIES TO SAVE AT A GIVEN ALTITUDE
       !---------------------------------------------------------------------
       IF ( ThisSpc%Is_DryAlt ) THEN
          C                       = ThisSpc%DryAltId
          State_Chm%Map_DryAlt(C) = ThisSpc%ModelId
       ENDIF

       !---------------------------------------------------------------------
       ! Set up the mapping for DRYDEP SPECIES
       !---------------------------------------------------------------------
       IF ( ThisSpc%Is_DryDep ) THEN
          C                       = ThisSpc%DryDepId
          State_Chm%Map_Drydep(C) = ThisSpc%ModelId
       ENDIF

       !---------------------------------------------------------------------
       ! Set up the mapping for GAS SPECIES
       !---------------------------------------------------------------------
       IF ( ThisSpc%Is_Gas ) THEN
          C                       = ThisSpc%GasSpcId
          !###
          !### Uncomment for debug print if Map_GasSpc goes out-of-bounds
          !### print*, '===> ', ThisSpc%Name, C, ThisSpc%ModelId
          !###
          State_Chm%Map_GasSpc(C) = ThisSpc%ModelId
       ENDIF

       !---------------------------------------------------------------------
       ! Set up the mapping for HYGROSCOPIC GROWTH SPECIES
       !---------------------------------------------------------------------
       IF ( ThisSpc%Is_HygroGrowth ) THEN
          C                        = ThisSpc%HygGrthId
          State_Chm%Map_HygGrth(C) = ThisSpc%ModelId
       ENDIF

       !---------------------------------------------------------------------
       ! Set up the mapping for KPP ACTIVE (VARIABLE) SPECIES
       !---------------------------------------------------------------------
       IF ( ThisSpc%Is_ActiveChem ) THEN
          C                       = ThisSpc%KppVarId
          State_Chm%Map_KppVar(C) = ThisSpc%ModelId
       ENDIF

       !---------------------------------------------------------------------
       ! Set up the mapping for KPP FIXED SPECIES
       !---------------------------------------------------------------------
       IF ( ThisSpc%Is_FixedChem ) THEN
          C                       = ThisSpc%KppFixId
          State_Chm%Map_KppFix(C) = ThisSpc%ModelId
       ENDIF

       !---------------------------------------------------------------------
       ! Set up the mapping for SPECIES IN THE KPP MECHANISM
       !---------------------------------------------------------------------
       IF ( ThisSpc%Is_Kpp ) THEN
          C                       = ThisSpc%KppSpcId
          State_Chm%Map_KppSpc(C) = ThisSpc%ModelId
       ENDIF

       !---------------------------------------------------------------------
       ! Set up the mapping for PHOTOLYSIS SPECIES
       !---------------------------------------------------------------------
       IF ( ThisSpc%Is_Photolysis ) THEN
          C                       = ThisSpc%PhotolId
          State_Chm%Map_Photol(C) = ThisSpc%ModelId
       ENDIF

       !---------------------------------------------------------------------
       ! Set up the mapping for WETDEP SPECIES
       !---------------------------------------------------------------------
       IF ( ThisSpc%Is_RadioNuclide ) THEN
          C                        = ThisSpc%RadNuclId
          State_Chm%Map_RadNucl(C) = ThisSpc%ModelId
       ENDIF

       !---------------------------------------------------------------------
       ! Set up the mapping for WETDEP SPECIES
       !---------------------------------------------------------------------
       IF ( ThisSpc%Is_WetDep ) THEN
          C                       = ThisSpc%WetDepId
          State_Chm%Map_WetDep(C) = ThisSpc%ModelId
       ENDIF

       ! Free pointer
       ThisSpc => NULL()

    ENDDO

    !------------------------------------------------------------------------
    ! Set up the mapping for UVFlux Diagnostics
    ! placeholder for now since couldn't figure out how to read in WL from file
    !------------------------------------------------------------------------
    IF ( W_ > 0 ) THEN

       ! Define identifying string
       DO N = 1, W_
          State_Chm%Map_WL(N) = 0
       ENDDO
    ENDIF

    !------------------------------------------------------------------------
    ! Set up the mapping for PRODUCTION AND LOSS DIAGNOSTIC SPECIES
    !------------------------------------------------------------------------
    IF ( State_Chm%nProd > 0 .or. State_Chm%nLoss > 0 ) THEN
       CALL MapProdLossSpecies( Input_Opt, State_Chm, RC )
       IF ( RC /= GC_SUCCESS ) THEN
          ErrMsg = 'Error encountered in routine "MapProdLossSpecies"!'
          CALL GC_Error( ErrMsg, RC, ThisLoc )
          RETURN
       ENDIF
    ENDIF

  END SUBROUTINE Init_Mapping_Vectors
!EOC
!------------------------------------------------------------------------------
!                  GEOS-Chem Global Chemical Transport Model                  !
!------------------------------------------------------------------------------
!BOP
!
! !IROUTINE: Init_Hg_Simulation_Fields
!
! !DESCRIPTION: Initializes State_Chm quantities that pertain to the
!  Hg or tagged Hg simulations.  This was split off from Init_State_Chm.
!\\
!\\
! !INTERFACE:
!
  SUBROUTINE Init_Hg_Simulation_Fields( Input_Opt, State_Chm, State_Grid,    &
                                        SpcCount,  RC                       )
!
! !USES:
!
    USE Input_Opt_Mod,  ONLY : OptInput
    USE State_Grid_Mod, ONLY : GrdState
!
! INPUT PARAMETERS:
!
    TYPE(GrdState), INTENT(IN)    :: State_Grid
    TYPE(SpcIndCt), INTENT(IN)    :: SpcCount
!
! !INPUT/OUTPUT PARAMETERS:
!
    TYPE(OptInput), INTENT(INOUT) :: Input_Opt
    TYPE(ChmState), INTENT(INOUT) :: State_Chm
!
! !OUTPUT PARAMETERS:
!
    INTEGER,        INTENT(OUT)   :: RC
!
! !REVISION HISTORY:
!  23 Jan 2015 - R. Yantosca - Initial version
!  See the subsequent Git history with the gitk browser!
!EOP
!------------------------------------------------------------------------------
!BOC
!
! !LOCAL VARIABLES:
!
    ! Scalars
    INTEGER                :: C
    INTEGER                :: N

    ! Strings
    CHARACTER(LEN=255)     :: chmId
    CHARACTER(LEN=255)     :: errMsg
    CHARACTER(LEN=255)     :: errMsg_ir
    CHARACTER(LEN=255)     :: thisLoc

    ! Objects
    TYPE(Species), POINTER :: ThisSpc

    !========================================================================
    ! Init_Hg_Simulation_Fields begins here!
    !========================================================================

    ! Initialize
    RC         = GC_SUCCESS
    errMsg     = ''
    errMsg_ir  =  'Error encountered in "Init_and_Register", chmId = '
    thisLoc    = &
     ' -> at Init_Hg_Simulation_Fields (in module Headers/state_chm_mod.F90)'

    !------------------------------------------------------------------------
    ! Hg(0) ocean mass
    !------------------------------------------------------------------------
    chmId = 'OceanHg0'
    CALL Init_and_Register(                                                  &
         Input_Opt  = Input_Opt,                                             &
         State_Chm  = State_Chm,                                             &
         State_Grid = State_Grid,                                            &
         chmId      = chmId,                                                 &
         Ptr2Data   = State_Chm%OceanHg0,                                    &
         RC         = RC                                                    )

    IF ( RC /= GC_SUCCESS ) THEN
       errMsg = TRIM( errMsg_ir ) // TRIM( chmId )
       CALL GC_Error( errMsg, RC, thisLoc )
       RETURN
    ENDIF

    !------------------------------------------------------------------------
    ! Hg(II) ocean mass
    !------------------------------------------------------------------------
    chmId = 'OceanHg2'
    CALL Init_and_Register(                                                  &
         Input_Opt  = Input_Opt,                                             &
         State_Chm  = State_Chm,                                             &
         State_Grid = State_Grid,                                            &
         chmId      = chmId,                                                 &
         Ptr2Data   = State_Chm%OceanHg2,                                    &
         RC         = RC                                                    )

    IF ( RC /= GC_SUCCESS ) THEN
       errMsg = TRIM( errMsg_ir ) // TRIM( chmId )
       CALL GC_Error( errMsg, RC, thisLoc )
       RETURN
    ENDIF

    !------------------------------------------------------------------------
    ! HgP ocean mass
    !------------------------------------------------------------------------
    chmId = 'OceanHgP'
    CALL Init_and_Register(                                                  &
         Input_Opt  = Input_Opt,                                             &
         State_Chm  = State_Chm,                                             &
         State_Grid = State_Grid,                                            &
         chmId      = chmId,                                                 &
         Ptr2Data   = State_Chm%OceanHgP,                                    &
         RC         = RC                                                    )

    IF ( RC /= GC_SUCCESS ) THEN
       errMsg = TRIM( errMsg_ir ) // TRIM( chmId )
       CALL GC_Error( errMsg, RC, thisLoc )
       RETURN
    ENDIF

    !------------------------------------------------------------------------
    ! Reducible Hg snowpack on ocean
    !------------------------------------------------------------------------
    chmId = 'SnowHgOcean'
    CALL Init_and_Register(                                                  &
         Input_Opt  = Input_Opt,                                             &
         State_Chm  = State_Chm,                                             &
         State_Grid = State_Grid,                                            &
         chmId      = chmId,                                                 &
         Ptr2Data   = State_Chm%SnowHgOcean,                                 &
         RC         = RC                                                    )

    IF ( RC /= GC_SUCCESS ) THEN
       errMsg = TRIM( errMsg_ir ) // TRIM( chmId )
       CALL GC_Error( errMsg, RC, thisLoc )
       RETURN
    ENDIF

    !------------------------------------------------------------------------
    ! Reducible Hg snowpack on land
    !------------------------------------------------------------------------
    chmId = 'SnowHgLand'
    CALL Init_and_Register(                                                  &
         Input_Opt  = Input_Opt,                                             &
         State_Chm  = State_Chm,                                             &
         State_Grid = State_Grid,                                            &
         chmId      = chmId,                                                 &
         Ptr2Data   = State_Chm%SnowHgLand,                                  &
         RC         = RC                                                    )

    IF ( RC /= GC_SUCCESS ) THEN
       errMsg = TRIM( errMsg_ir ) // TRIM( chmId )
       CALL GC_Error( errMsg, RC, thisLoc )
       RETURN
    ENDIF

    !------------------------------------------------------------------------
    ! Non-reducible Hg snowpack on ocean
    !------------------------------------------------------------------------
    chmId = 'SnowHgOceanStored'
    CALL Init_and_Register(                                                  &
         Input_Opt  = Input_Opt,                                             &
         State_Chm  = State_Chm,                                             &
         State_Grid = State_Grid,                                            &
         chmId      = chmId,                                                 &
         Ptr2Data   = State_Chm%SnowHgOceanStored,                           &
         RC         = RC                                                    )

    IF ( RC /= GC_SUCCESS ) THEN
       errMsg = TRIM( errMsg_ir ) // TRIM( chmId )
       CALL GC_Error( errMsg, RC, thisLoc )
       RETURN
    ENDIF

    !------------------------------------------------------------------------
    ! Non-reducible Hg snowpack on land
    !------------------------------------------------------------------------
    chmId = 'SnowHgLandStored'
    CALL Init_and_Register(                                                  &
         Input_Opt  = Input_Opt,                                             &
         State_Chm  = State_Chm,                                             &
         State_Grid = State_Grid,                                            &
         chmId      = chmId,                                                 &
         Ptr2Data   = State_Chm%SnowHgLandStored,                            &
         RC         = RC                                                    )

    !------------------------------------------------------------------------
    ! TOMS_MOD
    ! Not registered to the registry as these are fields internal to the
    ! toms_mod module state.
    !------------------------------------------------------------------------
    chmId = 'TO3_DAILY'
    CALL Init_and_Register(                                               &
         Input_Opt  = Input_Opt,                                          &
         State_Chm  = State_Chm,                                          &
         State_Grid = State_Grid,                                         &
         chmId      = chmId,                                              &
         Ptr2Data   = State_Chm%TO3_DAILY,                                &
         noRegister = .TRUE.,                                             &
         RC         = RC                                                 )

    IF ( RC /= GC_SUCCESS ) THEN
       errMsg = TRIM( errMsg_ir ) // TRIM( chmId )
       CALL GC_Error( errMsg, RC, thisLoc )
       RETURN
    ENDIF

    chmId = 'TOMS1'
    CALL Init_and_Register(                                               &
         Input_Opt  = Input_Opt,                                          &
         State_Chm  = State_Chm,                                          &
         State_Grid = State_Grid,                                         &
         chmId      = chmId,                                              &
         Ptr2Data   = State_Chm%TOMS1,                                    &
         noRegister = .TRUE.,                                             &
         RC         = RC                                                 )

    IF ( RC /= GC_SUCCESS ) THEN
       errMsg = TRIM( errMsg_ir ) // TRIM( chmId )
       CALL GC_Error( errMsg, RC, thisLoc )
       RETURN
    ENDIF

    chmId = 'TOMS2'
    CALL Init_and_Register(                                               &
         Input_Opt  = Input_Opt,                                          &
         State_Chm  = State_Chm,                                          &
         State_Grid = State_Grid,                                         &
         chmId      = chmId,                                              &
         Ptr2Data   = State_Chm%TOMS2,                                    &
         noRegister = .TRUE.,                                             &
         RC         = RC                                                 )

    IF ( RC /= GC_SUCCESS ) THEN
       errMsg = TRIM( errMsg_ir ) // TRIM( chmId )
       CALL GC_Error( errMsg, RC, thisLoc )
       RETURN
    ENDIF

    IF ( RC /= GC_SUCCESS ) THEN
       errMsg = TRIM( errMsg_ir ) // TRIM( chmId )
       CALL GC_Error( errMsg, RC, thisLoc )
       RETURN
    ENDIF

  END SUBROUTINE Init_Hg_Simulation_Fields
!EOC
!------------------------------------------------------------------------------
!                  GEOS-Chem Global Chemical Transport Model                  !
!------------------------------------------------------------------------------
!BOP
!
! !IROUTINE: Cleanup_State_Chm
!
! !DESCRIPTION: Routine CLEANUP\_STATE\_CHM deallocates all fields
!  of the chemistry state object.
!\\
!\\
! !INTERFACE:
!
  SUBROUTINE Cleanup_State_Chm( State_Chm, RC )
!
! !USES:
!
    USE Species_Database_Mod, ONLY : Cleanup_Species_Database
!
! !INPUT/OUTPUT PARAMETERS:
!
    TYPE(ChmState), INTENT(INOUT) :: State_Chm    ! Chemistry State object
!
! !OUTPUT PARAMETERS:
!
    INTEGER,        INTENT(OUT)   :: RC           ! Return code
!
! !REMARKS:
!
! !REVISION HISTORY:
!  15 Oct 2012 - R. Yantosca - Initial version
!  See https://github.com/geoschem/geos-chem for complete history
!EOP
!------------------------------------------------------------------------------
!BOC
!
! !LOCAL VARAIBLES
!
    INTEGER            :: N
    CHARACTER(LEN=255) :: ErrMsg, ThisLoc

    !=======================================================================
    ! Initialize
    !=======================================================================
    RC      = GC_SUCCESS
    ErrMsg  = ''
    ThisLoc = ' -> at Cleanup_State_Chm (in Headers/state_chm_mod.F90)'

    !=======================================================================
    ! Deallocate and nullify pointer fields of State_Chm
    !=======================================================================
    IF ( ASSOCIATED( State_Chm%Map_Advect ) ) THEN
       DEALLOCATE( State_Chm%Map_Advect, STAT=RC )
       CALL GC_CheckVar( 'State_Chm%Map_Advect', 2, RC )
       IF ( RC /= GC_SUCCESS ) RETURN
       State_Chm%Map_Advect => NULL()
    ENDIF

    IF ( ASSOCIATED( State_Chm%Map_Aero ) ) THEN
       DEALLOCATE( State_Chm%Map_Aero, STAT=RC )
       CALL GC_CheckVar( 'State_Chm%Map_Aero', 2, RC )
       IF ( RC /= GC_SUCCESS ) RETURN
       State_Chm%Map_Aero => NULL()
    ENDIF

    IF ( ASSOCIATED( State_Chm%Map_DryDep ) ) THEN
       DEALLOCATE( State_Chm%Map_DryDep, STAT=RC )
       CALL GC_CheckVar( 'State_Chm%Map_Drydep', 2, RC )
       IF ( RC /= GC_SUCCESS ) RETURN
       State_Chm%Map_DryDep => NULL()
    ENDIF

    IF ( ASSOCIATED( State_Chm%Map_GasSpc ) ) THEN
       DEALLOCATE( State_Chm%Map_GasSpc, STAT=RC )
       CALL GC_CheckVar( 'State_Chm%Map_GasSpc', 2, RC )
       IF ( RC /= GC_SUCCESS ) RETURN
       State_Chm%Map_GasSpc => NULL()
    ENDIF

    IF ( ASSOCIATED( State_Chm%Map_HygGrth ) ) THEN
       DEALLOCATE( State_Chm%Map_HygGrth, STAT=RC )
       CALL GC_CheckVar( 'State_Chm%Map_HygGrth', 2, RC )
       IF ( RC /= GC_SUCCESS ) RETURN
       State_Chm%Map_HygGrth => NULL()
    ENDIF

    IF ( ASSOCIATED( State_Chm%Map_KppVar ) ) THEN
       DEALLOCATE( State_Chm%Map_KppVar, STAT=RC )
       CALL GC_CheckVar( 'State_Chm%Map_KppVar', 2, RC )
       IF ( RC /= GC_SUCCESS ) RETURN
       State_Chm%Map_KppVar => NULL()
    ENDIF

    IF ( ASSOCIATED( State_Chm%Map_KppFix ) ) THEN
       DEALLOCATE( State_Chm%Map_KppFix, STAT=RC )
       CALL GC_CheckVar( 'State_Chm%Map_KppFix', 2, RC )
       IF ( RC /= GC_SUCCESS ) RETURN
       State_Chm%Map_KppFix => NULL()
    ENDIF

    IF ( ASSOCIATED( State_Chm%Map_KppSpc ) ) THEN
       DEALLOCATE( State_Chm%Map_KppSpc, STAT=RC )
       CALL GC_CheckVar( 'State_Chm%Map_KppSpc', 2, RC )
       IF ( RC /= GC_SUCCESS ) RETURN
       State_Chm%Map_KppSpc => NULL()
    ENDIF

    IF ( ASSOCIATED( State_Chm%Name_Loss ) ) THEN
       DEALLOCATE( State_Chm%Name_Loss, STAT=RC )
       CALL GC_CheckVar( 'State_Chm%Name_Loss', 2, RC )
       IF ( RC /= GC_SUCCESS ) RETURN
       State_Chm%Name_Loss => NULL()
    ENDIF

    IF ( ASSOCIATED( State_Chm%Map_Loss ) ) THEN
       DEALLOCATE( State_Chm%Map_Loss, STAT=RC )
       CALL GC_CheckVar( 'State_Chm%Map_Loss', 2, RC )
       IF ( RC /= GC_SUCCESS ) RETURN
       State_Chm%Map_Loss => NULL()
    ENDIF

    IF ( ASSOCIATED( State_Chm%Map_Photol ) ) THEN
       DEALLOCATE( State_Chm%Map_Photol, STAT=RC )
       CALL GC_CheckVar( 'State_Chm%Map_Photol', 2, RC )
       IF ( RC /= GC_SUCCESS ) RETURN
       State_Chm%Map_Photol => NULL()
    ENDIF

    IF ( ASSOCIATED( State_Chm%Name_Prod ) ) THEN
       DEALLOCATE( State_Chm%Name_Prod, STAT=RC )
       CALL GC_CheckVar( 'State_Chm%Name_Prod', 2, RC )
       IF ( RC /= GC_SUCCESS ) RETURN
       State_Chm%Name_Prod => NULL()
    ENDIF

    IF ( ASSOCIATED( State_Chm%Map_Prod ) ) THEN
       DEALLOCATE( State_Chm%Map_Prod, STAT=RC )
       CALL GC_CheckVar( 'State_Chm%Map_Prod', 2, RC )
       IF ( RC /= GC_SUCCESS ) RETURN
       State_Chm%Map_Prod => NULL()
    ENDIF

    IF ( ASSOCIATED( State_Chm%Map_RadNucl ) ) THEN
       DEALLOCATE( State_Chm%Map_RadNucl, STAT=RC )
       CALL GC_CheckVar( 'State_Chm%Map_WetDep', 2, RC )
       IF ( RC /= GC_SUCCESS ) RETURN
       State_Chm%Map_RadNucl => NULL()
    ENDIF

    IF ( ASSOCIATED( State_Chm%Map_WetDep ) ) THEN
       DEALLOCATE( State_Chm%Map_WetDep, STAT=RC )
       CALL GC_CheckVar( 'State_Chm%Map_WetDep', 2, RC )
       IF ( RC /= GC_SUCCESS ) RETURN
       State_Chm%Map_WetDep => NULL()
    ENDIF

    IF ( ASSOCIATED( State_Chm%Map_WL ) ) THEN
       DEALLOCATE( State_Chm%Map_WL, STAT=RC )
       CALL GC_CheckVar( 'State_Chm%Map_WL', 2, RC )
       IF ( RC /= GC_SUCCESS ) RETURN
       State_Chm%Map_WL => NULL()
    ENDIF

    IF ( ASSOCIATED ( State_Chm%Species ) ) THEN
       DO N = 1, State_Chm%nSpecies
          IF ( ASSOCIATED( State_Chm%Species(N)%Conc ) ) THEN
#if !defined( MODEL_GCHPCTM )
             DEALLOCATE( State_Chm%Species(N)%Conc, STAT=RC )
             IF ( RC /= GC_SUCCESS ) RETURN
#endif
             State_Chm%Species(N)%Conc => NULL()
          ENDIF
       ENDDO
       DEALLOCATE( State_Chm%Species )
       CALL GC_CheckVar( 'State_Chm%Species', 2, RC )
       IF ( RC /= GC_SUCCESS ) RETURN
       State_Chm%Species => NULL()
    ENDIF

    IF ( ASSOCIATED( State_Chm%BoundaryCond ) ) THEN
       DEALLOCATE( State_Chm%BoundaryCond, STAT=RC )
       CALL GC_CheckVar( 'State_Chm%BoundaryCond', 2, RC )
       IF ( RC /= GC_SUCCESS ) RETURN
       State_Chm%BoundaryCond => NULL()
    ENDIF

    IF ( ASSOCIATED( State_Chm%AeroArea ) ) THEN
       DEALLOCATE( State_Chm%AeroArea, STAT=RC )
       CALL GC_CheckVar( 'State_Chm%AeroArea', 2, RC )
       IF ( RC /= GC_SUCCESS ) RETURN
       State_Chm%AeroArea => NULL()
    ENDIF

    IF ( ASSOCIATED( State_Chm%AeroRadi ) ) THEN
       DEALLOCATE( State_Chm%AeroRadi, STAT=RC )
       CALL GC_CheckVar( 'State_Chm%AeroRadi', 2, RC )
       IF ( RC /= GC_SUCCESS ) RETURN
       State_Chm%AeroRadi => NULL()
    ENDIF

    IF ( ASSOCIATED( State_Chm%AClArea ) ) THEN
       DEALLOCATE( State_Chm%AClArea, STAT=RC )
       CALL GC_CheckVar( 'State_Chm%AClArea', 2, RC )
       IF ( RC /= GC_SUCCESS ) RETURN
       State_Chm%AClArea => NULL()
    ENDIF

    IF ( ASSOCIATED( State_Chm%AClRadi ) ) THEN
       DEALLOCATE( State_Chm%AClRadi, STAT=RC )
       CALL GC_CheckVar( 'State_Chm%AClRadi', 2, RC )
       IF ( RC /= GC_SUCCESS ) RETURN
       State_Chm%AClRadi => NULL()
    ENDIF

    IF ( ASSOCIATED( State_Chm%SoilDust ) ) THEN
       DEALLOCATE( State_Chm%SoilDust, STAT=RC )
       CALL GC_CheckVar( 'State_Chm%SoilDust', 2, RC )
       IF ( RC /= GC_SUCCESS ) RETURN
       State_Chm%SoilDust => NULL()
    ENDIF

    IF ( ASSOCIATED( State_Chm%WetAeroArea ) ) THEN
       DEALLOCATE( State_Chm%WetAeroArea, STAT=RC )
       CALL GC_CheckVar( 'State_Chm%WetAeroArea', 2, RC )
       IF ( RC /= GC_SUCCESS ) RETURN
       State_Chm%WetAeroArea => NULL()
    ENDIF

    IF ( ASSOCIATED( State_Chm%WetAeroRadi ) ) THEN
       DEALLOCATE( State_Chm%WetAeroRadi, STAT=RC )
       CALL GC_CheckVar( 'State_Chm%WetAeroRadi', 2, RC )
       IF ( RC /= GC_SUCCESS ) RETURN
       State_Chm%WetAeroRadi => NULL()
    ENDIF

    IF ( ASSOCIATED( State_Chm%AeroH2O ) ) THEN
       DEALLOCATE( State_Chm%AeroH2O, STAT=RC )
       CALL GC_CheckVar( 'State_Chm%AeroH2O', 2, RC )
       IF ( RC /= GC_SUCCESS ) RETURN
       State_Chm%AeroH2O => NULL()
    ENDIF

    IF ( ASSOCIATED( State_Chm%GammaN2O5 ) ) THEN
       DEALLOCATE( State_Chm%GammaN2O5, STAT=RC )
       CALL GC_CheckVar( 'State_Chm%GammaN2O5', 2, RC )
       IF ( RC /= GC_SUCCESS ) RETURN
       State_Chm%GammaN2O5 => NULL()
    ENDIF

    IF ( ASSOCIATED( State_Chm%OMOC ) ) THEN
       DEALLOCATE( State_Chm%OMOC, STAT=RC )
       CALL GC_CheckVar( 'State_Chm%OMOC', 2, RC )
       IF ( RC /= GC_SUCCESS ) RETURN
       State_Chm%OMOC => NULL()
    ENDIF

    IF ( ASSOCIATED( State_Chm%OMOC_POA ) ) THEN
       DEALLOCATE( State_Chm%OMOC_POA, STAT=RC )
       CALL GC_CheckVar( 'State_Chm%OMOC_POA', 2, RC )
       IF ( RC /= GC_SUCCESS ) RETURN
       State_Chm%OMOC_POA => NULL()
    ENDIF

    IF ( ASSOCIATED( State_Chm%OMOC_OPOA ) ) THEN
       DEALLOCATE( State_Chm%OMOC_OPOA, STAT=RC )
       CALL GC_CheckVar( 'State_Chm%OMOC_OPOA', 2, RC )
       IF ( RC /= GC_SUCCESS ) RETURN
       State_Chm%OMOC_OPOA => NULL()
    ENDIF

    IF ( ASSOCIATED( State_Chm%IsorropAeropH ) ) THEN
       DEALLOCATE( State_Chm%IsorropAeropH, STAT=RC  )
       CALL GC_CheckVar( 'State_Chm%IsorropAeropH', 2, RC )
       IF ( RC /= GC_SUCCESS ) RETURN
       State_Chm%IsorropAeropH => NULL()
    ENDIF

    IF ( ASSOCIATED( State_Chm%IsorropHplus ) ) THEN
       DEALLOCATE( State_Chm%IsorropHplus, STAT=RC )
       CALL GC_CheckVar( 'State_Chm%IsorropHplus', 2, RC )
       IF ( RC /= GC_SUCCESS ) RETURN
       State_Chm%IsorropHplus => NULL()
    ENDIF

    IF ( ASSOCIATED( State_Chm%IsorropAeroH2O ) ) THEN
       DEALLOCATE( State_Chm%IsorropAeroH2O, STAT=RC )
       CALL GC_CheckVar( 'State_Chm%IsorropAeroH2O', 2, RC )
       IF ( RC /= GC_SUCCESS ) RETURN
       State_Chm%IsorropAeroH2O => NULL()
    ENDIF

    IF ( ASSOCIATED( State_Chm%IsorropSulfate ) ) THEN
       DEALLOCATE( State_Chm%IsorropSulfate, STAT=RC )
       CALL GC_CheckVar( 'State_Chm%IsorropSulfate', 2, RC )
       IF ( RC /= GC_SUCCESS ) RETURN
       State_Chm%IsorropSulfate => NULL()
    ENDIF

    IF ( ASSOCIATED( State_Chm%IsorropNitrate ) ) THEN
       DEALLOCATE( State_Chm%IsorropNitrate, STAT=RC )
       CALL GC_CheckVar( 'State_Chm%IsorropNitrate', 2, RC )
       IF ( RC /= GC_SUCCESS ) RETURN
       State_Chm%IsorropNitrate => NULL()
    ENDIF

    IF ( ASSOCIATED( State_Chm%IsorropChloride ) ) THEN
       DEALLOCATE( State_Chm%IsorropChloride, STAT=RC )
       CALL GC_CheckVar( 'State_Chm%IsorropChloride', 2, RC )
       IF ( RC /= GC_SUCCESS ) RETURN
       State_Chm%IsorropChloride => NULL()
    ENDIF

    IF ( ASSOCIATED( State_Chm%IsorropBisulfate ) ) THEN
       DEALLOCATE( State_Chm%IsorropBisulfate, STAT=RC )
       CALL GC_CheckVar( 'State_Chm%IsorropBisulfate', 2, RC )
       IF ( RC /= GC_SUCCESS ) RETURN
       State_Chm%IsorropBisulfate => NULL()
    ENDIF

    IF ( ASSOCIATED( State_Chm%pHCloud ) ) THEN
       DEALLOCATE( State_Chm%pHCloud, STAT=RC )
       CALL GC_CheckVar( 'State_Chm%pHCloud', 2, RC )
       IF ( RC /= GC_SUCCESS ) RETURN
       State_Chm%pHCloud => NULL()
    ENDIF

    IF ( ASSOCIATED( State_Chm%QLxpHCloud ) ) THEN
       DEALLOCATE( State_Chm%QLxpHCloud, STAT=RC )
       CALL GC_CheckVar( 'State_Chm%QLxpHCloud', 2, RC )
       IF ( RC /= GC_SUCCESS ) RETURN
       State_Chm%QLxpHCloud => NULL()
    ENDIF

    IF ( ASSOCIATED( State_Chm%ORVCsesq ) ) THEN
       DEALLOCATE( State_Chm%ORVCsesq, STAT=RC )
       CALL GC_CheckVar( 'State_Chm%ORVCsesq', 2, RC )
       IF ( RC /= GC_SUCCESS ) RETURN
       State_Chm%ORVCsesq => NULL()
    ENDIF

    IF ( ASSOCIATED( State_Chm%isCloud ) ) THEN
       DEALLOCATE( State_Chm%isCloud, STAT=RC )
       CALL GC_CheckVar( 'State_Chm%isCloud', 2, RC )
       IF ( RC /= GC_SUCCESS ) RETURN
       State_Chm%isCloud => NULL()
    ENDIF

    IF ( ASSOCIATED( State_Chm%SSAlk ) ) THEN
       DEALLOCATE( State_Chm%SSAlk, STAT=RC )
       CALL GC_CheckVar( 'State_Chm%SSAlk', 2, RC )
       IF ( RC /= GC_SUCCESS ) RETURN
       State_Chm%SSAlk => NULL()
    ENDIF

    IF ( ASSOCIATED( State_Chm%H2O2AfterChem ) ) THEN
       DEALLOCATE( State_Chm%H2O2AfterChem, STAT=RC )
       CALL GC_CheckVar( 'State_Chm%H2O2AfterChem', 2, RC )
       IF ( RC /= GC_SUCCESS ) RETURN
    ENDIF

    IF ( ASSOCIATED( State_Chm%SO2AfterChem ) ) THEN
       DEALLOCATE( State_Chm%SO2AfterChem, STAT=RC )
       CALL GC_CheckVar( 'State_Chm%SO2AfterChem', 2, RC )
       IF ( RC /= GC_SUCCESS ) RETURN
    ENDIF

    IF ( ASSOCIATED( State_Chm%DryDepNitrogen ) ) THEN
       DEALLOCATE( State_Chm%DryDepNitrogen, STAT=RC )
       CALL GC_CheckVar( 'State_Chm%DryDepNitrogen', 2, RC )
       IF ( RC /= GC_SUCCESS ) RETURN
    ENDIF

    IF ( ASSOCIATED( State_Chm%WetDepNitrogen ) ) THEN
       DEALLOCATE( State_Chm%WetDepNitrogen, STAT=RC )
       CALL GC_CheckVar( 'State_Chm%WetDepNitrogen', 2, RC )
       IF ( RC /= GC_SUCCESS ) RETURN
       State_Chm%WetDepNitrogen => NULL()
    ENDIF

    IF ( ASSOCIATED( State_Chm%KPPHvalue ) ) THEN
       DEALLOCATE( State_Chm%KPPHvalue, STAT=RC  )
       CALL GC_CheckVar( 'State_Chm%KPPHvalue', 2, RC )
       IF ( RC /= GC_SUCCESS ) RETURN
       State_Chm%KPPHvalue => NULL()
    ENDIF

    IF ( ASSOCIATED( State_Chm%STATE_PSC ) ) THEN
       DEALLOCATE( State_Chm%STATE_PSC, STAT=RC  )
       CALL GC_CheckVar( 'State_Chm%State_PSC', 2, RC )
       IF ( RC /= GC_SUCCESS ) RETURN
       State_Chm%STATE_PSC => NULL()
    ENDIF

    IF ( ASSOCIATED( State_Chm%KHETI_SLA ) ) THEN
       DEALLOCATE( State_Chm%KHETI_SLA, STAT=RC  )
       CALL GC_CheckVar( 'State_Chm%KHETI_SLA', 2, RC )
       IF ( RC /= GC_SUCCESS ) RETURN
       State_Chm%KHETI_SLA => NULL()
    ENDIF

    IF ( ASSOCIATED( State_Chm%HSO3_AQ ) ) THEN
       DEALLOCATE( State_Chm%HSO3_AQ, STAT=RC )
       CALL GC_CheckVar( 'State_Chm%HSO3_AQ', 3, RC )
       IF ( RC /= GC_SUCCESS ) RETURN
       State_Chm%HSO3_AQ => NULL()
    ENDIF

    IF ( ASSOCIATED( State_Chm%SO3_AQ ) ) THEN
       DEALLOCATE( State_Chm%SO3_AQ, STAT=RC )
       CALL GC_CheckVar( 'State_Chm%SO3_AQ', 3, RC )
       IF ( RC /= GC_SUCCESS ) RETURN
       State_Chm%SO3_AQ => NULL()
    ENDIF

    IF ( ASSOCIATED( State_Chm%fupdateHOBr ) ) THEN
       DEALLOCATE( State_Chm%fupdateHOBr, STAT=RC )
       CALL GC_CheckVar( 'State_Chm%fupdateHOBr', 3, RC )
       IF ( RC /= GC_SUCCESS ) RETURN
       State_Chm%fupdateHOBr => NULL()
    ENDIF

    IF ( ASSOCIATED( State_Chm%fupdateHOCl ) ) THEN
       DEALLOCATE( State_Chm%fupdateHOCl, STAT=RC )
       CALL GC_CheckVar( 'State_Chm%fupdateHOCl', 3, RC )
       IF ( RC /= GC_SUCCESS ) RETURN
       State_Chm%fupdateHOCl => NULL()
    ENDIF

    IF ( ASSOCIATED( State_Chm%OceanHg0 ) ) THEN
       DEALLOCATE( State_Chm%OceanHg0, STAT=RC )
       CALL GC_CheckVar( 'State_Chm%OceanHg0', 2, RC )
       IF ( RC /= GC_SUCCESS ) RETURN
    ENDIF

    IF ( ASSOCIATED( State_Chm%OceanHg2 ) ) THEN
       DEALLOCATE( State_Chm%OceanHg2, STAT=RC )
       CALL GC_CheckVar( 'State_Chm%OceanHg2', 2, RC )
       IF ( RC /= GC_SUCCESS ) RETURN
    ENDIF

    IF ( ASSOCIATED( State_Chm%OceanHgP ) ) THEN
       DEALLOCATE( State_Chm%OceanHgP, STAT=RC )
       CALL GC_CheckVar( 'State_Chm%OceanHgP', 2, RC )
       IF ( RC /= GC_SUCCESS ) RETURN
    ENDIF

    IF ( ASSOCIATED( State_Chm%SnowHgOcean ) ) THEN
       DEALLOCATE( State_Chm%SnowHgOcean, STAT=RC )
       CALL GC_CheckVar( 'State_Chm%SnowHgOcean', 2, RC )
       IF ( RC /= GC_SUCCESS ) RETURN
    ENDIF

    IF ( ASSOCIATED( State_Chm%SnowHgLand ) ) THEN
       DEALLOCATE( State_Chm%SnowHgLand, STAT=RC )
       CALL GC_CheckVar( 'State_Chm%SnowHgLand', 2, RC )
       IF ( RC /= GC_SUCCESS ) RETURN
    ENDIF

    IF ( ASSOCIATED( State_Chm%SnowHgOceanStored ) ) THEN
       DEALLOCATE( State_Chm%SnowHgOceanStored, STAT=RC )
       CALL GC_CheckVar( 'State_Chm%SnowHgOceanStored', 2, RC )
       IF ( RC /= GC_SUCCESS ) RETURN
    ENDIF

    IF ( ASSOCIATED( State_Chm%SnowHgLandStored ) ) THEN
       DEALLOCATE( State_Chm%SnowHgLandStored, STAT=RC )
       CALL GC_CheckVar( 'State_Chm%SnowHgLandStored', 2, RC )
       IF ( RC /= GC_SUCCESS ) RETURN
    ENDIF

    IF ( ASSOCIATED( State_Chm%DryDepVel ) ) THEN
       DEALLOCATE( State_Chm%DryDepVel, STAT=RC )
       CALL GC_CheckVar( 'State_Chm%DryDepVel', 2, RC )
       IF ( RC /= GC_SUCCESS ) RETURN
       State_Chm%DryDepVel => NULL()
    ENDIF

    IF ( ASSOCIATED( State_Chm%DryDepFreq ) ) THEN
       DEALLOCATE( State_Chm%DryDepFreq, STAT=RC )
       CALL GC_CheckVar( 'State_Chm%DryDepFreq', 2, RC )
       IF ( RC /= GC_SUCCESS ) RETURN
       State_Chm%DryDepFreq => NULL()
    ENDIF

    IF ( ASSOCIATED( State_Chm%Iodide ) ) THEN
       DEALLOCATE( State_Chm%Iodide, STAT=RC )
       CALL GC_CheckVar( 'State_Chm%Iodide', 2, RC )
       IF ( RC /= GC_SUCCESS ) RETURN
       State_Chm%Iodide => NULL()
    ENDIF

    IF ( ASSOCIATED( State_Chm%Salinity ) ) THEN
       DEALLOCATE( State_Chm%Salinity, STAT=RC )
       CALL GC_CheckVar( 'State_Chm%Salinity', 2, RC )
       IF ( RC /= GC_SUCCESS ) RETURN
       State_Chm%Salinity => NULL()
    ENDIF

#ifdef MODEL_GEOS
    IF ( ASSOCIATED( State_Chm%DryDepRa2m ) ) THEN
       DEALLOCATE( State_Chm%DryDepRa2m, STAT=RC )
       CALL GC_CheckVar( 'State_Chm%DryDepRa2m', 2, RC )
       IF ( RC /= GC_SUCCESS ) RETURN
       State_Chm%DryDepRa2m => NULL()
    ENDIF

    IF ( ASSOCIATED( State_Chm%DryDepRa10m ) ) THEN
       DEALLOCATE( State_Chm%DryDepRa10m, STAT=RC )
       CALL GC_CheckVar( 'State_Chm%DryDepRa10m', 2, RC )
       IF ( RC /= GC_SUCCESS ) RETURN
       State_Chm%DryDepRa10m => NULL()
    ENDIF

    ! CO2 photolysis stuff
    IF ( ASSOCIATED( State_Chm%sdat ) ) THEN
       DEALLOCATE( State_Chm%sdat, STAT=RC )
       CALL GC_CheckVar( 'State_Chm%sdat', 2, RC )
       IF ( RC /= GC_SUCCESS ) RETURN
       State_Chm%sdat => NULL()
    ENDIF
    IF ( ASSOCIATED( State_Chm%o2jdat ) ) THEN
       DEALLOCATE( State_Chm%o2jdat, STAT=RC )
       CALL GC_CheckVar( 'State_Chm%o2jdat', 2, RC )
       IF ( RC /= GC_SUCCESS ) RETURN
       State_Chm%o2jdat => NULL()
    ENDIF
    IF ( ASSOCIATED( State_Chm%sza_tab ) ) THEN
       DEALLOCATE( State_Chm%sza_tab, STAT=RC )
       CALL GC_CheckVar( 'State_Chm%sza_tab', 2, RC )
       IF ( RC /= GC_SUCCESS ) RETURN
       State_Chm%sza_tab => NULL()
    ENDIF
    IF ( ASSOCIATED( State_Chm%o3_tab ) ) THEN
       DEALLOCATE( State_Chm%o3_tab, STAT=RC )
       CALL GC_CheckVar( 'State_Chm%o3_tab', 2, RC )
       IF ( RC /= GC_SUCCESS ) RETURN
       State_Chm%o3_tab => NULL()
    ENDIF
    IF ( ASSOCIATED( State_Chm%xtab ) ) THEN
       DEALLOCATE( State_Chm%xtab, STAT=RC )
       CALL GC_CheckVar( 'State_Chm%xtab', 2, RC )
       IF ( RC /= GC_SUCCESS ) RETURN
       State_Chm%xtab => NULL()
    ENDIF
    IF ( ASSOCIATED( State_Chm%CH2O_aq ) ) THEN
       DEALLOCATE( State_Chm%CH2O_aq, STAT=RC )
       CALL GC_CheckVar( 'State_Chm%CH2O_aq', 2, RC )
       IF ( RC /= GC_SUCCESS ) RETURN
       State_Chm%CH2O_aq => NULL()
    ENDIF
    IF ( ASSOCIATED( State_Chm%rlam ) ) THEN
       DEALLOCATE( State_Chm%rlam, STAT=RC )
       CALL GC_CheckVar( 'State_Chm%rlam', 2, RC )
       IF ( RC /= GC_SUCCESS ) RETURN
       State_Chm%rlam => NULL()
    ENDIF
#endif

    IF ( ASSOCIATED( State_Chm%JOH ) ) THEN
       DEALLOCATE( State_Chm%JOH, STAT=RC )
       CALL GC_CheckVar( 'State_Chm%JOH', 2, RC )
       IF ( RC /= GC_SUCCESS ) RETURN
       State_Chm%JOH => NULL()
    ENDIF

    IF ( ASSOCIATED( State_Chm%JNO2 ) ) THEN
       DEALLOCATE( State_Chm%JNO2, STAT=RC )
       CALL GC_CheckVar( 'State_Chm%JNO2', 2, RC )
       IF ( RC /= GC_SUCCESS ) RETURN
       State_Chm%JNO2 => NULL()
    ENDIF

    IF ( ASSOCIATED( State_Chm%SurfaceFlux ) ) THEN
       DEALLOCATE( State_Chm%SurfaceFlux, STAT=RC )
       CALL GC_CheckVar( 'State_Chm%SurfaceFlux', 2, RC )
       IF ( RC /= GC_SUCCESS ) RETURN
       State_Chm%SurfaceFlux => NULL()
    ENDIF

    IF ( ASSOCIATED( State_Chm%TLSTT ) ) THEN
       DEALLOCATE( State_Chm%TLSTT, STAT=RC )
       CALL GC_CheckVar( 'State_Chm%TLSTT', 2, RC )
       IF ( RC /= GC_SUCCESS ) RETURN
       State_Chm%TLSTT => NULL()
    ENDIF

    IF ( ASSOCIATED( State_Chm%BOH ) ) THEN
       DEALLOCATE( State_Chm%BOH, STAT=RC )
       CALL GC_CheckVar( 'State_Chm%BOH', 2, RC )
       IF ( RC /= GC_SUCCESS ) RETURN
       State_Chm%BOH => NULL()
    ENDIF

    IF ( ASSOCIATED( State_Chm%BCl ) ) THEN
       DEALLOCATE( State_Chm%BCl, STAT=RC )
       CALL GC_CheckVar( 'State_Chm%BCl', 2, RC )
       IF ( RC /= GC_SUCCESS ) RETURN
       State_Chm%BCl => NULL()
    ENDIF

    IF ( ASSOCIATED( State_Chm%CH4_EMIS ) ) THEN
       DEALLOCATE( State_Chm%CH4_EMIS, STAT=RC )
       CALL GC_CheckVar( 'State_Chm%CH4_EMIS', 2, RC )
       IF ( RC /= GC_SUCCESS ) RETURN
       State_Chm%CH4_EMIS => NULL()
    ENDIF

#ifdef LUO_WETDEP
    IF ( ASSOCIATED( State_Chm%QQ3D ) ) THEN
       DEALLOCATE( State_Chm%QQ3D, STAT=RC )
       CALL GC_CheckVar( 'State_Chm%QQ3D', 2, RC )
       IF ( RC /= GC_SUCCESS ) RETURN
       State_Chm%QQ3D => NULL()
    ENDIF

    IF ( ASSOCIATED( State_Chm%KRATE ) ) THEN
       DEALLOCATE( State_Chm%KRATE, STAT=RC )
       CALL GC_CheckVar( 'State_Chm%KRATE', 2, RC )
       IF ( RC /= GC_SUCCESS ) RETURN
       State_Chm%KRATE => NULL()
    ENDIF

    IF ( ASSOCIATED( State_Chm%pHrain ) ) THEN
       DEALLOCATE( State_Chm%pHrain, STAT=RC )
       CALL GC_CheckVar( 'State_Chm%pHrain', 2, RC )
       IF ( RC /= GC_SUCCESS ) RETURN
       State_Chm%pHrain => NULL()
    ENDIF

    IF ( ASSOCIATED( State_Chm%QQpHrain ) ) THEN
       DEALLOCATE( State_Chm%QQpHrain, STAT=RC )
       CALL GC_CheckVar( 'State_Chm%QQpHrain', 2, RC )
       IF ( RC /= GC_SUCCESS ) RETURN
       State_Chm%QQpHrain => NULL()
    ENDIF

    IF ( ASSOCIATED( State_Chm%QQrain ) ) THEN
       DEALLOCATE( State_Chm%QQrain, STAT=RC )
       CALL GC_CheckVar( 'State_Chm%QQrain', 2, RC )
       IF ( RC /= GC_SUCCESS ) RETURN
       State_Chm%QQrain => NULL()
    ENDIF
#endif

    IF ( ASSOCIATED( State_Chm%SFC_CH4 ) ) THEN
       DEALLOCATE( State_Chm%SFC_CH4, STAT=RC )
       CALL GC_CheckVar( 'State_Chm%SFC_CH4', 2, RC )
       IF ( RC /= GC_SUCCESS ) RETURN
       State_Chm%SFC_CH4 => NULL()
    ENDIF

    IF ( ASSOCIATED( State_Chm%TO3_DAILY ) ) THEN
       DEALLOCATE( State_Chm%TO3_DAILY, STAT=RC )
       CALL GC_CheckVar( 'State_Chm%TO3_DAILY', 2, RC )
       IF ( RC /= GC_SUCCESS ) RETURN
       State_Chm%TO3_DAILY => NULL()
    ENDIF

    IF ( ASSOCIATED( State_Chm%TOMS1 ) ) THEN
       DEALLOCATE( State_Chm%TOMS1, STAT=RC )
       CALL GC_CheckVar( 'State_Chm%TOMS1', 2, RC )
       IF ( RC /= GC_SUCCESS ) RETURN
       State_Chm%TOMS1 => NULL()
    ENDIF

    IF ( ASSOCIATED( State_Chm%TOMS2 ) ) THEN
       DEALLOCATE( State_Chm%TOMS2, STAT=RC )
       CALL GC_CheckVar( 'State_Chm%TOMS2', 2, RC )
       IF ( RC /= GC_SUCCESS ) RETURN
       State_Chm%TOMS2 => NULL()
    ENDIF

#if defined(MODEL_CESM)
    IF ( ASSOCIATED( State_Chm%H2SO4_PRDR ) ) THEN
       DEALLOCATE( State_Chm%H2SO4_PRDR, STAT=RC )
       CALL GC_CheckVar( 'State_Chm%H2SO4_PRDR', 2, RC )
       IF ( RC /= GC_SUCCESS ) RETURN
       State_Chm%H2SO4_PRDR => NULL()
    ENDIF
#endif

    !-----------------------------------------------------------------------
    ! Template for deallocating more arrays, replace xxx with field name
    !-----------------------------------------------------------------------
    !IF ( ASSOCIATED( State_Chm%xxx ) ) THEN
    !   DEALLOCATE( State_Chm%xxx, STAT=RC  )
    !   CALL GC_CheckVar( 'State_Chm%xxx', 2, RC )
    !   IF ( RC /= GC_SUCCESS ) RETURN
    !   State_Chm%xxx => NULL()
    !ENDIF

    !=======================================================================
    ! Deallocate the species database object field
    !=======================================================================

    ! This operation should ONLY be done if there are no remaining chemistry
    ! states in the system, as destroying this State_Chm%SpcData will destroy
    ! all %SpcDatas, incl. state_chm_mod.F90's SpcDataLocal, in this CPU.
    !
    ! The variable state_chm_mod.F90 nChmState keeps track of the # of chemistry
    ! states initialized in the system. (hplin, 8/3/18)
    IF ( nChmState == 1 ) THEN
       CALL Cleanup_Species_Database( State_Chm%SpcData, RC )
       CALL GC_CheckVar( 'State_Chm%SpcData', 3, RC )
       IF ( RC /= GC_SUCCESS ) RETURN
    ENDIF

    ! Nullify the State_Chm%SpcData object
    State_Chm%SpcData => NULL()

    !=======================================================================
    ! Destroy the registry of fields for this module
    !=======================================================================
    CALL Registry_Destroy( State_Chm%Registry, State_Chm%RegDict, RC )
    IF ( RC /= GC_SUCCESS ) THEN
       ErrMsg = 'Could not destroy registry object State_Chm%Registry!'
       CALL GC_Error( ErrMsg, RC, ThisLoc )
       RETURN
    ENDIF

    ! Nullify the registry object
    State_Chm%Registry => NULL()

    !=======================================================================
    ! Decrease the counter of chemistry states in this CPU
    !=======================================================================
    nChmState = nChmState - 1

  END SUBROUTINE Cleanup_State_Chm
!EOC
!------------------------------------------------------------------------------
!                  GEOS-Chem Global Chemical Transport Model                  !
!------------------------------------------------------------------------------
!BOP
!
! !IROUTINE: Get_Metadata_State_Chm
!
! !DESCRIPTION: Subroutine GET\_METADATA\_STATE\_CHM retrieves basic
!  information about each State\_Chm field.
!\\
!\\
! !INTERFACE:
!
  SUBROUTINE Get_Metadata_State_Chm( am_I_Root,  metadataID, Found,      &
                                     RC,         Desc,       Units,      &
                                     PerSpc,     Rank,       Type,       &
                                     VLoc )
!
! !USES:
!
    USE Charpak_Mod,        ONLY : To_UpperCase
    USE Registry_Params_Mod
!
! !INPUT PARAMETERS:
!
    LOGICAL,             INTENT(IN)  :: am_I_Root
    CHARACTER(LEN=*),    INTENT(IN)  :: metadataID  ! State_Chm field name
!
! !OUTPUT PARAMETERS:
!
    LOGICAL,             INTENT(OUT)           :: Found   ! Item found?
    INTEGER,             INTENT(OUT)           :: RC      ! Return code
    CHARACTER(LEN=255),  INTENT(OUT), OPTIONAL :: Desc    ! Long name string
    CHARACTER(LEN=255),  INTENT(OUT), OPTIONAL :: Units   ! Units string
    CHARACTER(LEN=255),  INTENT(OUT), OPTIONAL :: PerSpc  ! Max spc wildcard
    INTEGER,             INTENT(OUT), OPTIONAL :: Rank    ! # of dimensions
    INTEGER,             INTENT(OUT), OPTIONAL :: Type    ! Desc of data type
    INTEGER,             INTENT(OUT), OPTIONAL :: VLoc    ! Vert placement
!
! !REMARKS:
!
! !REVISION HISTORY:
!  02 Oct 2017 - E. Lundgren - Initial version
!  See https://github.com/geoschem/geos-chem for complete history
!EOP
!------------------------------------------------------------------------------
!BOC
!
! !LOCAL VARIABLES:
!
    CHARACTER(LEN=255) :: ErrMsg, ThisLoc, Name_AllCaps
    LOGICAL            :: isDesc, isUnits, isRank, isType, isVLoc, isSpc

    !=======================================================================
    ! Initialize
    !=======================================================================

    ! Assume success
    RC      =  GC_SUCCESS
    ThisLoc = ' -> at Get_Metadata_State_Chm (in Headers/state_chm_mod.F90)'
    Found   = .TRUE.

    ! Optional arguments present?
    isDesc  = PRESENT( Desc   )
    isUnits = PRESENT( Units  )
    isRank  = PRESENT( Rank   )
    isType  = PRESENT( Type   )
    isVLoc  = PRESENT( VLoc   )
    isSpc   = PRESENT( PerSpc )

    ! Set defaults for optional arguments. Assume type and vertical
    ! location are real (flexible precision) and center unless specified
    ! otherwise
    IF ( isUnits ) Units  = ''
    IF ( isDesc  ) Desc   = ''
    IF ( isRank  ) Rank   = -1              ! Init # dims as bad value
    IF ( isType  ) Type   = KINDVAL_FP      ! Assume flexible precision
    IF ( isVLoc  ) VLoc   = VLocationCenter ! Assume vertically centered
    IF ( isSpc   ) PerSpc = ''              ! Assume not per species

    ! Convert name to uppercase
    Name_AllCaps = To_Uppercase( TRIM( metadataID ) )

    !=======================================================================
    ! Values for Retrieval (string comparison slow but happens only once)
    !=======================================================================
    SELECT CASE ( TRIM( Name_AllCaps ) )

       CASE ( 'SPECIES' )
          IF ( isDesc  ) Desc   = 'Concentration for species'
          IF ( isUnits ) Units  = 'varies'
          IF ( isRank  ) Rank   = 3
          IF ( isSpc   ) PerSpc = 'ALL'

#ifdef ADJOINT
       CASE ( 'SPECIESADJ' )
          IF ( isDesc  ) Desc   = 'Adjoint variables for species'
          IF ( isUnits ) Units  = 'varies'
          IF ( isRank  ) Rank   = 3
          IF ( isSpc   ) PerSpc = 'ALL'
       CASE ( 'COSTFUNCMASK' )
          IF ( isDesc    ) Desc  = 'Cost function volume mask'
          IF ( isUnits   ) Units = 'none'
          IF ( isRank    ) Rank  = 3
#endif

       CASE( 'BOUNDARYCOND' )
          IF ( isDesc  ) Desc   = 'Transport boundary conditions for species'
          IF ( isUnits ) Units  = 'v/v'
          IF ( isRank  ) Rank   = 3
          IF ( isSpc   ) PerSpc = 'ADV'

       CASE ( 'AEROAREAMDUST1' )
          IF ( isDesc  ) Desc  = 'Dry aerosol area for mineral dust (0.15 um)'
          IF ( isUnits ) Units = 'cm2 cm-3'
          IF ( isRank  ) Rank  = 3

       CASE ( 'AEROAREAMDUST2' )
          IF ( isDesc  ) Desc  = 'Dry aerosol area for mineral dust (0.25 um)'
          IF ( isUnits ) Units = 'cm2 cm-3'
          IF ( isRank  ) Rank  = 3

       CASE ( 'AEROAREAMDUST3' )
          IF ( isDesc  ) Desc  = 'Dry aerosol area for mineral dust (0.4 um)'
          IF ( isUnits ) Units = 'cm2 cm-3'
          IF ( isRank  ) Rank  = 3

       CASE ( 'AEROAREAMDUST4' )
          IF ( isDesc  ) Desc  = 'Dry aerosol area for mineral dust (0.8 um)'
          IF ( isUnits ) Units = 'cm2 cm-3'
          IF ( isRank  ) Rank  = 3

       CASE ( 'AEROAREAMDUST5' )
          IF ( isDesc  ) Desc  = 'Dry aerosol area for mineral dust (1.5 um)'
          IF ( isUnits ) Units = 'cm2 cm-3'
          IF ( isRank  ) Rank  = 3

       CASE ( 'AEROAREAMDUST6' )
          IF ( isDesc  ) Desc  = 'Dry aerosol area for mineral dust (2.5 um)'
          IF ( isUnits ) Units = 'cm2 cm-3'
          IF ( isRank  ) Rank  = 3

       CASE ( 'AEROAREAMDUST7' )
          IF ( isDesc  ) Desc  = 'Dry aerosol area for mineral dust (4.0 um)'
          IF ( isUnits ) Units = 'cm2 cm-3'
          IF ( isRank  ) Rank  = 3

       CASE ( 'AEROAREASULF' )
          IF ( isDesc  ) Desc  = 'Dry aerosol area for black carbon'
          IF ( isUnits ) Units = 'cm2 cm-3'
          IF ( isRank  ) Rank  = 3

       CASE ( 'AEROAREABC' )
          IF ( isDesc  ) Desc  = 'Dry aerosol area for black carbon'
          IF ( isUnits ) Units = 'cm2 cm-3'
          IF ( isRank  ) Rank  = 3

       CASE ( 'AEROAREAOC' )
          IF ( isDesc  ) Desc  = 'Dry aerosol area for organic carbon'
          IF ( isUnits ) Units = 'cm2 cm-3'
          IF ( isRank  ) Rank  = 3

       CASE ( 'AEROAREASSA' )
          IF ( isDesc  ) Desc  = 'Dry aerosol area for sea salt,' &
                                   // ' accumulation mode'
          IF ( isUnits ) Units = 'cm2 cm-3'
          IF ( isRank  ) Rank  = 3

       CASE ( 'AEROAREASSC' )
          IF ( isDesc  ) Desc  = 'Dry aerosol area for sea salt, coarse mode'
          IF ( isUnits ) Units = 'cm2 cm-3'
          IF ( isRank  ) Rank  = 3

       CASE ( 'AEROAREABGSULF' )
          IF ( isDesc  ) Desc  = 'Dry aerosol area for background' &
                                   // ' stratospheric sulfate'
          IF ( isUnits ) Units = 'cm2 cm-3'
          IF ( isRank  ) Rank  = 3

       CASE ( 'AEROAREAICEI' )
          IF ( isDesc  ) Desc  = 'Dry aerosol area for irregular ice cloud' &
                                   // ' (Mischenko)'
          IF ( isUnits ) Units = 'cm2 cm-3'
          IF ( isRank  ) Rank  = 3

       CASE ( 'AERORADIMDUST1' )
          IF ( isDesc  ) Desc  = &
               'Dry aerosol radius for mineral dust (0.15 um)'
          IF ( isUnits ) Units = 'cm'
          IF ( isRank  ) Rank  = 3

       CASE ( 'AERORADIMDUST2' )
          IF ( isDesc  ) Desc  = &
               'Dry aerosol radius for mineral dust (0.25 um)'
          IF ( isUnits ) Units = 'cm'
          IF ( isRank  ) Rank  = 3

       CASE ( 'AERORADIMDUST3' )
          IF ( isDesc  ) Desc  = &
               'Dry aerosol radius for mineral dust (0.4 um)'
          IF ( isUnits ) Units = 'cm'
          IF ( isRank  ) Rank  = 3

       CASE ( 'AERORADIMDUST4' )
          IF ( isDesc  ) Desc  = 'Dry aerosol radius for mineral dust (0.8 um)'
          IF ( isUnits ) Units = 'cm'
          IF ( isRank  ) Rank  = 3

       CASE ( 'AERORADIMDUST5' )
          IF ( isDesc  ) Desc  = 'Dry aerosol radius for mineral dust (1.5 um)'
          IF ( isUnits ) Units = 'cm'
          IF ( isRank  ) Rank  = 3

       CASE ( 'AERORADIMDUST6' )
          IF ( isDesc  ) Desc  = 'Dry aerosol radius for mineral dust (2.5 um)'
          IF ( isUnits ) Units = 'cm'
          IF ( isRank  ) Rank  = 3

       CASE ( 'AERORADIMDUST7' )
          IF ( isDesc  ) Desc  = 'Dry aerosol radius for mineral dust (4.0 um)'
          IF ( isUnits ) Units = 'cm'
          IF ( isRank  ) Rank  = 3

       CASE ( 'AERORADISULF' )
          IF ( isDesc  ) Desc  = 'Dry aerosol radius for tropospheric sulfate'
          IF ( isUnits ) Units = 'cm'
          IF ( isRank  ) Rank  = 3

       CASE ( 'AERORADIBC' )
          IF ( isDesc  ) Desc  = 'Dry aerosol radius for black carbon'
          IF ( isUnits ) Units = 'cm'
          IF ( isRank  ) Rank  = 3

       CASE ( 'AERORADIOC' )
          IF ( isDesc  ) Desc  = 'Dry aerosol radius for organic carbon'
          IF ( isUnits ) Units = 'cm'
          IF ( isRank  ) Rank  = 3

       CASE ( 'AERORADISSA' )
          IF ( isDesc  ) Desc  = 'Dry aerosol radius for sea salt,' &
                                 // ' accumulation mode'
          IF ( isUnits ) Units = 'cm'
          IF ( isRank  ) Rank  = 3

       CASE ( 'AERORADISSC' )
          IF ( isDesc  ) Desc  = 'Dry aerosol radius for sea salt, coarse mode'
          IF ( isUnits ) Units = 'cm'
          IF ( isRank  ) Rank  = 3

       CASE ( 'AERORADIBGSULF' )
          IF ( isDesc  ) Desc  = 'Dry aerosol radius for background' &
                                 // ' stratospheric sulfate'
          IF ( isUnits ) Units = 'cm'
          IF ( isRank  ) Rank  = 3

       CASE ( 'AERORADIICEI' )
          IF ( isDesc  ) Desc  = 'Dry aerosol radius for irregular ice' &
                                 // ' cloud (Mischenko)'
          IF ( isUnits ) Units = 'cm'
          IF ( isRank  ) Rank  = 3

       CASE ( 'WETAEROAREAMDUST1' )
          IF ( isDesc  ) Desc  = 'Wet aerosol area for mineral dust (0.15 um)'
          IF ( isUnits ) Units = 'cm2 cm-3'
          IF ( isRank  ) Rank  = 3

       CASE ( 'WETAEROAREAMDUST2' )
          IF ( isDesc  ) Desc  = 'Wet aerosol area for mineral dust (0.25 um)'
          IF ( isUnits ) Units = 'cm2 cm-3'
          IF ( isRank  ) Rank  = 3

       CASE ( 'WETAEROAREAMDUST3' )
          IF ( isDesc  ) Desc  = 'Wet aerosol area for mineral dust (0.4 um)'
          IF ( isUnits ) Units = 'cm2 cm-3'
          IF ( isRank  ) Rank  = 3

       CASE ( 'WETAEROAREAMDUST4' )
          IF ( isDesc  ) Desc  = 'Wet aerosol area for mineral dust (0.8 um)'
          IF ( isUnits ) Units = 'cm2 cm-3'
          IF ( isRank  ) Rank  = 3

       CASE ( 'WETAEROAREAMDUST5' )
          IF ( isDesc  ) Desc  = 'Wet aerosol area for mineral dust (1.5 um)'
          IF ( isUnits ) Units = 'cm2 cm-3'
          IF ( isRank  ) Rank  = 3

       CASE ( 'WETAEROAREAMDUST6' )
          IF ( isDesc  ) Desc  = 'Wet aerosol area for mineral dust (2.5 um)'
          IF ( isUnits ) Units = 'cm2 cm-3'
          IF ( isRank  ) Rank  = 3

       CASE ( 'WETAEROAREAMDUST7' )
          IF ( isDesc  ) Desc  = 'Wet aerosol area for mineral dust (4.0 um)'
          IF ( isUnits ) Units = 'cm2 cm-3'
          IF ( isRank  ) Rank  = 3

       CASE ( 'WETAEROAREASULF' )
          IF ( isDesc  ) Desc  = 'Wet aerosol area for tropospheric sulfate'
          IF ( isUnits ) Units = 'cm2 cm-3'
          IF ( isRank  ) Rank  = 3

       CASE ( 'WETAEROAREABC' )
          IF ( isDesc  ) Desc  = 'Wet aerosol area for black carbon'
          IF ( isUnits ) Units = 'cm2 cm-3'
          IF ( isRank  ) Rank  = 3

       CASE ( 'WETAEROAREAOC' )
          IF ( isDesc  ) Desc  = 'Wet aerosol area for organic carbon'
          IF ( isUnits ) Units = 'cm2 cm-3'
          IF ( isRank  ) Rank  = 3

       CASE ( 'WETAEROAREASSA' )
          IF ( isDesc  ) Desc  = 'Wet aerosol area for sea salt,' &
                                 // ' accumulation mode'
          IF ( isUnits ) Units = 'cm2 cm-3'
          IF ( isRank  ) Rank  = 3

       CASE ( 'WETAEROAREASSC' )
          IF ( isDesc  ) Desc  = 'Wet aerosol area for sea salt, coarse mode'
          IF ( isUnits ) Units = 'cm2 cm-3'
          IF ( isRank  ) Rank  = 3

       CASE ( 'WETAEROAREABGSULF' )
          IF ( isDesc  ) Desc  = 'Wet aerosol area for background' &
                                 // ' stratospheric sulfate'
          IF ( isUnits ) Units = 'cm2 cm-3'
          IF ( isRank  ) Rank  = 3

       CASE ( 'WETAEROAREAICEI' )
          IF ( isDesc  ) Desc  = 'Wet aerosol area for irregular ice cloud' &
                                 // ' (Mischenko)'
          IF ( isUnits ) Units = 'cm2 cm-3'
          IF ( isRank  ) Rank  = 3

       CASE ( 'WETAERORADIMDUST1' )
          IF ( isDesc  ) Desc  = 'Wet aerosol radius for mineral dust (0.15 um)'
          IF ( isUnits ) Units = 'cm'
          IF ( isRank  ) Rank  = 3

       CASE ( 'WETAERORADIMDUST2' )
          IF ( isDesc  ) Desc  = 'Wet aerosol radius for mineral dust (0.25 um)'
          IF ( isUnits ) Units = 'cm'
          IF ( isRank  ) Rank  = 3

       CASE ( 'WETAERORADIMDUST3' )
          IF ( isDesc  ) Desc  = 'Wet aerosol radius for mineral dust (0.4 um)'
          IF ( isUnits ) Units = 'cm'
          IF ( isRank  ) Rank  = 3

       CASE ( 'WETAERORADIMDUST4' )
          IF ( isDesc  ) Desc  = 'Wet aerosol radius for mineral dust (0.8 um)'
          IF ( isUnits ) Units = 'cm'
          IF ( isRank  ) Rank  = 3

       CASE ( 'WETAERORADIMDUST5' )
          IF ( isDesc  ) Desc  = 'Wet aerosol radius for mineral dust (1.5 um)'
          IF ( isUnits ) Units = 'cm'
          IF ( isRank  ) Rank  = 3

       CASE ( 'WETAERORADIMDUST6' )
          IF ( isDesc  ) Desc  = 'Wet aerosol radius for mineral dust (2.5 um)'
          IF ( isUnits ) Units = 'cm'
          IF ( isRank  ) Rank  = 3

       CASE ( 'WETAERORADIMDUST7' )
          IF ( isDesc  ) Desc  = 'Wet aerosol radius for mineral dust (4.0 um)'
          IF ( isUnits ) Units = 'cm'
          IF ( isRank  ) Rank  = 3

       CASE ( 'WETAERORADISULF' )
          IF ( isDesc  ) Desc  = 'Wet aerosol radius for tropospheric sulfate'
          IF ( isUnits ) Units = 'cm'
          IF ( isRank  ) Rank  = 3

       CASE ( 'WETAERORADIBC' )
          IF ( isDesc  ) Desc  = 'Wet aerosol radius for black carbon'
          IF ( isUnits ) Units = 'cm'
          IF ( isRank  ) Rank  = 3

       CASE ( 'WETAERORADIOC' )
          IF ( isDesc  ) Desc  = 'Wet aerosol radius for organic carbon'
          IF ( isUnits ) Units = 'cm'
          IF ( isRank  ) Rank  = 3

       CASE ( 'WETAERORADISSA' )
          IF ( isDesc  ) Desc= 'Wet aerosol radius for sea salt,' &
                               // ' accumulation mode'
          IF ( isUnits ) Units = 'cm'
          IF ( isRank  ) Rank  = 3

       CASE ( 'WETAERORADISSC' )
          IF ( isDesc  ) Desc  = 'Wet aerosol radius for sea salt, coarse mode'
          IF ( isUnits ) Units = 'cm'
          IF ( isRank  ) Rank  = 3

!       CASE ( 'WETAERORADINITS' )
!          IF ( isDesc  ) Desc  = 'Wet aerosol radius for inorganic nitrates on' &
!                                  // 'surface of seasalt aerosol'
!          IF ( isUnits ) Units = 'cm'
!          IF ( isRank  ) Rank  = 3
!
!       CASE ( 'WETAERORADISALACL' )
!          IF ( isDesc  ) Desc  = 'Wet aerosol radius for chloride in Accumulation' &
!                                  // 'mode seasalt aerosol'
!          IF ( isUnits ) Units = 'cm'
!          IF ( isRank  ) Rank  = 3
!
!       CASE ( 'WETAERORADISALCCL' )
!          IF ( isDesc  ) Desc  = 'Wet aerosol radius for chloride in coarse' &
!                                  // 'mode seasalt aerosol'
!          IF ( isUnits ) Units = 'cm'
!          IF ( isRank  ) Rank  = 3
!
!       CASE ( 'WETAERORADISO4S' )
!          IF ( isDesc  ) Desc  = 'Wet aerosol radius for sulfate  on' &
!                                  // 'surface of seasalt aerosol'
!          IF ( isUnits ) Units = 'cm'
!          IF ( isRank  ) Rank  = 3

       CASE ( 'WETAERORADIBGSULF' )
          IF ( isDesc  ) Desc  = 'Wet aerosol radius for background' &
                                // ' stratospheric sulfate'
          IF ( isUnits ) Units = 'cm'
          IF ( isRank  ) Rank  = 3

       CASE ( 'WETAERORADIICEI' )
          IF ( isDesc  ) Desc  = 'Wet aerosol radius for irregular ice cloud' &
                                // ' (Mischenko)'
          IF ( isUnits ) Units = 'cm'
          IF ( isRank  ) Rank  = 3

       CASE ( 'AEROH2OMDUST1' )
          IF ( isDesc  ) Desc  = 'Aerosol H2O content for mineral dust (0.15 um)'
          IF ( isUnits ) Units = 'cm3(H2O) cm-3(air)'
          IF ( isRank  ) Rank  = 3

       CASE ( 'AEROH2OMDUST2' )
          IF ( isDesc  ) Desc  = 'Aerosol H2O content for mineral dust (0.25 um)'
          IF ( isUnits ) Units = 'cm3(H2O) cm-3(air)'
          IF ( isRank  ) Rank  = 3

       CASE ( 'AEROH2OMDUST3' )
          IF ( isDesc  ) Desc  = 'Aerosol H2O content for mineral dust (0.4 um)'
          IF ( isUnits ) Units = 'cm3(H2O) cm-3(air)'
          IF ( isRank  ) Rank  = 3

       CASE ( 'AEROH2OMDUST4' )
          IF ( isDesc  ) Desc  = 'Aerosol H2O content for mineral dust (0.8 um)'
          IF ( isUnits ) Units = 'cm3(H2O) cm-3(air)'
          IF ( isRank  ) Rank  = 3

       CASE ( 'AEROH2OMDUST5' )
          IF ( isDesc  ) Desc  = 'Aerosol H2O content for mineral dust (1.5 um)'
          IF ( isUnits ) Units = 'cm3(H2O) cm-3(air)'
          IF ( isRank  ) Rank  = 3

       CASE ( 'AEROH2OMDUST6' )
          IF ( isDesc  ) Desc  = 'Aerosol H2O content for mineral dust (2.5 um)'
          IF ( isUnits ) Units = 'cm3(H2O) cm-3(air)'
          IF ( isRank  ) Rank  = 3

       CASE ( 'AEROH2OMDUST7' )
          IF ( isDesc  ) Desc  = 'Aerosol H2O content for mineral dust (4.0 um)'
          IF ( isUnits ) Units = 'cm3(H2O) cm-3(air)'
          IF ( isRank  ) Rank  = 3

       CASE ( 'AEROH2OSNA' )
          IF ( isDesc  ) Desc  = 'Sulfur-nitrogen-ammonia aerosol water content'
          IF ( isUnits ) Units = 'cm3(H2O) cm-3(air)'
          IF ( isRank  ) Rank  = 3

       CASE ( 'AEROH2OBC' )
          IF ( isDesc  ) Desc  = 'Aerosol H2O content for black carbon'
          IF ( isUnits ) Units = 'cm3(H2O) cm-3(air)'
          IF ( isRank  ) Rank  = 3

       CASE ( 'AEROH2OOC' )
          IF ( isDesc  ) Desc  = 'Aerosol H2O content for organic carbon'
          IF ( isUnits ) Units = 'cm3(H2O) cm-3(air)'
          IF ( isRank  ) Rank  = 3

       CASE ( 'AEROH2OSSA' )
          IF ( isDesc  ) Desc= 'Aerosol H2O content for sea salt,' &
                               // ' accumulation mode'
          IF ( isUnits ) Units = 'cm3(H2O) cm-3(air)'
          IF ( isRank  ) Rank  = 3

       CASE ( 'AEROH2OSSC' )
          IF ( isDesc  ) Desc  = 'Aerosol H2O content for sea salt, coarse mode'
          IF ( isUnits ) Units = 'cm3(H2O) cm-3(air)'
          IF ( isRank  ) Rank  = 3

       CASE ( 'AEROH2OBGSULF' )
          IF ( isDesc  ) Desc  = 'Aerosol H2O content for background' &
                                // ' stratospheric sulfate'
          IF ( isUnits ) Units = 'cm3(H2O) cm-3(air)'
          IF ( isRank  ) Rank  = 3

       CASE ( 'AEROH2OICEI' )
          IF ( isDesc  ) Desc  = 'Aerosol H2O content for irregular ice cloud' &
                                // ' (Mischenko)'
          IF ( isUnits ) Units = 'cm3(H2O) cm-3(air)'
          IF ( isRank  ) Rank  = 3

       CASE ( 'SOILDUST1' )
          IF ( isDesc  ) Desc  = 'Dust aerosol concentration in bin 1'
          IF ( isUnits ) Units = 'kg/m3'
          IF ( isRank  ) Rank  =  3

       CASE ( 'SOILDUST2' )
          IF ( isDesc  ) Desc  = 'Dust aerosol concentration in bin 2'
          IF ( isUnits ) Units = 'kg/m3'
          IF ( isRank  ) Rank  =  3

       CASE ( 'SOILDUST3' )
          IF ( isDesc  ) Desc  = 'Dust aerosol concentration in bin 3'
          IF ( isUnits ) Units = 'kg/m3'
          IF ( isRank  ) Rank  =  3

       CASE ( 'SOILDUST4' )
          IF ( isDesc  ) Desc  = 'Dust aerosol concentration in bin 4'
          IF ( isUnits ) Units = 'kg/m3'
          IF ( isRank  ) Rank  =  3

       CASE ( 'SOILDUST5' )
          IF ( isDesc  ) Desc  = 'Dust aerosol concentration in bin 5'
          IF ( isUnits ) Units = 'kg/m3'
          IF ( isRank  ) Rank  =  3

       CASE ( 'SOILDUST6' )
          IF ( isDesc  ) Desc  = 'Dust aerosol concentration in bin 6'
          IF ( isUnits ) Units = 'kg/m3'
          IF ( isRank  ) Rank  =  3

       CASE ( 'SOILDUST7' )
          IF ( isDesc  ) Desc  = 'Dust aerosol concentration in bin 7'
          IF ( isUnits ) Units = 'kg/m3'
          IF ( isRank  ) Rank  =  3

       CASE ( 'GAMMAN2O5OVERALL' )
          IF ( isDesc  ) Desc = 'Sticking coefficient for Gamma N2O5 overall'
          IF ( isUnits ) Units = 'l'
          IF ( isRank  ) Rank = 3

       CASE ( 'GAMMAN2O5FINE' )
          IF ( isDesc  ) Desc = 'Sticking coefficient for Gamma N2O5 and fine aerosol'
          IF ( isUnits ) Units = 'l'
          IF ( isRank  ) Rank = 3

       CASE ( 'YIELDCLNO2FINE' )
          IF ( isDesc  ) Desc = 'Production yield coefficient for ClNO2 ' &
                               // ' from N2O5 fine aerosol uptake'
          IF ( isUnits ) Units = 'l'
          IF ( isRank  ) Rank = 3

       CASE ( 'KPPHVALUE' )
          IF ( isDesc  ) Desc  = 'H-value for Rosenbrock solver'
          IF ( isUnits ) Units = '1'
          IF ( isRank  ) Rank  = 3

       CASE ( 'OMOC' )
          IF ( isDesc  ) Desc  = 'OM:OC ratio as read by HEMCO (from /aerosol_mod.F90)'
          IF ( isUnits ) Units = '1'
          IF ( isRank  ) Rank  = 2

       CASE ( 'OMOCPOA' )
          IF ( isDesc  ) Desc  = 'OM:OC ratio for POA (from /aerosol_mod.F90)'
          IF ( isUnits ) Units = '1'
          IF ( isRank  ) Rank  = 2

       CASE ( 'OMOCOPOA' )
          IF ( isDesc  ) Desc  = 'OM:OC ratio for OPOA (from /aerosol_mod.F90)'
          IF ( isUnits ) Units = '1'
          IF ( isRank  ) Rank  = 2

       CASE ( 'STATEPSC' )
          IF ( isDesc  ) Desc  = 'Polar stratospheric cloud type (cf Kirner' &
                                // ' et al 2011, GMD)'
          IF ( isUnits ) Units = 'count'
          IF ( isRank  ) Rank  = 3

       CASE ( 'KHETISLAN2O5H2O' )
          IF ( isDesc  ) Desc  = 'Sticking coefficient for N2O5 + H2O reaction'
          IF ( isUnits ) Units = '1'
          IF ( isRank  ) Rank  = 3

       CASE ( 'KHETISLAN2O5HCL' )
          IF ( isDesc  ) Desc  = 'Sticking coefficient for N2O5 + H2O reaction'
          IF ( isUnits ) Units = '1'
          IF ( isRank  ) Rank  = 3

       CASE ( 'KHETISLACLNO3H2O' )
          IF ( isDesc  ) Desc  = 'Sticking coefficient for ClNO3 + H2O reaction'
          IF ( isUnits ) Units = '1'
          IF ( isRank  ) Rank  = 3

       CASE ( 'KHETISLACLNO3HCL' )
          IF ( isDesc  ) Desc  = 'Sticking coefficient for ClNO3 + HCl reaction'
          IF ( isUnits ) Units = '1'
          IF ( isRank  ) Rank  = 3

       CASE ( 'KHETISLACLNO3HBR' )
          IF ( isDesc  ) Desc  = 'Sticking coefficient for ClNO3 + HBr reaction'
          IF ( isUnits ) Units = '1'
          IF ( isRank  ) Rank  = 3

       CASE ( 'KHETISLABRNO3H2O' )
          IF ( isDesc  ) Desc  = 'Sticking coefficient for BrNO3 + H2O reaction'
          IF ( isUnits ) Units = '1'
          IF ( isRank  ) Rank  = 3

       CASE ( 'KHETISLABRNO3HCL' )
          IF ( isDesc  ) Desc  = 'Sticking coefficient for BrNO3 + HCl reaction'
          IF ( isUnits ) Units = '1'
          IF ( isRank  ) Rank  = 3

       CASE ( 'KHETISLAHOCLHCL' )
          IF ( isDesc  ) Desc  = 'Sticking coefficient for HOCl + HCl reaction'
          IF ( isUnits ) Units = '1'
          IF ( isRank  ) Rank  = 3

       CASE ( 'KHETISLAHOCLHBR' )
          IF ( isDesc  ) Desc  = 'Sticking coefficient for HClr + HBr reaction'
          IF ( isUnits ) Units = '1'
          IF ( isRank  ) Rank  = 3

       CASE ( 'KHETISLAHOBRHCL' )
          IF ( isDesc  ) Desc  = 'Sticking coefficient for HOBr + HCl reaction'
          IF ( isUnits ) Units = '1'
          IF ( isRank  ) Rank  = 3

       CASE ( 'KHETISLAHOBRHBR' )
          IF ( isDesc  ) Desc  = 'Sticking coefficient for HOBr + HBr reaction'
          IF ( isUnits ) Units = '1'
          IF ( isRank  ) Rank  = 3

       CASE( 'ISORROPAEROPHACCUM' )
          IF ( isDesc  ) Desc  = 'ISORROPIA aerosol pH, accumulation mode'
          IF ( isUnits ) Units = '1'
          IF ( isRank  ) Rank  = 3

       CASE( 'ISORROPAEROPHCOARSE' )
          IF ( isDesc  ) Desc  = 'ISORROPIA aerosol pH, accumulation mode'
          IF ( isUnits ) Units = '1'
          IF ( isRank  ) Rank  = 3

       CASE( 'ISORROPHPLUSACCUM' )
          IF ( isDesc  ) Desc  = &
             'ISORROPIA H+ concentration, accumulation mode'
          IF ( isUnits ) Units = 'mol L-1'
          IF ( isRank  ) Rank  = 3

       CASE( 'ISORROPHPLUSCOARSE' )
          IF ( isDesc  ) Desc  = 'ISORROPIA H+ concentration, coarse mode'
          IF ( isUnits ) Units = 'mol L-1'
          IF ( isRank  ) Rank  = 3

       CASE( 'ISORROPAEROH2OACCUM' )
          IF ( isDesc  ) Desc  = &
             'ISORROPIA aerosol water concentration, accumulation mode'
          IF ( isUnits ) Units = 'ug m-3'
          IF ( isRank  ) Rank  = 3

       CASE( 'ISORROPAEROH2OCOARSE' )
          IF ( isDesc  ) Desc  = &
             'ISORROPIA aerosol water concentration, coarse mode'
          IF ( isUnits ) Units = 'ug m-3'
          IF ( isRank  ) Rank  = 3

       CASE( 'ISORROPSULFATE' )
          IF ( isDesc  ) Desc  = 'ISORROPIA sulfate concentration'
          IF ( isUnits ) Units = 'mol L-1'
          IF ( isRank  ) Rank  = 3

       CASE( 'ISORROPNITRATEACCUM' )
          IF ( isDesc  ) Desc  = &
             'ISORROPIA nitrate concentration, accumulation mode'
          IF ( isUnits ) Units = 'mol L-1'
          IF ( isRank  ) Rank  = 3

       CASE( 'ISORROPNITRATECOARSE' )
          IF ( isDesc  ) Desc  = &
             'ISORROPIA nitrate concentration, coarse mode'
          IF ( isUnits ) Units = 'mol L-1'
          IF ( isRank  ) Rank  = 3

       CASE( 'ISORROPCHLORIDEACCUM' )
          IF ( isDesc  ) Desc  = &
             'ISORROPIA chloride concentration, accumulation mode'
          IF ( isUnits ) Units = 'mol/L'
          IF ( isRank  ) Rank  = 3

       CASE( 'ISORROPCHLORIDECOARSE' )
          IF ( isDesc  ) Desc  = &
             'ISORROPIA chloride concentration, coarse mode'
          IF ( isUnits ) Units = 'mol/L'
          IF ( isRank  ) Rank  = 3

       CASE( 'ISORROPBISULFATE' )
          IF ( isDesc  ) Desc  = 'ISORROPIA Bisulfate (general acid)' &
                                 // ' concentration'
          IF ( isUnits ) Units = 'mol L-1'
          IF ( isRank  ) Rank  =  3

       CASE( 'PHCLOUD' )
          IF ( isDesc  ) Desc  = 'Cloud pH'
          IF ( isUnits ) Units = '1'
          IF ( isRank  ) Rank  =  3

       CASE( 'QLXPHCLOUD' )
          IF ( isDesc  ) Desc  = 'Cloud pH * Met_QL'
          IF ( isUnits ) Units = '1'
          IF ( isRank  ) Rank  =  3

       CASE( 'ORVCSESQ' )
          IF ( isDesc  ) Desc  = 'Sesquiterpenes mass'
          IF ( isUnits ) Units = 'kg'
          IF ( isRank  ) Rank  =  3

       CASE( 'ISCLOUD' )
          IF ( isDesc  ) Desc  = 'Cloud presence'
          IF ( isUnits ) Units = '1'
          IF ( isRank  ) Rank  =  3

       CASE( 'SSALKACCUMMODE' )
          IF ( isDesc  ) Desc  = 'Sea salt alkalinity, accumulation mode'
          IF ( isUnits ) Units = '1'
          IF ( isRank  ) Rank  =  3

       CASE( 'SSALKCOARSEMODE' )
          IF ( isDesc  ) Desc  = 'Sea salt alkalinity, coarse mode'
          IF ( isUnits ) Units = '1'
          IF ( isRank  ) Rank  =  3

       CASE ( 'HSO3AQ' )
          IF ( isDesc  ) Desc  = 'Cloud bisulfite concentration'
          IF ( isUnits ) Units = 'mol L-1'
          IF ( isRank  ) Rank  =  3

       CASE ( 'SO3AQ' )
          IF ( isDesc  ) Desc  = 'Cloud sulfite concentration'
          IF ( isUnits ) Units = 'mol L-1'
          IF ( isRank  ) Rank  =  3

       CASE ( 'FUPDATEHOBR' )
          IF ( isDesc  ) Desc  = 'Correction factor for HOBr removal by SO2'
          IF ( isUnits ) Units = '1'
          IF ( isRank  ) Rank  =  3

       CASE ( 'FUPDATEHOCL' )
          IF ( isDesc  ) Desc  = 'Correction factor for HOCl removal by SO2'
          IF ( isUnits ) Units = '1'
          IF ( isRank  ) Rank  =  3

       CASE ( 'ACLAREA' )
          IF ( isDesc  ) Desc  = 'Dry aerosol area for fine mode Cl-'
          IF ( isUnits ) Units = 'cm2 cm-3'
          IF ( isRank  ) Rank  =  3

       CASE ( 'ACLRADI' )
          IF ( isDesc  ) Desc  = 'Dry aerosol radius for fine mode Cl-'
          IF ( isUnits ) Units = 'cm'
          IF ( isRank  ) Rank  =  3

       CASE ( 'H2O2AFTERCHEM' )
          IF ( isDesc  ) Desc  = 'H2O2 after sulfate chemistry'
          IF ( isUnits ) Units = 'mol mol-1'
          IF ( isRank  ) Rank  =  3

       CASE ( 'SO2AFTERCHEM' )
          IF ( isDesc  ) Desc  = 'SO2 after sulfate chemistry'
          IF ( isUnits ) Units = 'mol mol-1'
          IF ( isRank  ) Rank  =  3

       CASE ( 'DRYDEPNITROGEN' )
          IF ( isDesc  ) Desc  = 'Dry deposited nitrogen'
          IF ( isUnits ) Units = 'molec cm-2 s-1'
          IF ( isRank  ) Rank  =  2

       CASE ( 'WETDEPNITROGEN' )
          IF ( isDesc  ) Desc  = 'Wet deposited nitrogen'
          IF ( isUnits ) Units = 'molec cm-2 s-1'
          IF ( isRank  ) Rank  =  2

       CASE( 'OCEANHG0' )
          IF ( isDesc  ) Desc   = 'Hg(0) ocean mass'
          IF ( isUnits ) Units  = 'kg'
          IF ( isRank  ) Rank   = 2

       CASE( 'OCEANHG2' )
          IF ( isDesc  ) Desc   = 'Hg(II) ocean mass'
          IF ( isUnits ) Units  = 'kg'
          IF ( isRank  ) Rank   = 2

       CASE( 'OCEANHGP' )
          IF ( isDesc  ) Desc   = 'HgP ocean mass'
          IF ( isUnits ) Units  = 'kg'
          IF ( isRank  ) Rank   = 2

       CASE( 'SNOWHGOCEAN' )
          IF ( isDesc  ) Desc   = 'Reducible Hg snowpack on ocean'
          IF ( isUnits ) Units  = 'kg'
          IF ( isRank  ) Rank   = 2

       CASE( 'SNOWHGLAND' )
          IF ( isDesc  ) Desc   = 'Reducible Hg snowpack on land'
          IF ( isUnits ) Units  = 'kg'
          IF ( isRank  ) Rank   = 2

       CASE( 'SNOWHGOCEANSTORED' )
          IF ( isDesc  ) Desc   = 'Non-reducible Hg snowpack on ocean'
          IF ( isUnits ) Units  = 'kg'
          IF ( isRank  ) Rank   = 2

       CASE( 'SNOWHGLANDSTORED' )
          IF ( isDesc  ) Desc   = 'Non-reducible Hg snowpack on land'
          IF ( isUnits ) Units  = 'kg'
          IF ( isRank  ) Rank   = 2

       CASE ( 'IODIDE' )
          IF ( isDesc  ) Desc  = 'Surface iodide concentration'
          IF ( isUnits ) Units = 'nM'
          IF ( isRank  ) Rank  = 2

       CASE ( 'SALINITY' )
          IF ( isDesc  ) Desc  = 'Salinity'
          IF ( isUnits ) Units = 'PSU'
          IF ( isRank  ) Rank  = 2

       CASE( 'DRYDEPFREQ' )
          IF ( isDesc  ) Desc   = 'Dry deposition frequencies'
          IF ( isUnits ) Units  = 's-1'
          IF ( isRank  ) Rank   = 2
          IF ( isSpc   ) perSpc = 'DRY'

       CASE( 'DRYDEPVEL' )
          IF ( isDesc    ) Desc   = 'Dry deposition velocities'
          IF ( isUnits   ) Units  = 'm s-1'
          IF ( isRank    ) Rank   = 2
          IF ( isSpc     ) perSpc = 'DRY'

#ifdef MODEL_GEOS
       CASE( 'DRYDEPRA2M' )
          IF ( isDesc    ) Desc  = '2 meter aerodynamic resistance'
          IF ( isUnits   ) Units = 's cm-1'
          IF ( isRank    ) Rank  = 2

       CASE( 'DRYDEPRA10M' )
          IF ( isDesc    ) Desc  = '10 meter aerodynamic resistance'
          IF ( isUnits   ) Units = 's cm-1'
          IF ( isRank    ) Rank  = 2

#endif
       CASE( 'JOH' )
          IF ( isDesc    ) Desc  = 'Surface J-values for reaction O3 + hv --> O2 + O'
          IF ( isUnits   ) Units = '1'
          IF ( isRank    ) Rank  = 2

       CASE( 'JNO2' )
          IF ( isDesc    ) Desc  = 'Surface J-values for reaction NO2 + hv --> NO + O'
          IF ( isUnits   ) Units = '1'
          IF ( isRank    ) Rank  = 2

       CASE( 'SURFACEFLUX' )
          IF ( isDesc  ) Desc   = 'Surface flux (E-D) for non-local PBL mixing'
          IF ( isUnits ) Units  = 'kg m-2 s-1'
          IF ( isRank  ) Rank   = 2
          IF ( isSpc   ) perSpc = 'ADV'

       CASE( 'TLSTT' )
          IF ( isDesc  ) Desc  = 'TLSTT'
          IF ( isUnits ) Units = ''
          IF ( isRank  ) Rank  = 4

       CASE( 'CH4_EMIS' )
          IF ( isDesc  ) Desc  = 'CH4 emissions by sector, CH4 specialty simulation only'
          IF ( isUnits ) Units = 'kg/m2/s'
          IF ( isRank  ) Rank  = 3

       CASE( 'BOH' )
          IF ( isDesc  ) Desc  = 'OH values, CH4 specialty simulation only'
          IF ( isUnits ) Units = 'molec/cm3'
          IF ( isRank  ) Rank  = 3

       CASE( 'BCL' )
          IF ( isDesc  ) Desc  = 'Cl values, CH4 specialty simulation only'
          IF ( isUnits ) Units = 'v/v'
          IF ( isRank  ) Rank  = 3

       CASE( 'QQ3D' )
          IF ( isDesc  ) Desc  = 'Rate of new precipitation formation'
          IF ( isUnits ) Units = 'cm3 H2O cm-3 air'
          IF ( isRank  ) Rank  = 3

       CASE( 'KRATE' )
          IF ( isDesc  ) Desc  = 'KRATE'
          IF ( isUnits ) Units = '1'
          IF ( isRank  ) Rank  = 3

       CASE( 'PHRAIN' )
          IF ( isDesc  ) Desc  = 'Rain pH'
          IF ( isUnits ) Units = '1'
          IF ( isRank  ) Rank  = 3

       CASE( 'QQPHRAIN' )
          IF ( isDesc  ) Desc  = 'QQRain pH'
          IF ( isUnits ) Units = '1'
          IF ( isRank  ) Rank  = 3

       CASE( 'QQRAIN' )
          IF ( isDesc  ) Desc  = 'QQRain'
          IF ( isUnits ) Units = '1'
          IF ( isRank  ) Rank  = 3

#if defined(MODEL_CESM)
       CASE( 'H2SO4_PRDR' )
          IF ( isDesc  ) Desc  = 'H2SO4 production rate in timestep'
          IF ( isUnits ) Units = 'mol mol-1'
          IF ( isRank  ) Rank  = 3
#endif

       CASE DEFAULT
          Found = .False.
          ErrMsg = 'Metadata not found for State_Chm field ' // &
                   TRIM( metadataID ) // ' when search for all caps name ' &
                   // TRIM( Name_AllCaps )
          CALL GC_Error( ErrMsg, RC, ThisLoc )
          IF ( RC /= GC_SUCCESS ) RETURN

    END SELECT

   END SUBROUTINE Get_Metadata_State_Chm
!EOC
!------------------------------------------------------------------------------
!                  GEOS-Chem Global Chemical Transport Model                  !
!------------------------------------------------------------------------------
!BOP
!
! !IROUTINE: Init_and_Register_R4_2D
!
! !DESCRIPTION: Allocates the data array for a State_Chm field,
!  and also adds the field into the State_Chm registry.
!  This particular routine is for 4-byte, 2-dimensional array fields.
!\\
!\\
! !INTERFACE:
!
  SUBROUTINE Init_and_Register_R4_2D( Input_Opt, State_Chm, State_Grid,      &
                                      Ptr2Data,  chmId,     RC,              &
                                      noRegister                            )
!
! !USES:
!
    USE Input_Opt_Mod,  ONLY : OptInput
    USE State_Grid_Mod, ONLY : GrdState
!
! !INPUT PARAMETERS:
!
    TYPE(OptInput),   INTENT(IN)  :: Input_Opt           ! Input Options
    TYPE(ChmState),   INTENT(IN)  :: State_Chm           ! Chemistry State
    TYPE(GrdState),   INTENT(IN)  :: State_Grid          ! Grid State
    CHARACTER(LEN=*), INTENT(IN)  :: chmId               ! Field name
    LOGICAL,          OPTIONAL    :: noRegister          ! Exit after init
!
! !INPUT/OUTPUT PARAMETERS:
!
    REAL(f4),         POINTER     :: Ptr2Data(:,:)       ! Pointer to data
!
! !OUTPUT PARAMETERS:
!
    INTEGER,          INTENT(OUT) :: RC                  ! Success or failure?
!
! !REVISION HISTORY:
!  21 Sep 2020 - R. Yantosca - Initial version
!  See the subsequent Git history with the gitk browser!
!EOP
!------------------------------------------------------------------------------
!BOC
!
! !LOCAL VARIABLES:
!
    ! Scalars
    INTEGER            :: NX, NY
    LOGICAL            :: doRegister

    ! Strings
    CHARACTER(LEN=255) :: arrayId

    !========================================================================
    ! Init_and_Register_R4_2D begins here!
    !========================================================================

    ! Initialize
    RC      = GC_SUCCESS
    arrayId = 'State_Chm%' // TRIM( chmId )

    IF ( PRESENT( noRegister ) ) THEN
       doRegister = ( .not. noRegister )
    ELSE
       doRegister = .TRUE.
    ENDIF

    !========================================================================
    ! Allocate the field array (if it hasn't already been allocated)
    !========================================================================
    IF ( .not. ASSOCIATED( Ptr2Data ) ) THEN

       ! Get array dimensions
       NX = State_Grid%NX
       NY = State_Grid%NY

       ! Allocate the array
       ALLOCATE( Ptr2Data( NX, NY ), STAT=RC )
       CALL GC_CheckVar( arrayId, 0, RC )
       IF ( RC /= GC_SUCCESS ) RETURN
       Ptr2Data = 0.0_f4

    ENDIF

    !========================================================================
    ! Register the field (unless we explicitly say not to)
    !========================================================================
    IF ( doRegister ) THEN
       CALL Register_ChmField( Input_Opt, chmId, Ptr2Data, State_Chm, RC )
       CALL GC_CheckVar( arrayId, 1, RC )
       IF ( RC /= GC_SUCCESS ) RETURN
    ENDIF

  END SUBROUTINE Init_and_Register_R4_2D
!EOC
!------------------------------------------------------------------------------
!                  GEOS-Chem Global Chemical Transport Model                  !
!------------------------------------------------------------------------------
!BOP
!
! !IROUTINE: Init_and_Register_R4_3D
!
! !DESCRIPTION: Allocates the data array for a State_Chm field,
!  and also adds the field into the State_Chm registry.
!  This particular routine is for 4-byte, 3-dimensional array fields.
!\\
!\\
! !INTERFACE:
!
  SUBROUTINE Init_and_Register_R4_3D( Input_Opt, State_Chm, State_Grid,      &
                                      Ptr2Data,  chmId,     RC,              &
                                      nSlots,    nCat,      noRegister      )
!
! !USES:
!
    USE Input_Opt_Mod,  ONLY : OptInput
    USE State_Grid_Mod, ONLY : GrdState
!
! !INPUT PARAMETERS:
!
    TYPE(OptInput),   INTENT(IN)  :: Input_Opt           ! Input Options
    TYPE(ChmState),   INTENT(IN)  :: State_Chm           ! Chemistry State
    TYPE(GrdState),   INTENT(IN)  :: State_Grid          ! Grid State
    CHARACTER(LEN=*), INTENT(IN)  :: chmId               ! Field name
    INTEGER,          OPTIONAL    :: nSlots              ! # slots, 3rd dim
    INTEGER,          OPTIONAL    :: nCat                ! Category index
    LOGICAL,          OPTIONAL    :: noRegister          ! Exit after init
!
! !INPUT/OUTPUT PARAMETERS:
!
    REAL(f4),         POINTER     :: Ptr2Data(:,:,:)     ! Pointer to data
!
! !OUTPUT PARAMETERS:
!
    INTEGER,          INTENT(OUT) :: RC                  ! Success or failure?
!
! !REVISION HISTORY:
!  21 Sep 2020 - R. Yantosca - Initial version
!  See the subsequent Git history with the gitk browser!
!EOP
!------------------------------------------------------------------------------
!BOC
!
! !LOCAL VARIABLES:
!
    ! Scalars
    INTEGER            :: NX, NY, NZ, NW
    LOGICAL            :: doRegister

    ! Strings
    CHARACTER(LEN=255) :: arrayId

    !========================================================================
    ! Init_and_Register_R4_3D begins here!
    !========================================================================

    ! Initialize
    RC      = GC_SUCCESS
    arrayId = 'State_Chm%' // TRIM( chmId )

    IF ( PRESENT( noRegister ) ) THEN
       doRegister = ( .not. noRegister )
    ELSE
       doRegister = .TRUE.
    ENDIF

    !========================================================================
    ! Allocate the field array (if it hasn't already been allocated)
    !========================================================================
    IF ( .not. ASSOCIATED( Ptr2Data ) ) THEN

       ! Get array ID and dimensions
       ! If optional nSlots is passed, use it for the 3rd dimension
       NX = State_Grid%NX
       NY = State_Grid%NY
       IF ( PRESENT( nSlots ) ) THEN
          NW = nSlots
       ELSE
          NW = State_Grid%NZ
       ENDIF

       ! Allocate the array
       ALLOCATE( Ptr2Data( NX, NY, NW ), STAT=RC )
       CALL GC_CheckVar( arrayId, 0, RC )
       IF ( RC /= GC_SUCCESS ) RETURN
       Ptr2Data = 0.0_f4

    ENDIF

    !========================================================================
    ! Register the field (unless we explicitly say not to)
    !========================================================================
    IF ( doRegister ) THEN
       CALL Register_ChmField( Input_Opt, chmId, Ptr2Data,                   &
                               State_Chm, RC,    nCat=nCat                  )
       CALL GC_CheckVar( arrayId, 1, RC )
       IF ( RC /= GC_SUCCESS ) RETURN
    ENDIF

  END SUBROUTINE Init_and_Register_R4_3D
!EOC
!------------------------------------------------------------------------------
!                  GEOS-Chem Global Chemical Transport Model                  !
!------------------------------------------------------------------------------
!BOP
!
! !IROUTINE: Init_and_Register_R4_4D
!
! !DESCRIPTION: Allocates the data array for a State_Chm field,
!  and also adds the field into the State_Chm registry.
!  This particular routine is for 4-byte, 4-dimensional arrays.
!\\
!\\
! !INTERFACE:
!
  SUBROUTINE Init_and_Register_R4_4D( Input_Opt, State_Chm, State_Grid,      &
                                      Ptr2Data,  chmId,     nSlots,          &
                                      RC,        nCat,      noRegister      )
!
! !USES:
!
    USE Input_Opt_Mod,  ONLY : OptInput
    USE State_Grid_Mod, ONLY : GrdState
!
! !INPUT PARAMETERS:
!
    TYPE(OptInput),   INTENT(IN)  :: Input_Opt           ! Input Options
    TYPE(ChmState),   INTENT(IN)  :: State_Chm           ! Chemistry State
    TYPE(GrdState),   INTENT(IN)  :: State_Grid          ! Grid State
    CHARACTER(LEN=*), INTENT(IN)  :: chmId               ! Field name

    INTEGER,          INTENT(IN)  :: nSlots              ! # of slots, 4th dim
    INTEGER,          OPTIONAL    :: nCat                ! Optional category
    LOGICAL,          OPTIONAL    :: noRegister          ! Exit after init
!
! !INPUT/OUTPUT PARAMETERS:
!
    REAL(f4),         POINTER     :: Ptr2Data(:,:,:,:)   ! Pointer to data
!
! !OUTPUT PARAMETERS:
!
    INTEGER,          INTENT(OUT) :: RC                  ! Success or failure?
!
! !REVISION HISTORY:
!  21 Sep 2020 - R. Yantosca - Initial version
!  See the subsequent Git history with the gitk browser!
!EOP
!------------------------------------------------------------------------------
!BOC
!
! !LOCAL VARIABLES:
!
    ! Scalars
    INTEGER            :: NX, NY, NZ
    LOGICAL            :: doRegister

    ! Strings
    CHARACTER(LEN=255) :: arrayId

    !========================================================================
    ! Init_and_Register_R4_4D begins here!
    !========================================================================

    ! Initialize
    RC      = GC_SUCCESS
    arrayId = 'State_Chm%' // TRIM( chmId )

    IF ( PRESENT( noRegister ) ) THEN
       doRegister = ( .not. noRegister )
    ELSE
       doRegister = .TRUE.
    ENDIF

    !========================================================================
    ! Allocate the field array
    !========================================================================
    IF ( .not. ASSOCIATED( Ptr2Data ) ) THEN

       ! Get array dimensions
       NX = State_Grid%NX
       NY = State_Grid%NY
       NZ = State_Grid%NZ

       ALLOCATE( Ptr2Data( NX, NY, NZ, nSlots ), STAT=RC )
       CALL GC_CheckVar( arrayId, 0, RC )
       IF ( RC /= GC_SUCCESS ) RETURN
       Ptr2Data = 0.0_f4

    ENDIF

    !========================================================================
    ! Register the field
    !========================================================================
    IF ( doRegister ) THEN
       CALL Register_ChmField( Input_Opt, chmId, Ptr2Data,                   &
                               State_Chm, RC,    nCat=nCat                  )
       CALL GC_CheckVar( arrayId, 1, RC )
       IF ( RC /= GC_SUCCESS ) RETURN
    ENDIF

  END SUBROUTINE Init_and_Register_R4_4D
!EOC
!------------------------------------------------------------------------------
!                  GEOS-Chem Global Chemical Transport Model                  !
!------------------------------------------------------------------------------
!BOP
!
! !IROUTINE: Init_and_Register_R8_2D
!
! !DESCRIPTION: Allocates the data array for a State_Chm field,
!  and also adds the field into the State_Chm registry.
!  This particular routine is for 8-byte, 2-dimensional fields.
!\\
!\\
! !INTERFACE:
!
  SUBROUTINE Init_and_Register_R8_2D( Input_Opt, State_Chm, State_Grid,      &
                                      Ptr2Data,  chmId,     RC,              &
                                      noRegister                            )
!
! !USES:
!
    USE Input_Opt_Mod,  ONLY : OptInput
    USE State_Grid_Mod, ONLY : GrdState
!
! !INPUT PARAMETERS:
!
    TYPE(OptInput),   INTENT(IN)  :: Input_Opt           ! Input Options
    TYPE(ChmState),   INTENT(IN)  :: State_Chm           ! Chemistry State
    TYPE(GrdState),   INTENT(IN)  :: State_Grid          ! Grid State
    CHARACTER(LEN=*), INTENT(IN)  :: chmId               ! Field name
    LOGICAL,          OPTIONAL    :: noRegister          ! Exit after init
!
! !INPUT/OUTPUT PARAMETERS:
!
    REAL(f8),         POINTER     :: Ptr2Data(:,:)       ! Pointer to data
!
! !OUTPUT PARAMETERS:
!
    INTEGER,          INTENT(OUT) :: RC                  ! Success or failure?
!
! !REVISION HISTORY:
!  21 Sep 2020 - R. Yantosca - Initial version
!  See the subsequent Git history with the gitk browser!
!EOP
!------------------------------------------------------------------------------
!BOC
!
! !LOCAL VARIABLES:
!
    ! Scalars
    INTEGER            :: NX, NY
    LOGICAL            :: doRegister

    ! Strings
    CHARACTER(LEN=255) :: arrayId

    !=======================================================================
    ! Init_and_Register_R8_2D begins here!
    !=======================================================================

    ! Initialize
    RC      = GC_SUCCESS
    arrayId = 'State_Chm%' // TRIM( chmId )

    IF ( PRESENT( noRegister ) ) THEN
       doRegister = ( .not. noRegister )
    ELSE
       doRegister = .TRUE.
    ENDIF

    !=======================================================================
    ! Allocate the field array (if it hasn't already been allocated)
    !=======================================================================
    IF ( .not. ASSOCIATED( Ptr2Data ) ) THEN

       ! Get array dimensions
       NX = State_Grid%NX
       NY = State_Grid%NY

       ! Allocate the data
       ALLOCATE( Ptr2Data( NX, NY ), STAT=RC )
       CALL GC_CheckVar( arrayId, 0, RC )
       IF ( RC /= GC_SUCCESS ) RETURN
       Ptr2Data = 0.0_f8

    ENDIF

    !=======================================================================
    ! Register the field
    !=======================================================================
    IF ( doRegister ) THEN
       CALL Register_ChmField( Input_Opt, chmId, Ptr2Data, State_Chm, RC )
       CALL GC_CheckVar( arrayId, 1, RC )
       IF ( RC /= GC_SUCCESS ) RETURN
    ENDIF

  END SUBROUTINE Init_and_Register_R8_2D
!EOC
!------------------------------------------------------------------------------
!                  GEOS-Chem Global Chemical Transport Model                  !
!------------------------------------------------------------------------------
!BOP
!
! !IROUTINE: Init_and_Register_R8_3D
!
! !DESCRIPTION: Allocates the data array for a State_Chm field,
!  and also adds the field into the State_Chm registry.
!  This particular routine is for 4-byte, 2-dimensional arrays.
!\\
!\\
! !INTERFACE:
!
  SUBROUTINE Init_and_Register_R8_3D( Input_Opt, State_Chm, State_Grid,      &
                                      Ptr2Data,  chmId,     RC,              &
                                      nSlots,    nCat,      noRegister      )
!
! !USES:
!
    USE Input_Opt_Mod,  ONLY : OptInput
    USE State_Grid_Mod, ONLY : GrdState
!
! !INPUT PARAMETERS:
!
    TYPE(OptInput),   INTENT(IN)  :: Input_Opt           ! Input Options
    TYPE(ChmState),   INTENT(IN)  :: State_Chm           ! Chemistry State
    TYPE(GrdState),   INTENT(IN)  :: State_Grid          ! Grid State
    CHARACTER(LEN=*), INTENT(IN)  :: chmId               ! Field name
    INTEGER,          OPTIONAL    :: nSlots              ! # slots, 3rd dim
    INTEGER,          OPTIONAL    :: nCat                ! Category index
    LOGICAL,          OPTIONAL    :: noRegister          ! Exit after init
!
! !INPUT/OUTPUT PARAMETERS:
!
    REAL(f8),         POINTER     :: Ptr2Data(:,:,:)     ! Pointer to data
!
! !OUTPUT PARAMETERS:
!
    INTEGER,          INTENT(OUT) :: RC                  ! Success or failure?
!
! !REVISION HISTORY:
!  21 Sep 2020 - R. Yantosca - Initial version
!  See the subsequent Git history with the gitk browser!
!EOP
!------------------------------------------------------------------------------
!BOC
!
! !LOCAL VARIABLES:
!
    ! Scalars
    INTEGER            :: NX, NY, NZ, NW
    LOGICAL            :: doRegister

    ! Strings
    CHARACTER(LEN=255) :: arrayId

    !========================================================================
    ! Init_and_Register_R8_3D begins here!
    !========================================================================

    ! Initialize
    RC      = GC_SUCCESS
    arrayId = 'State_Chm%' // TRIM( chmId )

    IF ( PRESENT( noRegister ) ) THEN
       doRegister = ( .not. noRegister )
    ELSE
       doRegister = .TRUE.
    ENDIF

    !========================================================================
    ! Allocate the field array (if it hasn't already been allocated)
    !========================================================================
    IF ( .not. ASSOCIATED( Ptr2Data ) ) THEN

       ! Get array dimensions
       NX = State_Grid%NX
       NY = State_Grid%NY
       IF ( PRESENT( nSlots ) ) THEN
          NW = nSlots
       ELSE
          NW = State_Grid%NZ
       ENDIF

       ! Allocate the array
       ALLOCATE( Ptr2Data( NX, NY, NW ), STAT=RC )
       CALL GC_CheckVar( arrayId, 0, RC )
       IF ( RC /= GC_SUCCESS ) RETURN
       Ptr2Data = 0.0_f8

    ENDIF

    !========================================================================
    ! Register the field (unless we explicitly say not to)
    !========================================================================
    IF ( doRegister ) THEN
       CALL Register_ChmField( Input_Opt, chmId, Ptr2Data,                   &
                               State_Chm, RC,    nCat=nCat                  )
       CALL GC_CheckVar( arrayId, 1, RC )
       IF ( RC /= GC_SUCCESS ) RETURN
    ENDIF

  END SUBROUTINE Init_and_Register_R8_3D
!EOC
!------------------------------------------------------------------------------
!                  GEOS-Chem Global Chemical Transport Model                  !
!------------------------------------------------------------------------------
!BOP
!
! !IROUTINE: Init_and_Register_R8_4D
!
! !DESCRIPTION: Allocates the data array for a State_Chm field,
!  and also adds the field into the State_Chm registry.
!  This particular routine is for 4-byte, 2-dimensional arrays.
!\\
!\\
! !INTERFACE:
!
  SUBROUTINE Init_and_Register_R8_4D( Input_Opt, State_Chm, State_Grid,      &
                                      Ptr2Data,  chmId,     nSlots,          &
                                      RC,        nCat,      noRegister      )
!
! !USES:
!
    USE Input_Opt_Mod,  ONLY : OptInput
    USE State_Grid_Mod, ONLY : GrdState
!
! !INPUT PARAMETERS:
!
    TYPE(OptInput),   INTENT(IN)  :: Input_Opt           ! Input Options
    TYPE(ChmState),   INTENT(IN)  :: State_Chm           ! Chemistry State
    TYPE(GrdState),   INTENT(IN)  :: State_Grid          ! Grid State
    CHARACTER(LEN=*), INTENT(IN)  :: chmId               ! Field name
    INTEGER,          INTENT(IN)  :: nSlots              ! # of slots, 4th dim
    INTEGER,          OPTIONAL    :: nCat                ! Optional category
    LOGICAL,          OPTIONAL    :: noRegister          ! Exit after init
!
! !INPUT/OUTPUT PARAMETERS:
!
    REAL(f8),         POINTER     :: Ptr2Data(:,:,:,:)   ! Pointer to data
!
! !OUTPUT PARAMETERS:
!
    INTEGER,          INTENT(OUT) :: RC                  ! Success/failure!
!
! !REVISION HISTORY:
!  21 Sep 2020 - R. Yantosca - Initial version
!  See the subsequent Git history with the gitk browser!
!EOP
!------------------------------------------------------------------------------
!BOC
!
! !LOCAL VARIABLES:
!
    ! Scalars
    INTEGER            :: NX, NY, NZ
    LOGICAL            :: doRegister

    ! Strings
    CHARACTER(LEN=255) :: arrayId

    !========================================================================
    ! Init_and_Register_R8_4D begins here!
    !========================================================================

    ! Initialize
    RC      = GC_SUCCESS
    arrayId = 'State_Chm%' // TRIM( chmId )

    IF ( PRESENT( noRegister ) ) THEN
       doRegister = ( .not. noRegister )
    ELSE
       doRegister = .TRUE.
    ENDIF

    !========================================================================
    ! Allocate the field array (if it hasn't already been allocated)
    !========================================================================
    IF ( .not. ASSOCIATED( Ptr2Data ) ) THEN

       ! Get array dimensions
       NX = State_Grid%NX
       NY = State_Grid%NY
       NZ = State_Grid%NZ

       ! Allocate the array
       ALLOCATE( Ptr2Data( NX, NY, NZ, nSlots ), STAT=RC )
       CALL GC_CheckVar( arrayId, 0, RC )
       IF ( RC /= GC_SUCCESS ) RETURN
       Ptr2Data = 0.0_f8

    ENDIF

    !========================================================================
    ! Register the field (unless we explicitly say not to)
    !========================================================================
    IF ( doRegister ) THEN
       CALL Register_ChmField( Input_Opt, chmId, Ptr2Data,                   &
                               State_Chm, RC,    nCat=nCat                  )
       CALL GC_CheckVar( arrayId, 1, RC )
       IF ( RC /= GC_SUCCESS ) RETURN
    ENDIF

  END SUBROUTINE Init_and_Register_R8_4D
!EOC
!------------------------------------------------------------------------------
!                  GEOS-Chem Global Chemical Transport Model                  !
!------------------------------------------------------------------------------
!BOP
!
! !IROUTINE: Test_for_Species_Dim
!
! !DESCRIPTION: Returns true if a State_Chm quantity has a species dimension.
!\\
!\\
! !INTERFACE:
!
  FUNCTION Test_for_Species_Dim( perSpc ) RESULT( returnCode )
!
! !INPUT PARAMETERS:
!
    CHARACTER(LEN=*), INTENT(IN) :: perSpc      ! PerSpc value from metadata
!
! !RETURN VALUE:
!
    INTEGER                      :: returnCode  !  1  = has species dimension
                                                !  0  = no species dimension
                                                ! -1  = unknown perSpc value
!
! !REVISION HISTORY:
!  06 Jan 2015 - R. Yantosca - Initial version
!  See the subsequent Git history with the gitk browser!
!EOP
!------------------------------------------------------------------------------
!BOC
    SELECT CASE( TRIM( perSpc ) )
       CASE( 'ADV', 'ALL', 'DRY', 'WET' )
          returnCode = 1
       CASE( '' )
          returnCode = 0
       CASE DEFAULT
          returnCode = -1
    END SELECT

  END FUNCTION Test_For_Species_Dim
!EOC
!------------------------------------------------------------------------------
!                  GEOS-Chem Global Chemical Transport Model                  !
!------------------------------------------------------------------------------
!BOP
!
! !IROUTINE: Get_NumSlots
!
! !DESCRIPTION: Returns the number of slots with which to define a
!  species-based array of State_Chm.
!\\
!\\
! !INTERFACE:
!
  FUNCTION Get_NumSlots( perSpc, State_Chm ) RESULT( nSlots )
!
! !INPUT PARAMETERS:
!
    CHARACTER(LEN=*), INTENT(IN) :: perSpc      ! PerSpc value from metadata
    TYPE(ChmState),   INTENT(IN) :: State_Chm   ! Chemistry State object
!
! !RETURN VALUE:
!
    INTEGER                      :: nSlots      ! Number of slots

! !REVISION HISTORY:
!  23 Sep 2020 - R. Yantosca - Initial version
!  See the subsequent Git history with the gitk browser!
!EOP
!------------------------------------------------------------------------------
!BOC

    SELECT CASE( TRIM( perSpc ) )
       CASE( 'ADV'   )
          nSlots = State_Chm%nAdvect
       CASE( 'ALL'   )
          nSlots = State_Chm%nSpecies
       CASE( 'DRY'   )
          nSlots = State_Chm%nDryDep
       CASE( 'WET'   )
          nSlots = State_Chm%nWetDep
       CASE DEFAULT
          nSlots = -1
    END SELECT

  END FUNCTION Get_NumSlots
!EOC
!------------------------------------------------------------------------------
!                  GEOS-Chem Global Chemical Transport Model                  !
!------------------------------------------------------------------------------
!BOP
!
! !IROUTINE: Get_Diagnostic_Name
!
! !DESCRIPTION: Returns the diagnostic name and description of a species-based
!  quantity (appending the species to the base name if necessary).
!\\
!\\
! !INTERFACE:
!
  SUBROUTINE Get_Diagnostic_Name( State_Chm, perSpc,    N,        name,      &
                                  desc,      diagName,  diagDesc            )
!
! !INPUT PARAMETERS:
!
    TYPE(ChmState),     INTENT(IN)  :: State_Chm  ! Chemistry State
    CHARACTER(LEN=*),   INTENT(IN)  :: perSpc     ! PerSpc value from metadata
    INTEGER,            INTENT(IN)  :: N          ! Diagnostic index
    CHARACTER(LEN=*),   INTENT(IN)  :: name       ! Name from metadata
    CHARACTER(LEN=*),   INTENT(IN)  :: desc       ! Description from metadata
!
! !OUTPUT PARAMETERS:
!
    CHARACTER(LEN=255), INTENT(OUT) :: diagName   ! Name        + species name
    CHARACTER(LEN=255), INTENT(OUT) :: diagDesc   ! Description + species name
!
! !REVISION HISTORY:
!  20 Jan 2015 - R. Yantosca - Initial version
!  See the subsequent Git history with the gitk browser!
!EOP
!------------------------------------------------------------------------------
!BOC
!
! !LOCAL VARIABLES:
!
    ! Scalars
    INTEGER                :: modelId

    ! Objects
    TYPE(Species), POINTER :: ThisSpc

    !---------------------------------------------------------------------
    ! All other species-bound quantities
    !---------------------------------------------------------------------

    ! Get the species index from the diagnostic index
    ! depending on the value of PerSpc (bmy, 05 Oct 2021)
    modelId = N
    IF ( PerSpc == 'DRY' ) modelId = State_Chm%Map_DryDep(N)
    IF ( PerSpc == 'WET' ) modelId = State_Chm%Map_WetDep(N)
    
    ! Point to the proper species, by modelId
    ThisSpc => State_Chm%SpcData(modelId)%Info

    ! Append the species name to the diagnostic name with an underscore
    diagName = TRIM( name ) // '_' // TRIM( ThisSpc%Name )

    ! Append the species name to the diagnostic description
    diagDesc = TRIM( desc ) // ' ' // TRIM( ThisSpc%Name )

    ! Free pointer
    ThisSpc => NULL()

  END SUBROUTINE Get_Diagnostic_Name
!EOC
!------------------------------------------------------------------------------
!                  GEOS-Chem Global Chemical Transport Model                  !
!------------------------------------------------------------------------------
!BOP
!
! !IROUTINE: Register_ChmField_R4_2D
!
! !DESCRIPTION: Registers a 2-dimensional, 4-byte real array field
!  of the State\_Chm object.  This allows the diagnostic modules get
!  a pointer to the field by searching on the field name.
!\\
!\\
! !INTERFACE:
!
  SUBROUTINE Register_ChmField_R4_2D( Input_Opt, metadataID, Ptr2Data,       &
                                      State_Chm, RC                         )
!
! !USES:
!
    USE Input_Opt_Mod,      ONLY : OptInput
    USE Registry_Params_Mod
!
! !INPUT PARAMETERS:
!
    TYPE(OptInput),   INTENT(IN)  :: Input_Opt         ! Input Options
    CHARACTER(LEN=*), INTENT(IN)  :: metadataID        ! State_Chm field ID
    REAL(f4),         POINTER     :: Ptr2Data(:,:)     ! Pointer to data
    TYPE(ChmState),   INTENT(IN)  :: State_Chm         ! Chemistry State
!
! !OUTPUT PARAMETERS:
!
    INTEGER,          INTENT(OUT) :: RC                ! Success or failure?
!
! !REMARKS:
!
! !REVISION HISTORY:
!  21 Sep 2020 - E. Lundgren - Initial version
!  See https://github.com/geoschem/geos-chem for complete history
!EOP
!------------------------------------------------------------------------------
!BOC
!
! !LOCAL VARIABLES:
!
    ! Scalars
    LOGICAL            :: found,       onEdges
    INTEGER            :: N,           rank,        hasSpeciesDim
    INTEGER            :: type,        vloc

    ! Strings
    CHARACTER(LEN=255) :: errMsg_reg,  thisLoc,     desc
    CHARACTER(LEN=255) :: thisSpcName, thisSpcDesc, perSpc
    CHARACTER(LEN=255) :: units
    CHARACTER(LEN=512) :: errMsg

    !========================================================================
    ! Initialize
    !========================================================================
    RC         = GC_SUCCESS
    errMsg     = ''
    errMsg_reg = 'Error encountered while registering State_Chm%'
    thisLoc    = &
       ' -> at Register_ChmField_R4_2D (in Headers/state_chm_mod.F90)'

    !========================================================================
    ! Get metadata
    !========================================================================
    CALL Get_MetaData_State_Chm(                                             &
         am_I_Root  = Input_Opt%amIRoot,                                     &
         metadataId = metadataId,                                            &
         found      = found,                                                 &
         desc       = desc,                                                  &
         units      = units,                                                 &
         rank       = rank,                                                  &
         type       = type,                                                  &
         vloc       = vloc,                                                  &
         perSpc     = perSpc,                                                &
         RC         = RC                                                    )

    ! Trap potential errors
    IF ( RC /= GC_SUCCESS ) THEN
       ErrMsg = TRIM( ErrMsg_reg ) // TRIM( MetadataID ) //                  &
                '; Abnormal exit from routine "Get_Metadata_State_Chm"!'
       CALL GC_Error( ErrMsg, RC, ThisLoc )
       RETURN
    ENDIF

    ! Is the data placed on vertical edges?
    onEdges = ( vLoc == VLocationEdge )

    ! Test if the data has a species dimension
    hasSpeciesDim = Test_For_Species_Dim( perSpc )

    !------------------------------------------------------------------------
    ! If not tied to species then simply register the single field
    !------------------------------------------------------------------------
    IF ( hasSpeciesDim == 0 ) THEN

       ! Check that metadata consistent with data size
       IF ( rank /= 2 ) THEN
          ErrMsg = 'Data dims and metadata rank do not match for '           &
                   // TRIM(metadataID)
          CALL GC_Error( ErrMsg, RC, ThisLoc )
          RETURN
       ENDIF

       ! Add field to registry
       CALL Registry_AddField(                                               &
            Input_Opt    = Input_Opt,                                        &
            Registry     = State_Chm%Registry,                               &
            State        = State_Chm%State,                                  &
            Variable     = TRIM( metadataID ),                               &
            Description  = TRIM( desc       ),                               &
            Units        = TRIM( units      ),                               &
            Data2d_4     = Ptr2Data,                                         &
            RC           = RC                                               )

       ! Trap potential errors
       IF ( RC /= GC_SUCCESS ) THEN
          ErrMsg = TRIM( ErrMsg_reg ) // TRIM( MetadataID ) //               &
                  '; Abnormal exit from routine "Registry_AddField"!'
          CALL GC_Error( ErrMsg, RC, ThisLoc )
          RETURN
       ENDIF

    !------------------------------------------------------------------------
    ! Otherwise exit with error
    !------------------------------------------------------------------------
    ELSE

       ! Error msg
       ErrMsg = 'Handling of PerSpc metadata ' // TRIM(perSpc) //    &
                ' is not implemented for this combo of data type and size'
       CALL GC_Error( ErrMsg, RC, ThisLoc )
       RETURN

    ENDIF

  END SUBROUTINE Register_ChmField_R4_2D
!EOC
!------------------------------------------------------------------------------
!                  GEOS-Chem Global Chemical Transport Model                  !
!------------------------------------------------------------------------------
!BOP
!
! !IROUTINE: Register_ChmField_R4_3D
!
! !DESCRIPTION: Registers a 3-dimensional, 4-byte floating point array field
!  of the State\_Chm object.  This allows the diagnostic modules get a pointer
!  to the field by searching on the field name.
!\\
!\\
! !INTERFACE:
!
  SUBROUTINE Register_ChmField_R4_3D( Input_Opt,  metadataID, Ptr2Data,      &
                                      State_Chm,  RC,         nCat          )
!
! !USES:
!
    USE Input_Opt_Mod,      ONLY : OptInput
    USE Registry_Params_Mod
!
! !INPUT PARAMETERS:
!
    TYPE(OptInput),   INTENT(IN)  :: Input_Opt        ! Input Options
    CHARACTER(LEN=*), INTENT(IN)  :: metadataID       ! State_Chm field ID
    REAL(f4),         POINTER     :: Ptr2Data(:,:,:)  ! pointer to data
    TYPE(ChmState),   INTENT(IN)  :: State_Chm        ! Chemistry State
    INTEGER,          OPTIONAL    :: nCat             ! Category index
!
! !INPUT/OUTPUT PARAMETERS:
!
    INTEGER,          INTENT(OUT) :: RC               ! Success or failure?
!
! !REMARKS:
!
! !REVISION HISTORY:
!  20 Sep 2017 - E. Lundgren - Initial version
!  See https://github.com/geoschem/geos-chem for complete history
!EOP
!------------------------------------------------------------------------------
!BOC
!
! !LOCAL VARIABLES:
!
    ! Scalars
    LOGICAL            :: found,       onEdges
    INTEGER            :: N,           rank,        type
    INTEGER            :: vloc,        nSlots,      hasSpeciesDim

    ! Strings
    CHARACTER(LEN=255) :: errMsg_reg,  thisLoc,     desc
    CHARACTER(LEN=255) :: thisSpcName, thisSpcDesc, perSpc
    CHARACTER(LEN=255) :: units
    CHARACTER(LEN=512) :: errMsg

    !=========================================================================
    ! Initialize
    !=========================================================================
    RC         = GC_SUCCESS
    errMsg     = ''
    errMsg_reg = 'Error encountered while registering State_Chm%'
    thisLoc    = &
       ' -> at Register_ChmField_R4_3D (in Headers/state_chm_mod.F90)'

    !=========================================================================
    ! Get metadata
    !=========================================================================
    CALL Get_MetaData_State_Chm(                                              &
         am_I_Root  = Input_Opt%amIRoot,                                      &
         metadataId = metadataId,                                             &
         found      = found,                                                  &
         desc       = desc,                                                   &
         units      = units,                                                  &
         rank       = rank,                                                   &
         type       = type,                                                   &
         vloc       = vloc,                                                   &
         perSpc     = perSpc,                                                 &
         RC         = RC                                                     )

    ! Trap potential errors
    IF ( RC /= GC_SUCCESS ) THEN
       ErrMsg = TRIM( ErrMsg_reg ) // TRIM( MetadataID ) //                  &
                '; Abnormal exit from routine "Get_Metadata_State_Chm"!'
       CALL GC_Error( ErrMsg, RC, ThisLoc )
       RETURN
    ENDIF

    ! Test if the quantity has a species dimension
    hasSpeciesDim = Test_for_Species_Dim( perSpc )

    !------------------------------------------------------------------------
    ! If tied to a given category, only register that one
    !------------------------------------------------------------------------
    IF ( PRESENT( nCat ) ) THEN

       ! Check that metadata consistent with data size
       IF ( rank /= 2 ) THEN
          ErrMsg = 'Data dims and metadata rank do not match for '           &
                   // TRIM(metadataID)
          CALL GC_Error( ErrMsg, RC, ThisLoc )
          RETURN
       ENDIF

       ! Add field to registry
       CALL Registry_AddField(                                               &
            Input_Opt    = Input_Opt,                                        &
            Registry     = State_Chm%Registry,                               &
            State        = State_Chm%State,                                  &
            Variable     = TRIM( metadataID ),                               &
            Description  = TRIM( desc       ),                               &
            Units        = TRIM( units      ),                               &
            OnLevelEdges = onEdges,                                          &
            Data2d_4     = Ptr2Data(:,:,nCat),                               &
            RC           = RC                                               )

       ! Trap potential errors
       IF ( RC /= GC_SUCCESS ) THEN
          ErrMsg = TRIM( ErrMsg_reg ) // TRIM( MetadataID ) //               &
                   '; Abnormal exit from Registry_AddField!'
          CALL GC_Error( ErrMsg_reg, RC, ThisLoc )
          RETURN
      ENDIF

    !------------------------------------------------------------------------
    ! If tied to a particular species, register each species individually
    !------------------------------------------------------------------------
    ELSE IF ( hasSpeciesDim == 1 ) THEN

       ! Check that metadata consistent with data size
       IF ( rank /= 2 ) THEN
          ErrMsg = 'Data dims and metadata rank do not match for '           &
                   // TRIM(metadataID)
          CALL GC_Error( ErrMsg, RC, ThisLoc )
          RETURN
       ENDIF

       ! Get the length of the species-based dimension
       nSlots = Get_NumSlots( perSpc, State_Chm )

       ! Loop over all species
       DO N = 1, nSlots

          ! Append the species name to the diagnostic name & description
          CALL Get_Diagnostic_Name(                                          &
               State_Chm    = State_Chm,                                     &
               perSpc       = perSpc,                                        &
               N            = N,                                             &
               name         = metaDataId,                                    &
               desc         = desc,                                          &
               diagName     = thisSpcName,                                   &
               diagDesc     = thisSpcDesc                                   )

          ! Add field to registry
          CALL Registry_AddField( &
               Input_Opt    = Input_Opt,                                     &
               Registry     = State_Chm%Registry,                            &
               State        = State_Chm%State,                               &
               Variable     = TRIM( thisSpcName ),                           &
               Description  = TRIM( thisSpcDesc ),                           &
               Units        = TRIM( units       ),                           &
               OnLevelEdges = onEdges,                                       &
               Data2d_4     = Ptr2Data(:,:,N),                               &
               RC           = RC                                            )

          ! Trap potential errors
          IF ( RC /= GC_SUCCESS ) THEN
             ErrMsg = TRIM( ErrMsg_reg ) // TRIM( MetadataID ) //            &
                      '; Abnormal exit from routine "Registry_AddField"!'
             CALL GC_Error( ErrMsg, RC, ThisLoc )
             RETURN
          ENDIF

       ENDDO

    !------------------------------------------------------------------------
    ! If not tied to species then simply register the single field
    !------------------------------------------------------------------------
    ELSE IF ( hasSpeciesDim == 0 ) THEN

       ! Check that metadata consistent with data size
       IF ( rank /= 3 ) THEN
          ErrMsg = 'Data dims and metadata rank do not match for '           &
                   // TRIM(metadataID)
          CALL GC_Error( ErrMsg, RC, ThisLoc )
          RETURN
       ENDIF

       ! Is the data placed on vertical edges?
       onEdges = ( vLoc == VLocationEdge )

       ! Add field to registry
       CALL Registry_AddField(                                               &
            Input_Opt    = Input_Opt,                                        &
            Registry     = State_Chm%Registry,                               &
            State        = State_Chm%State,                                  &
            Variable     = TRIM( metadataID ),                               &
            Description  = TRIM( desc       ),                               &
            Units        = TRIM( units      ),                               &
            Data3d_4     = Ptr2Data,                                         &
            OnLevelEdges = onEdges,                                          &
            RC           = RC                                               )

       ! Trap potential errors
       IF ( RC /= GC_SUCCESS ) THEN
          ErrMsg = TRIM( ErrMsg_reg ) // TRIM( MetadataID ) //               &
                  '; Abnormal exit from routine "Registry_AddField"!'
          CALL GC_Error( ErrMsg, RC, ThisLoc )
          RETURN
       ENDIF

    !-----------------------------------------------------------------------
    ! Otherwise exit with error
    !-----------------------------------------------------------------------
    ELSE

       ! Error msg
       ErrMsg = 'Handling of PerSpc metadata ' // TRIM(perSpc) //    &
                ' is not implemented for this combo of data type and size'
       CALL GC_Error( ErrMsg, RC, ThisLoc )
       RETURN

    ENDIF

  END SUBROUTINE Register_ChmField_R4_3D
!EOC
!------------------------------------------------------------------------------
!                  GEOS-Chem Global Chemical Transport Model                  !
!------------------------------------------------------------------------------
!BOP
!
! !IROUTINE: Register_ChmField_R4_4D
!
! !DESCRIPTION: Registers a 4-dimensional, 4-byte real array field
!  of the State\_Chm object.  This allows the diagnostic modules get
!  a pointer to the field by searching on the field name.
!\\
!\\
! !INTERFACE:
!
  SUBROUTINE Register_ChmField_R4_4D( Input_Opt,  metadataID, Ptr2Data,     &
                                      State_Chm,  RC,         Ncat         )
!
! !USES:
!
    USE Input_Opt_Mod,      ONLY : OptInput
    USE Registry_Params_Mod
!
! !INPUT PARAMETERS:
!
    TYPE(OptInput),   INTENT(IN)  :: Input_Opt         ! Input Options
    CHARACTER(LEN=*), INTENT(IN)  :: metadataID        ! State_Chm field Id
    REAL(f4),         POINTER     :: Ptr2Data(:,:,:,:) ! Pointer to data
    TYPE(ChmState),   INTENT(IN)  :: State_Chm         ! Chemistry State
    INTEGER,          OPTIONAL    :: Ncat              ! Category index
!
! !OUTPUT PARAMETERS:
!
    INTEGER,          INTENT(OUT) :: RC                ! Success or failure?
!
! !REMARKS:
!
! !REVISION HISTORY:
!  20 Sep 2017 - E. Lundgren - Initial version
!  See https://github.com/geoschem/geos-chem for complete history
!EOP
!------------------------------------------------------------------------------
!BOC
!
! !LOCAL VARIABLES:
!
    ! Scalars
    LOGICAL            :: found,       onEdges
    INTEGER            :: N,           rank,        hasSpeciesDim
    INTEGER            :: type,        vloc,        nSlots

    ! Strings
    CHARACTER(LEN=255) :: errMsg_reg,  thisLoc,     desc
    CHARACTER(LEN=255) :: thisSpcName, thisSpcDesc, perSpc
    CHARACTER(LEN=255) :: units
    CHARACTER(LEN=512) :: errMsg

    !========================================================================
    ! Initialize
    !========================================================================
    RC         = GC_SUCCESS
    errMsg     = ''
    errMsg_reg = 'Error encountered while registering State_Chm%'
    thisLoc    = &
       ' -> at Register_ChmField_R4_4D (in Headers/state_chm_mod.F90)'

    !========================================================================
    ! Get metadata
    !========================================================================
    CALL Get_MetaData_State_Chm(                                             &
         am_I_Root  = Input_Opt%amIRoot,                                     &
         metadataId = metadataId,                                            &
         found      = found,                                                 &
         desc       = desc,                                                  &
         units      = units,                                                 &
         rank       = rank,                                                  &
         type       = type,                                                  &
         vloc       = vloc,                                                  &
         perSpc     = perSpc,                                                &
         RC         = RC                                                    )

    ! Trap potential errors
    IF ( RC /= GC_SUCCESS ) THEN
       ErrMsg = TRIM( ErrMsg_reg ) // TRIM( MetadataID ) //                  &
                '; Abnormal exit from routine "Get_Metadata_State_Chm"!'
       CALL GC_Error( ErrMsg, RC, ThisLoc )
       RETURN
    ENDIF

    ! Test if the quantity has a species dimension
    hasSpeciesDim = Test_For_Species_Dim( perSpc )

    !------------------------------------------------------------------------
    ! Check that metadata consistent with data size
    !------------------------------------------------------------------------
    IF ( rank /= 3 ) THEN
       ErrMsg = 'Data dims and metadata rank do not match for ' &
                // TRIM(metadataID)
       CALL GC_Error( ErrMsg, RC, ThisLoc )
       RETURN
    ENDIF

    ! Is the data placed on level edges?
    onEdges = ( VLoc == VLocationEdge )

    !------------------------------------------------------------------------
    ! If tied to a given category, only registry that one
    !------------------------------------------------------------------------
    IF ( PRESENT( Ncat ) ) THEN

       ! Add field to registry
       CALL Registry_AddField(                                               &
            Input_Opt    = Input_Opt,                                        &
            Registry     = State_Chm%Registry,                               &
            State        = State_Chm%State,                                  &
            Variable     = TRIM( metadataID ),                               &
            Description  = TRIM( desc       ),                               &
            Units        = TRIM( units      ),                               &
            OnLevelEdges = onEdges,                                          &
            Data3d_4     = Ptr2Data(:,:,:,Ncat),                             &
            RC           = RC                                               )

       ! Trap potential errors
       IF ( RC /= GC_SUCCESS ) THEN
          ErrMsg = TRIM( ErrMsg_reg ) // TRIM( MetadataID ) //               &
                   '; Abnormal exit from Registry_AddField!'
          CALL GC_Error( ErrMsg_reg, RC, ThisLoc )
          RETURN
       ENDIF

    !------------------------------------------------------------------------
    ! If tied to a particular species, register each species individually
    !------------------------------------------------------------------------
    ELSE IF ( hasSpeciesDim == 1 ) THEN

       ! Check that metadata consistent with data size
       IF ( rank /= 3 ) THEN
          ErrMsg = 'Data dims and metadata rank do not match for '           &
                   // TRIM(metadataID)
          CALL GC_Error( ErrMsg, RC, ThisLoc )
          RETURN
       ENDIF

       ! Get the length of the species-based dimension
       nSlots = Get_NumSlots( perSpc, State_Chm )

       ! Loop over all species
       DO N = 1, nSlots

          ! Append the species name to the diagnostic name & description
          CALL Get_Diagnostic_Name(                                          &
               State_Chm    = State_Chm,                                     &
               perSpc       = perSpc,                                        &
               N            = N,                                             &
               name         = TRIM( metaDataId ),                            &
               desc         = TRIM( desc       ),                            &
               diagName     = thisSpcName,                                   &
               diagDesc     = thisSpcDesc                                   )

          ! Add field to registry
          CALL Registry_AddField( &
               Input_Opt    = Input_Opt,                                     &
               Registry     = State_Chm%Registry,                            &
               State        = State_Chm%State,                               &
               Variable     = TRIM( thisSpcName ),                           &
               Description  = TRIM( thisSpcDesc ),                           &
               Units        = TRIM( units       ),                           &
               OnLevelEdges = onEdges,                                       &
               Data3d_4     = Ptr2Data(:,:,:,N),                             &
               RC           = RC                                            )

          ! Trap potential errors
          IF ( RC /= GC_SUCCESS ) THEN
             ErrMsg = TRIM( ErrMsg_reg ) // TRIM( MetadataID ) //            &
                      '; Abnormal exit from routine "Registry_AddField"!'
             CALL GC_Error( ErrMsg, RC, ThisLoc )
             RETURN
          ENDIF

       ENDDO

    !------------------------------------------------------------------------
    ! Otherwise, exit with error
    !------------------------------------------------------------------------
    ELSE

       ! Error msg
       ErrMsg = 'Handling of PerSpc metadata ' // TRIM(perSpc) // &
                ' is not implemented for this combo of data type and size!'
       CALL GC_Error( ErrMsg, RC, ThisLoc )
       RETURN

    ENDIF

  END SUBROUTINE Register_ChmField_R4_4D
!EOC
!------------------------------------------------------------------------------
!                  GEOS-Chem Global Chemical Transport Model                  !
!------------------------------------------------------------------------------
!BOP
!
! !IROUTINE: Register_ChmField_R8_2D
!
! !DESCRIPTION: Registers a 2-dimensional, 8-byte real array field
!  of the State\_Chm object.  This allows the diagnostic modules get
!  a pointer to the field by searching on the field name.
!\\
!\\
! !INTERFACE:
!
  SUBROUTINE Register_ChmField_R8_2D( Input_Opt, metadataID, Ptr2Data,       &
                                      State_Chm, RC                         )
!
! !USES:
!
    USE Input_Opt_Mod,      ONLY : OptInput
    USE Registry_Params_Mod
!
! !INPUT PARAMETERS:
!
    TYPE(OptInput),   INTENT(IN)  :: Input_Opt       ! Input Options
    CHARACTER(LEN=*), INTENT(IN)  :: metadataID      ! State_Chm field ID
    REAL(f8),         POINTER     :: Ptr2Data(:,:)   ! Pointer to data
    TYPE(ChmState),   INTENT(IN)  :: State_Chm       ! Chemistry State
!
! !OUTPUT PARAMETERS:
!
    INTEGER,          INTENT(OUT) :: RC              ! Success or failure?
!
! !REMARKS:
!
! !REVISION HISTORY:
!  21 Sep 2020 - E. Lundgren - Initial version
!  See https://github.com/geoschem/geos-chem for complete history
!EOP
!------------------------------------------------------------------------------
!BOC
!
! !LOCAL VARIABLES:
!
    ! Scalars
    LOGICAL            :: found,       onEdges
    INTEGER            :: N,           rank,        hasSpeciesDim
    INTEGER            :: type,        vloc

    ! Strings
    CHARACTER(LEN=255) :: errMsg_reg,  thisLoc,     desc
    CHARACTER(LEN=255) :: thisSpcName, thisSpcDesc, perSpc
    CHARACTER(LEN=255) :: units
    CHARACTER(LEN=512) :: errMsg

    !========================================================================
    ! Initialize
    !========================================================================
    RC         = GC_SUCCESS
    errMsg     = ''
    errMsg_reg = 'Error encountered while registering State_Chm%'
    thisLoc    = &
       ' -> at Register_ChmField_R8_2D (in Headers/state_chm_mod.F90)'

    !========================================================================
    ! Get metadata
    !========================================================================
    CALL Get_MetaData_State_Chm(                                             &
         am_I_Root  = Input_Opt%amIRoot,                                     &
         metadataId = metadataId,                                            &
         found      = found,                                                 &
         desc       = desc,                                                  &
         units      = units,                                                 &
         rank       = rank,                                                  &
         type       = type,                                                  &
         vloc       = vloc,                                                  &
         perSpc     = perSpc,                                                &
         RC         = RC                                                    )

    ! Trap potential errors
    IF ( RC /= GC_SUCCESS ) THEN
       ErrMsg = TRIM( ErrMsg_reg ) // TRIM( MetadataID ) //                  &
                '; Abnormal exit from routine "Get_Metadata_State_Chm"!'
       CALL GC_Error( ErrMsg, RC, ThisLoc )
       RETURN
    ENDIF

    ! Is the data placed on vertical edges?
    onEdges = ( vLoc == VLocationEdge )

    ! Test if the quantity has a species dimension
    hasSpeciesDim = Test_for_Species_Dim( perSpc )

    !------------------------------------------------------------------------
    ! If not tied to species then simply register the single field
    !------------------------------------------------------------------------
    IF ( hasSpeciesDim == 0 ) THEN

       ! Check that metadata consistent with data size
       IF ( rank /= 2 ) THEN
          ErrMsg = 'Data dims and metadata rank do not match for '           &
                   // TRIM(metadataID)
          CALL GC_Error( ErrMsg, RC, ThisLoc )
          RETURN
       ENDIF

       ! Add field to registry
       CALL Registry_AddField(                                               &
            Input_Opt    = Input_Opt,                                        &
            Registry     = State_Chm%Registry,                               &
            State        = State_Chm%State,                                  &
            Variable     = TRIM( metadataID ),                               &
            Description  = TRIM( desc       ),                               &
            Units        = TRIM( units      ),                               &
            Data2d_8     = Ptr2Data,                                         &
            RC           = RC                                               )

       ! Trap potential errors
       IF ( RC /= GC_SUCCESS ) THEN
          ErrMsg = TRIM( ErrMsg_reg ) // TRIM( MetadataID ) //               &
                  '; Abnormal exit from routine "Registry_AddField"!'
          CALL GC_Error( ErrMsg, RC, ThisLoc )
          RETURN
       ENDIF

    !------------------------------------------------------------------------
    ! Otherwise exit with error
    !------------------------------------------------------------------------
    ELSE

       ! Error msg
       ErrMsg = 'Handling of PerSpc metadata ' // TRIM(perSpc) //    &
                ' is not implemented for this combo of data type and size'
       CALL GC_Error( ErrMsg, RC, ThisLoc )
       RETURN

    ENDIF

  END SUBROUTINE Register_ChmField_R8_2D
!EOC
!------------------------------------------------------------------------------
!                  GEOS-Chem Global Chemical Transport Model                  !
!------------------------------------------------------------------------------
!BOP
!
! !IROUTINE: Register_ChmField_R8_3D
!
! !DESCRIPTION: Registers a 3-dimensional, 8-byte floating point array field
!  of the State\_Chm object.  This allows the diagnostic modules get a pointer
!  to the field by searching on the field name.
!\\
!\\
! !INTERFACE:
!
  SUBROUTINE Register_ChmField_R8_3D( Input_Opt, metadataID, Ptr2Data,       &
                                      State_Chm, RC,         nCat           )
!
! !USES:
!
    USE Input_Opt_Mod,      ONLY : OptInput
    USE Registry_Params_Mod
!
! !INPUT PARAMETERS:
!
    TYPE(OptInput),    INTENT(IN)  :: Input_Opt       ! Input Options object
    CHARACTER(LEN=*),  INTENT(IN)  :: metadataID      ! State_Chm field ID
    REAL(f8),          POINTER     :: Ptr2Data(:,:,:) ! Pointer to data
    TYPE(ChmState),    INTENT(IN)  :: State_Chm       ! Chemistry State
    INTEGER,           OPTIONAL    :: nCat            ! Category index
!
! !INPUT/OUTPUT PARAMETERS:
!
    INTEGER,           INTENT(OUT) :: RC              ! Success or failure?
!
! !REMARKS:
!
! !REVISION HISTORY:
!  20 Sep 2017 - E. Lundgren - Initial version
!  See https://github.com/geoschem/geos-chem for complete history
!EOP
!------------------------------------------------------------------------------
!BOC
!
! !LOCAL VARIABLES:
!
    ! Scalars
    LOGICAL            :: found,       onEdges
    INTEGER            :: N,           rank,        hasSpeciesDim
    INTEGER            :: type,        vloc,        nSlots

    ! Strings
    CHARACTER(LEN=255) :: errMsg_reg,  thisLoc,     desc
    CHARACTER(LEN=255) :: thisSpcName, thisSpcDesc, perSpc
    CHARACTER(LEN=255) :: units
    CHARACTER(LEN=512) :: errMsg

    !========================================================================
    ! Initialize
    !========================================================================
    RC         = GC_SUCCESS
    ErrMsg     = ''
    ErrMsg_reg = 'Error encountered while registering State_Chm%'
    ThisLoc    = &
       ' -> at Register_ChmField_R8_3D (in Headers/state_chm_mod.F90)'

    !========================================================================
    ! Get metadata
    !========================================================================
    CALL Get_MetaData_State_Chm(                                             &
         am_I_Root  = Input_Opt%amIRoot,                                     &
         metadataId = metadataId,                                            &
         found      = found,                                                 &
         desc       = desc,                                                  &
         units      = units,                                                 &
         rank       = rank,                                                  &
         type       = type,                                                  &
         vloc       = vloc,                                                  &
         perSpc     = perSpc,                                                &
         RC         = RC                                                    )

    ! Trap potential errors
    IF ( RC /= GC_SUCCESS ) THEN
       ErrMsg = TRIM( ErrMsg_reg ) // TRIM( MetadataID ) //                  &
                '; Abnormal exit from routine "Get_Metadata_State_Chm"!'
       CALL GC_Error( ErrMsg, RC, ThisLoc )
       RETURN
    ENDIF

    ! Is the data placed on vertical edges?
    onEdges = ( vLoc == VLocationEdge )

    ! Test if the data has a species dimension
    hasSpeciesDim = Test_for_Species_Dim( perSpc )

    !------------------------------------------------------------------------
    ! If tied to a given category, only registry that one
    !------------------------------------------------------------------------
    IF ( PRESENT( nCat ) ) THEN

       ! Check that metadata consistent with data size
       IF ( rank /= 2 ) THEN
          ErrMsg = 'Data dims and metadata rank do not match for '           &
                   // TRIM(metadataID)
          CALL GC_Error( ErrMsg, RC, ThisLoc )
          RETURN
       ENDIF

       ! Add field to registry
       CALL Registry_AddField(                                               &
            Input_Opt    = Input_Opt,                                        &
            Registry     = State_Chm%Registry,                               &
            State        = State_Chm%State,                                  &
            Variable     = TRIM( metadataID ),                               &
            Description  = TRIM( desc       ),                               &
            Units        = TRIM( units      ),                               &
            OnLevelEdges = onEdges,                                          &
            Data2d_8     = Ptr2Data(:,:,nCat),                               &
            RC           = RC                                               )

       ! Trap potential errors
       IF ( RC /= GC_SUCCESS ) THEN
          ErrMsg = TRIM( ErrMsg_reg ) // TRIM( MetadataID ) //               &
                   '; Abnormal exit from Registry_AddField!'
          CALL GC_Error( ErrMsg_reg, RC, ThisLoc )
          RETURN
       ENDIF

    !------------------------------------------------------------------------
    ! If tied to a particular species, register each species individually
    !------------------------------------------------------------------------
    ELSE IF ( hasSpeciesDim == 1 ) THEN

       ! Check that metadata consistent with data size
       IF ( rank /= 2 ) THEN
          ErrMsg = 'Data dims and metadata rank do not match for '           &
                   // TRIM(metadataID)
          CALL GC_Error( ErrMsg, RC, ThisLoc )
          RETURN
       ENDIF

       ! Get the length of the species-based dimension
       nSlots = Get_NumSlots( perSpc, State_Chm )

       ! Loop over all species
       DO N = 1, nSlots

          ! Append the species name to the diagnostic name & description
          CALL Get_Diagnostic_Name(                                          &
               State_Chm    = State_Chm,                                     &
               perSpc       = perSpc,                                        &
               N            = N,                                             &
               name         = TRIM( metaDataId ),                            &
               desc         = TRIM( desc       ),                            &
               diagName     = thisSpcName,                                   &
               diagDesc     = thisSpcDesc                                   )

          ! Add field to registry
          CALL Registry_AddField( &
               Input_Opt    = Input_Opt,                                     &
               Registry     = State_Chm%Registry,                            &
               State        = State_Chm%State,                               &
               Variable     = TRIM( thisSpcName ),                           &
               Description  = TRIM( thisSpcDesc ),                           &
               Units        = TRIM( units       ),                           &
               OnLevelEdges = onEdges,                                       &
               Data2d_8     = Ptr2Data(:,:,N),                               &
               RC           = RC                                            )

          ! Trap potential errors
          IF ( RC /= GC_SUCCESS ) THEN
             ErrMsg = TRIM( ErrMsg_reg ) // TRIM( MetadataID ) //            &
                      '; Abnormal exit from routine "Registry_AddField"!'
             CALL GC_Error( ErrMsg, RC, ThisLoc )
             RETURN
          ENDIF

       ENDDO

    !------------------------------------------------------------------------
    ! If not tied to species then simply register the single field
    !------------------------------------------------------------------------
    ELSE IF ( hasSpeciesDim == 0 ) THEN

       ! Check that metadata consistent with data size
       IF ( rank /= 3 ) THEN
          ErrMsg = 'Data dims and metadata rank do not match for '           &
                   // TRIM(metadataID)
          CALL GC_Error( ErrMsg, RC, ThisLoc )
          RETURN
       ENDIF

       ! Is the data placed on vertical edges?
       onEdges = ( vLoc == VLocationEdge )

       ! Add field to registry
       CALL Registry_AddField(                                               &
            Input_Opt    = Input_Opt,                                        &
            Registry     = State_Chm%Registry,                               &
            State        = State_Chm%State,                                  &
            Variable     = TRIM( metadataID ),                               &
            Description  = TRIM( desc       ),                               &
            Units        = TRIM( units      ),                               &
            Data3d_8     = Ptr2Data,                                         &
            OnLevelEdges = onEdges,                                          &
            RC           = RC                                               )

       ! Trap potential errors
       IF ( RC /= GC_SUCCESS ) THEN
          ErrMsg = TRIM( ErrMsg_reg ) // TRIM( MetadataID ) //               &
                  '; Abnormal exit from routine "Registry_AddField"!'
          CALL GC_Error( ErrMsg, RC, ThisLoc )
          RETURN
       ENDIF

    !-----------------------------------------------------------------------
    ! Otherwise exit with error
    !-----------------------------------------------------------------------
    ELSE

       ! Error msg
       ErrMsg = 'Handling of PerSpc metadata ' // TRIM(perSpc) //    &
                ' is not implemented for this combo of data type and size'
       CALL GC_Error( ErrMsg, RC, ThisLoc )
       RETURN

    ENDIF

  END SUBROUTINE Register_ChmField_R8_3D
!EOC
!------------------------------------------------------------------------------
!                  GEOS-Chem Global Chemical Transport Model                  !
!------------------------------------------------------------------------------
!BOP
!
! !IROUTINE: Register_ChmField_R8_4D
!
! !DESCRIPTION: Registers a 4-dimensional, 8-byte real array field
!  of the State\_Chm object.  This allows the diagnostic modules get
!  a pointer to the field by searching on the field name.
!\\
!\\
! !INTERFACE:
!
  SUBROUTINE Register_ChmField_R8_4D( Input_Opt,  metadataID, Ptr2Data,      &
                                      State_Chm,  RC,         Ncat          )
!
! !USES:
!
    USE Input_Opt_Mod,      ONLY : OptInput
    USE Registry_Params_Mod
!
! !INPUT PARAMETERS:
!
    TYPE(OptInput),   INTENT(IN)    :: Input_Opt         ! Input Options
    CHARACTER(LEN=*), INTENT(IN)    :: metadataID        ! State_Chm field ID
    REAL(f8),         POINTER       :: Ptr2Data(:,:,:,:) ! Pointer to data
    TYPE(ChmState),   INTENT(IN)    :: State_Chm         ! Chemistry State
    INTEGER,          OPTIONAL      :: Ncat              ! Category index
!
! !OUTPUT PARAMETERS:
!
    INTEGER,          INTENT(OUT)   :: RC                ! Success or failure?
!
! !REVISION HISTORY:
!  20 Sep 2017 - E. Lundgren - Initial version
!  See https://github.com/geoschem/geos-chem for complete history
!EOP
!------------------------------------------------------------------------------
!BOC
!
! !LOCAL VARIABLES:
!
    ! Scalars
    LOGICAL            :: found,       onEdges
    INTEGER            :: N,           rank,        hasSpeciesDim
    INTEGER            :: type,        vloc,        nSlots

    ! Strings
    CHARACTER(LEN=255) :: errMsg_reg,  thisLoc,     desc
    CHARACTER(LEN=255) :: thisSpcName, thisSpcDesc, perSpc
    CHARACTER(LEN=255) :: units
    CHARACTER(LEN=512) :: errMsg

    !========================================================================
    ! Initialize
    !========================================================================
    RC         = GC_SUCCESS
    errMsg     = ''
    errMsg_reg = 'Error encountered while registering State_Chm%'
    thisLoc    = &
       ' -> at Register_ChmField_R8_4D (in Headers/state_chm_mod.F90)'

    !========================================================================
    ! Get metadata
    !========================================================================
    CALL Get_MetaData_State_Chm(                                             &
         am_I_Root  = Input_Opt%amIRoot,                                     &
         metadataId = metadataId,                                            &
         found      = found,                                                 &
         desc       = desc,                                                  &
         units      = units,                                                 &
         rank       = rank,                                                  &
         type       = type,                                                  &
         vloc       = vloc,                                                  &
         perSpc     = perSpc,                                                &
         RC         = RC                                                    )

    ! Trap potential errors
    IF ( RC /= GC_SUCCESS ) THEN
       ErrMsg = TRIM( ErrMsg_reg ) // TRIM( MetadataID ) //                  &
                '; Abnormal exit from routine "Get_Metadata_State_Chm"!'
       CALL GC_Error( ErrMsg, RC, ThisLoc )
       RETURN
    ENDIF

    !------------------------------------------------------------------------
    ! Check that metadata consistent with data size
    !------------------------------------------------------------------------
    IF ( rank /= 3 ) THEN
       ErrMsg = 'Data dims and metadata rank do not match for ' &
                // TRIM(metadataID)
       CALL GC_Error( ErrMsg, RC, ThisLoc )
       RETURN
    ENDIF

    ! Is the data placed on level edges?
    onEdges = ( VLoc == VLocationEdge )

    ! Test if the quantity has a species dimension
    hasSpeciesDim = Test_for_Species_Dim( perSpc )

    !------------------------------------------------------------------------
    ! If tied to a given category, only registry that one
    !------------------------------------------------------------------------
    IF ( PRESENT( Ncat ) ) THEN

       ! Add field to registry
       CALL Registry_AddField(                                               &
            Input_Opt    = Input_Opt,                                        &
            Registry     = State_Chm%Registry,                               &
            State        = State_Chm%State,                                  &
            Variable     = TRIM( metadataID ),                               &
            Description  = TRIM( desc       ),                               &
            Units        = TRIM( units      ),                               &
            OnLevelEdges = onEdges,                                          &
            Data3d_8     = Ptr2Data(:,:,:,Ncat),                             &
            RC           = RC                                               )

       ! Trap potential errors
       IF ( RC /= GC_SUCCESS ) THEN
          ErrMsg = TRIM( ErrMsg_reg ) // TRIM( MetadataID ) //               &
                   '; Abnormal exit from Registry_AddField!'
          CALL GC_Error( ErrMsg_reg, RC, ThisLoc )
          RETURN
       ENDIF

    !------------------------------------------------------------------------
    ! If tied to a particular species, register each species individually
    !------------------------------------------------------------------------
    ELSE IF ( hasSpeciesDim == 1 ) THEN

       ! Get the length of the species-based dimension
       nSlots = Get_NumSlots( perSpc, State_Chm )

       ! Loop over all species
       DO N = 1, nSlots

          ! Append the species name to the diagnostic name & description
          CALL Get_Diagnostic_Name(                                          &
               State_Chm    = State_Chm,                                     &
               perSpc       = perSpc,                                        &
               N            = N,                                             &
               name         = TRIM( metaDataId ),                            &
               desc         = TRIM( desc       ),                            &
               diagName     = thisSpcName,                                   &
               diagDesc     = thisSpcDesc                                   )

          ! Add field to registry
          CALL Registry_AddField( &
               Input_Opt    = Input_Opt,                                     &
               Registry     = State_Chm%Registry,                            &
               State        = State_Chm%State,                               &
               Variable     = TRIM( thisSpcName ),                           &
               Description  = TRIM( thisSpcDesc ),                           &
               Units        = TRIM( units       ),                           &
               OnLevelEdges = onEdges,                                       &
               Data3d_8     = Ptr2Data(:,:,:,N),                             &
               RC           = RC                                            )

          ! Trap potential errors
          IF ( RC /= GC_SUCCESS ) THEN
             ErrMsg = TRIM( ErrMsg_reg ) // TRIM( MetadataID ) //            &
                      '; Abnormal exit from routine "Registry_AddField"!'
             CALL GC_Error( ErrMsg, RC, ThisLoc )
             RETURN
          ENDIF

       ENDDO

    !------------------------------------------------------------------------
    ! Otherwise, exit with error
    !------------------------------------------------------------------------
    ELSE

       ! Error msg
       ErrMsg = 'Handling of PerSpc metadata ' // TRIM(perSpc ) // &
                ' is not implemented for this combo of data type and size!'
       CALL GC_Error( ErrMsg, RC, ThisLoc )
       RETURN

    ENDIF

  END SUBROUTINE Register_ChmField_R8_4D
!EOC
!------------------------------------------------------------------------------
!                  GEOS-Chem Global Chemical Transport Model                  !
!------------------------------------------------------------------------------
!BOP
!
! !IROUTINE: Ind_
!
! !DESCRIPTION: Function IND\_ returns the index of an advected species or
!  chemical species contained in the chemistry state object by name.
!\\
!\\
! !INTERFACE:
!
  FUNCTION Ind_( name, flag ) RESULT( Indx )
!
! !USES:
!
    USE CharPak_Mod, ONLY : To_UpperCase

!
! !INPUT PARAMETERS:
!
    CHARACTER(LEN=*),           INTENT(IN) :: name  ! Species name
    CHARACTER(LEN=*), OPTIONAL, INTENT(IN) :: flag  ! Species type
!
! !RETURN VALUE:
!
    INTEGER                                :: Indx  ! Index of this species
!
! !REMARKS:
!   Values of FLAG (case-insensitive):
!   'A' or 'a' : Returns advected species index
!   'D' or 'd' : Returns dry-deposition species index
!   'F' or 'f' : Returns KPP fixed species index
!   'G' or 'g' : Returns gas-phase species index
!   'H' or 'h' : Returns hygroscopic-growth species index
!   'K' or 'k' : Returns KPP main species index
!   'N' or 'n' : Returns radionuclide species index
!   'P' or 'p' : Returns photolysis species index
!   'S' or 's' : Returns main species index (aka "ModelId")
!   'V' or 'v' : Returns KPP variable species index
!   'W' or 'w' : Returns wet-deposition species index
!
! !REVISION HISTORY:
!  07 Oct 2016 - M. Long     - Initial version
!  See https://github.com/geoschem/geos-chem for complete history
!EOP
!------------------------------------------------------------------------------
!BOC
!
! !LOCAL VARIABLES:
!
    INTEGER :: N

    !=====================================================================
    ! Ind_ begins here!
    !=====================================================================

    ! Get the ModelId value from the lookup table
    ! NOTE: -1 is used to denote missing species.
    N    = SpcDictLocal%Get( To_UpperCase( TRIM( Name ) ) )
    Indx = N

    ! If N is negative then return -1 to denote the species was not found.
    ! If FLAG is not passed, RETURN the ModelId (regardless of whether the
    ! species was found or missing).
    IF ( ( N < 0 ).or. ( .not. PRESENT( Flag ) ) ) RETURN

    ! For species that were found, return the index specified by FLAG
    SELECT CASE( Flag(1:1) )

       ! Advected species flag
       CASE( 'A', 'a' )
          Indx = SpcDataLocal(N)%Info%AdvectID
          RETURN

       ! Dry-deposited species ID
       CASE( 'D', 'd' )
          Indx = SpcDataLocal(N)%Info%DryDepId
          RETURN

       ! KPP fixed species ID
       CASE( 'F', 'f' )
          Indx = SpcDataLocal(N)%Info%KppFixId
          RETURN

       ! Gas-phase species ID
       CASE( 'G', 'g' )
          Indx = SpcDataLocal(N)%Info%GasSpcId
          RETURN

       ! Hygroscopic growth species ID
       CASE( 'H', 'h' )
          Indx = SpcDataLocal(N)%Info%HygGrthId
          RETURN

       ! KPP chemical species ID
       CASE( 'K', 'k' )
          Indx = SpcDataLocal(N)%Info%KppSpcId
          RETURN

       ! Radionuclide chemical species ID
       CASE( 'N', 'n' )
          Indx = SpcDataLocal(N)%Info%RadNuclId
          RETURN

       ! Photolysis species ID
       CASE( 'P', 'p' )
          Indx = SpcDataLocal(N)%Info%PhotolId
          RETURN

       ! Species/ModelID
       CASE ( 'S', 's' )
          Indx = SpcDataLocal(N)%Info%ModelID
          RETURN

       ! KPP variable species ID
       CASE( 'V', 'v' )
          Indx = SpcDataLocal(N)%Info%KppVarId
          RETURN

       ! WetDep ID
       CASE( 'W', 'w' )
          Indx = SpcDataLocal(N)%Info%WetDepId
          RETURN

       CASE DEFAULT
          ! Pass

     END SELECT

  END FUNCTION Ind_
!EOC
!------------------------------------------------------------------------------
!                  GEOS-Chem Global Chemical Transport Model                  !
!------------------------------------------------------------------------------
!BOP
!
! !IROUTINE: GetNumProdLossSpecies
!
! !DESCRIPTION: Saves the number of production and loss diagnostic species
!  in the State\_Chm\%nProdLoss variable.  This will be used to set up the
!  State\_Chm\%Map\_ProdLoss species index vector.
!\\
!\\
! !INTERFACE:
!
  SUBROUTINE GetNumProdLossSpecies( Input_Opt, State_Chm, RC )
!
! !USES:
!
    USE GcKpp_Monitor,    ONLY : Fam_Names
    USE GcKpp_Parameters, ONLY : nFam
    USE Input_Opt_Mod,    ONLY : OptInput
!
! !INPUT/OUTPUT PARAMETERS:
!
    TYPE(OptInput), INTENT(INOUT) :: Input_Opt   ! Input Options object
    TYPE(ChmState), INTENT(INOUT) :: State_Chm   ! Chemistry State object
!
! !OUTPUT PARAMETERS:
!
    INTEGER,        INTENT(OUT)   :: RC          ! Return code
!
! !REMARKS:
!
! !REVISION HISTORY:
!  06 Jan 2015 - R. Yantosca - Initial version
!  See https://github.com/geoschem/geos-chem for complete history
!EOP
!------------------------------------------------------------------------------
!BOC
!
! !LOCAL VARIABLES:
!
    ! Scalars
    INTEGER            :: N

    ! Strings
    CHARACTER(LEN=255) :: ErrMsg, ThisLoc

    !=======================================================================
    ! GetProdLossSpecies begins here!
    !=======================================================================

    ! Initialize
    RC      = GC_SUCCESS
    ErrMsg  = ''
    ThisLoc = &
         ' -> at GetNumProdLossSpecies (in module Headers/state_chm_mod.F90)'

    !=======================================================================
    ! Get the number of prod and loss species depending on the simulation
    !=======================================================================
    IF ( Input_Opt%ITS_A_FULLCHEM_SIM .or. Input_Opt%ITS_A_MERCURY_SIM ) THEN

       !------------------------------
       ! Full-chemistry simulations
       !------------------------------

       ! Get the # of prod/loss species by querying the first leter of
       ! the species in the Fam_Names array (in gckpp_Monitor.F90)
       DO N = 1, nFam
          IF ( Fam_Names(N)(1:1) == 'L' ) State_Chm%nLoss = State_Chm%nLoss + 1
          IF ( Fam_Names(N)(1:1) == 'P' ) State_Chm%nProd = State_Chm%nProd + 1
       ENDDO

    ELSE IF ( Input_Opt%ITS_A_TAGCO_SIM ) THEN

       !------------------------------
       ! Tagged CO simulation
       !------------------------------

       ! Each advected species can have a loss diagnostic attached ...
       State_Chm%nLoss = State_Chm%nAdvect

       ! ... but no prod diagnostics.  These will get archived by separate
       ! array fields of the State_Diag object (e.g. ProdCOfromISOP, etc.)
       State_Chm%nProd = 0

    ELSE IF ( Input_Opt%ITS_A_TAGO3_SIM         .or.                         &
              Input_Opt%ITS_A_CARBON_SIM      ) THEN

       !------------------------------
       ! Tagged O3 simulation
       !-----------------------------

       ! Each advected species can have a prod and loss diagnostic attached
       State_Chm%nLoss = State_Chm%nAdvect
       State_Chm%nProd = State_Chm%nAdvect

    ELSE

       ! Other simulations do not have a prod/loss functionality
       ! but this can be added in if necessary
       State_Chm%nLoss = 0
       State_Chm%nProd = 0

    ENDIF

  END SUBROUTINE GetNumProdLossSpecies
!EOC
!------------------------------------------------------------------------------
!                  GEOS-Chem Global Chemical Transport Model                  !
!------------------------------------------------------------------------------
!BOP
!
! !IROUTINE: MapProdLossSpecies
!
! !DESCRIPTION: Stores the ModelId (from the GEOS-Chem Species Database) of
!  each prod/loss diagnostic species in the State\_Chm\%Map\_ProdLoss vector.
!\\
!\\
! !INTERFACE:
!
  SUBROUTINE MapProdLossSpecies( Input_Opt, State_Chm, RC )
!
! !USES:
!
    USE GcKpp_Monitor,    ONLY : Fam_Names
    USE GcKpp_Parameters, ONLY : nFam
    USE Input_Opt_Mod,    ONLY : OptInput
!
! !INPUT/OUTPUT PARAMETERS:
!
    TYPE(OptInput), INTENT(INOUT) :: Input_Opt   ! Input Options object
    TYPE(ChmState), INTENT(INOUT) :: State_Chm   ! Chemistry State object
!
! !OUTPUT PARAMETERS:
!
    INTEGER,        INTENT(OUT)   :: RC          ! Return code
!
! !REMARKS:
!
! !REVISION HISTORY:
!  06 Jan 2015 - R. Yantosca - Initial version
!  See https://github.com/geoschem/geos-chem for complete history
!EOP
!------------------------------------------------------------------------------
!BOC
!
! !LOCAL VARIABLES:
!
    ! Scalars
    INTEGER            :: Id,     N
    INTEGER            :: P,      L

    ! Strings
    CHARACTER(LEN=36)  :: Name
    CHARACTER(LEN=255) :: ErrMsg, ThisLoc

    !=======================================================================
    ! GetProdLossSpecies begins here!
    !=======================================================================

    ! Initialize
    RC      = GC_SUCCESS
    P       = 0
    L       = 0
    ErrMsg  = ''
    ThisLoc = &
         ' -> at MapProdLossSpecies (in module Headers/state_chm_mod.F90)'

    !=======================================================================
    ! Get the number of prod and loss species depending on the simulation
    !=======================================================================
    IF ( Input_Opt%ITS_A_FULLCHEM_SIM .or. Input_Opt%ITS_A_MERCURY_SIM ) THEN

       !--------------------------------------------------------------------
       ! Full-chemistry simulations
       !--------------------------------------------------------------------

       ! Loop over the number of prod/loss species
       DO N = 1, nFam

          ! Get the KPP prod/loss species from the FAM_NAMES
          ! array in the gckpp_Parameters.F90 module.
          ! NOTE: This is the KPP ID number (index of "VAR" array)
          ! and not the GEOS-Chem "main" species index!!!
          Id = Ind_( TRIM( Fam_Names(N) ), 'K' )

          ! Add the species
          IF ( Id > 0 ) THEN

             ! KPP prod/loss species name
             Name = TRIM( Fam_Names(N) )

             ! Fix the name so that it is of the form Prod_<spcname> or
             ! Loss_<spcname>.  This will facilitate the new diagnostics.
             IF ( Name(1:1) == 'L' ) THEN
                L                      = L + 1
                State_Chm%Map_Loss(L)  = Id
                State_Chm%Name_Loss(L) = 'Loss_' // TRIM( Name(2:) )
             ELSE IF ( Name(1:1) == 'P' ) THEN
                P                      = P + 1
                State_Chm%Map_Prod(P)  = Id
                State_Chm%Name_Prod(P) = 'Prod_' // TRIM( Name(2:) )
             ELSE
                ErrMsg = 'Invalid prod/loss species name!' //                &
                          TRIM( Fam_Names(N) )
                CALL GC_Error( ErrMsg, RC, ThisLoc )
                RETURN
             ENDIF

          ELSE

             ! Invalid species, exit with error!
             ErrMsg = 'Could not locate KPP prod/loss species: ' //          &
                      TRIM( Fam_Names(N) )                       // '!'
             CALL GC_Error( ErrMsg, RC, ThisLoc )
             RETURN

          ENDIF

       ENDDO

    ELSE IF ( Input_Opt%ITS_A_TAGCO_SIM ) THEN

       !--------------------------------------------------------------------
       ! Tagged CO simulations
       !--------------------------------------------------------------------

       ! Each advected species can have an attached loss diagnostic ...
       DO Id = 1, State_Chm%nLoss
          Name = 'Loss_' // TRIM( State_Chm%SpcData(Id)%Info%Name )
          State_Chm%Name_Loss(Id) = TRIM( Name )
          State_Chm%Map_Loss(Id)  = Id
       ENDDO

       ! ... but not an attached prod diagnostic.  These will be
       ! archived by other fields of the State_Diag object.
       State_Chm%Name_Prod => NULL()
       State_Chm%Map_Prod  => NULL()

    ELSE IF ( Input_Opt%ITS_A_TAGO3_SIM         .or.                         &
              Input_Opt%ITS_A_CARBON_SIM      ) THEN

       !--------------------------------------------------------------------
       ! Tagged O3 simulations
       !--------------------------------------------------------------------

       ! Each advected species can have an attached loss diagnostic ...
       DO Id = 1, State_Chm%nLoss
          Name = 'Loss_' // TRIM( State_Chm%SpcData(Id)%Info%Name )
          State_Chm%Name_Loss(Id) = TRIM( Name )
          State_Chm%Map_Loss(Id)  = Id
       ENDDO

       ! ... as well as an attached production diagnostic
       DO Id = 1, State_Chm%nProd
          Name = 'Prod_' // TRIM( State_Chm%SpcData(Id)%Info%Name )
          State_Chm%Name_Prod(Id) = TRIM( Name )
          State_Chm%Map_Prod(Id)  = Id
       ENDDO

    ELSE

       !--------------------------------------------------------------------
       ! Other simulations do not have prod/loss capability
       !--------------------------------------------------------------------
       State_Chm%Name_Prod => NULL()
       State_Chm%Map_Prod  => NULL()
    ENDIF

  END SUBROUTINE MapProdLossSpecies
!EOC
END MODULE State_Chm_Mod<|MERGE_RESOLUTION|>--- conflicted
+++ resolved
@@ -528,8 +528,8 @@
     State_Chm%Do_SulfateMod_Cld     = .FALSE.
     State_Chm%Do_SulfateMod_SeaSalt = .FALSE.
 
-<<<<<<< HEAD
-#if defined( MODEL_GEOS )
+#ifdef MODEL_GEOS
+    ! Add quantities for coupling to the NASA/GEOS ESM
     State_Chm%CO2fromGOCART     = .FALSE.
     State_Chm%impCO2name        = "unknown" 
     State_Chm%numphoto          = 0
@@ -546,11 +546,9 @@
     State_Chm%xtab              => NULL()
     State_Chm%CH2O_aq           => NULL()
     State_Chm%rlam              => NULL()
-=======
-#if defined(MODEL_CESM)
-    ! Quantities for coupling to CESM
+#elif MODEL_CESM
+    ! Add quantities for coupling to CESM
     State_Chm%H2SO4_PRDR        => NULL()
->>>>>>> 8f0d636a
 #endif
 
   END SUBROUTINE Zero_State_Chm
