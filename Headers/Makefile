#------------------------------------------------------------------------------
#                  GEOS-Chem Global Chemical Transport Model                  #
#------------------------------------------------------------------------------
#BOP
#
# !MODULE: Makefile (in the Headers subdirectory)
#
# !DESCRIPTION: This makefile compiles the various GEOS-Chem Header modules,
#  which contain many PARAMETERs and global arrays for GEOS-Chem routines.
#
# !REMARKS:
# To build the programs, call "make" with the following syntax:
#                                                                             .
#   make -jN TARGET REQUIRED-FLAGS [ OPTIONAL-FLAGS ]
#                                                                             .
# To display a complete list of options, type "make help".
#                                                                             .
# %%%%%%%%%%%%%%%%%%%%%%%%%%%%%%%%%%%%%%%%%%%%%%%%%%%%%%%%%%%%%%%%%%%%%%%%%%%%
# %%% NOTE: Normally you will not have to call this Makefile directly,     %%%
# %%% it will be called automatically from the Makefile in the directory   %%%
# %%% just above this one!                                                 %%%
# %%%%%%%%%%%%%%%%%%%%%%%%%%%%%%%%%%%%%%%%%%%%%%%%%%%%%%%%%%%%%%%%%%%%%%%%%%%%
#                                                                             .
# Makefile uses the following variables:
#                                                                             .
# Variable   Description
# --------   -----------
# SHELL      Specifies the shell for "make" to use (usually SHELL=/bin/sh)
# ROOTDIR    Specifies the root-level directory of the GEOS-Chem code
# HDR        Specifies the directory where GEOS-Chem include files are found
# LIB        Specifies the directory where library files (*.a) are stored
# MOD        Specifies the directory where module files (*.mod) are stored
# AR         Sys var w/ name of library creator program (i.e., "ar", "ranlib")
# MAKE       Sys var w/ name of Make command (i.e, "make" or "gmake")
#
# !REVISION HISTORY: 
#  23 Aug 2011 - M. Long     - Initial version
#  19 Mar 2012 - M. Payer    - Added EF_MGN20_mod for SOA + semivolatile POA
#                              simulation (H. Pye)
#  09 Apr 2012 - R. Yantosca - Removed CMN_VEL_mod.F; it's obsolete
#  19 Oct 2012 - R. Yantosca - Add modules for Grid-Independent GEOS-Chem
#  01 Nov 2012 - R. Yantosca - Added gigc_input_opt_mod.F90
#  16 Nov 2012 - R. Yantosca - Added more GIGC updates, removed obsolete 
#  15 Jan 2013 - R. Yantosca - Removed CMN_DEP_mod.F, it's obsolete
#  15 Jan 2013 - R. Yantosca - Added dependency for gigc_input_opt_mod.o
#                              to comode_loop_mod.F, to make it compile
#  19 Mar 2014 - R. Yantosca - Add more visible comment section dividers
#  25 Jun 2014 - R. Yantosca - Now compiles commsoil_mod.F90 (was .F before)
#  23 Jul 2014 - R. Yantosca - Move smv_dimension_mod.F to obsolete/ dir
#  23 Jul 2014 - R. Yantosca - Move smv_physconst_mod.F to obsolete/ dir
#  23 Jul 2014 - R. Yantosca - Move CMN_mod.F to obsolete/ dir
#  23 Jul 2014 - R. Yantosca - Move CMN_NOX_mod.F to obsolete/ dir
#  23 Jul 2014 - R. Yantosca - Move gigc_state_phy_mod.F90 to obsolete/ dir
#  04 Jun 2015 - R. Yantosca - Also remove *.mod, *.a files with "make clean"
#  04 Jun 2015 - R. Yantosca - Add debug target, remove help
#  28 Aug 2015 - R. Yantosca - Add species_mod.F90
#  07 Dec 2015 - R. Yantosca - Restore fast "clean" command; add "slowclean"
#  08 Jan 2016 - E. Lundgren - Move CMN_GCTM_mod.F to obsolete/ dir and replace
#                              with physconstants.F
#  30 Jun 2016 - M. Sulprizio- Remove comode_loop_mod.F
<<<<<<< HEAD
#  05 Jul 2017 - R. Yantosca - Add state_diag_mod.F90
=======
#  13 Jul 2017 - E. Lundgren - Remove passive_species_mod.F90
>>>>>>> e9f322a7
#EOP
#------------------------------------------------------------------------------
#BOC

###############################################################################
###                                                                         ###
###  Initialization section                                                 ###
###                                                                         ###
###############################################################################

# Directories
ROOT    :=..
LIB     :=$(ROOT)/lib
MOD     :=$(ROOT)/mod

# Include header file.  This returns CC, F90, FREEFORM, LD, R8, SHELL,
# as well as the default Makefile compilation rules for source code files.
include $(ROOT)/Makefile_header.mk

# List of source files
SOURCES :=$(wildcard *.F) $(wildcard *.F90)

# List of object files (replace .F and .F90 extensions with *.o)
TMP     :=$(SOURCES:.F=.o)
OBJECTS :=$(TMP:.F90=.o)

# List of module files.  Convert to lowercase, then prefix directory name.
MODULES :=$(OBJECTS:.o=.mod)
MODULES :=$(shell echo $(MODULES) | tr A-Z a-z)
MODULES :=$(foreach I,$(MODULES),$(MOD)/$(I))

# Library file
LIBRARY :=libHeaders.a

###############################################################################
###                                                                         ###
###  Makefile targets: type "make help" for a complete listing!             ###
###                                                                         ###
###############################################################################

.PHONY: clean debug slowclean

lib: $(OBJECTS)
	$(AR) crs $(LIBRARY) $(OBJECTS)
	mv $(LIBRARY) $(LIB)

clean:
	@echo "===> Making clean in directory: Headers <==="
	@rm -f *.o *.mod *.a *.x

slowclean:
	@echo "===> Making slowclean in directory: Headers <==="
	@rm -f $(OBJECTS) $(MODULES) $(LIBRARY) $(LIB)/$(LIBRARY)

debug:
	@echo "Targets : $(MAKECMDGOALS)"
	@echo "ROOT    : $(ROOT)"
	@echo "LIB     : $(LIB)"
	@echo "MOD     : $(MOD)"
	@echo "F90     : $(F90)"
	@echo "OBJECTS : $(OBJECTS)"
	@echo "MODULES : $(MODULES)"
	@echo "LIBRARY : $(LIBRARY)"

###############################################################################
###                                                                         ###
###  Dependencies listing                                                   ###
###  (grep "USE " to get the list of module references!)                    ###
###                                                                         ###
###  From this list of dependencies, the "make" utility will figure out     ###
###  correct order of compilation (so we don't have to do that ourselves).  ###
###  This also allows us to compile on multiple processors with "make -j".  ###
###                                                                         ###
###  NOTES:                                                                 ###
###  (1) Only specify object-file dependencies that are within this         ###
###       directory.  Object files in other directories will be referenced  ### 
###       at link-time.                                                     ###
###  (2) For "make -jN" (i.e. compile N files simultaneously), all files    ###
###       in this directory must have a listed dependency.                  ###
###                                                                         ###
###############################################################################

CMN_DIAG_mod.o         : CMN_DIAG_mod.F           \
                         CMN_SIZE_mod.o           \
                         CMN_FJX_MOD.o            \
                         errcode_mod.o            \
                         precision_mod.o

CMN_FJX_MOD.o          : CMN_FJX_MOD.F            \
                         CMN_SIZE_mod.o           \
                         precision_mod.o

CMN_O3_mod.o           : CMN_O3_mod.F             \
                         CMN_SIZE_mod.o           \
                         errcode_mod.o            \
                         precision_mod.o

CMN_SIZE_mod.o         : CMN_SIZE_mod.F           \
                         errcode_mod.o            \
                         precision_mod.o

commsoil_mod.o         : commsoil_mod.F90         \
                         CMN_SIZE_mod.o           \
                         errcode_mod.o

errcode_mod.o          : errcode_mod.F90

input_opt_mod.o        : input_opt_mod.F90        \
                         errcode_mod.o            \
                         CMN_SIZE_mod.o           \
                         precision_mod.o

state_chm_mod.o        : state_chm_mod.F90        \
                         physconstants.o          \
                         errcode_mod.o            \
                         input_opt_mod.o          \
                         precision_mod.o          \
                         species_mod.o            \
                         species_database_mod.o

state_diag_mod.o       : state_diag_mod.F90       \
                         errcode_mod.o            \
                         precision_mod.o          \
                         input_opt_mod.o          \
                         registry_mod.o

state_met_mod.o        : state_met_mod.F90        \
                         errcode_mod.o            \
                         CMN_SIZE_mod.o           \
                         precision_mod.o          \
                         registry_mod.o

physconstants.o        : physconstants.F          \
                         precision_mod.o

registry_mod.o         : registry_mod.F90         \
                         errcode_mod.o            \
                         precision_mod.o

species_mod.o          : species_mod.F90          \
                         physconstants.o          \
                         precision_mod.o 

species_database_mod.o : species_database_mod.F90 \
                         errcode_mod.o            \
                         input_opt_mod.o          \
                         precision_mod.o          \
                         species_mod.o

#EOC<|MERGE_RESOLUTION|>--- conflicted
+++ resolved
@@ -58,11 +58,8 @@
 #  08 Jan 2016 - E. Lundgren - Move CMN_GCTM_mod.F to obsolete/ dir and replace
 #                              with physconstants.F
 #  30 Jun 2016 - M. Sulprizio- Remove comode_loop_mod.F
-<<<<<<< HEAD
 #  05 Jul 2017 - R. Yantosca - Add state_diag_mod.F90
-=======
 #  13 Jul 2017 - E. Lundgren - Remove passive_species_mod.F90
->>>>>>> e9f322a7
 #EOP
 #------------------------------------------------------------------------------
 #BOC
