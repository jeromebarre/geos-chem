!------------------------------------------------------------------------------
!                  GEOS-Chem Global Chemical Transport Model                  !
!------------------------------------------------------------------------------
!BOP
!
! !MODULE: gigc_state_met_mod
!
! !DESCRIPTION: Module GIGC\_STATE\_MET\_MOD contains the derived type
!  used to define the Meteorology State object for the Grid-Independent 
!  GEOS-Chem implementation (abbreviated "GIGC").
!\\
!\\
!  This module also contains the routines that allocate and deallocate memory 
!  to the Meteorology State object.  The Meteorology State object is not 
!  defined in this module.  It must be be declared as variable in the top-level 
!  driver routine, and then passed to lower-level routines as an argument.
!\\
!\\
! !INTERFACE: 
!
MODULE GIGC_State_Met_Mod
!
! USES:
!
  USE PRECISION_MOD

  IMPLICIT NONE
  PRIVATE
!
! !PUBLIC MEMBER FUNCTIONS:
!
  PUBLIC :: Init_GIGC_State_Met
  PUBLIC :: Cleanup_GIGC_State_Met
!
! !PUBLIC DATA MEMBERS:
!
  !=========================================================================
  ! Derived type for Meteorology State
  !=========================================================================
  TYPE, PUBLIC :: MetState

     !----------------------------------------------------------------------
     ! Surface fields
     !----------------------------------------------------------------------
     REAL(fp), POINTER :: ALBD      (:,:  ) ! Visible surface albedo [1]
     REAL(fp), POINTER :: CLDFRC    (:,:  ) ! Column cloud fraction [1]
     INTEGER,  POINTER :: CLDTOPS   (:,:  ) ! Max cloud top height [levels]
     REAL(fp), POINTER :: EFLUX     (:,:  ) ! Latent heat flux [W/m2]
     REAL(fp), POINTER :: EVAP      (:,:  ) ! Surface evap [kg/m2/s]
     REAL(fp), POINTER :: FRCLND    (:,:  ) ! Olson land fraction [1]
     REAL(fp), POINTER :: FRLAKE    (:,:  ) ! Fraction of lake [1]
     REAL(fp), POINTER :: FRLAND    (:,:  ) ! Fraction of land [1]
     REAL(fp), POINTER :: FRLANDIC  (:,:  ) ! Fraction of land ice [1]
     REAL(fp), POINTER :: FROCEAN   (:,:  ) ! Fraction of ocean [1]
     REAL(fp), POINTER :: FRSEAICE  (:,:  ) ! Sfc sea ice fraction
     REAL(fp), POINTER :: FRSNO     (:,:  ) ! Sfc snow fraction
     REAL(fp), POINTER :: GRN       (:,:  ) ! Greenness fraction
     REAL(fp), POINTER :: GWETROOT  (:,:  ) ! Root soil wetness [1]
     REAL(fp), POINTER :: GWETTOP   (:,:  ) ! Top soil moisture [1]
     REAL(fp), POINTER :: HFLUX     (:,:  ) ! Sensible heat flux [W/m2]
     REAL(fp), POINTER :: LAI       (:,:  ) ! Leaf area index [m2/m2]
     REAL(fp), POINTER :: ITY       (:,:  ) ! Land surface type index
     REAL(fp), POINTER :: LWI       (:,:  ) ! Land/water indices [1]
     REAL(fp), POINTER :: LWI_GISS  (:,:  ) ! Land fraction [1]
     REAL(fp), POINTER :: MOLENGTH  (:,:  ) ! Monin-Obhukov length [m]
     REAL(fp), POINTER :: OICE      (:,:  ) ! Fraction of ocean ice [1]
     REAL(fp), POINTER :: PARDR     (:,:  ) ! Direct  photsyn active rad [W/m2]
     REAL(fp), POINTER :: PARDF     (:,:  ) ! Diffuse photsyn active rad [W/m2]
     REAL(fp), POINTER :: PBLH      (:,:  ) ! PBL height [m]
     INTEGER,  POINTER :: PBL_TOP_L (:,:  ) ! PBL top layer [1]
     REAL(fp), POINTER :: PHIS      (:,:  ) ! Sfc geopotential height [m2/s2]
     REAL(fp), POINTER :: PRECANV   (:,:  ) ! Anvil previp @ ground [kg/m2/s]
     REAL(fp), POINTER :: PRECCON   (:,:  ) ! Conv  precip @ ground [kg/m2/s]
     REAL(fp), POINTER :: PRECTOT   (:,:  ) ! Total precip @ ground [kg/m2/s]
     REAL(fp), POINTER :: PRECLSC   (:,:  ) ! LS precip @ ground [kg/m2/s]
     REAL(fp), POINTER :: PRECSNO   (:,:  ) ! Snow precip [kg/m2/s]
     REAL(fp), POINTER :: PS1       (:,:  ) ! Sfc press at timestep start[hPa]
                                            ! (wet air pressure)
     REAL(fp), POINTER :: PS2       (:,:  ) ! Sfc press at timestep end [hPa]
                                            ! (wet air pressure)
     REAL(fp), POINTER :: PSC2      (:,:  ) ! Interpolated sfc pressure [hPa]
                                            ! (wet air pressure)
     REAL(fp), POINTER :: RADLWG    (:,:  ) ! Net LW radiation @ ground [W/m2]
     REAL(fp), POINTER :: RADSWG    (:,:  ) ! Solar radiation @ ground [W/m2]
     REAL(fp), POINTER :: SEAICE00  (:,:  ) ! Sea ice coverage 00-10%
     REAL(fp), POINTER :: SEAICE10  (:,:  ) ! Sea ice coverage 10-20%
     REAL(fp), POINTER :: SEAICE20  (:,:  ) !  Sea ice coverage 20-30%
     REAL(fp), POINTER :: SEAICE30  (:,:  ) ! Sea ice coverage 30-40%
     REAL(fp), POINTER :: SEAICE40  (:,:  ) ! Sea ice coverage 40-50%
     REAL(fp), POINTER :: SEAICE50  (:,:  ) ! Sea ice coverage 50-60%
     REAL(fp), POINTER :: SEAICE60  (:,:  ) ! Sea ice coverage 60-70%
     REAL(fp), POINTER :: SEAICE70  (:,:  ) ! Sea ice coverage 70-80%
     REAL(fp), POINTER :: SEAICE80  (:,:  ) ! Sea ice coverage 80-90%
     REAL(fp), POINTER :: SEAICE90  (:,:  ) ! Sea ice coverage 90-100%
     REAL(fp), POINTER :: SLP       (:,:  ) ! Sea level pressure [hPa]
     REAL(fp), POINTER :: SNICE     (:,:  ) ! Fraction of snow/ice [1]
     REAL(fp), POINTER :: SNODP     (:,:  ) ! Snow depth [m]
     REAL(fp), POINTER :: SNOMAS    (:,:  ) ! Snow mass [kg/m2]
     REAL(fp), POINTER :: SNOW      (:,:  ) ! Snow depth (H2O equiv) [mm H2O]
     REAL(fp), POINTER :: SST       (:,:  ) ! Sea surface temperature [K]
     REAL(fp), POINTER :: SUNCOS    (:,:  ) ! COS(SZA), current time
     REAL(fp), POINTER :: SUNCOSmid (:,:  ) ! COS(SZA), midpt of chem timestep
     REAL(fp), POINTER :: SUNCOSmid5(:,:  ) ! COS(SZA), midpt of chem timestep
                                            !  5 hrs ago (for PARANOX)
     REAL(fp), POINTER :: TO3       (:,:  ) ! Total overhead O3 column [DU]
     REAL(fp), POINTER :: TO31      (:,:  ) ! Total O3 at timestep start [DU]
     REAL(fp), POINTER :: TO32      (:,:  ) ! Total O3 at timestep end [DU]
     REAL(fp), POINTER :: TROPP     (:,:  ) ! Tropopause pressure [hPa]
     REAL(fp), POINTER :: TROPP1    (:,:  ) ! Trop P at timestep start [hPa]
     REAL(fp), POINTER :: TROPP2    (:,:  ) ! Trop P at timestep end [hPa]
     REAL(fp), POINTER :: TS        (:,:  ) ! Surface temperature [K]
     REAL(fp), POINTER :: TSKIN     (:,:  ) ! Surface skin temperature [K]
     REAL(fp), POINTER :: TTO3      (:,:  ) ! Tropospheric ozone column [DU]
     REAL(fp), POINTER :: U10M      (:,:  ) ! E/W wind speed @ 10m height [m/s]
     REAL(fp), POINTER :: USTAR     (:,:  ) ! Friction velocity [m/s]
     REAL(fp), POINTER :: UVALBEDO  (:,:  ) ! UV surface albedo [1]
     REAL(fp), POINTER :: V10M      (:,:  ) ! N/S wind speed @ 10m height [m/s]
     REAL(fp), POINTER :: Z0        (:,:  ) ! Surface roughness height [m]
            
     !----------------------------------------------------------------------
     ! 3-D Fields                  
     !----------------------------------------------------------------------
<<<<<<< HEAD
     REAL(fp), POINTER :: AD        (:,:,:) ! Air mass [kg] (dry air)
     REAL(fp), POINTER :: AIRVOL    (:,:,:) ! Grid box volume [m3] (dry air)
     REAL(fp), POINTER :: AREA_M2   (:,:,:) ! Grid box surface area [cm2]
     REAL(fp), POINTER :: AIRDEN    (:,:,:) ! Dry air density [kg/m3]
     REAL(fp), POINTER :: MAIRDEN   (:,:,:) ! Moist air density [kg/m3]
     REAL(fp), POINTER :: AVGW      (:,:,:) ! Water vapor volume mixing ratio
                                            ! [vol H2O / vol dry air]
     REAL(fp), POINTER :: BXHEIGHT  (:,:,:) ! Grid box height [m] (dry air)
     REAL(fp), POINTER :: CLDF      (:,:,:) ! 3-D cloud fraction [1]
     REAL(fp), POINTER :: CMFMC     (:,:,:) ! Cloud mass flux [kg/m2/s]
     REAL(fp), POINTER :: DELP      (:,:,:) ! Delta-P extent of grid box [hPa]
                                            ! (wet air)
=======
     REAL(fp), POINTER :: AREA_M2   (:,:,:) ! Grid box surface area [cm2]
     REAL(fp), POINTER :: AIRDEN    (:,:,:) ! Dry air density [kg/m3]
     REAL(fp), POINTER :: CLDF      (:,:,:) ! 3-D cloud fraction [1]
     REAL(fp), POINTER :: CMFMC     (:,:,:) ! Cloud mass flux [kg/m2/s]
>>>>>>> f2f96dcb
     REAL(fp), POINTER :: DETRAINE  (:,:,:) ! Detrainment (entrain plume)[Pa/s]
     REAL(fp), POINTER :: DETRAINN  (:,:,:) ! Detrainment (non-entr plume)[Pa/s]
     REAL(fp), POINTER :: DNDE      (:,:,:) ! Downdraft (entr plume) [Pa/s]
     REAL(fp), POINTER :: DNDN      (:,:,:) ! Downdraft (non-entr plume) [Pa/s]
     REAL(fp), POINTER :: DQRCU     (:,:,:) ! Conv precip prod rate [kg/kg/s]
                                            ! (assume per dry air)
     REAL(fp), POINTER :: DQRLSAN   (:,:,:) ! LS precip prod rate [kg/kg/s]
                                            ! (assume per dry air)
     REAL(fp), POINTER :: DQIDTMST  (:,:,:) ! Ice tendency, mst proc [kg/kg/s]
                                            ! (assume per moist air)
     REAL(fp), POINTER :: DQLDTMST  (:,:,:) ! H2O tendency, mst proc [kg/kg/s]
                                            ! (assume per moist air)
     REAL(fp), POINTER :: DQVDTMST  (:,:,:) ! Vapor tendency, mst proc [kg/kg/s]
                                            ! (assume per moist air)
     REAL(fp), POINTER :: DTRAIN    (:,:,:) ! Detrainment flux [kg/m2/s]
     REAL(fp), POINTER :: ENTRAIN   (:,:,:) ! GCAP entrainment [Pa/s]
     REAL(fp), POINTER :: HKBETA    (:,:,:) ! Hack overshoot parameter [1]
     REAL(fp), POINTER :: HKETA     (:,:,:) ! Hack conv mass flux [kg/m2/s]
     REAL(fp), POINTER :: MOISTQ    (:,:,:) ! Tendency in sp. humidity 
                                            ! [kg/kg moist air/s]
     REAL(fp), POINTER :: OPTD      (:,:,:) ! Visible optical depth [1]
     REAL(fp), POINTER :: OPTDEP    (:,:,:) ! Visible optical depth [1]
<<<<<<< HEAD
     REAL(fp), POINTER :: PEDGE     (:,:,:) ! Pressure @ level edges [hPa]
                                            ! (wet air)
     REAL(fp), POINTER :: PEDGE_DRY (:,:,:) ! Pressure @ level edges [hPa]
                                            ! (dry air partial pressure)
     REAL(fp), POINTER :: PMID      (:,:,:) ! Pressure @ level centers [hPa]
                                            ! (wet air)
     REAL(fp), POINTER :: PMID_DRY  (:,:,:) ! Pressure @ level center [hPa]
                                            ! (dry air partial pressure)
=======
     REAL(fp), POINTER :: PEDGE     (:,:,:) ! Wet air pressure [hPa] @ level 
                                            ! edges [hPa]
>>>>>>> f2f96dcb
     REAL(fp), POINTER :: PFICU     (:,:,:) ! Dwn flux ice prec:conv [kg/m2/s]
     REAL(fp), POINTER :: PFILSAN   (:,:,:) ! Dwn flux ice prec:LS+anv [kg/m2/s]
     REAL(fp), POINTER :: PFLCU     (:,:,:) ! Dwn flux liq prec:conv [kg/m2/s]
     REAL(fp), POINTER :: PFLLSAN   (:,:,:) ! Dwn flux ice prec:LS+anv [kg/m2/s]
     REAL(fp), POINTER :: PV        (:,:,:) ! Potential vort [kg*m2/kg/s]
<<<<<<< HEAD
     REAL(fp), POINTER :: QI        (:,:,:) ! Ice mixing ratio [kg/kg]
     REAL(fp), POINTER :: QL        (:,:,:) ! Water mixing ratio 
                                            ! [kg H2O / kg dry air]
=======
     REAL(fp), POINTER :: QI        (:,:,:) ! Ice mixing ratio [kg/kg dry air]
     REAL(fp), POINTER :: QL        (:,:,:) ! Water mixing ratio [kg/kg dry air]
>>>>>>> f2f96dcb
     REAL(fp), POINTER :: REEVAPCN  (:,:,:) ! Evap of precip conv [kg/kg/s]
                                            ! (assume per dry air)
     REAL(fp), POINTER :: REEVAPLS  (:,:,:) ! Evap of precip LS+anvil [kg/kg/s]
                                            ! (assume per dry air)
     REAL(fp), POINTER :: RH        (:,:,:) ! Relative humidity [%]
     REAL(fp), POINTER :: RH1       (:,:,:) ! RH at timestep start [%]
     REAL(fp), POINTER :: RH2       (:,:,:) ! RH at timestep end [%]
     REAL(fp), POINTER :: SPHU      (:,:,:) ! Specific humidity 
<<<<<<< HEAD
                                            ! [g H2O /kg moist air]
     REAL(fp), POINTER :: SPHU1     (:,:,:) ! Spec hum at timestep start [g/kg]
     REAL(fp), POINTER :: SPHU2     (:,:,:) ! Spec hum at timestep end [g/kg]
=======
                                            ! [g water vapor / kg moist air]
     REAL(fp), POINTER :: SPHU1     (:,:,:) ! Spec hum at timestep start [g/kg]
     REAL(fp), POINTER :: SPHU2     (:,:,:) ! Spec hum at timestep end [g/kg] 
>>>>>>> f2f96dcb
     REAL(fp), POINTER :: T         (:,:,:) ! Temperature [K]
     REAL(fp), POINTER :: TV        (:,:,:) ! Virtual temperature [K]
     REAL(fp), POINTER :: TAUCLI    (:,:,:) ! Opt depth of ice clouds [1]
     REAL(fp), POINTER :: TAUCLW    (:,:,:) ! Opt depth of H2O clouds [1]
     REAL(fp), POINTER :: TMPU1     (:,:,:) ! Temperature at timestep start [K]
     REAL(fp), POINTER :: TMPU2     (:,:,:) ! Temperature at timestep end [K]
     REAL(fp), POINTER :: U         (:,:,:) ! E/W component of wind [m s-1]
     REAL(fp), POINTER :: UPDE      (:,:,:) ! Updraft (entraining plume) [Pa/s]
     REAL(fp), POINTER :: UPDN      (:,:,:) ! Updraft (non-entr'n plume) [Pa/s]
     REAL(fp), POINTER :: UPDVVEL   (:,:,:) ! Updraft vertical velocity [hPa/s]
     REAL(fp), POINTER :: V         (:,:,:) ! N/S component of wind [m s-1]
     REAL(fp), POINTER :: ZMEU      (:,:,:) ! Z/M updraft entrainment [Pa/s]
     REAL(fp), POINTER :: ZMMD      (:,:,:) ! Z/M downdraft mass flux [Pa/s]
     REAL(fp), POINTER :: ZMMU      (:,:,:) ! Z/M updraft   mass flux [Pa/s]

     !----------------------------------------------------------------------
     ! Air quantities assigned in AIRQNT
     !----------------------------------------------------------------------
     ! Note on pressures: PMID and PMEAN are calculated from PEDGE, 
     ! and dry air partial pressures assume constant RH and T across grid box
     REAL(fp), POINTER :: PEDGE_DRY (:,:,:) ! Dry air partial pressure [hPa] 
                                            ! @ level edges [hPa]
     REAL(fp), POINTER :: PMID      (:,:,:) ! Average wet air pressure [hPa]
                                            ! defined as arithmetic
                                            ! average of edge pressures
     REAL(fp), POINTER :: PMID_DRY  (:,:,:) ! Dry air partial pressure [hPa]
                                            ! defined as arithmetic average
                                            ! of edge pressures 
     REAL(fp), POINTER :: PMEAN     (:,:,:) ! Grid box mean wet air pressure 
                                            ! [hPa] calculated as P
                                            ! integrated over z
     REAL(fp), POINTER :: PMEAN_DRY (:,:,:) ! Grid box mean dry air partial 
                                            ! pressure calculated using water 
                                            ! vapor partial pressure derived
                                            ! from PMEAN
     REAL(fp), POINTER :: MOISTMW   (:,:,:) ! Moist air molec weight [g/mol]
                                            ! at the grid box altitude-weighted
                                            ! pressure level (temporary)        
     REAL(fp), POINTER :: TV        (:,:,:) ! Virtual temperature [K]
     REAL(fp), POINTER :: MAIRDEN   (:,:,:) ! Moist air density [kg/m3]
     REAL(fp), POINTER :: AVGW      (:,:,:) ! Water vapor volume mixing ratio
                                            ! [vol H2O / vol dry air]
     REAL(fp), POINTER :: BXHEIGHT  (:,:,:) ! Grid box height [m] (dry air)
     REAL(fp), POINTER :: DELP      (:,:,:) ! Delta-P extent of grid box [hPa]
                                            ! (wet air)
     REAL(fp), POINTER :: AD        (:,:,:) ! Dry air mass [kg] in grid box
     REAL(fp), POINTER :: ADMOIST   (:,:,:) ! Moist air mass [kg] in grid box
     REAL(fp), POINTER :: AIRVOL    (:,:,:) ! Grid box volume [m3] (dry air)

     !----------------------------------------------------------------------
     ! Land type and leaf area index (LAI) fields for dry deposition
     !----------------------------------------------------------------------
     INTEGER,  POINTER :: IREG      (:,:  ) ! # of landtypes in grid box (I,J) 
     INTEGER,  POINTER :: ILAND     (:,:,:) ! Land type at (I,J); 1..IREG(I,J)
     INTEGER,  POINTER :: IUSE      (:,:,:) ! Fraction (per mil) of grid box
                                            !  (I,J) occupied by each land type
     REAL(fp), POINTER :: XLAI      (:,:,:) ! LAI per land type, this month
     REAL(fp), POINTER :: XLAI2     (:,:,:) ! LAI per land type, next month


  END TYPE MetState
!
! !REVISION HISTORY: 
!  19 Oct 2012 - R. Yantosca - Initial version, split off from gc_type_mod.F90
!  23 Oct 2012 - R. Yantosca - Added QI, QL met fields to the derived type
!  15 Nov 2012 - M. Payer    - Added all remaining met fields
!  12 Dec 2012 - R. Yantosca - Add IREG, ILAND, IUSE fields for dry deposition
!  13 Dec 2012 - R. Yantosca - Add XLAI, XLAI2 fields for dry deposition
!  20 Aug 2013 - R. Yantosca - Removed "define.h", this is now obsolete
!  15 Nov 2013 - R. Yantosca - Now denote that RH fields have units of [%]
!  10 Oct 2014 - C. Keller   - Added ITY (needed for GIGC). For now, this value
!                              is just initialized to 1.0 and not modified any
!                              more.
!  05 Nov 2014 - M. Yannetti - Changed REAL*8 to REAL(fp)
!  12 Feb 2015 - C. Keller   - Added UPDVVEL (for use in wet scavenging).
!  24 Feb 2015 - E. Lundgren - Add PEDGE_DRY, PMID_DRY, and MAIRDEN
!  03 Mar 2015 - E. Lundgren - Add TV (virtual temperature)
<<<<<<< HEAD
=======
!  16 Apr 2015 - E. Lundgren - Add mean pressures PMEAN and PMEAN_DRY. Clarify
!                              definition of PMID as arithmetic average P. 
!                              Add MOISTMW to use TCVV with moist mixing ratio. 
>>>>>>> f2f96dcb
!EOP
!------------------------------------------------------------------------------
!BOC
CONTAINS
!EOC
!------------------------------------------------------------------------------
!                  GEOS-Chem Global Chemical Transport Model                  !
!------------------------------------------------------------------------------
!BOP
!
! !IROUTINE: init_gigc_state_met
!
! !DESCRIPTION: Subroutine INIT\_GIGC\_STATE\_MET allocates all fields of 
!  the Grid-Indpendent GEOS-Chem (aka "GIGC") Meteorology State object.
!\\
!\\
! !INTERFACE:
!
  SUBROUTINE Init_GIGC_State_Met( am_I_Root, IM, JM, LM, State_Met, RC )
!
! !USES:
!
    USE GIGC_ErrCode_Mod                         ! Error codes
    USE CMN_SIZE_MOD,    ONLY : NTYPE            ! # of land types

!
! !INPUT PARAMETERS:
! 
    LOGICAL,        INTENT(IN)    :: am_I_Root   ! Is this the root CPU?
    INTEGER,        INTENT(IN)    :: IM          ! # longitudes on this PET
    INTEGER,        INTENT(IN)    :: JM          ! # longitudes on this PET
    INTEGER,        INTENT(IN)    :: LM          ! # longitudes on this PET
!
! !INPUT/OUTPUT PARAMETERS:
!
    TYPE(MetState), INTENT(INOUT) :: State_Met   ! Obj for meteorology state
!
! !OUTPUT PARAMETERS:
!
    INTEGER,        INTENT(OUT)   :: RC          ! Return code
!
! !REMARKS:
!  For consistency, maybe this should be moved to a different module.
!
! !REVISION HISTORY: 
!  19 Oct 2012 - R. Yantosca - Initial version, based on gc_environment_mod.F90
!  19 Oct 2012 - R. Yantosca - Now pass all dimensions as arguments
!  23 Oct 2012 - R. Yantosca - Now allocate QI, QL fields
!  15 Nov 2012 - M. Payer    - Added all remaining met fields
!  16 Nov 2012 - R. Yantosca - Now zero all fields after allocating
!  27 Nov 2012 - R. Yantosca - Now allocate SUNCOS fields (IM,JM)
!  12 Dec 2012 - R. Yantosca - Now allocate the IREG, ILAND, IUSE fields
!  13 Dec 2012 - R. Yantosca - Now allocate the XLAI, XLAI2 fields
!  07 Mar 2013 - R. Yantosca - Now allocate PF*LSAN, PF*CU fields properly
!                              for GEOS-5.7.x met (they are edged)
!  26 Sep 2013 - R. Yantosca - Renamed GEOS_57 Cpp switch to GEOS_FP
!  22 Aug 2014 - R. Yantosca - Allocate PBL_TOP_L field
!  05 Nov 2014 - R. Yantosca - Now use 0.0_fp instead of 0d0
!  06 Nov 2014 - R. Yantosca - Now make all fields (IM,JM,LM) instead of 
!                              (LM,JM,IM), to facilitate use w/in GEOS-5 GCM
!EOP
!------------------------------------------------------------------------------
!BOC
!
! !LOCAL VARIABLES:
!
    INTEGER :: LX

    ! Assume success
    RC = GIGC_SUCCESS

    !=======================================================================
    ! Allocate 2-D Fields
    !=======================================================================
    ALLOCATE( State_Met%ALBD      ( IM, JM ), STAT=RC )
    IF ( RC /= GIGC_SUCCESS ) RETURN
    State_Met%ALBD     = 0.0_fp

    ALLOCATE( State_Met%CLDFRC    ( IM, JM ), STAT=RC )
    IF ( RC /= GIGC_SUCCESS ) RETURN
    State_Met%CLDFRC   = 0.0_fp

    ALLOCATE( State_Met%CLDTOPS   ( IM, JM ), STAT=RC )
    IF ( RC /= GIGC_SUCCESS ) RETURN
    State_Met%CLDTOPS  = 0.0_fp

    ALLOCATE( State_Met%EFLUX     ( IM, JM ), STAT=RC )
    IF ( RC /= GIGC_SUCCESS ) RETURN
    State_Met%EFLUX    = 0.0_fp

    ALLOCATE( State_Met%EVAP      ( IM, JM ), STAT=RC )
    IF ( RC /= GIGC_SUCCESS ) RETURN
    State_Met%EVAP     = 0.0_fp

    ALLOCATE( State_Met%FRCLND    ( IM, JM ), STAT=RC )
    IF ( RC /= GIGC_SUCCESS ) RETURN
    State_Met%FRCLND   = 0.0_fp

    ALLOCATE( State_Met%FRLAKE    ( IM, JM ), STAT=RC )
    IF ( RC /= GIGC_SUCCESS ) RETURN
    State_Met%FRLAKE   = 0.0_fp

    ALLOCATE( State_Met%FRLAND    ( IM, JM ), STAT=RC )
    IF ( RC /= GIGC_SUCCESS ) RETURN
    State_Met%FRLAND   = 0.0_fp 

    ALLOCATE( State_Met%FRLANDIC  ( IM, JM ), STAT=RC )
    IF ( RC /= GIGC_SUCCESS ) RETURN
    State_Met%FRLANDIC = 0.0_fp 

    ALLOCATE( State_Met%FROCEAN   ( IM, JM ), STAT=RC )
    IF ( RC /= GIGC_SUCCESS ) RETURN
    State_Met%FROCEAN  = 0.0_fp
 
    ALLOCATE( State_Met%GRN       ( IM, JM ), STAT=RC )
    IF ( RC /= GIGC_SUCCESS ) RETURN
    State_Met%GRN      = 0.0_fp 

    ALLOCATE( State_Met%GWETROOT  ( IM, JM ), STAT=RC )
    IF ( RC /= GIGC_SUCCESS ) RETURN
    State_Met%GWETROOT = 0.0_fp 

    ALLOCATE( State_Met%GWETTOP   ( IM, JM ), STAT=RC )
    IF ( RC /= GIGC_SUCCESS ) RETURN
    State_Met%GWETTOP  = 0.0_fp 

    ALLOCATE( State_Met%HFLUX     ( IM, JM ), STAT=RC )
    IF ( RC /= GIGC_SUCCESS ) RETURN
    State_Met%HFLUX    = 0.0_fp 

    ALLOCATE( State_Met%LAI       ( IM, JM ), STAT=RC )
    IF ( RC /= GIGC_SUCCESS ) RETURN
    State_Met%LAI      = 0.0_fp

    ALLOCATE( State_Met%ITY       ( IM, JM ), STAT=RC )
    IF ( RC /= GIGC_SUCCESS ) RETURN
    State_Met%ITY      = 1.d0

    ALLOCATE( State_Met%LWI       ( IM, JM ), STAT=RC )
    IF ( RC /= GIGC_SUCCESS ) RETURN
    State_Met%LWI      = 0.0_fp

    ALLOCATE( State_Met%PARDR     ( IM, JM ), STAT=RC )
    IF ( RC /= GIGC_SUCCESS ) RETURN
    State_Met%PARDR    = 0.0_fp

    ALLOCATE( State_Met%PARDF     ( IM, JM ), STAT=RC )
    IF ( RC /= GIGC_SUCCESS ) RETURN
    State_Met%PARDF    = 0.0_fp

    ALLOCATE( State_Met%PBLH      ( IM, JM ), STAT=RC )
    IF ( RC /= GIGC_SUCCESS ) RETURN
    State_Met%PBLH     = 0.0_fp

    ALLOCATE( State_Met%PBL_TOP_L ( IM, JM ), STAT=RC )
    IF ( RC /= GIGC_SUCCESS ) RETURN
    State_Met%PBL_TOP_L = 0

    ALLOCATE( State_Met%PHIS      ( IM, JM ), STAT=RC )
    IF ( RC /= GIGC_SUCCESS ) RETURN
    State_Met%PHIS     = 0.0_fp

    ALLOCATE( State_Met%PRECCON   ( IM, JM ), STAT=RC )
    IF ( RC /= GIGC_SUCCESS ) RETURN
    State_Met%PRECCON  = 0.0_fp

    ALLOCATE( State_Met%PRECSNO   ( IM, JM ), STAT=RC )
    IF ( RC /= GIGC_SUCCESS ) RETURN
    State_Met%PRECSNO  = 0.0_fp

    ALLOCATE( State_Met%PRECTOT   ( IM, JM ), STAT=RC )
    IF ( RC /= GIGC_SUCCESS ) RETURN
    State_Met%PRECTOT  = 0.0_fp

    ALLOCATE( State_Met%PS1       ( IM, JM ), STAT=RC )
    IF ( RC /= GIGC_SUCCESS ) RETURN
    State_Met%PS1      = 0.0_fp

    ALLOCATE( State_Met%PS2       ( IM, JM ), STAT=RC )
    IF ( RC /= GIGC_SUCCESS ) RETURN
    State_Met%PS2      = 0.0_fp

    ALLOCATE( State_Met%PSC2      ( IM, JM ), STAT=RC )
    IF ( RC /= GIGC_SUCCESS ) RETURN
    State_Met%PSC2     = 0.0_fp

    ALLOCATE( State_Met%RADLWG    ( IM, JM ), STAT=RC )
    IF ( RC /= GIGC_SUCCESS ) RETURN
    State_Met%RADLWG   = 0.0_fp

    ALLOCATE( State_Met%RADSWG    ( IM, JM ), STAT=RC )
    IF ( RC /= GIGC_SUCCESS ) RETURN
    State_Met%RADSWG   = 0.0_fp

    ALLOCATE( State_Met%SLP       ( IM, JM ), STAT=RC )
    IF ( RC /= GIGC_SUCCESS ) RETURN
    State_Met%SLP      = 0.0_fp

    ALLOCATE( State_Met%SNODP     ( IM, JM ), STAT=RC )
    IF ( RC /= GIGC_SUCCESS ) RETURN
    State_Met%SNODP    = 0.0_fp

    ALLOCATE( State_Met%SNOMAS    ( IM, JM ), STAT=RC )
    IF ( RC /= GIGC_SUCCESS ) RETURN
    State_Met%SNOMAS   = 0.0_fp

    ALLOCATE( State_Met%SST       ( IM, JM ), STAT=RC )
    IF ( RC /= GIGC_SUCCESS ) RETURN
    State_Met%SST      = 0.0_fp

    ALLOCATE( State_Met%SUNCOS    ( IM, JM ), STAT=RC )
    IF ( RC /= GIGC_SUCCESS ) RETURN
    State_Met%SUNCOS   = 0.0_fp

    ALLOCATE( State_Met%SUNCOSmid ( IM, JM ), STAT=RC )
    IF ( RC /= GIGC_SUCCESS ) RETURN
    State_Met%SUNCOSmid = 0.0_fp

    ALLOCATE( State_Met%SUNCOSmid5( IM, JM ), STAT=RC )
    IF ( RC /= GIGC_SUCCESS ) RETURN
    State_Met%SUNCOSmid5 = 0.0_fp

    ALLOCATE( State_Met%TO3       ( IM, JM ), STAT=RC )
    IF ( RC /= GIGC_SUCCESS ) RETURN
    State_Met%TO3      = 0.0_fp

    ALLOCATE( State_Met%TROPP     ( IM, JM ), STAT=RC )
    IF ( RC /= GIGC_SUCCESS ) RETURN
    State_Met%TROPP    = 0.0_fp

    ALLOCATE( State_Met%TS        ( IM, JM ), STAT=RC )
    IF ( RC /= GIGC_SUCCESS ) RETURN
    State_Met%TS       = 0.0_fp

    ALLOCATE( State_Met%TSKIN     ( IM, JM ), STAT=RC )
    IF ( RC /= GIGC_SUCCESS ) RETURN
    State_Met%TSKIN    = 0.0_fp

    ALLOCATE( State_Met%U10M      ( IM, JM ), STAT=RC )
    IF ( RC /= GIGC_SUCCESS ) RETURN
    State_Met%U10M     = 0.0_fp

    ALLOCATE( State_Met%USTAR     ( IM, JM ), STAT=RC )
    IF ( RC /= GIGC_SUCCESS ) RETURN
    State_Met%USTAR    = 0.0_fp

    ALLOCATE( State_Met%UVALBEDO  ( IM, JM ), STAT=RC )
    IF ( RC /= GIGC_SUCCESS ) RETURN
    State_Met%UVALBEDO = 0.0_fp

    ALLOCATE( State_Met%V10M      ( IM, JM ), STAT=RC )
    IF ( RC /= GIGC_SUCCESS ) RETURN
    State_Met%V10M     = 0.0_fp

    ALLOCATE( State_Met%Z0        ( IM, JM ), STAT=RC )
    IF ( RC /= GIGC_SUCCESS ) RETURN
    State_Met%Z0       = 0.0_fp

#if defined( GCAP )

    !=======================================================================
    ! GCAP met fields
    !=======================================================================
    ALLOCATE( State_Met%LWI_GISS  ( IM, JM ), STAT=RC )
    IF ( RC /= GIGC_SUCCESS ) RETURN
    State_Met%LWI_GISS = 0.0_fp

    ALLOCATE( State_Met%MOLENGTH  ( IM, JM ), STAT=RC )
    IF ( RC /= GIGC_SUCCESS ) RETURN
    State_Met%MOLENGTH = 0.0_fp

    ALLOCATE( State_Met%OICE      ( IM, JM ), STAT=RC )
    IF ( RC /= GIGC_SUCCESS ) RETURN
    State_Met%OICE     = 0.0_fp

    ALLOCATE( State_Met%SNICE     ( IM, JM ), STAT=RC )
    IF ( RC /= GIGC_SUCCESS ) RETURN
    State_Met%SNICE    = 0.0_fp

    ALLOCATE( State_Met%SNOW      ( IM, JM ), STAT=RC )
    IF ( RC /= GIGC_SUCCESS ) RETURN
    State_Met%SNOW     = 0.0_fp

    ALLOCATE( State_Met%TROPP1    ( IM, JM ), STAT=RC )
    IF ( RC /= GIGC_SUCCESS ) RETURN
    State_Met%TROPP1   = 0.0_fp

    ALLOCATE( State_Met%TROPP2    ( IM, JM ), STAT=RC )
    IF ( RC /= GIGC_SUCCESS ) RETURN
    State_Met%TROPP2   = 0.0_fp

#elif defined( GEOS_4 )

    !=======================================================================
    ! GEOS-4 met fields
    !=======================================================================
    ALLOCATE( State_Met%SNOW      ( IM, JM ), STAT=RC )
    IF ( RC /= GIGC_SUCCESS ) RETURN
    State_Met%SNOW     = 0.0_fp

    ALLOCATE( State_Met%TROPP1    ( IM, JM ), STAT=RC )
    IF ( RC /= GIGC_SUCCESS ) RETURN
    State_Met%TROPP1   = 0.0_fp

    ALLOCATE( State_Met%TROPP2    ( IM, JM ), STAT=RC )
    IF ( RC /= GIGC_SUCCESS ) RETURN
    State_Met%TROPP2   = 0.0_fp

#elif defined( GEOS_5 )

    !=======================================================================
    ! GEOS-5 met fields
    !=======================================================================
    ALLOCATE( State_Met%TO31      ( IM, JM ), STAT=RC )
    IF ( RC /= GIGC_SUCCESS ) RETURN
    State_Met%TO31     = 0.0_fp

    ALLOCATE( State_Met%TO32      ( IM, JM ), STAT=RC )
    IF ( RC /= GIGC_SUCCESS ) RETURN
    State_Met%TO32     = 0.0_fp

    ALLOCATE( State_Met%TTO3      ( IM, JM ), STAT=RC )
    IF ( RC /= GIGC_SUCCESS ) RETURN
    State_Met%TTO3     = 0.0_fp

#elif defined( GEOS_FP ) || defined( MERRA )

    !=======================================================================
    ! GEOS-5.7.x / MERRA met fields
    !=======================================================================
    ALLOCATE( State_Met%FRSEAICE  ( IM, JM ), STAT=RC )
    IF ( RC /= GIGC_SUCCESS ) RETURN
    State_Met%FRSEAICE = 0.0_fp

    ALLOCATE( State_Met%FRSNO     ( IM, JM ), STAT=RC )
    IF ( RC /= GIGC_SUCCESS ) RETURN
    State_Met%FRSNO    = 0.0_fp

    ALLOCATE( State_Met%PRECANV   ( IM, JM ), STAT=RC )
    IF ( RC /= GIGC_SUCCESS ) RETURN
    State_Met%PRECANV  = 0.0_fp

    ALLOCATE( State_Met%PRECLSC   ( IM, JM ), STAT=RC )
    IF ( RC /= GIGC_SUCCESS ) RETURN
    State_Met%PRECLSC  = 0.0_fp

    ALLOCATE( State_Met%SEAICE00  ( IM, JM ), STAT=RC )
    IF ( RC /= GIGC_SUCCESS ) RETURN
    State_Met%SEAICE00 = 0.0_fp

    ALLOCATE( State_Met%SEAICE10  ( IM, JM ), STAT=RC )
    IF ( RC /= GIGC_SUCCESS ) RETURN
    State_Met%SEAICE10 = 0.0_fp

    ALLOCATE( State_Met%SEAICE20  ( IM, JM ), STAT=RC )
    IF ( RC /= GIGC_SUCCESS ) RETURN
    State_Met%SEAICE20 = 0.0_fp

    ALLOCATE( State_Met%SEAICE30  ( IM, JM ), STAT=RC )
    IF ( RC /= GIGC_SUCCESS ) RETURN
    State_Met%SEAICE30 = 0.0_fp

    ALLOCATE( State_Met%SEAICE40  ( IM, JM ), STAT=RC )
    IF ( RC /= GIGC_SUCCESS ) RETURN
    State_Met%SEAICE40 = 0.0_fp

    ALLOCATE( State_Met%SEAICE50  ( IM, JM ), STAT=RC )
    IF ( RC /= GIGC_SUCCESS ) RETURN
    State_Met%SEAICE50 = 0.0_fp

    ALLOCATE( State_Met%SEAICE60  ( IM, JM ), STAT=RC )
    IF ( RC /= GIGC_SUCCESS ) RETURN
    State_Met%SEAICE60 = 0.0_fp

    ALLOCATE( State_Met%SEAICE70  ( IM, JM ), STAT=RC )
    IF ( RC /= GIGC_SUCCESS ) RETURN
    State_Met%SEAICE70 = 0.0_fp

    ALLOCATE( State_Met%SEAICE80  ( IM, JM ), STAT=RC )
    IF ( RC /= GIGC_SUCCESS ) RETURN
    State_Met%SEAICE80 = 0.0_fp

    ALLOCATE( State_Met%SEAICE90  ( IM, JM ), STAT=RC )
    IF ( RC /= GIGC_SUCCESS ) RETURN
    State_Met%SEAICE90 = 0.0_fp

#endif

    !=======================================================================
    ! Allocate 3-D Arrays
    !=======================================================================
    ALLOCATE( State_Met%AD        ( IM, JM, LM   ), STAT=RC )
    IF ( RC /= GIGC_SUCCESS ) RETURN           
    State_Met%AD       = 0.0_fp

    ALLOCATE( State_Met%ADMOIST   ( IM, JM, LM   ), STAT=RC )
    IF ( RC /= GIGC_SUCCESS ) RETURN           
    State_Met%ADMOIST  = 0.0_fp
                                               
    ALLOCATE( State_Met%AIRDEN    ( IM, JM, LM   ), STAT=RC )  
    IF ( RC /= GIGC_SUCCESS ) RETURN           
    State_Met%AIRDEN   = 0.0_fp
    
    ALLOCATE( State_Met%MAIRDEN    ( IM, JM, LM   ), STAT=RC )  
    IF ( RC /= GIGC_SUCCESS ) RETURN           
    State_Met%MAIRDEN   = 0.0_fp
                              
    ALLOCATE( State_Met%AIRVOL    ( IM, JM, LM   ), STAT=RC )
    IF ( RC /= GIGC_SUCCESS ) RETURN           
    State_Met%AIRVOL   = 0.0_fp
                                               
!    ALLOCATE( State_Met%AREA_M2   ( IM, JM, LM   ), STAT=RC )
    ALLOCATE( State_Met%AREA_M2   ( IM, JM, 1    ), STAT=RC )
    IF ( RC /= GIGC_SUCCESS ) RETURN           
    State_Met%AREA_M2  = 0.0_fp

    ALLOCATE( State_Met%AVGW      ( IM, JM, LM   ), STAT=RC )
    IF ( RC /= GIGC_SUCCESS ) RETURN
    State_Met%AVGW     = 0.0_fp
                                               
    ALLOCATE( State_Met%BXHEIGHT  ( IM, JM, LM   ), STAT=RC )
    IF ( RC /= GIGC_SUCCESS ) RETURN           
    State_Met%BXHEIGHT = 0.0_fp
                                               
    ALLOCATE( State_Met%CLDF      ( IM, JM, LM   ), STAT=RC )
    IF ( RC /= GIGC_SUCCESS ) RETURN           
    State_Met%CLDF     = 0.0_fp
                                               
    ALLOCATE( State_Met%CMFMC     ( IM, JM, LM+1 ), STAT=RC )
    IF ( RC /= GIGC_SUCCESS ) RETURN           
    State_Met%CMFMC    = 0.0_fp
                                               
    ALLOCATE( State_Met%DELP      ( IM, JM, LM   ), STAT=RC )
    IF ( RC /= GIGC_SUCCESS ) RETURN
    State_Met%DELP     = 0.0_fp

    ALLOCATE( State_Met%DQRCU     ( IM, JM, LM   ), STAT=RC )
    IF ( RC /= GIGC_SUCCESS ) RETURN
    State_Met%DQRCU    = 0.0_fp

    ALLOCATE( State_Met%DQRLSAN   ( IM, JM, LM   ), STAT=RC )
    IF ( RC /= GIGC_SUCCESS ) RETURN
    State_Met%DQRLSAN  = 0.0_fp

    ALLOCATE( State_Met%DQIDTMST  ( IM, JM, LM   ), STAT=RC )
    IF ( RC /= GIGC_SUCCESS ) RETURN           
    State_Met%DQIDTMST = 0.0_fp
                                               
    ALLOCATE( State_Met%DQLDTMST  ( IM, JM, LM   ), STAT=RC )
    IF ( RC /= GIGC_SUCCESS ) RETURN           
    State_Met%DQLDTMST = 0.0_fp
                                               
    ALLOCATE( State_Met%DQVDTMST  ( IM, JM, LM   ), STAT=RC )
    IF ( RC /= GIGC_SUCCESS ) RETURN           
    State_Met%DQVDTMST = 0.0_fp
                                               
    ALLOCATE( State_Met%DTRAIN    ( IM, JM, LM   ), STAT=RC )
    IF ( RC /= GIGC_SUCCESS ) RETURN           
    State_Met%DTRAIN   = 0.0_fp

    ALLOCATE( State_Met%MOISTMW ( IM, JM, LM   ), STAT=RC )
    IF ( RC /= GIGC_SUCCESS ) RETURN           
    State_Met%MOISTMW = 0.0_fp
                                               
    ALLOCATE( State_Met%MOISTQ    ( IM, JM, LM   ), STAT=RC )
    IF ( RC /= GIGC_SUCCESS ) RETURN           
    State_Met%MOISTQ   = 0.0_fp
                                               
    ALLOCATE( State_Met%OPTD      ( IM, JM, LM   ), STAT=RC )
    IF ( RC /= GIGC_SUCCESS ) RETURN           
    State_Met%OPTD     = 0.0_fp
                                               
    ALLOCATE( State_Met%OPTDEP    ( IM, JM, LM   ), STAT=RC )
    IF ( RC /= GIGC_SUCCESS ) RETURN
    State_Met%OPTDEP   = 0.0_fp

    ALLOCATE( State_Met%PEDGE     ( IM, JM, LM+1 ), STAT=RC )
    IF ( RC /= GIGC_SUCCESS ) RETURN           
    State_Met%PEDGE    = 0.0_fp

    ALLOCATE( State_Met%PEDGE_DRY ( IM, JM, LM+1 ), STAT=RC )
    IF ( RC /= GIGC_SUCCESS ) RETURN           
    State_Met%PEDGE_DRY = 0.0_fp

    ALLOCATE( State_Met%PMID      ( IM, JM, LM   ), STAT=RC )
    IF ( RC /= GIGC_SUCCESS ) RETURN           
    State_Met%PMID     = 0.0_fp

    ALLOCATE( State_Met%PMID_DRY   ( IM, JM, LM   ), STAT=RC )
    IF ( RC /= GIGC_SUCCESS ) RETURN           
    State_Met%PMID_DRY  = 0.0_fp

<<<<<<< HEAD
=======
    ALLOCATE( State_Met%PMEAN      ( IM, JM, LM   ), STAT=RC )
    IF ( RC /= GIGC_SUCCESS ) RETURN           
    State_Met%PMEAN     = 0.0_fp

    ALLOCATE( State_Met%PMEAN_DRY   ( IM, JM, LM   ), STAT=RC )
    IF ( RC /= GIGC_SUCCESS ) RETURN           
    State_Met%PMEAN_DRY  = 0.0_fp

>>>>>>> f2f96dcb
    ALLOCATE( State_Met%PV        ( IM, JM, LM   ), STAT=RC )
    IF ( RC /= GIGC_SUCCESS ) RETURN
    State_Met%PV       = 0.0_fp

    ALLOCATE( State_Met%QI        ( IM, JM, LM   ), STAT=RC )
    IF ( RC /= GIGC_SUCCESS ) RETURN           
    State_Met%QI       = 0.0_fp
                                               
    ALLOCATE( State_Met%QL        ( IM, JM, LM   ), STAT=RC )
    IF ( RC /= GIGC_SUCCESS ) RETURN           
    State_Met%QL       = 0.0_fp
                         
    ALLOCATE( State_Met%RH        ( IM, JM, LM   ), STAT=RC )
    IF ( RC /= GIGC_SUCCESS ) RETURN                                 
    State_Met%RH       = 0.0_fp
                        
    ALLOCATE( State_Met%SPHU      ( IM, JM, LM   ), STAT=RC )
    IF ( RC /= GIGC_SUCCESS ) RETURN           
    State_Met%SPHU     = 0.0_fp
                                               
    ALLOCATE( State_Met%T         ( IM, JM, LM   ), STAT=RC )
    IF ( RC /= GIGC_SUCCESS ) RETURN           
    State_Met%T        = 0.0_fp

    ALLOCATE( State_Met%TV        ( IM, JM, LM   ), STAT=RC )
    IF ( RC /= GIGC_SUCCESS ) RETURN           
    State_Met%TV       = 0.0_fp
                                               
    ALLOCATE( State_Met%TAUCLI    ( IM, JM, LM   ), STAT=RC )
    IF ( RC /= GIGC_SUCCESS ) RETURN           
    State_Met%TAUCLI   = 0.0_fp
                                               
    ALLOCATE( State_Met%TAUCLW    ( IM, JM, LM   ), STAT=RC )
    IF ( RC /= GIGC_SUCCESS ) RETURN
    State_Met%TAUCLW   = 0.0_fp
    
    ALLOCATE( State_Met%U         ( IM, JM, LM   ), STAT=RC )
    IF ( RC /= GIGC_SUCCESS ) RETURN
    State_Met%U        = 0.0_fp

    ALLOCATE( State_Met%V         ( IM, JM, LM   ), STAT=RC )
    IF ( RC /= GIGC_SUCCESS ) RETURN
    State_Met%V        = 0.0_fp

    ALLOCATE( State_Met%UPDVVEL   ( IM, JM, LM   ), STAT=RC )
    IF ( RC /= GIGC_SUCCESS ) RETURN
    State_Met%UPDVVEL  = 0.0_fp

#if defined( GCAP )

    !=======================================================================
    ! GCAP met fields
    !=======================================================================
    ALLOCATE( State_Met%DETRAINE  ( IM, JM, LM   ), STAT=RC )
    IF ( RC /= GIGC_SUCCESS ) RETURN
    State_Met%DETRAINE = 0.0_fp

    ALLOCATE( State_Met%DETRAINN  ( IM, JM, LM   ), STAT=RC )
    IF ( RC /= GIGC_SUCCESS ) RETURN
    State_Met%DETRAINN = 0.0_fp

    ALLOCATE( State_Met%DNDE      ( IM, JM, LM   ), STAT=RC )
    IF ( RC /= GIGC_SUCCESS ) RETURN
    State_Met%DNDE     = 0.0_fp

    ALLOCATE( State_Met%DNDN      ( IM, JM, LM   ), STAT=RC )
    IF ( RC /= GIGC_SUCCESS ) RETURN
    State_Met%DNDN     = 0.0_fp

    ALLOCATE( State_Met%ENTRAIN   ( IM, JM, LM   ), STAT=RC )
    IF ( RC /= GIGC_SUCCESS ) RETURN
    State_Met%ENTRAIN  = 0.0_fp

    ALLOCATE( State_Met%UPDE      ( IM, JM, LM   ), STAT=RC )
    IF ( RC /= GIGC_SUCCESS ) RETURN
    State_Met%UPDE     = 0.0_fp

    ALLOCATE( State_Met%UPDN      ( IM, JM, LM   ), STAT=RC )
    IF ( RC /= GIGC_SUCCESS ) RETURN
    State_Met%UPDN     = 0.0_fp

#elif defined( GEOS_4 )

    !=======================================================================
    ! GEOS-4 met fields
    !=======================================================================

    ALLOCATE( State_Met%HKBETA    ( IM, JM, LM   ), STAT=RC )
    IF ( RC /= GIGC_SUCCESS ) RETURN
    State_Met%HKETA    = 0.0_fp

    ALLOCATE( State_Met%HKETA     ( IM, JM, LM   ), STAT=RC )
    IF ( RC /= GIGC_SUCCESS ) RETURN
    State_Met%HKBETA   = 0.0_fp

    ALLOCATE( State_Met%ZMEU      ( IM, JM, LM   ), STAT=RC )
    IF ( RC /= GIGC_SUCCESS ) RETURN
    State_Met%ZMEU     = 0.0_fp

    ALLOCATE( State_Met%ZMMD      ( IM, JM, LM   ), STAT=RC )
    IF ( RC /= GIGC_SUCCESS ) RETURN
    State_Met%ZMMD     = 0.0_fp

    ALLOCATE( State_Met%ZMMU      ( IM, JM, LM   ), STAT=RC )
    IF ( RC /= GIGC_SUCCESS ) RETURN
    State_Met%ZMMU     = 0.0_fp

#elif defined( GEOS_FP ) || defined( MERRA )

    !=======================================================================
    ! GEOS-5.7.x / MERRA met fields
    !=======================================================================

    ! Pick the proper vertical dimension
#if defined( GEOS_FP )
    LX = LM + 1           ! For fields that are on level edges
#else
    LX = LM               ! For fields that are on level centers
#endif
    
    ALLOCATE( State_Met%PFICU     ( IM, JM, LX   ), STAT=RC )
    IF ( RC /= GIGC_SUCCESS ) RETURN
    State_Met%PFICU    = 0.0_fp

    ALLOCATE( State_Met%PFILSAN   ( IM, JM, LX   ), STAT=RC )
    IF ( RC /= GIGC_SUCCESS ) RETURN
    State_Met%PFILSAN  = 0.0_fp

    ALLOCATE( State_Met%PFLCU     ( IM, JM, LX   ), STAT=RC )
    IF ( RC /= GIGC_SUCCESS ) RETURN
    State_Met%PFLCU    = 0.0_fp

    ALLOCATE( State_Met%PFLLSAN   ( IM, JM, LX   ), STAT=RC )
    IF ( RC /= GIGC_SUCCESS ) RETURN
    State_Met%PFLLSAN  = 0.0_fp

    ALLOCATE( State_Met%REEVAPCN  ( IM, JM, LM   ), STAT=RC )
    IF ( RC /= GIGC_SUCCESS ) RETURN
    State_Met%REEVAPCN = 0.0_fp

    ALLOCATE( State_Met%REEVAPLS  ( IM, JM, LM   ), STAT=RC )
    IF ( RC /= GIGC_SUCCESS ) RETURN
    State_Met%REEVAPLS = 0.0_fp

    ALLOCATE( State_Met%RH1       ( IM, JM, LM   ), STAT=RC )
    IF ( RC /= GIGC_SUCCESS ) RETURN
    State_Met%RH1      = 0.0_fp

    ALLOCATE( State_Met%RH2       ( IM, JM, LM   ), STAT=RC )
    IF ( RC /= GIGC_SUCCESS ) RETURN
    State_Met%RH2      = 0.0_fp

    ALLOCATE( State_Met%SPHU1     ( IM, JM, LM   ), STAT=RC )
    IF ( RC /= GIGC_SUCCESS ) RETURN
    State_Met%SPHU1    = 0.0_fp

    ALLOCATE( State_Met%SPHU2     ( IM, JM, LM   ), STAT=RC )
    IF ( RC /= GIGC_SUCCESS ) RETURN
    State_Met%SPHU2    = 0.0_fp

    ALLOCATE( State_Met%TMPU1     ( IM, JM, LM   ), STAT=RC )
    IF ( RC /= GIGC_SUCCESS ) RETURN
    State_Met%TMPU1    = 0.0_fp

    ALLOCATE( State_Met%TMPU2     ( IM, JM, LM   ), STAT=RC )
    IF ( RC /= GIGC_SUCCESS ) RETURN
    State_Met%TMPU2    = 0.0_fp

#endif

    !=======================================================================
    ! Allocate land type and leaf area index fields for dry deposition
    !=======================================================================
    ALLOCATE( State_Met%IREG      ( IM, JM        ), STAT=RC )
    IF ( RC /= GIGC_SUCCESS ) RETURN
    State_Met%IREG     = 0

    ALLOCATE( State_Met%ILAND     ( IM, JM, NTYPE ), STAT=RC )
    IF ( RC /= GIGC_SUCCESS ) RETURN
    State_Met%ILAND    = 0

    ALLOCATE( State_Met%IUSE      ( IM, JM, NTYPE ), STAT=RC )
    IF ( RC /= GIGC_SUCCESS ) RETURN
    State_Met%IUSE     = 0

    ALLOCATE( State_Met%XLAI      ( IM, JM, NTYPE ), STAT=RC )
    IF ( RC /= GIGC_SUCCESS ) RETURN
    State_Met%XLAI     = 0.0_fp

    ALLOCATE( State_Met%XLAI2     ( IM, JM, NTYPE ), STAT=RC )        
    IF ( RC /= GIGC_SUCCESS ) RETURN
    State_Met%XLAI2    = 0.0_fp

  END SUBROUTINE Init_GIGC_State_Met
!EOC
!------------------------------------------------------------------------------
!                  GEOS-Chem Global Chemical Transport Model                  !
!------------------------------------------------------------------------------
!BOP
!
! !IROUTINE: cleanup_gigc_state_met
!
! !DESCRIPTION: Subroutine CLEANUP\_GIGC\_STATE\_MET allocates all fields 
!  of the Grid-Independent GEOS-Chem (aka "GIGC") Meteorology State object.
!\\
!\\
! !INTERFACE:
!
  SUBROUTINE Cleanup_GIGC_State_Met( am_I_Root, State_Met, RC )
!
! !USES:
!
    USE GIGC_ErrCode_Mod                         ! Error codes
!
! !INPUT PARAMETERS:
! 
    LOGICAL,        INTENT(IN)    :: am_I_Root   ! Is this the root CPU?
!
! !INPUT/OUTPUT PARAMETERS:
!
    TYPE(MetState), INTENT(INOUT) :: State_Met   ! Obj for meteorology state
!
! !OUTPUT PARAMETERS:
!
    INTEGER,        INTENT(OUT)   :: RC          ! Return code
!
! !REVISION HISTORY: 
!  19 Oct 2012 - R. Yantosca - Initial version, based on gc_environment_mod.F90
!  23 Oct 2012 - R. Yantosca - Now deallocate QI, QL fields
!  15 Nov 2012 - M. Payer    - Added all remaining met fields
!  19 Nov 2012 - R. Yantosca - Segregate DEALLOCATE statements w/ #ifdefs
!                              for each met field data product type
!  27 Nov 2012 - R. Yantosca - Now deallocate the SUNCOS fields
!  12 Dec 2012 - R. Yantosca - Now deallocate the IREG, ILAND, IUSE fields
!  26 Sep 2013 - R. Yantosca - Renamed GEOS_57 Cpp switch to GEOS_FP
!  22 Aug 2014 - R. Yantosca - Deallocate PBL_TOP_L field
!EOP
!------------------------------------------------------------------------------
!BOC
!
    ! Return success
    RC = GIGC_SUCCESS

    !========================================================================
    ! These met fields are used for all data products
    !========================================================================

    ! 2-D fields
    IF ( ASSOCIATED( State_Met%ALBD       )) DEALLOCATE( State_Met%ALBD       ) 
    IF ( ASSOCIATED( State_Met%CLDFRC     )) DEALLOCATE( State_Met%CLDFRC     ) 
    IF ( ASSOCIATED( State_Met%CLDTOPS    )) DEALLOCATE( State_Met%CLDTOPS    )
    IF ( ASSOCIATED( State_Met%EFLUX      )) DEALLOCATE( State_Met%EFLUX      ) 
    IF ( ASSOCIATED( State_Met%EVAP       )) DEALLOCATE( State_Met%EVAP       )
    IF ( ASSOCIATED( State_Met%FRCLND     )) DEALLOCATE( State_Met%FRCLND     )
    IF ( ASSOCIATED( State_Met%FRLAKE     )) DEALLOCATE( State_Met%FRLAKE     )
    IF ( ASSOCIATED( State_Met%FRLAND     )) DEALLOCATE( State_Met%FRLAND     )
    IF ( ASSOCIATED( State_Met%FRLANDIC   )) DEALLOCATE( State_Met%FRLANDIC   )
    IF ( ASSOCIATED( State_Met%FROCEAN    )) DEALLOCATE( State_Met%FROCEAN    )
    IF ( ASSOCIATED( State_Met%GRN        )) DEALLOCATE( State_Met%GRN        )
    IF ( ASSOCIATED( State_Met%GWETROOT   )) DEALLOCATE( State_Met%GWETROOT   )
    IF ( ASSOCIATED( State_Met%GWETTOP    )) DEALLOCATE( State_Met%GWETTOP    )
    IF ( ASSOCIATED( State_Met%HFLUX      )) DEALLOCATE( State_Met%HFLUX      )
    IF ( ASSOCIATED( State_Met%LAI        )) DEALLOCATE( State_Met%LAI        )
    IF ( ASSOCIATED( State_Met%LWI        )) DEALLOCATE( State_Met%LWI        )
    IF ( ASSOCIATED( State_Met%PARDR      )) DEALLOCATE( State_Met%PARDR      )
    IF ( ASSOCIATED( State_Met%PARDF      )) DEALLOCATE( State_Met%PARDF      )
    IF ( ASSOCIATED( State_Met%PBLH       )) DEALLOCATE( State_Met%PBLH       )
    IF ( ASSOCIATED( State_Met%PBL_TOP_L  )) DEALLOCATE( State_Met%PBL_TOP_L  )
    IF ( ASSOCIATED( State_Met%PHIS       )) DEALLOCATE( State_Met%PHIS       )
    IF ( ASSOCIATED( State_Met%PRECCON    )) DEALLOCATE( State_Met%PRECCON    )
    IF ( ASSOCIATED( State_Met%PRECTOT    )) DEALLOCATE( State_Met%PRECTOT    )
    IF ( ASSOCIATED( State_Met%PRECSNO    )) DEALLOCATE( State_Met%PRECSNO    )
    IF ( ASSOCIATED( State_Met%PS1        )) DEALLOCATE( State_Met%PS1        )
    IF ( ASSOCIATED( State_Met%PS2        )) DEALLOCATE( State_Met%PS2        )
    IF ( ASSOCIATED( State_Met%PSC2       )) DEALLOCATE( State_Met%PSC2       )
    IF ( ASSOCIATED( State_Met%RADLWG     )) DEALLOCATE( State_Met%RADLWG     )
    IF ( ASSOCIATED( State_Met%RADSWG     )) DEALLOCATE( State_Met%RADSWG     )
    IF ( ASSOCIATED( State_Met%SLP        )) DEALLOCATE( State_Met%SLP        )
    IF ( ASSOCIATED( State_Met%SNODP      )) DEALLOCATE( State_Met%SNODP      )
    IF ( ASSOCIATED( State_Met%SNOMAS     )) DEALLOCATE( State_Met%SNOMAS     )
    IF ( ASSOCIATED( State_Met%SST        )) DEALLOCATE( State_Met%SST        )
    IF ( ASSOCIATED( State_Met%SUNCOS     )) DEALLOCATE( State_Met%SUNCOS     )
    IF ( ASSOCIATED( State_Met%SUNCOSmid  )) DEALLOCATE( State_Met%SUNCOSmid  )
    IF ( ASSOCIATED( State_Met%SUNCOSmid5 )) DEALLOCATE( State_Met%SUNCOSmid5 )
    IF ( ASSOCIATED( State_Met%TROPP      )) DEALLOCATE( State_Met%TROPP      )
    IF ( ASSOCIATED( State_Met%TS         )) DEALLOCATE( State_Met%TS         )
    IF ( ASSOCIATED( State_Met%TSKIN      )) DEALLOCATE( State_Met%TSKIN      )
    IF ( ASSOCIATED( State_Met%TO3        )) DEALLOCATE( State_Met%TO3        )
    IF ( ASSOCIATED( State_Met%U10M       )) DEALLOCATE( State_Met%U10M       )
    IF ( ASSOCIATED( State_Met%USTAR      )) DEALLOCATE( State_Met%USTAR      )
    IF ( ASSOCIATED( State_Met%UVALBEDO   )) DEALLOCATE( State_Met%V10M       )
    IF ( ASSOCIATED( State_Met%V10M       )) DEALLOCATE( State_Met%UVALBEDO   )
    IF ( ASSOCIATED( State_Met%Z0         )) DEALLOCATE( State_Met%Z0         )

    ! 3-D fields
    IF ( ASSOCIATED( State_Met%AD         )) DEALLOCATE( State_Met%AD         )
    IF ( ASSOCIATED( State_Met%ADMOIST    )) DEALLOCATE( State_Met%ADMOIST    )
    IF ( ASSOCIATED( State_Met%AIRDEN     )) DEALLOCATE( State_Met%AIRDEN     )
    IF ( ASSOCIATED( State_Met%MAIRDEN    )) DEALLOCATE( State_Met%MAIRDEN    )
    IF ( ASSOCIATED( State_Met%AIRVOL     )) DEALLOCATE( State_Met%AIRVOL     )
    IF ( ASSOCIATED( State_Met%AREA_M2    )) DEALLOCATE( State_Met%AREA_M2    )
    IF ( ASSOCIATED( State_Met%AVGW       )) DEALLOCATE( State_Met%AVGW       )
    IF ( ASSOCIATED( State_Met%BXHEIGHT   )) DEALLOCATE( State_Met%BXHEIGHT   )
    IF ( ASSOCIATED( State_Met%CLDF       )) DEALLOCATE( State_Met%CLDF       )
    IF ( ASSOCIATED( State_Met%CMFMC      )) DEALLOCATE( State_Met%CMFMC      )
    IF ( ASSOCIATED( State_Met%DELP       )) DEALLOCATE( State_Met%DELP       )
    IF ( ASSOCIATED( State_Met%DQRCU      )) DEALLOCATE( State_Met%DQRCU      )
    IF ( ASSOCIATED( State_Met%DQRLSAN    )) DEALLOCATE( State_Met%DQRLSAN    )
    IF ( ASSOCIATED( State_Met%DQIDTMST   )) DEALLOCATE( State_Met%DQIDTMST   )
    IF ( ASSOCIATED( State_Met%DQLDTMST   )) DEALLOCATE( State_Met%DQLDTMST   )
    IF ( ASSOCIATED( State_Met%DQVDTMST   )) DEALLOCATE( State_Met%DQVDTMST   )
    IF ( ASSOCIATED( State_Met%MOISTMW    )) DEALLOCATE( State_Met%MOISTMW    )
    IF ( ASSOCIATED( State_Met%DTRAIN     )) DEALLOCATE( State_Met%DTRAIN     )
    IF ( ASSOCIATED( State_Met%MOISTQ     )) DEALLOCATE( State_Met%MOISTQ     )
    IF ( ASSOCIATED( State_Met%OPTD       )) DEALLOCATE( State_Met%OPTD       )
    IF ( ASSOCIATED( State_Met%OPTDEP     )) DEALLOCATE( State_Met%OPTDEP     )
    IF ( ASSOCIATED( State_Met%PEDGE      )) DEALLOCATE( State_Met%PEDGE      )
    IF ( ASSOCIATED( State_Met%PEDGE_DRY  )) DEALLOCATE( State_Met%PEDGE_DRY  )
    IF ( ASSOCIATED( State_Met%PMID       )) DEALLOCATE( State_Met%PMID       )
    IF ( ASSOCIATED( State_Met%PMID_DRY   )) DEALLOCATE( State_Met%PMID_DRY   )
<<<<<<< HEAD
=======
    IF ( ASSOCIATED( State_Met%PMEAN      )) DEALLOCATE( State_Met%PMEAN      )
    IF ( ASSOCIATED( State_Met%PMEAN_DRY  )) DEALLOCATE( State_Met%PMEAN_DRY  )
>>>>>>> f2f96dcb
    IF ( ASSOCIATED( State_Met%PV         )) DEALLOCATE( State_Met%PV         )
    IF ( ASSOCIATED( State_Met%QI         )) DEALLOCATE( State_Met%QI         )
    IF ( ASSOCIATED( State_Met%QL         )) DEALLOCATE( State_Met%QL         )
    IF ( ASSOCIATED( State_Met%RH         )) DEALLOCATE( State_Met%RH         )
    IF ( ASSOCIATED( State_Met%SPHU       )) DEALLOCATE( State_Met%SPHU       )
    IF ( ASSOCIATED( State_Met%T          )) DEALLOCATE( State_Met%T          )
    IF ( ASSOCIATED( State_Met%TV         )) DEALLOCATE( State_Met%TV         )
    IF ( ASSOCIATED( State_Met%TAUCLI     )) DEALLOCATE( State_Met%TAUCLI     )
    IF ( ASSOCIATED( State_Met%TAUCLW     )) DEALLOCATE( State_Met%TAUCLW     ) 
    IF ( ASSOCIATED( State_Met%U          )) DEALLOCATE( State_Met%U          )
    IF ( ASSOCIATED( State_Met%UPDVVEL    )) DEALLOCATE( State_Met%UPDVVEL    )
    IF ( ASSOCIATED( State_Met%V          )) DEALLOCATE( State_Met%V          )

#if defined( GCAP )
    !========================================================================
    ! Fields specific to the GCAP met data product
    !========================================================================

    ! 2-D fields
    IF ( ASSOCIATED( State_Met%LWI_GISS   )) DEALLOCATE( State_Met%LWI_GISS   )
    IF ( ASSOCIATED( State_Met%MOLENGTH   )) DEALLOCATE( State_Met%MOLENGTH   )
    IF ( ASSOCIATED( State_Met%OICE       )) DEALLOCATE( State_Met%OICE       )
    IF ( ASSOCIATED( State_Met%SNICE      )) DEALLOCATE( State_Met%SNICE      )
    IF ( ASSOCIATED( State_Met%SNOW       )) DEALLOCATE( State_Met%SNOW       )
    IF ( ASSOCIATED( State_Met%TROPP1     )) DEALLOCATE( State_Met%TROPP1     )
    IF ( ASSOCIATED( State_Met%TROPP2     )) DEALLOCATE( State_Met%TROPP2     )

    ! 3-D fields
    IF ( ASSOCIATED( State_Met%DETRAINE   )) DEALLOCATE( State_Met%DETRAINE   )
    IF ( ASSOCIATED( State_Met%DETRAINN   )) DEALLOCATE( State_Met%DETRAINN   )
    IF ( ASSOCIATED( State_Met%DNDE       )) DEALLOCATE( State_Met%DNDE       )
    IF ( ASSOCIATED( State_Met%DNDN       )) DEALLOCATE( State_Met%DNDN       )
    IF ( ASSOCIATED( State_Met%ENTRAIN    )) DEALLOCATE( State_Met%ENTRAIN    )
    IF ( ASSOCIATED( State_Met%UPDE       )) DEALLOCATE( State_Met%UPDE       )
    IF ( ASSOCIATED( State_Met%UPDN       )) DEALLOCATE( State_Met%UPDN       )

#elif defined( GEOS_4 )
    !========================================================================
    ! Fields specific to the GMAO GEOS-4 met data product
    !========================================================================

    ! 2-D fields
    IF ( ASSOCIATED( State_Met%SNOW       )) DEALLOCATE( State_Met%SNOW       )
    IF ( ASSOCIATED( State_Met%TROPP1     )) DEALLOCATE( State_Met%TROPP1     )
    IF ( ASSOCIATED( State_Met%TROPP2     )) DEALLOCATE( State_Met%TROPP2     )
                                          
    ! 3-D fields                          
    IF ( ASSOCIATED( State_Met%HKBETA     )) DEALLOCATE( State_Met%HKBETA     )
    IF ( ASSOCIATED( State_Met%HKETA      )) DEALLOCATE( State_Met%HKETA      )
    IF ( ASSOCIATED( State_Met%ZMEU       )) DEALLOCATE( State_Met%ZMEU       )
    IF ( ASSOCIATED( State_Met%ZMMD       )) DEALLOCATE( State_Met%ZMMD       )
    IF ( ASSOCIATED( State_Met%ZMMU       )) DEALLOCATE( State_Met%ZMMU       )

#elif defined( GEOS_5 )
    !========================================================================
    ! Fields specific to the GMAO GEOS-5 met data product
    !========================================================================

    ! 2-D fields
    IF ( ASSOCIATED( State_Met%TO31       )) DEALLOCATE( State_Met%TO31       )
    IF ( ASSOCIATED( State_Met%TO32       )) DEALLOCATE( State_Met%TO32       )
    IF ( ASSOCIATED( State_Met%TTO3       )) DEALLOCATE( State_Met%TTO3       )

#elif defined( GEOS_FP ) || defined( MERRA )
    !========================================================================
    ! Fields specific to the GMAO MERRA and GEOS-5.7.x met data products
    !========================================================================

    ! 2-D fields
    IF ( ASSOCIATED( State_Met%FRSEAICE   )) DEALLOCATE( State_Met%FRSEAICE   )
    IF ( ASSOCIATED( State_Met%FRSNO      )) DEALLOCATE( State_Met%FRSNO      )
    IF ( ASSOCIATED( State_Met%PRECANV    )) DEALLOCATE( State_Met%PRECANV    )
    IF ( ASSOCIATED( State_Met%PRECLSC    )) DEALLOCATE( State_Met%PRECLSC    )
    IF ( ASSOCIATED( State_Met%SEAICE00   )) DEALLOCATE( State_Met%SEAICE00   )
    IF ( ASSOCIATED( State_Met%SEAICE10   )) DEALLOCATE( State_Met%SEAICE10   )
    IF ( ASSOCIATED( State_Met%SEAICE20   )) DEALLOCATE( State_Met%SEAICE20   )
    IF ( ASSOCIATED( State_Met%SEAICE30   )) DEALLOCATE( State_Met%SEAICE30   )
    IF ( ASSOCIATED( State_Met%SEAICE40   )) DEALLOCATE( State_Met%SEAICE40   )
    IF ( ASSOCIATED( State_Met%SEAICE50   )) DEALLOCATE( State_Met%SEAICE50   )
    IF ( ASSOCIATED( State_Met%SEAICE60   )) DEALLOCATE( State_Met%SEAICE60   )
    IF ( ASSOCIATED( State_Met%SEAICE70   )) DEALLOCATE( State_Met%SEAICE70   )
    IF ( ASSOCIATED( State_Met%SEAICE80   )) DEALLOCATE( State_Met%SEAICE80   )
    IF ( ASSOCIATED( State_Met%SEAICE90   )) DEALLOCATE( State_Met%SEAICE90   )

    ! 3-D fields
    IF ( ASSOCIATED( State_Met%PFICU      )) DEALLOCATE( State_Met%PFICU      )
    IF ( ASSOCIATED( State_Met%PFILSAN    )) DEALLOCATE( State_Met%PFILSAN    )
    IF ( ASSOCIATED( State_Met%PFLCU      )) DEALLOCATE( State_Met%PFLCU      )
    IF ( ASSOCIATED( State_Met%PFLLSAN    )) DEALLOCATE( State_Met%PFLLSAN    )
    IF ( ASSOCIATED( State_Met%REEVAPCN   )) DEALLOCATE( State_Met%REEVAPCN   )
    IF ( ASSOCIATED( State_Met%REEVAPLS   )) DEALLOCATE( State_Met%REEVAPLS   )
    IF ( ASSOCIATED( State_Met%RH1        )) DEALLOCATE( State_Met%RH1        )
    IF ( ASSOCIATED( State_Met%RH2        )) DEALLOCATE( State_Met%RH2        )
    IF ( ASSOCIATED( State_Met%SPHU1      )) DEALLOCATE( State_Met%SPHU1      )
    IF ( ASSOCIATED( State_Met%SPHU2      )) DEALLOCATE( State_Met%SPHU2      )
    IF ( ASSOCIATED( State_Met%TMPU1      )) DEALLOCATE( State_Met%TMPU1      )
    IF ( ASSOCIATED( State_Met%TMPU2      )) DEALLOCATE( State_Met%TMPU2      )

#endif

    !========================================================================
    ! Land type and leaf area index (LAI) fields for dry deposition
    !========================================================================
    IF ( ASSOCIATED( State_Met%IREG       )) DEALLOCATE( State_Met%IREG       )
    IF ( ASSOCIATED( State_Met%ILAND      )) DEALLOCATE( State_Met%ILAND      )
    IF ( ASSOCIATED( State_Met%IUSE       )) DEALLOCATE( State_Met%IUSE       )
    IF ( ASSOCIATED( State_Met%XLAI       )) DEALLOCATE( State_Met%XLAI       )
    IF ( ASSOCIATED( State_Met%XLAI2      )) DEALLOCATE( State_Met%XLAI2      )

   END SUBROUTINE Cleanup_GIGC_State_Met
!EOC
END MODULE GIGC_State_Met_Mod<|MERGE_RESOLUTION|>--- conflicted
+++ resolved
@@ -120,25 +120,10 @@
      !----------------------------------------------------------------------
      ! 3-D Fields                  
      !----------------------------------------------------------------------
-<<<<<<< HEAD
-     REAL(fp), POINTER :: AD        (:,:,:) ! Air mass [kg] (dry air)
-     REAL(fp), POINTER :: AIRVOL    (:,:,:) ! Grid box volume [m3] (dry air)
-     REAL(fp), POINTER :: AREA_M2   (:,:,:) ! Grid box surface area [cm2]
-     REAL(fp), POINTER :: AIRDEN    (:,:,:) ! Dry air density [kg/m3]
-     REAL(fp), POINTER :: MAIRDEN   (:,:,:) ! Moist air density [kg/m3]
-     REAL(fp), POINTER :: AVGW      (:,:,:) ! Water vapor volume mixing ratio
-                                            ! [vol H2O / vol dry air]
-     REAL(fp), POINTER :: BXHEIGHT  (:,:,:) ! Grid box height [m] (dry air)
-     REAL(fp), POINTER :: CLDF      (:,:,:) ! 3-D cloud fraction [1]
-     REAL(fp), POINTER :: CMFMC     (:,:,:) ! Cloud mass flux [kg/m2/s]
-     REAL(fp), POINTER :: DELP      (:,:,:) ! Delta-P extent of grid box [hPa]
-                                            ! (wet air)
-=======
      REAL(fp), POINTER :: AREA_M2   (:,:,:) ! Grid box surface area [cm2]
      REAL(fp), POINTER :: AIRDEN    (:,:,:) ! Dry air density [kg/m3]
      REAL(fp), POINTER :: CLDF      (:,:,:) ! 3-D cloud fraction [1]
      REAL(fp), POINTER :: CMFMC     (:,:,:) ! Cloud mass flux [kg/m2/s]
->>>>>>> f2f96dcb
      REAL(fp), POINTER :: DETRAINE  (:,:,:) ! Detrainment (entrain plume)[Pa/s]
      REAL(fp), POINTER :: DETRAINN  (:,:,:) ! Detrainment (non-entr plume)[Pa/s]
      REAL(fp), POINTER :: DNDE      (:,:,:) ! Downdraft (entr plume) [Pa/s]
@@ -161,32 +146,15 @@
                                             ! [kg/kg moist air/s]
      REAL(fp), POINTER :: OPTD      (:,:,:) ! Visible optical depth [1]
      REAL(fp), POINTER :: OPTDEP    (:,:,:) ! Visible optical depth [1]
-<<<<<<< HEAD
-     REAL(fp), POINTER :: PEDGE     (:,:,:) ! Pressure @ level edges [hPa]
-                                            ! (wet air)
-     REAL(fp), POINTER :: PEDGE_DRY (:,:,:) ! Pressure @ level edges [hPa]
-                                            ! (dry air partial pressure)
-     REAL(fp), POINTER :: PMID      (:,:,:) ! Pressure @ level centers [hPa]
-                                            ! (wet air)
-     REAL(fp), POINTER :: PMID_DRY  (:,:,:) ! Pressure @ level center [hPa]
-                                            ! (dry air partial pressure)
-=======
      REAL(fp), POINTER :: PEDGE     (:,:,:) ! Wet air pressure [hPa] @ level 
                                             ! edges [hPa]
->>>>>>> f2f96dcb
      REAL(fp), POINTER :: PFICU     (:,:,:) ! Dwn flux ice prec:conv [kg/m2/s]
      REAL(fp), POINTER :: PFILSAN   (:,:,:) ! Dwn flux ice prec:LS+anv [kg/m2/s]
      REAL(fp), POINTER :: PFLCU     (:,:,:) ! Dwn flux liq prec:conv [kg/m2/s]
      REAL(fp), POINTER :: PFLLSAN   (:,:,:) ! Dwn flux ice prec:LS+anv [kg/m2/s]
      REAL(fp), POINTER :: PV        (:,:,:) ! Potential vort [kg*m2/kg/s]
-<<<<<<< HEAD
-     REAL(fp), POINTER :: QI        (:,:,:) ! Ice mixing ratio [kg/kg]
-     REAL(fp), POINTER :: QL        (:,:,:) ! Water mixing ratio 
-                                            ! [kg H2O / kg dry air]
-=======
      REAL(fp), POINTER :: QI        (:,:,:) ! Ice mixing ratio [kg/kg dry air]
      REAL(fp), POINTER :: QL        (:,:,:) ! Water mixing ratio [kg/kg dry air]
->>>>>>> f2f96dcb
      REAL(fp), POINTER :: REEVAPCN  (:,:,:) ! Evap of precip conv [kg/kg/s]
                                             ! (assume per dry air)
      REAL(fp), POINTER :: REEVAPLS  (:,:,:) ! Evap of precip LS+anvil [kg/kg/s]
@@ -195,17 +163,10 @@
      REAL(fp), POINTER :: RH1       (:,:,:) ! RH at timestep start [%]
      REAL(fp), POINTER :: RH2       (:,:,:) ! RH at timestep end [%]
      REAL(fp), POINTER :: SPHU      (:,:,:) ! Specific humidity 
-<<<<<<< HEAD
-                                            ! [g H2O /kg moist air]
-     REAL(fp), POINTER :: SPHU1     (:,:,:) ! Spec hum at timestep start [g/kg]
-     REAL(fp), POINTER :: SPHU2     (:,:,:) ! Spec hum at timestep end [g/kg]
-=======
                                             ! [g water vapor / kg moist air]
      REAL(fp), POINTER :: SPHU1     (:,:,:) ! Spec hum at timestep start [g/kg]
      REAL(fp), POINTER :: SPHU2     (:,:,:) ! Spec hum at timestep end [g/kg] 
->>>>>>> f2f96dcb
      REAL(fp), POINTER :: T         (:,:,:) ! Temperature [K]
-     REAL(fp), POINTER :: TV        (:,:,:) ! Virtual temperature [K]
      REAL(fp), POINTER :: TAUCLI    (:,:,:) ! Opt depth of ice clouds [1]
      REAL(fp), POINTER :: TAUCLW    (:,:,:) ! Opt depth of H2O clouds [1]
      REAL(fp), POINTER :: TMPU1     (:,:,:) ! Temperature at timestep start [K]
@@ -281,12 +242,9 @@
 !  12 Feb 2015 - C. Keller   - Added UPDVVEL (for use in wet scavenging).
 !  24 Feb 2015 - E. Lundgren - Add PEDGE_DRY, PMID_DRY, and MAIRDEN
 !  03 Mar 2015 - E. Lundgren - Add TV (virtual temperature)
-<<<<<<< HEAD
-=======
 !  16 Apr 2015 - E. Lundgren - Add mean pressures PMEAN and PMEAN_DRY. Clarify
 !                              definition of PMID as arithmetic average P. 
 !                              Add MOISTMW to use TCVV with moist mixing ratio. 
->>>>>>> f2f96dcb
 !EOP
 !------------------------------------------------------------------------------
 !BOC
@@ -779,8 +737,6 @@
     IF ( RC /= GIGC_SUCCESS ) RETURN           
     State_Met%PMID_DRY  = 0.0_fp
 
-<<<<<<< HEAD
-=======
     ALLOCATE( State_Met%PMEAN      ( IM, JM, LM   ), STAT=RC )
     IF ( RC /= GIGC_SUCCESS ) RETURN           
     State_Met%PMEAN     = 0.0_fp
@@ -789,7 +745,6 @@
     IF ( RC /= GIGC_SUCCESS ) RETURN           
     State_Met%PMEAN_DRY  = 0.0_fp
 
->>>>>>> f2f96dcb
     ALLOCATE( State_Met%PV        ( IM, JM, LM   ), STAT=RC )
     IF ( RC /= GIGC_SUCCESS ) RETURN
     State_Met%PV       = 0.0_fp
@@ -1110,11 +1065,8 @@
     IF ( ASSOCIATED( State_Met%PEDGE_DRY  )) DEALLOCATE( State_Met%PEDGE_DRY  )
     IF ( ASSOCIATED( State_Met%PMID       )) DEALLOCATE( State_Met%PMID       )
     IF ( ASSOCIATED( State_Met%PMID_DRY   )) DEALLOCATE( State_Met%PMID_DRY   )
-<<<<<<< HEAD
-=======
     IF ( ASSOCIATED( State_Met%PMEAN      )) DEALLOCATE( State_Met%PMEAN      )
     IF ( ASSOCIATED( State_Met%PMEAN_DRY  )) DEALLOCATE( State_Met%PMEAN_DRY  )
->>>>>>> f2f96dcb
     IF ( ASSOCIATED( State_Met%PV         )) DEALLOCATE( State_Met%PV         )
     IF ( ASSOCIATED( State_Met%QI         )) DEALLOCATE( State_Met%QI         )
     IF ( ASSOCIATED( State_Met%QL         )) DEALLOCATE( State_Met%QL         )
