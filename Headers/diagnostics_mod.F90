--- conflicted
+++ resolved
@@ -220,15 +220,9 @@
        IF ( .NOT. isWildcard ) THEN
           CALL StrSplit( name, '_', SubStrs, N )
           IF ( TRIM(state) == 'DIAG' .AND. N == 2 ) THEN
-<<<<<<< HEAD
-             isSpecies = .TRUE.
-             species = SubStrs(2)
-          ELSEIF ( TRIM(state) == 'CHEM' &
-=======
              isTagged = .TRUE.
              tag = SubStrs(2)
-          ELSEIF ( ( TRIM(state) == 'MET' .OR. TRIM(state) == 'CHEM' ) &
->>>>>>> c875c2d2
+          ELSEIF ( TRIM(state) == 'CHEM' &
                    .AND. N == 3 ) THEN
              isTagged = .TRUE.
              tag = SubStrs(3)
