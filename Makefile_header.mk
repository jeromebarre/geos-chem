--- conflicted
+++ resolved
@@ -146,15 +146,11 @@
 #  21 Jul 2014 - R. Yantosca - Update build sequence
 #  03 Oct 2014 - R. Yantosca - Now turn on NO_REDUCED=y for hpc target
 #  03 Oct 2014 - R. Yantosca - Now compatible with netCDF 4.1.1 or 4.2+
-<<<<<<< HEAD
 #  17 Oct 2014 - R. Yantosca - Don't require MET or GRID to remove ESMF etc.
+#  05 Nov 2014 - R. Yantosca - Will compile w/ 8-byte precision by default
 #  14 Nov 2014 - R. Yantosca - Further updates for hpc compilation
 #  21 Nov 2014 - R. Yantosca - Add special compilation command for ISORROPIA
 #  21 Nov 2014 - R. Yantosca - Add cosmetic changes and indentation 
-=======
-#  05 Nov 2014 - R. Yantosca - Will compile w/ 8-byte precision by default
-#                              unless 
->>>>>>> 93990ae7
 #EOP
 #------------------------------------------------------------------------------
 #BOC
@@ -212,19 +208,14 @@
 
 # %%%%% For HPC, we disable OpenMP and turn on the full vertical grid %%%
 ifeq ($(HPC),yes)
-<<<<<<< HEAD
   OMP                :=no
   NO_REDUCED         :=yes
-=======
-  OMP          :=no
-  NO_REDUCED   :=yes
-# PRECISION    :=4
+# PRECISION          :=4
 endif
 
 # %%%%% Default to 8-byte precision unless specified otherwise %%%%%
 ifndef PRECISION
- PRECISION     :=8
->>>>>>> 93990ae7
+ PRECISION           :=8
 endif
 
 # %%%%% Set default compiler %%%%%
@@ -650,7 +641,6 @@
 
 ifeq ($(COMPILER),ifort) 
 
-<<<<<<< HEAD
   # Default optimization level for all routines (-O2)
   ifndef OPT
     OPT              := -O2
@@ -754,109 +744,6 @@
   #ifneq ($(HPC),yes)
     R8               := -r8
   #endif
-=======
-# Default optimization level for all routines (-O2)
-ifndef OPT
-OPT            := -O2
-endif
-
-# Pick compiler options for debug run or regular run 
-REGEXP         := (^[Yy]|^[Yy][Ee][Ss])
-ifeq ($(shell [[ "$(DEBUG)" =~ $(REGEXP) ]] && echo true),true)
-FFLAGS         :=-cpp -w -O0 -auto -noalign -convert big_endian
-FFLAGS         += -g -check arg_temp_created -debug all
-TRACEBACK      := yes
-USER_DEFS      += -DDEBUG
-else
-FFLAGS         :=-cpp -w $(OPT) -auto -noalign -convert big_endian
-FFLAGS         += -vec-report0
-endif
-
-# Prevent any optimizations that would change numerical results
-FFLAGS         += -fp-model source
-
-# Turn on OpenMP parallelization
-REGEXP         :=(^[Yy]|^[Yy][Ee][Ss])
-ifeq ($(shell [[ "$(OMP)" =~ $(REGEXP) ]] && echo true),true)
-FFLAGS         += -openmp
-endif
-
-# Get Operating System (Linux = Linux; Darwin = MacOSX)
-ifndef UNAME
-UNAME          :=$(shell uname)
-endif
-
-# OSX compilation options
-ifeq ($(UNAME),Darwin)
-FFLAGS         += -Wl,-stack_size,0x2cb410000 # Allow 12GB of stack space
-ifdef DEBUG
-FFLAGS         += -g0 -debug -save-temps -fpic -Wl,-no_pie
-endif
-endif
-
-# Add options for medium memory model.  This is to prevent G-C from 
-# running out of memory at hi-res, especially when using netCDF I/O.
-ifneq ($(UNAME),Darwin)
-FFLAGS         += -mcmodel=medium -shared-intel
-endif
-
-# Turn on checking for floating-point exceptions
-REGEXP         :=(^[Yy]|^[Yy][Ee][Ss])
-ifeq ($(shell [[ "$(FPE)" =~ $(REGEXP) ]] && echo true),true)
-FFLAGS         += -fpe0 -ftrapuv
-endif
-ifeq ($(shell [[ "$(FPEX)" =~ $(REGEXP) ]] && echo true),true)
-FFLAGS         += -fpe0 -ftrapuv
-endif
-
-# Add special IFORT optimization commands
-REGEXP         :=(^[Yy]|^[Yy][Ee][Ss])
-ifeq ($(shell [[ "$(IPO)" =~ $(REGEXP) ]] && echo true),true)
-FFLAGS         += -ipo -static
-endif
-
-# Add option for "array out of bounds" checking
-REGEXP    := (^[Yy]|^[Yy][Ee][Ss])
-ifeq ($(shell [[ "$(BOUNDS)" =~ $(REGEXP) ]] && echo true),true)
-FFLAGS         += -check bounds
-endif
-
-# Also add traceback option
-REGEXP         :=(^[Yy]|^[Yy][Ee][Ss])
-ifeq ($(shell [[ "$(TRACEBACK)" =~ $(REGEXP) ]] && echo true),true)
-FFLAGS         += -traceback
-endif
-
-# Loosen KPP tolerances upon non-convergence and try again
-REGEXP         :=(^[Yy]|^[Yy][Ee][Ss])
-ifeq ($(shell [[ "$(KPP_SOLVE_ALWAYS)" =~ $(REGEXP) ]] && echo true),true)
-FFLAGS         += -DKPP_SOLVE_ALWAYS
-endif
-
-# Add flexible precision declaration
-ifeq ($(PRECISION),8)
-USER_DEFS      += -DUSE_REAL8
-endif
-
-# Append the user options in USER_DEFS to FFLAGS
-FFLAGS         += $(USER_DEFS)
-
-# Include options (i.e. for finding *.h, *.mod files)
-#INCLUDE        := -I$(HDR) -module $(MOD) $(NCI)
-INCLUDE        := -module $(MOD) $(NCI)
-
-# Add include options for ESMF & MAPL
-ifeq ($(HPC),yes)
-INCLUDE        += $(MAPL_INC) $(ESMF_MOD) $(ESMF_INC)
-endif
-
-# Set the standard compiler variables
-CC             :=
-F90            :=$(COMPILE_CMD) $(FFLAGS) $(INCLUDE)
-LD             :=$(COMPILE_CMD) $(FFLAGS)
-FREEFORM       := -free
-R8             := -r8
->>>>>>> 93990ae7
 
 endif
 
@@ -868,7 +755,6 @@
 
 ifeq ($(COMPILER),pgi) 
 
-<<<<<<< HEAD
   # Default optimization level for all routines (-fast)
   ifndef OPT
     OPT              :=-fast
@@ -939,73 +825,6 @@
   LD             :=$(COMPILE_CMD) $(FFLAGS)
   FREEFORM       := -Mfree
   R8             := -Mextend -r8
-=======
-# Default optimization level for all routines (-fast)
-ifndef OPT
-OPT            :=-fast
-endif
-
-# Pick compiler options for debug run or regular run 
-REGEXP         := (^[Yy]|^[Yy][Ee][Ss])
-ifeq ($(shell [[ "$(DEBUG)" =~ $(REGEXP) ]] && echo true),true)
-FFLAGS         :=-byteswapio -Mpreprocess -Bstatic -g -O0 
-USER_DEFS      += -DDEBUG
-else
-FFLAGS         :=-byteswapio -Mpreprocess -Bstatic $(OPT)
-endif
-
-# Add options for medium memory model.  This is to prevent G-C from 
-# running out of memory at hi-res, especially when using netCDF I/O.
-FFLAGS         += -mcmodel=medium
-
-# Turn on OpenMP parallelization
-REGEXP         :=(^[Yy]|^[Yy][Ee][Ss])
-ifeq ($(shell [[ "$(OMP)" =~ $(REGEXP) ]] && echo true),true)
-FFLAGS         += -mp -Mnosgimp -Dmultitask
-endif
-
-# Add option for suppressing PGI non-uniform memory access (numa) library 
-REGEXP         :=(^[Yy]|^[Yy][Ee][Ss])
-ifeq ($(shell [[ "$(NONUMA)" =~ $(REGEXP) ]] && echo true),true)
-FFLAGS         += -mp=nonuma
-endif
-
-# Add option for "array out of bounds" checking
-REGEXP         :=(^[Yy]|^[Yy][Ee][Ss])
-ifeq ($(shell [[ "$(BOUNDS)" =~ $(REGEXP) ]] && echo true),true)
-FFLAGS         += -C
-endif
-
-# Also add traceback option
-REGEXP         :=(^[Yy]|^[Yy][Ee][Ss])
-ifeq ($(shell [[ "$(TRACEBACK)" =~ $(REGEXP) ]] && echo true),true)
-FFLAGS         += -traceback
-endif
-
-# Loosen KPP tolerances upon non-convergence and try again
-REGEXP         :=(^[Yy]|^[Yy][Ee][Ss])
-ifeq ($(shell [[ "$(KPP_SOLVE_ALWAYS)" =~ $(REGEXP) ]] && echo true),true)
-FFLAGS         += -DKPP_SOLVE_ALWAYS
-endif
-
-# Add flexible precision declaration
-ifeq ($(PRECISION),8)
-USER_DEFS      += -DUSE_REAL8
-endif
-
-# Append the user options in USER_DEFS to FFLAGS
-FFLAGS         += $(USER_DEFS)
-
-# Include options (i.e. for finding *.h, *.mod files)
-INCLUDE        := -I$(HDR) -module $(MOD) $(NCI)
-
-# Set the standard compiler variables
-CC             :=gcc
-F90            :=$(COMPILE_CMD) $(FFLAGS) $(INCLUDE)
-LD             :=$(COMPILE_CMD) $(FFLAGS)
-FREEFORM       := -Mfree
-R8             := -Mextend -r8
->>>>>>> 93990ae7
 
 endif
 
