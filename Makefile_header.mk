#------------------------------------------------------------------------------
#                  GEOS-Chem Global Chemical Transport Model                  #
#------------------------------------------------------------------------------
#BOP
#
# !IROUTINE: Makefile_header.mk
#
# !DESCRIPTION: This sub-makefile defines the variables which specify
# compilation options for the different supported compiler/platform
# combinations.  Also, the default makefile compilation rules are specified 
# here.
#\\
#\\
# !REMARKS:
# To build the programs, call "make" with the following syntax:
#                                                                             .
#   make -jN TARGET REQUIRED-FLAGS [ OPTIONAL-FLAGS ]
#
# To display a complete list of options, type "make help".
#                                                                             .
# The following variables are exported to the main-level Makefile:
#                                                                             .
# Variable   Description
# --------   -----------
# CC         Contains the default C compilation commands (for PGI only)
# F90        Contains the Fortran compilation commands
# FREEFORM   Contains the command to force F90 "free format" compilation
# LD         Contains the command to link to libraries & make executable
# LINK       Contains the commands to link to GEOS-Chem built libraries
# R8         Contains the command to force REAL -> REAL*8
# SHELL      Contains the default Unix shell to use when building code
# NCL        Contains the default netCDF library link commands
#                                                                             .
# FFLAGS is a local variable that is not returned to the "outside world", 
# but is only used locally.  COMPILER, HDF5, and OMP are all input via the
# command line or via environment variables.
#                                                                             .
# NOTE: We now use SHELL :=/bin/bash as the default Unix shell.  This allows
# us to extend the Makefile ifeq statements so that we can test for more than
# one string.  The following example is used to ensure that the met field name
# selected by the user is case-insensitive:
# 
#   # %%%%% GEOS-5 %%%%%
#   REGEXP    :=((^[Gg][Ee][Oo][Ss])?5|.5)
#   ifeq ($(shell [[ "$(MET)" =~ $(REGEXP) ]] && echo true),true)
#   USER_DEFS += -DGEOS_5
#   endif
#                                                                             .
# The [[ ]] in bash is an evaluation.  The above ifeq statement uses regular
# expressions to test if the MET variable matches the string "GEOS" (case-
# insensitive) and either "5" or "any character and then a 5".  This will
# return true (via the "echo true" statement) for combinations like "GEOS-5", 
# "geos5", "Geos-5", "GeOs.5", etc.  This is a robust way of evaluating
# the user's input, and will make errors less likely.
#
# !REVISION HISTORY: 
#  16 Sep 2009 - R. Yantosca - Initial version
#  22 Sep 2009 - R. Yantosca - Bug fix, added -I$(HDR) to F90 compilation lines
#  24 Sep 2009 - R. Yantosca - added NONUMA option for PGI compiler
#  07 Oct 2009 - R. Yantosca - Replaced .SUFFIXES section w/ pattern rules
#  19 Nov 2009 - R. Yantosca - Now use OMP variable to determine whether to
#                              turn on OpenMP parallelization options 
#  23 Nov 2009 - R. Yantosca - Now use -module $(MOD) instead of -I$(MOD) to 
#                              specify the directory for *.mod files on both
#                              IFORT and PGI compilers.
#  23 Nov 2009 - R. Yantosca - Now use -moddir=$(MOD) and -M$(MOD) instead of
#                              -I$(MOD) to specify the directory for *.mod 
#                              files on the SunStudio compiler.
#  23 Nov 2009 - R. Yantosca - Change DEBUG to allow for new version of 
#                              Totalview which doesn't choke when debugging
#                              parallel code (Totalview 8.6.1-1)
#  02 Dec 2009 - R. Yantosca - Added SUN32 switch for building 32-bit 
#                              executbable on the SunStudio compiler
#  11 Dec 2009 - R. Yantosca - Now define SHELL here and export to other 
#                              Makefiles, so as to have a single place where
#                              the Unix shell name is defined.
#  21 Dec 2009 - R. Yantosca - Add H5I and H5L variables to specify the
#                              HDF5 library and include paths.  Also set
#                              the default to not link to the HDF5 libraries.
#  21 Dec 2009 - R. Yantosca - Now pass LINK back to the outside world, so
#                              that the Makefile that builds the executable
#                              can reference it.
#  19 Jan 2010 - R. Yantosca - Minor fix, add -m64 if SUN32 is not defined.
#  25 Jan 2010 - R. Yantosca - Now add -DTOMAS to FFLAGS if necessary
#  28 Jan 2010 - C. Carouge  - Add -lIsoropia to LINK, for ISORROPIA II
#  16 Feb 2011 - R. Yantosca - Now add -DAPM to FFLAGS if necessary
#  25 Aug 2011 - R. Yantosca - Add "-fp-model source" to FFLAGS for IFORT 
#                              compiler.  This will prevent aggressive 
#                              optimizations from changing numerical results.
#  25 Aug 2011 - R. Yantosca - Add -CU (check for uninit'd variables) to 
#                              FFLAGS when using IFORT w/ the DEBUG option.
#  26 Aug 2011 - R. Yantosca - Allow for deactivation of the "-fp-model source"
#                              option by using the PRECISE=no env variable
#  24 Jan 2012 - R. Yantosca - If NETCDF=yes, GEOS-Chem will link and include
#                              to the netCDF dir paths that are specified
#  24 Jan 2012 - R. Yantosca - Now use := for makefile assignment statements
#  10 Feb 2012 - R. Yantosca - When compiling with NETCDF=yes or HDF5=yes,
#                              we must also add the flags -mcmodel=medium 
#                              -i-dynamic to FFLAGS in order to avoid memory 
#                              errors (for IFORT only)
#  10 Feb 2012 - R. Yantosca - Remove -CU from the DEBUG option (IFORT only)
#  19 Mar 2012 - R. Yantosca - Add optional NO_ISO switch, which will turn off
#                              the ISORROPIA ATE package for testing
#  05 Apr 2012 - R. Yantosca - Now assume netCDF is always used
#  05 Apr 2012 - R. Yantosca - Change BL_INC_NETCDF to INC_NETCDF
#  05 Apr 2012 - R. Yantosca - Change BL_INC_HDF5   to INC_HDF5
#  05 Apr 2012 - R. Yantosca - Change BL_LIB_NETCDF to LIB_NETCDF
#  05 Apr 2012 - R. Yantosca - Change BL_LIB_HDF5   to LIB_HDF5
#  30 Apr 2012 - R. Yantosca - Add NETCDF3=[yes|no] makefile option
#  30 Apr 2012 - R. Yantosca - Use separate netCDF link and include paths
#                              for netCDF3 and for netCDF4
#  30 Apr 2012 - R. Yantosca - Also add -mcmodel=medium flag for PGI compiler
#  09 May 2012 - R. Yantosca - Now try to get the proper linking sequence 
#                              for netCDF etc w/ nf-config and nc-config.
#  11 May 2012 - R. Yantosca - Now export NCL (netCDF linking sequence)
#  17 Aug 2012 - R. Yantosca - Now add RRTMG=yes option for RRTMG rad transfer
#  07 Sep 2012 - R. Yantosca - Now add OPT variable to set global opt levels
#  07 Sep 2012 - R. Yantosca - Also set TRACEBACK for PGI compiler
#  17 Apr 2013 - R. Yantosca - Add switch to set -DKPP_SOLVE_ALWAYS, which 
#                              will force KPP to get past nonconvergences
#  25 Feb 2013 - S. Farina   - Add flag for TOMAS40
#  22 Apr 2013 - R. Yantosca - TOMAS40=yes option now sets -DTOMAS -DTOMAS40
#  28 Apr 2013 - S. Farina   - Add flags for TOMAS15 and TOMAS12
#  13 Aug 2013 - R. Yantosca - Removed "define.h"; now set all GEOS-Chem
#                              user options via the Make command
#  14 Aug 2013 - R. Yantosca - Now use regular expressions to test the
#                              validity of command-line inputs
#  21 Aug 2013 - R. Yantosca - Improved error checking for command line inputs
#  26 Aug 2013 - R. Yantosca - Add -debug all as an IFORT debugging option
#  16 Sep 2013 - R. Yantosca - Now set GIGC Cpp switches first.  This allows
#                              us to skip the GRID setting if we are using
#                              EXTERNAL_GRID=yes or EXTERNAL_FORCING=yes.
#  18 Sep 2013 - M. Long     - Add edits for HPC Grid-Indpendent GEOS-Chem
#  26 Sep 2013 - R. Yantosca - MET=geosfp now sets Cpp switch w/ -DGEOS_FP
#  07 Nov 2013 - R. Yantosca - NEST=se to now sets CPP switch w/ -DNESTED_SE
#  08 Nov 2013 - R. Yantosca - Add FPEX flag to avoid conflicting with the
#                              ESMF/MAPL environment variable FPE
#  24 Feb 2014 - R. Yantosca - Add UCX=yes flag for invoking UCX strat chem
#  18 Mar 2014 - R. Yantosca - Now add TAU_PROF=y flag to invoke TAU profiler
#  19 Mar 2014 - R. Yantosca - Move library link commands after the sections
#                              that set the C-preprocessor switches
#  19 Mar 2014 - R. Yantosca - Restore GTMM compilation funcitonality
#  19 Mar 2014 - R. Yantosca - Add more visible comment section dividers
#  20 Mar 2014 - R. Yantosca - Bug fix: "+= -DDEBUG" instead of ":= -DDEBUG"
#  09 Jul 2014 - R. Yantosca - Now don't require MET or GRID if target is
#                              srcdoc, utildoc, gtmmdoc, makedoc, or hemcodoc
#  21 Jul 2014 - R. Yantosca - Update build sequence
#  03 Oct 2014 - R. Yantosca - Now turn on NO_REDUCED=y for hpc target
#  03 Oct 2014 - R. Yantosca - Now compatible with netCDF 4.1.1 or 4.2+
#  17 Oct 2014 - R. Yantosca - Don't require MET or GRID to remove ESMF etc.
#  05 Nov 2014 - R. Yantosca - Will compile w/ 8-byte precision by default
#  14 Nov 2014 - R. Yantosca - Further updates for hpc compilation
#  21 Nov 2014 - R. Yantosca - Add special compilation command for ISORROPIA
#  21 Nov 2014 - R. Yantosca - Add cosmetic changes and indentation 
#  06 Jan 2015 - R. Yantosca - Add two-way nesting options from Y. Y. Yan
#  09 Jan 2015 - M. Sulprizio- Now properly link to the RRTMG directory
#  13 Jan 2015 - R. Yantosca - Add fix for GEOS-Chem-Libraries library path
#  08 Apr 2015 - R. Yantosca - Bug fix: set RRTMG=yes if it passes the regexp
#  10 Apr 2015 - R. Yantosca - Export RRTMG_NEEDED var to be used elsewhere
#  10 Apr 2015 - R. Yantosca - Bug fix: -l rad should be -lrad in link var
#  12 May 2015 - R. Yantosca - Bug fix for PGI compiler: remove extra "-"
#                              in front of $(NC_INC_CMD) in the PGI section
#  12 May 2015 - R. Yantosca - Now use GC_BIN, GC_INCLUDE to point to the
#                              netCDF library paths and GC_F_BIN, GC_F_INCLUDE
#                              to point to netCDF-Fortran library paths.
#                              (In some cases, these are the same).
#  20 May 2015 - R. Yantosca - Test if GC_F_BIN and GC_F_INCLUDE are defined
#                              as env variables before trying to use them.
#  29 May 2015 - R. Yantosca - Now set KPP_CHEM for KPP.  We can't redefine
#                              the CHEM variable because it is an env var.
#  04 Jun 2015 - R. Yantosca - Now use RRTMG_NO_CLEAN=y or RRTMG_NOCLEAN=y to 
#                              removing RRTMG objects, modules, and libraries.
#  04 Jun 2015 - R. Yantosca - Bug fix: don't turn on UCX except for CHEM=UCX
#  15 Jun 2015 - R. Yantosca - Now define the HEMCO standalone link command
#                              separately from the GEOS-Chem link command
<<<<<<< HEAD
#  07 Jul 2015 - M. Sulprizio- Add option for CHEM=SOA_SVPOA
#  17 Jul 2015 - E. Lundgren - Remove BSTATIC option when picking pgi options 
#                              for debug run or regular run 
#  07 Nov 2013 - R. Yantosca - NEST=cu to now sets CPP switch w/ -DNESTED_CU for
#                              custom nested grids
=======
#  30 Jul 2015 - M. Yannetti - Added TIMERS.
>>>>>>> 73fb7075
#EOP
#------------------------------------------------------------------------------
#BOC

###############################################################################
###                                                                         ###
###  Set the default Unix shell and some error message variables            ###
###                                                                         ###
###############################################################################

# Set default shell to bash, for use with the Makefile conditionals
SHELL                :=/bin/bash

# Error message for bad COMPILER input
ERR_CMPLR            :="Select a compiler: COMPILER=ifort, COMPILER=pgi"

# Error message for bad MET input
ERR_MET              :="Select a met field: MET=gcap, MET=geos4, MET=geos5, MET=merra, MET=geos-fp)"

# Error message for bad GRID input
ERR_GRID             :="Select a horizontal grid: GRID=4x5. GRID=2x25, GRID=05x0666, GRID=025x03125"

# Error message for bad NEST input
ERR_NEST             :="Select a nested grid: NEST=ch, NEST=eu, NEST=na NEST=se, NEST=cu"

# Error message for bad two-way coupled model input (yanyy,6/18/14)
ERR_COUPLECH         :="Select a coupled grid for Asia         : COUPLECH=2x25ch, COUPLECH=4x5ch"
ERR_COUPLENA         :="Select a coupled grid for North America: COUPLENA=2x25na, COUPLENA=4x5na"
ERR_COUPLEEU         :="Select a coupled grid for Europe       : COUPLEEU=2x25eu, COUPLEEU=4x5eu"
ERR_COUPLESE         :="Select a coupled grid for SE Asia      : COUPLESE=2x25se, COUPLEEU=4x5se"
ERR_COUPLE           :="Select a coupled choice: COUPLE=yes"

# Error message for bad GIGC config
ERR_GIGC             :="Unable to find the GIGC configuration file. Have you downloaded the GIGC?"

# Error message for bad GIGC config
ERR_GIGC             :="Unable to find the GIGC configuration file. Have you downloaded the GIGC?"

###############################################################################
###                                                                         ###
###  Set C-preprocessor switches representing user options.  These are not  ###
###  specific to any compiler, but are general options for the simulation.  ###
###                                                                         ###
###  NOTE: To make the user input more robust, we use regular expression    ###
###  syntax to match characters in the various Makefile variables.  See     ###
###  this web page for more info:                                           ###
###  http://www.tldp.org/LDP/abs/html/x17046.html                           ###
###                                                                         ###
###############################################################################

#------------------------------------------------------------------------------
# Compiler settings
#------------------------------------------------------------------------------

# %%%%% OpenMP parallelization default) %%%%%
ifndef OMP
  OMP                :=yes
endif

# %%%%% Set the HPC variable if we are building for use w/ ESMF/MPI %%%%
ifeq ($(shell [[ "$(MAKECMDGOALS)" =~ "hpc" ]] && echo true),true)
  HPC                :=yes
  export HPC
endif

# %%%%% For HPC, we disable OpenMP and turn on the full vertical grid %%%
ifeq ($(HPC),yes)
  OMP                :=no
  NO_REDUCED         :=yes
# PRECISION          :=4
endif

# %%%%% Default to 8-byte precision unless specified otherwise %%%%%
ifndef PRECISION
 PRECISION           :=8
endif

# %%%%% Default to Timers disabled %%%%%
ifndef TIMERS
 TIMERS              :=0
endif

# %%%%% Set default compiler %%%%%
ifndef COMPILER
  COMPILER           :=ifort
endif

# %%%%% Test if IFORT compiler is selected %%%%%
REGEXP               :=(^[Ii][Ff][Oo][Rr][Tt])
ifeq ($(shell [[ "$(COMPILER)" =~ $(REGEXP) ]] && echo true),true)
  COMPLER            :=ifort
  COMPILE_CMD        :=ifort
  USER_DEFS          += -DLINUX_IFORT
endif

# %%%%% Test if PGI compiler is selected  %%%%%
REGEXP               :=(^[Pp][Gg][Ii])
ifeq ($(shell [[ "$(COMPILER)" =~ $(REGEXP) ]] && echo true),true)
  COMPILER           :=pgi
  COMPILE_CMD        :=pgf90
  USER_DEFS          += -DLINUX_PGI
endif

# %%%%% ERROR CHECK!  Make sure our COMPILER selection is valid! %%%%%
REGEXP               :=((-DLINUX_)?IFORT|PGI)
ifneq ($(shell [[ "$(USER_DEFS)" =~ $(REGEXP) ]] && echo true),true)
  $(error $(ERR_CMPLR))
endif

#------------------------------------------------------------------------------
# GEOS-Chem HP settings
#------------------------------------------------------------------------------

# %%%%% DEVEL %%%%%
REGEXP               :=(^[Yy]|^[Yy][Ee][Ss])
ifeq ($(shell [[ "$(DEVEL)" =~ $(REGEXP) ]] && echo true),true)
  USER_DEFS          += -DDEVEL
endif

# %%%%% ESMF %%%%%
REGEXP               := (^[Yy]|^[Yy][Ee][Ss])
ifeq ($(shell [[ "$(ESMF)" =~ $(REGEXP) ]] && echo true),true)
  USER_DEFS          += -DESMF_
  NO_GRID_NEEDED     :=1
endif

# %%%%% EXTERNAL_GRID %%%%%
REGEXP               := (^[Yy]|^[Yy][Ee][Ss])
ifeq ($(shell [[ "$(EXTERNAL_GRID)" =~ $(REGEXP) ]] && echo true),true)
  USER_DEFS          += -DEXTERNAL_GRID
  NO_GRID_NEEDED     :=1
endif

# %%%%% EXTERNAL_FORCING %%%%%
REGEXP               := (^[Yy]|^[Yy][Ee][Ss])
ifeq ($(shell [[ "$(EXTERNAL_FORCING)" =~ $(REGEXP) ]] && echo true),true)
  USER_DEFS          += -DEXTERNAL_FORCING
  NO_GRID_NEEDED     :=1
endif

# %%%%% NO_BPCH (for disabling old diagnostic arrays) %%%%%
REGEXP               := (^[Yy]|^[Yy][Ee][Ss])
ifeq ($(shell [[ "$(NO_BPCH)" =~ $(REGEXP) ]] && echo true),true)
  USER_DEFS          += -DNO_BPCH
endif

#------------------------------------------------------------------------------
# KPP settings chemistry solver settings.  NOTE: We can't redefine CHEM 
# (since it is an environent variable), so define a shadow variable KPP_CHEM.
# %%%%% NOTE: These will probably be obsolete when FLEXCHEM is added. %%%%%
#------------------------------------------------------------------------------

# Test if the CHEM value is set
IS_CHEM_SET          :=0

# %%%%% Test if CHEM=UCX (will also turn on UCX) %%%%%
REGEXP               :=(^[Uu][Cc][Xx])
ifeq ($(shell [[ "$(CHEM)" =~ $(REGEXP) ]] && echo true),true)
  UCX                :=y
  KPP_CHEM           :=UCX
  IS_CHEM_SET        :=1
endif

# %%%%% Test if CHEM=SOA %%%%%
REGEXP               :=(^[Ss][Oo][Aa])
ifeq ($(shell [[ "$(CHEM)" =~ $(REGEXP) ]] && echo true),true)
  KPP_CHEM           :=SOA
  IS_CHEM_SET        :=1
endif

# %%%%% Test if CHEM=SOA_SVPOA %%%%%
REGEXP               :=(^[Ss][Oo][Aa]_[Ss][Vv][Pp][Oo][Aa])
ifeq ($(shell [[ "$(CHEM)" =~ $(REGEXP) ]] && echo true),true)
  KPP_CHEM           :=SOA_SVPOA
  IS_CHEM_SET        :=1
endif

# %%%%% Test if CHEM=NOx_Ox_HC_Aer_Br %%%%%
REGEXP               :=(^[Nn][Oo][Xx]_[Oo][Xx]_[Hh][Cc]_[Aa][Ee][Rr]_[Bb][Rr])
ifeq ($(shell [[ "$(CHEM)" =~ $(REGEXP) ]] && echo true),true)
  KPP_CHEM           :=NOx_Ox_HC_Aer_Br
  IS_CHEM_SET        :=1
endif

# %%%%% Test if CHEM=tropchem (synonym for NOx_Ox_HC_Aer_Br) %%%%%
REGEXP               :=(^[Tt][Rr][Oo][Pp][Cc][Hh][Ee][Mm])
ifeq ($(shell [[ "$(CHEM)" =~ $(REGEXP) ]] && echo true),true)
  KPP_CHEM           :=NOx_Ox_HC_Aer_Br
  IS_CHEM_SET        :=1
endif

# %%%%%  Default setting: CHEM=benchmark %%%%%
ifeq ($(IS_CHEM_SET),0)
  KPP_CHEM           :=benchmark
  IS_CHEM_SET        :=1
endif

#------------------------------------------------------------------------------
# UCX stratospheric-tropospheric chemistry settings
#------------------------------------------------------------------------------

# %%%%% UCX %%%%%
REGEXP               :=(^[Yy]|^[Yy][Ee][Ss])
ifeq ($(shell [[ "$(UCX)" =~ $(REGEXP) ]] && echo true),true)
  USER_DEFS          += -DUCX
  NO_REDUCED         :=yes
endif

#------------------------------------------------------------------------------
# RRTMG radiative transfer model settings
#------------------------------------------------------------------------------

# %%%%% RRTMG %%%%%
RRTMG_NEEDED         :=0
REGEXP               :=(^[Yy]|^[Yy][Ee][Ss])
ifeq ($(shell [[ "$(RRTMG)" =~ $(REGEXP) ]] && echo true),true)
  RRTMG_NEEDED       :=1
  USER_DEFS          += -DRRTMG
endif

# %%%%% Give users the option to make realclean except for RRTMG   %%%%%
# %%%%% if they set variables  RRTMG_NOCLEAN=y or RRTMG_NO_CLEAN=y %%%%%
# %%%%% This should help reduce the amount of time to recompile.   %%%%%
RRTMG_CLEAN          :=1
REGEXP               :=(^[Yy]|^[Yy][Ee][Ss])
ifeq ($(shell [[ "$(RRTMG_NO_CLEAN)" =~ $(REGEXP) ]] && echo true),true)
  RRTMG_CLEAN        :=0
endif
ifeq ($(shell [[ "$(RRTMG_NOCLEAN)" =~ $(REGEXP) ]] && echo true),true)
  RRTMG_CLEAN        :=0
endif


#------------------------------------------------------------------------------
# Met field settings
#------------------------------------------------------------------------------

# If the user has omitted MET, then throw an error UNLESS we are trying
# to compile with "clean", "distclean", "realclean", "doc", "help",
# "ncdfcheck", or "libnc".  These targets don't depend on the value of MET.
ifndef MET
  REGEXP :=($clean|^doc|^help|^libnc|^ncdfcheck|gigc_debug|the_nuclear_option|wipeout.|baselib.)
  ifeq ($(shell [[ "$(MAKECMDGOALS)" =~ $(REGEXP) ]] && echo true),true)
    NO_MET_NEEDED    :=1
  else
    $(error $(ERR_MET))
  endif
endif

# We can skip the following checks for targets that don't require MET
ifndef NO_MET_NEEDED 

  # %%%%% GCAP %%%%%
  REGEXP             :=(^[Gg][Cc][Aa][Pp])
  ifeq ($(shell [[ "$(MET)" =~ $(REGEXP) ]] && echo true),true)
    USER_DEFS        += -DGCAP
  endif

  # %%%%% GEOS-4 %%%%%
  REGEXP             :=((^[Gg][Ee][Oo][Ss])?4|.4)
  ifeq ($(shell [[ "$(MET)" =~ $(REGEXP) ]] && echo true),true)
    USER_DEFS        += -DGEOS_4
  endif

  # %%%%% GEOS-5 %%%%%
  REGEXP             :=((^[Gg][Ee][Oo][Ss])?5|.5)
  ifeq ($(shell [[ "$(MET)" =~ $(REGEXP) ]] && echo true),true)
    USER_DEFS        += -DGEOS_5
  endif

  # %%%%% MERRA %%%%%
  REGEXP             :=(^[Mm][Ee][Rr][Rr][Aa])
  ifeq ($(shell [[ "$(MET)" =~ $(REGEXP) ]] && echo true),true)
    USER_DEFS        += -DMERRA
  endif

  # %%%%% GEOS-FP %%%%%
  REGEXP             :=(^[Gg][Ee][Oo][Ss][Ff][Pp])|(^[Gg][Ee][Oo][Ss].[Ff][Pp])
  ifeq ($(shell [[ "$(MET)" =~ $(REGEXP) ]] && echo true),true)
    USER_DEFS        += -DGEOS_FP
  endif

  # %%%%% REDUCED VERTICAL GRID (default, unless specified otherwise) %%%%
  ifndef NO_REDUCED
    USER_DEFS        += -DGRIDREDUCED
  else
    REGEXP           :=(^[Yy]|^[Yy][Ee][Ss])
    ifeq ($(shell [[ "$(NO_REDUCED)" =~ $(REGEXP) ]] && echo true),true)
    endif
  endif

  # %%%%% ERROR CHECK!  Make sure our MET selection is valid! %%%%%
  REGEXP             :=(\-DGCAP|\-DGEOS_4|\-DGEOS_5|\-DMERRA|\-DGEOS_FP)
  ifneq ($(shell [[ "$(USER_DEFS)" =~ $(REGEXP) ]] && echo true),true)
    $(error $(ERR_MET))
  endif

endif  # NO_MET_NEEDED

#------------------------------------------------------------------------------
# Horizontal grid settings
#------------------------------------------------------------------------------

# We can skip the following checks for targets that don't require GRID

# If the user has omitted GRID, then throw an error UNLESS we are trying
# to compile with "clean", "distclean", "realclean", "doc", "help",
# "ncdfcheck", or "libnc".  These targets don't depend on the value of GRID.
ifndef NO_GRID_NEEDED
  ifndef GRID
    REGEXP :=($clean|^doc|^help|^libnc|^ncdfcheck|gigc_debug|the_nuclear_option|wipeout.|baselib.|^wipeout)
    ifeq ($(shell [[ $(MAKECMDGOALS) =~ $(REGEXP) ]] && echo true),true)
      NO_GRID_NEEDED :=1
    else
      $(error $(ERR_GRID))
    endif
  endif
endif

# We can skip the following checks for targets that don't require GRID
ifndef NO_GRID_NEEDED

  # %%%%% 4 x 5 %%%%%
  REGEXP             :=(^4.5|^4\.0.5\.0)
  ifeq ($(shell [[ "$(GRID)" =~ $(REGEXP) ]] && echo true),true)
    USER_DEFS        += -DGRID4x5
  endif

  # %%%%% 2 x 2.5 %%%%%
  REGEXP             :=(^2.25|^2.2\.5|^2\.0.2\.5)
  ifeq ($(shell [[ "$(GRID)" =~ $(REGEXP) ]] && echo true),true)
    USER_DEFS        += -DGRID2x25
  endif

  # %%%%% 1 x 1.25 %%%%%
  REGEXP             :=(^1.125|^1.1\.25|^1\.0.1\.25)
  ifeq ($(shell [[ "$(GRID)" =~ $(REGEXP) ]] && echo true),true)
    USER_DEFS        += -DGRID1x125
  endif

  # %%%%% 0.5 x 0.666 %%%%%
  REGEXP             :=(^05.066.|^0\.5.0\.066.)
  ifeq ($(shell [[ "$(GRID)" =~ $(REGEXP) ]] && echo true),true)

    # Ensure that MET=geos5
    REGEXP           := ((^[Gg][Ee][Oo][Ss])?5|.5)
    ifneq ($(shell [[ "$(MET)" =~ $(REGEXP) ]] && echo true),true)
      $(error When GRID=05x0666, you can only use MET=geos5)
    endif

    # Ensure that a nested-grid option is selected
    ifndef NEST
      $(error $(ERR_NEST))
    else
      NEST_NEEDED    :=1
      USER_DEFS      += -DGRID05x0666
    endif
  endif

  # %%%%% 0.25 x 0.3125 %%%%%
  REGEXP             :=(^025.03125|^0\.25.0\.3125)
  ifeq ($(shell [[ "$(GRID)" =~ $(REGEXP) ]] && echo true),true)

    # Ensure that MET=geos-fp
    REGEXP           :=(^[Gg][Ee][Oo][Ss][Ff][Pp])|(^[Gg][Ee][Oo][Ss].[Ff][Pp])
    ifneq ($(shell [[ "$(MET)" =~ $(REGEXP) ]] && echo true),true)
      $(error When GRID=025x03125, you can only use MET=geos-fp)
    endif

    # Ensure that a nested-grid option is selected
    ifndef NEST
      $(error $(ERR_NEST))
    else
      NEST_NEEDED    :=1
      USER_DEFS      += -DGRID025x03125
    endif
  endif

  # %%%%% ERROR CHECK!  Make sure our GRID selection is valid! %%%%%
  REGEXP             := ((\-DGRID)?4x5|2x25|1x125|05x0666|025x03125)
  ifneq ($(shell [[ "$(USER_DEFS)" =~ $(REGEXP) ]] && echo true),true)
    $(error $(ERR_GRID))
  endif

#------------------------------------------------------------------------------
# Nested grid settings
#------------------------------------------------------------------------------

  # %%%%% China (CH) %%%%%
  REGEXP             :=(^[Cc][Hh])
  ifeq ($(shell [[ "$(NEST)" =~ $(REGEXP) ]] && echo true),true)
    USER_DEFS        += -DNESTED_CH
  endif

  # %%%%% Europe (EU) %%%%%
  REGEXP             :=(^[Ee][Uu])
  ifeq ($(shell [[ "$(NEST)" =~ $(REGEXP) ]] && echo true),true)
    USER_DEFS        += -DNESTED_EU
  endif

  # %%%%% North America (NA) %%%%%
  REGEXP             :=(^[Nn][Aa])
  ifeq ($(shell [[ "$(NEST)" =~ $(REGEXP) ]] && echo true),true)
    USER_DEFS        += -DNESTED_NA
  endif

  # %%%%% SE Asia (SE) %%%%%
  REGEXP             :=(^[Ss][Ee])
  ifeq ($(shell [[ "$(NEST)" =~ $(REGEXP) ]] && echo true),true)
    USER_DEFS        += -DNESTED_SE
  endif

  # %%%%% Custom (CU) %%%%%
  REGEXP             :=(^[Cc][Uu])
  ifeq ($(shell [[ "$(NEST)" =~ $(REGEXP) ]] && echo true),true)
    USER_DEFS        += -DNESTED_CU
  endif

  # %%%%% ERROR CHECK!  Make sure our NEST selection is valid! %%%%%
  ifdef NEST_NEEDED
    REGEXP           :=((\-DNESTED_)?CH|NA|EU|SE|CU)
    ifneq ($(shell [[ "$(USER_DEFS)" =~ $(REGEXP) ]] && echo true),true)
      $(error $(ERR_NEST))
    endif
  endif

endif  # NO_GRID_NEEDED

#------------------------------------------------------------------------------
# Coupled grid settings (yanyy,6/18/14)
#------------------------------------------------------------------------------

# %%%%% Couple %%%%%
REGEXP               :=(^[Yy]|^[Yy][Ee][Ss])
ifeq ($(shell [[ "$(COUPLE)" =~ $(REGEXP) ]] && echo true),true)
  USER_DEFS          += -DEXCHANGE
endif

# %%%%% China (CH) and 4x5 %%%%%
REGEXP               :=(^4.5[Cc][Hh]|^4\.0.5\.0[Cc][Hh])
ifeq ($(shell [[ "$(COUPLECH)" =~ $(REGEXP) ]] && echo true),true)
  USER_DEFS          += -DEXCHANGE -DEXCHANGE_4x5_CH
endif

# %%%%% Europe (EU) and 4x5 %%%%%
REGEXP               :=(^4.5[Ee][Uu]|^4\.0.5\.0[Ee][Uu])
ifeq ($(shell [[ "$(COUPLEEU)" =~ $(REGEXP) ]] && echo true),true)
  USER_DEFS          += -DEXCHANGE -DEXCHANGE_4x5_EU
endif

# %%%%% North America (NA) and 4x5 %%%%%
REGEXP               :=(^4.5[Nn][Aa]|^4\.0.5\.0[Nn][Aa])
ifeq ($(shell [[ "$(COUPLENA)" =~ $(REGEXP) ]] && echo true),true)
  USER_DEFS          += -DEXCHANGE -DEXCHANGE_4x5_NA
endif

# %%%%% SE Asia (SE) and 4x5 %%%%%
REGEXP               :=(^4.5[Nn][Aa]|^4\.0.5\.0[Nn][Aa])
ifeq ($(shell [[ "$(COUPLESE)" =~ $(REGEXP) ]] && echo true),true)
  USER_DEFS          += -DEXCHANGE -DEXCHANGE_4x5_SE
endif

# %%%%% China (CH) and 2x2.5 %%%%%
REGEXP               :=(^2.25[Cc][Hh]|^2.2\.5[Cc][Hh]|^2\.0.2\.5[Cc][Hh])
ifeq ($(shell [[ "$(COUPLECH)" =~ $(REGEXP) ]] && echo true),true)
  USER_DEFS          += -DEXCHANGE -DEXCHANGE_2x25_CH
endif

# %%%%% Europe (EU) and 2x2.5 %%%%%
REGEXP               :=(^2.25[Ee][Uu]|^2.2\.5[Ee][Uu]|^2\.0.2\.5[Ee][Uu])
ifeq ($(shell [[ "$(COUPLEEU)" =~ $(REGEXP) ]] && echo true),true)
  USER_DEFS          += -DEXCHANGE -DEXCHANGE_2x25_EU
endif

# %%%%% North America (NA) and 2x2.5 %%%%%
REGEXP               :=(^2.25[Nn][Aa]|^2.2\.5[Nn][Aa]|^2\.0.2\.5[Nn][Aa])
ifeq ($(shell [[ "$(COUPLENA)" =~ $(REGEXP) ]] && echo true),true)
  USER_DEFS          += -DEXCHANGE -DEXCHANGE_2x25_NA
endif

# %%%%% SE Asia (SE) and 2x2.5 %%%%%
REGEXP               :=(^2.25[Nn][Aa]|^2.2\.5[Nn][Aa]|^2\.0.2\.5[Nn][Aa])
ifeq ($(shell [[ "$(COUPLESE)" =~ $(REGEXP) ]] && echo true),true)
  USER_DEFS          += -DEXCHANGE -DEXCHANGE_2x25_SE
endif

# %%%%% ERROR CHECK!  Make sure our NEST selection is valid! %%%%%
ifdef COUPLE_NEEDED
  REGEXP             :=((\-DEXCHANGE_)?CH|NA|EU)
  ifneq ($(shell [[ "$(USER_DEFS)" =~ $(REGEXP) ]] && echo true),true)
    $(error $(ERR_COUPLE))
  endif
endif

#------------------------------------------------------------------------------
# Aerosol microphysics settings
#------------------------------------------------------------------------------

# %%%%% TOMAS, 30 bins (default) %%%%%
REGEXP               :=(^[Yy]|^[Yy][Ee][Ss])
ifeq ($(shell [[ "$(TOMAS)" =~ $(REGEXP) ]] && echo true),true)
  USER_DEFS          += -DTOMAS
endif

# %%%%% TOMAS, 40 bins %%%%%
REGEXP               :=(^[Yy]|^[Yy][Ee][Ss])
ifeq ($(shell [[ "$(TOMAS40)" =~ $(REGEXP) ]] && echo true),true)
  USER_DEFS          += -DTOMAS -DTOMAS40
endif

# %%%%% TOMAS, 15 bins %%%%% 
REGEXP               :=(^[Yy]|^[Yy][Ee][Ss])
ifeq ($(shell [[ "$(TOMAS15)" =~ $(REGEXP) ]] && echo true),true)
  USER_DEFS          += -DTOMAS -DTOMAS15
endif

# %%%%% TOMAS, 12 bins %%%%%
REGEXP               :=(^[Yy]|^[Yy][Ee][Ss])
ifeq ($(shell [[ "$(TOMAS12)" =~ $(REGEXP) ]] && echo true),true)
USER_DEFS            += -DTOMAS -DTOMAS12
endif

# %%%%% APM %%%%%
REGEXP               :=(^[Yy]|^[Yy][Ee][Ss])
ifeq ($(shell [[ "$(APM)" =~ $(REGEXP) ]] && echo true),true)
  USER_DEFS          += -DAPM
endif

#------------------------------------------------------------------------------
# Special chemistry settings
#------------------------------------------------------------------------------

# Activate Global Terrestrial Mercury Model (GTMM) if necessary
GTMM_NEEDED          :=0
REGEXP               :=(^[Yy]|^[Yy][Ee][Ss])
ifeq ($(shell [[ "$(GTMM_Hg)" =~ $(REGEXP) ]] && echo true),true)
  GTMM_NEEDED        :=1
  USER_DEFS          += -DGTMM_Hg
endif

# Option to turn off ISORROPIA for testing
REGEXP               :=(^[Yy]|^[Yy][Ee][Ss])
ifeq ($(shell [[ "$(NO_ISO)" =~ $(REGEXP) ]] && echo true),true)
  USER_DEFS          += -DNO_ISORROPIA
endif

# Specify year of tagged O3 prod/loss data
# NOTE: THIS IS OBSOLETE W/ HEMCO! (bmy, 11/21/14)
ifdef TAGO3YR
  USER_DEFS          += -DUSE_THIS_O3_YEAR=$(TAGO3YR)
endif

#------------------------------------------------------------------------------
# TAU Performance Profiling (only works w/ IFORT for now)
#------------------------------------------------------------------------------
ifeq ($(COMPILER),ifort)
  REGEXP             :=(^[Yy]|^[Yy][Ee][Ss])
  ifeq ($(shell [[ "$(TAU_PROF)" =~ $(REGEXP) ]] && echo true),true)
    COMPILE_CMD      :=tau_f90.sh
  endif
endif

#------------------------------------------------------------------------------
# Add test for mass conservation
#------------------------------------------------------------------------------
REGEXP               :=(^[Yy]|^[Yy][Ee][Ss])
ifeq ($(shell [[ "$(MASSCONS)" =~ $(REGEXP) ]] && echo true),true)
  USER_DEFS          += -DMASSCONS
endif

###############################################################################
###                                                                         ###
###  Set linker commands for local and external libraries (incl. netCDF)    ###
###                                                                         ###
###############################################################################

# netCDF Library include path.  
# Test if a separate netcdf-fortran library is specified.
ifdef GC_F_INCLUDE
  NC_INC_CMD         := -I$(GC_INCLUDE) -I$(GC_F_INCLUDE)
else
  NC_INC_CMD         := -I$(GC_INCLUDE)
endif

# Get the version number (e.g. "4130"=netCDF 4.1.3; "4200"=netCDF 4.2, etc.)
NC_VERSION           :=$(shell $(GC_BIN)/nc-config --version)
NC_VERSION           :=$(shell echo "$(NC_VERSION)" | sed 's|netCDF ||g')
NC_VERSION           :=$(shell echo "$(NC_VERSION)" | sed 's|\.||g')
NC_VERSION_LEN       :=$(shell perl -e "print length $(NC_VERSION)")
ifeq ($(NC_VERSION_LEN),3)
 NC_VERSION          :=$(NC_VERSION)0
endif
ifeq ($(NC_VERSION_LEN),2) 
 NC_VERSION          :=$(NC_VERSION)00
endif

# Test if we have at least netCDF 4.2.0.0
AT_LEAST_NC_4200     :=$(shell perl -e "print ($(NC_VERSION) ge 4200)")

ifeq ($(AT_LEAST_NC_4200),1) 

  #-------------------------------------------------------------------------
  # netCDF 4.2 and higher:
  # Use "nf-config --flibs" and "nc-config --libs"
  # Test if a separate netcdf-fortran path is specified
  #-------------------------------------------------------------------------
  ifdef GC_F_BIN 
    NC_LINK_CMD      := $(shell $(GC_F_BIN)/nf-config --flibs)
  else
    NC_LINK_CMD      := $(shell $(GC_BIN)/nf-config --flibs)
  endif
  NC_LINK_CMD        += $(shell $(GC_BIN)/nc-config --libs)

else

  #-----------------------------------------------------------------------
  # Prior to netCDF 4.2:
  # Use "nc-config --flibs" and nc-config --libs
  #-----------------------------------------------------------------------
  NC_LINK_CMD        := $(shell $(GC_BIN)/nc-config --flibs)
  NC_LINK_CMD        += $(shell $(GC_BIN)/nc-config --libs)

endif

#=============================================================================
#%%%%% FIX FOR USE WITH THE GEOS-Chem-Libraries (bmy, 1/13/15)
#%%%%% 
#%%%%% If your GEOS-Chem-Libraries netCDF/HDF5 package was built in one 
#%%%%% directory and then moved somewhere else, then nf-config and nc-config 
#%%%%% may not return the proper link directory path.  
#%%%%% 
#%%%%% To avoid this error, we shall test if the $GC_LIB environment variable 
#%%%%% contains the text "GEOS-Chem-Libraries".  (Recall that $GC_LIB is 
#%%%%% defined in either your .bashrc or .cshrc file depending on which Unix 
#%%%%% shell you use.)  If we find the text "GEOS-Chem-Libraries" in $GC_LIB, 
#%%%%% then we shall override the library path returned by nf-config and 
#%%%%% nc-config with the path specified by $GC_LIB.  This will ensure that 
#%%%%% we point to the location where the GEOS-Chem-Libraries are installed.
#%%%%%
#%%%%% NOTE: This fix should work for most users.  If it does not work, then
#%%%%% contact the GEOS-Chem Support Team (geos-chem-support@as.harvard.edu).
#%%%%%
REGEXP               :="GEOS-Chem-Libraries"
ifeq ($(shell [[ "$(GC_LIB)" =~ $(REGEXP) ]] && echo true),true)
  NC_LINK_CMD        := $(filter -l%,$(NC_LINK_CMD))
  NC_LINK_CMD        :=-L$(GC_LIB) $(NC_LINK_CMD)
endif
#=============================================================================

# Save for backwards compatibility
NCL                  := $(NC_LINK_CMD)

#----------------------------
# For GEOS-Chem 
#----------------------------

# Base linker command: specify the library directory
LINK                 :=-L$(LIB)

# Append library for GTMM, if necessary
ifeq ($(GTMM_NEEDED),1)
  LINK               :=$(LINK) -lHg
endif

# Append library for RRTMG, if necessary
ifeq ($(RRTMG_NEEDED),1)
  LINK               :=$(LINK) -lrad
endif

# Create linker command to create the GEOS-Chem executable
LINK                 :=$(LINK) -lIsoropia -lHCOI -lHCOX -lHCO -lGeosUtil -lKpp
LINK                 :=$(LINK) -lHeaders -lNcUtils $(NC_LINK_CMD)

#----------------------------
# For the HEMCO standalone
#----------------------------

# Create linker command to create the HEMCO standalone executable
LINK_HCO             :=-L$(LIB) -lHCOI -lHCOX -lHCO -lGeosUtil -lHeaders
LINK_HCO             :=$(LINK_HCO) -lNcUtils $(NC_LINK_CMD)

###############################################################################
###                                                                         ###
###  HPC Settings: Build & use ESMF & MAPL for Grid-Independent GEOS-Chem   ###
###                                                                         ###
###############################################################################

# If we are building w/ the HPC target, then include GIGC.mk as well
# Determine if we are building with the hpc target
ifeq ($(HPC),yes)
  ifneq ("$(wildcard $(CURDIR)/../GIGC/GIGC.mk)","")
    include $(CURDIR)/../GIGC/GIGC.mk
  else
  ifneq ("$(wildcard $(CURDIR)/../../GIGC/GIGC.mk)","")
    include $(CURDIR)/../../GIGC/GIGC.mk
  else
    $(error $(ERR_GIGC))
  endif
  endif
  #FFLAGS             += -double-size 32 -real-size 32 -r4
endif

###############################################################################
###                                                                         ###
###  IFORT compilation options.  This is the default compiler.              ###
###                                                                         ###
###############################################################################

ifeq ($(COMPILER),ifort) 

  # Default optimization level for all routines (-O2)
  ifndef OPT
    OPT              := -O2
  endif

  # Pick compiler options for debug run or regular run 
  REGEXP             := (^[Yy]|^[Yy][Ee][Ss])
  ifeq ($(shell [[ "$(DEBUG)" =~ $(REGEXP) ]] && echo true),true)
    FFLAGS           :=-cpp -w -O0 -auto -noalign -convert big_endian
    FFLAGS           += -g -check arg_temp_created -debug all
    TRACEBACK        := yes
    USER_DEFS        += -DDEBUG
  else
    FFLAGS           :=-cpp -w $(OPT) -auto -noalign -convert big_endian
    FFLAGS           += -vec-report0
  endif

  # Prevent any optimizations that would change numerical results
  FFLAGS             += -fp-model source

  # Turn on OpenMP parallelization
  REGEXP             :=(^[Yy]|^[Yy][Ee][Ss])
  ifeq ($(shell [[ "$(OMP)" =~ $(REGEXP) ]] && echo true),true)
    FFLAGS           += -openmp
  endif

  # Get Operating System (Linux = Linux; Darwin = MacOSX)
  ifndef UNAME
    UNAME            :=$(shell uname)
  endif

  # OSX compilation options
  ifeq ($(UNAME),Darwin)
    FFLAGS           += -Wl,-stack_size,0x2cb410000  # 12 GB of stack space
    ifdef DEBUG
      FFLAGS         += -g0 -debug -save-temps -fpic -Wl,-no_pie
    endif
  endif

  # Add options for medium memory model.  This is to prevent G-C from 
  # running out of memory at hi-res, especially when using netCDF I/O.
  ifneq ($(UNAME),Darwin)
    FFLAGS           += -mcmodel=medium -shared-intel
  endif

  # Turn on checking for floating-point exceptions
  REGEXP             :=(^[Yy]|^[Yy][Ee][Ss])
  ifeq ($(shell [[ "$(FPE)" =~ $(REGEXP) ]] && echo true),true)
    FFLAGS           += -fpe0 -ftrapuv
  endif
  ifeq ($(shell [[ "$(FPEX)" =~ $(REGEXP) ]] && echo true),true)
    FFLAGS           += -fpe0 -ftrapuv
  endif

  # Add special IFORT optimization commands
  REGEXP             :=(^[Yy]|^[Yy][Ee][Ss])
  ifeq ($(shell [[ "$(IPO)" =~ $(REGEXP) ]] && echo true),true)
    FFLAGS           += -ipo -static
  endif

  # Add option for "array out of bounds" checking
  REGEXP             := (^[Yy]|^[Yy][Ee][Ss])
  ifeq ($(shell [[ "$(BOUNDS)" =~ $(REGEXP) ]] && echo true),true)
    FFLAGS           += -check bounds
  endif

  # Also add traceback option
  REGEXP             :=(^[Yy]|^[Yy][Ee][Ss])
  ifeq ($(shell [[ "$(TRACEBACK)" =~ $(REGEXP) ]] && echo true),true)
    FFLAGS           += -traceback
  endif

  # Loosen KPP tolerances upon non-convergence and try again
  REGEXP             :=(^[Yy]|^[Yy][Ee][Ss])
  ifeq ($(shell [[ "$(KPP_SOLVE_ALWAYS)" =~ $(REGEXP) ]] && echo true),true)
    USER_DEFS        += -DKPP_SOLVE_ALWAYS
  endif

  # Add flexible precision declaration
  ifeq ($(PRECISION),8)
    USER_DEFS        += -DUSE_REAL8
  endif

  # Add timers declaration
  ifeq ($(TIMERS),1)
    USER_DEFS        += -DUSE_TIMERS
  endif

  # Append the user options in USER_DEFS to FFLAGS
  FFLAGS             += $(USER_DEFS)

  # Include options (i.e. for finding *.h, *.mod files)
  INCLUDE            :=-module $(MOD) $(NC_INC_CMD)

  # Do not append the ESMF/MAPL/FVDYCORE includes for ISORROPIA, because it 
  # will not compile.  ISORROPIA is slated for removal shortly. (bmy, 11/21/14)
  INCLUDE_ISO        :=$(INCLUDE)

  # Append the ESMF/MAPL/FVDYCORE include commands
  ifeq ($(HPC),yes)
    INCLUDE          += $(MAPL_INC) $(ESMF_MOD) $(ESMF_INC) $(FV_INC)
  endif

  # Set the standard compiler variables
  CC                 :=
  F90                :=$(COMPILE_CMD) $(FFLAGS) $(INCLUDE)
  F90ISO             :=$(COMPILE_CMD) $(FFLAGS) $(INCLUDE_ISO)
  LD                 :=$(COMPILE_CMD) $(FFLAGS)
  FREEFORM           := -free
  #ifneq ($(shell [[ "$(HPC)" =~ $(REGEXP) ]] && echo true),true)
  #ifneq ($(HPC),yes)
    R8               := -r8
  #endif

endif

###############################################################################
###                                                                         ###
###  Portland Group (PGF90) compilation options                             ###
###                                                                         ###
###############################################################################

ifeq ($(COMPILER),pgi) 

  # Default optimization level for all routines (-fast)
  ifndef OPT
    OPT              :=-fast
   endif

  # Pick compiler options for debug run or regular run 
  REGEXP             := (^[Yy]|^[Yy][Ee][Ss])
  ifeq ($(shell [[ "$(DEBUG)" =~ $(REGEXP) ]] && echo true),true)
    FFLAGS           :=-byteswapio -Mpreprocess -g -O0 
    USER_DEFS        += -DDEBUG
  else
    FFLAGS           :=-byteswapio -Mpreprocess $(OPT)
  endif

  # Add options for medium memory model.  This is to prevent G-C from 
  # running out of memory at hi-res, especially when using netCDF I/O.
  FFLAGS             += -mcmodel=medium

  # Turn on OpenMP parallelization
  REGEXP             :=(^[Yy]|^[Yy][Ee][Ss])
  ifeq ($(shell [[ "$(OMP)" =~ $(REGEXP) ]] && echo true),true)
    FFLAGS           += -mp -Mnosgimp -Dmultitask
  endif

  # Add option for suppressing PGI non-uniform memory access (numa) library 
  REGEXP             :=(^[Yy]|^[Yy][Ee][Ss])
  ifeq ($(shell [[ "$(NONUMA)" =~ $(REGEXP) ]] && echo true),true)
    FFLAGS           += -mp=nonuma
  endif

  # Add option for "array out of bounds" checking
  REGEXP             :=(^[Yy]|^[Yy][Ee][Ss])
  ifeq ($(shell [[ "$(BOUNDS)" =~ $(REGEXP) ]] && echo true),true)
    FFLAGS           += -C
  endif

  # Also add traceback option
  REGEXP             :=(^[Yy]|^[Yy][Ee][Ss])
  ifeq ($(shell [[ "$(TRACEBACK)" =~ $(REGEXP) ]] && echo true),true)
    FFLAGS           += -traceback
  endif

  # Loosen KPP tolerances upon non-convergence and try again
  REGEXP             :=(^[Yy]|^[Yy][Ee][Ss])
  ifeq ($(shell [[ "$(KPP_SOLVE_ALWAYS)" =~ $(REGEXP) ]] && echo true),true)
    USER_DEFS        += -DKPP_SOLVE_ALWAYS
  endif

  # Add flexible precision declaration
  ifeq ($(PRECISION),8)
    USER_DEFS        += -DUSE_REAL8
  endif

  # Add timers declaration
  ifeq ($(TIMERS),1)
    USER_DEFS        += -DUSE_TIMERS
  endif

  # Append the user options in USER_DEFS to FFLAGS
  FFLAGS             += $(USER_DEFS)

  # Include options (i.e. for finding *.h, *.mod files)
  INCLUDE            := -module $(MOD) $(NC_INC_CMD)

  # Do not append the ESMF/MAPL/FVDYCORE includes for ISORROPIA, because it 
  # will not compile.  ISORROPIA is slated for removal shortly. (bmy, 11/21/14)
  INCLUDE_ISO        :=$(INCLUDE)

  # Append the ESMF/MAPL/FVDYCORE include commands
  ifeq ($(HPC),yes)
   INCLUDE           += $(MAPL_INC) $(ESMF_MOD) $(ESMF_INC) $(FV_INC)
  endif

  # Set the standard compiler variables
  CC             :=gcc
  F90            :=$(COMPILE_CMD) $(FFLAGS) $(INCLUDE)
  F90ISO         :=$(COMPILE_CMD) $(FFLAGS) $(INCLUDE_ISO)
  LD             :=$(COMPILE_CMD) $(FFLAGS)
  FREEFORM       := -Mfree
  R8             := -Mextend -r8

endif

###############################################################################
###                                                                         ###
###  Specify pattern rules for compiliation                                 ###
###  (i.e. tell "make" how to compile files w/ different extensions)        ###
###                                                                         ###
###############################################################################

%.o : %.f
	$(F90) -c $<
%.o : %.F
	$(F90) -c $<
%.o : %.f90
	$(F90) -c $(FREEFORM) $<
%.o : %.F90
	$(F90) -c $(FREEFORM) $<
%.o : %.c
	$(CC) -c $*.c

###############################################################################
###                                                                         ###
###  Export global variables so that the main Makefile will see these       ###
###                                                                         ###
###############################################################################
 
export CC
export F90
export F90ISO
export FREEFORM
export LD
export LINK
export LINK_HCO
export R8
export SHELL
export NCL
export NC_LINK_CMD
export HPC
export PRECISION
export RRTMG_NEEDED
export RRTMG_CLEAN
export RRTMG_NO_CLEAN
export KPP_CHEM
export TIMERS

#EOC

###############################################################################
###                                                                         ###
###  Debug print output.  Normally you will leave the following lines       ###
###  commented out.  Uncomment these lines for testing.                     ###
###                                                                         ###
###############################################################################

#headerinfo:
#	@@echo '####### in Makefile_header.mk ########' 
#	@@echo "COMPILER    : $(COMPILER)"
#	@@echo "DEBUG       : $(DEBUG)"
#	@@echo "BOUNDS      : $(BOUNDS)"
#	@@echo "F90         : $(F90)"
#	@@echo "CC          : $(CC)"
#	@@echo "INCLUDE     : $(INCLUDE)"
#	@@echo "LINK        : $(LINK)"
#	@@echo "USERDEFS    : $(USER_DEFS)"
#	@@echo "NC_INC_CMD  : $(NC_INC_CMD)"
#	@@echo "NC_LINK_CMD : $(NC_LINK_CMD)"<|MERGE_RESOLUTION|>--- conflicted
+++ resolved
@@ -173,15 +173,12 @@
 #  04 Jun 2015 - R. Yantosca - Bug fix: don't turn on UCX except for CHEM=UCX
 #  15 Jun 2015 - R. Yantosca - Now define the HEMCO standalone link command
 #                              separately from the GEOS-Chem link command
-<<<<<<< HEAD
 #  07 Jul 2015 - M. Sulprizio- Add option for CHEM=SOA_SVPOA
 #  17 Jul 2015 - E. Lundgren - Remove BSTATIC option when picking pgi options 
 #                              for debug run or regular run 
-#  07 Nov 2013 - R. Yantosca - NEST=cu to now sets CPP switch w/ -DNESTED_CU for
+#  30 Jul 2015 - M. Yannetti - Added TIMERS.
+#  03 Aug 2015 - M. Sulprizio- NEST=cu to now sets CPP switch w/ -DNESTED_CU for
 #                              custom nested grids
-=======
-#  30 Jul 2015 - M. Yannetti - Added TIMERS.
->>>>>>> 73fb7075
 #EOP
 #------------------------------------------------------------------------------
 #BOC
