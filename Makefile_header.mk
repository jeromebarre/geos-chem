#------------------------------------------------------------------------------
#                  GEOS-Chem Global Chemical Transport Model                  #
#------------------------------------------------------------------------------
#BOP
#
# !IROUTINE: Makefile_header.mk
#
# !DESCRIPTION: This sub-makefile defines the variables which specify
# compilation options for the different supported compiler/platform
# combinations.  Also, the default makefile compilation rules are specified 
# here.
#\\
#\\
# !REMARKS:
# To build the programs, call "make" with the following syntax:
#                                                                             .
#   make -jN TARGET REQUIRED-FLAGS [ OPTIONAL-FLAGS ]
#
# To display a complete list of options, type "make help".
#                                                                             .
# The following variables are exported to the main-level Makefile:
#                                                                             .
# Variable   Description
# --------   -----------
# CC         Contains the default C compilation commands (for PGI only)
# F90        Contains the Fortran compilation commands
# FREEFORM   Contains the command to force F90 "free format" compilation
# LD         Contains the command to link to libraries & make executable
# LINK       Contains the commands to link to GEOS-Chem built libraries
# R8         Contains the command to force REAL -> REAL*8
# SHELL      Contains the default Unix shell to use when building code
# NCL        Contains the default netCDF library link commands
#                                                                             .
# FFLAGS is a local variable that is not returned to the "outside world", 
# but is only used locally.  COMPILER, HDF5, and OMP are all input via the
# command line or via environment variables.
#                                                                             .
# NOTE: We now use SHELL :=/bin/bash as the default Unix shell.  This allows
# us to extend the Makefile ifeq statements so that we can test for more than
# one string.  The following example is used to ensure that the met field name
# selected by the user is case-insensitive:
# 
#  # %%%%% GEOS-FP %%%%%
#  REGEXP             :=(^[Gg][Ee][Oo][Ss][Ff][Pp])|(^[Gg][Ee][Oo][Ss].[Ff][Pp])
#  ifeq ($(shell [[ "$(MET)" =~ $(REGEXP) ]] && echo true),true)
#    USER_DEFS        += -DGEOS_FP
#  endif
#                                                                             .
# The [[ ]] in bash is an evaluation.  The above ifeq statement uses regular
# expressions to test if the MET variable matches the string "GEOS" (case-
# insensitive) and either "FP" or "any character and then a FP".  This will
# return true (via the "echo true" statement) for combinations like "GEOS-FP", 
# "geosfp", "Geos-FP", "GeOs.FP", etc.  This is a robust way of evaluating
# the user's input, and will make errors less likely.
#
# !REVISION HISTORY: 
#  16 Sep 2009 - R. Yantosca - Initial version
#  22 Sep 2009 - R. Yantosca - Bug fix, added -I$(HDR) to F90 compilation lines
#  24 Sep 2009 - R. Yantosca - added NONUMA option for PGI compiler
#  07 Oct 2009 - R. Yantosca - Replaced .SUFFIXES section w/ pattern rules
#  19 Nov 2009 - R. Yantosca - Now use OMP variable to determine whether to
#                              turn on OpenMP parallelization options 
#  23 Nov 2009 - R. Yantosca - Now use -module $(MOD) instead of -I$(MOD) to 
#                              specify the directory for *.mod files on both
#                              IFORT and PGI compilers.
#  23 Nov 2009 - R. Yantosca - Now use -moddir=$(MOD) and -M$(MOD) instead of
#                              -I$(MOD) to specify the directory for *.mod 
#                              files on the SunStudio compiler.
#  23 Nov 2009 - R. Yantosca - Change DEBUG to allow for new version of 
#                              Totalview which doesn't choke when debugging
#                              parallel code (Totalview 8.6.1-1)
#  02 Dec 2009 - R. Yantosca - Added SUN32 switch for building 32-bit 
#                              executbable on the SunStudio compiler
#  11 Dec 2009 - R. Yantosca - Now define SHELL here and export to other 
#                              Makefiles, so as to have a single place where
#                              the Unix shell name is defined.
#  21 Dec 2009 - R. Yantosca - Add H5I and H5L variables to specify the
#                              HDF5 library and include paths.  Also set
#                              the default to not link to the HDF5 libraries.
#  21 Dec 2009 - R. Yantosca - Now pass LINK back to the outside world, so
#                              that the Makefile that builds the executable
#                              can reference it.
#  19 Jan 2010 - R. Yantosca - Minor fix, add -m64 if SUN32 is not defined.
#  25 Jan 2010 - R. Yantosca - Now add -DTOMAS to FFLAGS if necessary
#  28 Jan 2010 - C. Carouge  - Add -lIsoropia to LINK, for ISORROPIA II
#  16 Feb 2011 - R. Yantosca - Now add -DAPM to FFLAGS if necessary
#  25 Aug 2011 - R. Yantosca - Add "-fp-model source" to FFLAGS for IFORT 
#                              compiler.  This will prevent aggressive 
#                              optimizations from changing numerical results.
#  25 Aug 2011 - R. Yantosca - Add -CU (check for uninit'd variables) to 
#                              FFLAGS when using IFORT w/ the DEBUG option.
#  26 Aug 2011 - R. Yantosca - Allow for deactivation of the "-fp-model source"
#                              option by using the PRECISE=no env variable
#  24 Jan 2012 - R. Yantosca - If NETCDF=yes, GEOS-Chem will link and include
#                              to the netCDF dir paths that are specified
#  24 Jan 2012 - R. Yantosca - Now use := for makefile assignment statements
#  10 Feb 2012 - R. Yantosca - When compiling with NETCDF=yes or HDF5=yes,
#                              we must also add the flags -mcmodel=medium 
#                              -i-dynamic to FFLAGS in order to avoid memory 
#                              errors (for IFORT only)
#  10 Feb 2012 - R. Yantosca - Remove -CU from the DEBUG option (IFORT only)
#  19 Mar 2012 - R. Yantosca - Add optional NO_ISO switch, which will turn off
#                              the ISORROPIA ATE package for testing
#  05 Apr 2012 - R. Yantosca - Now assume netCDF is always used
#  05 Apr 2012 - R. Yantosca - Change BL_INC_NETCDF to INC_NETCDF
#  05 Apr 2012 - R. Yantosca - Change BL_INC_HDF5   to INC_HDF5
#  05 Apr 2012 - R. Yantosca - Change BL_LIB_NETCDF to LIB_NETCDF
#  05 Apr 2012 - R. Yantosca - Change BL_LIB_HDF5   to LIB_HDF5
#  30 Apr 2012 - R. Yantosca - Add NETCDF3=[yes|no] makefile option
#  30 Apr 2012 - R. Yantosca - Use separate netCDF link and include paths
#                              for netCDF3 and for netCDF4
#  30 Apr 2012 - R. Yantosca - Also add -mcmodel=medium flag for PGI compiler
#  09 May 2012 - R. Yantosca - Now try to get the proper linking sequence 
#                              for netCDF etc w/ nf-config and nc-config.
#  11 May 2012 - R. Yantosca - Now export NCL (netCDF linking sequence)
#  17 Aug 2012 - R. Yantosca - Now add RRTMG=yes option for RRTMG rad transfer
#  07 Sep 2012 - R. Yantosca - Now add OPT variable to set global opt levels
#  07 Sep 2012 - R. Yantosca - Also set TRACEBACK for PGI compiler
#  17 Apr 2013 - R. Yantosca - Add switch to set -DKPP_SOLVE_ALWAYS, which 
#                              will force KPP to get past nonconvergences
#  25 Feb 2013 - S. Farina   - Add flag for TOMAS40
#  22 Apr 2013 - R. Yantosca - TOMAS40=yes option now sets -DTOMAS -DTOMAS40
#  28 Apr 2013 - S. Farina   - Add flags for TOMAS15 and TOMAS12
#  13 Aug 2013 - R. Yantosca - Removed "define.h"; now set all GEOS-Chem
#                              user options via the Make command
#  14 Aug 2013 - R. Yantosca - Now use regular expressions to test the
#                              validity of command-line inputs
#  21 Aug 2013 - R. Yantosca - Improved error checking for command line inputs
#  26 Aug 2013 - R. Yantosca - Add -debug all as an IFORT debugging option
#  16 Sep 2013 - R. Yantosca - Now set GIGC Cpp switches first.  This allows
#                              us to skip the GRID setting if we are using
#                              EXTERNAL_GRID=yes or EXTERNAL_FORCING=yes.
#  18 Sep 2013 - M. Long     - Add edits for HPC Grid-Indpendent GEOS-Chem
#  26 Sep 2013 - R. Yantosca - MET=geosfp now sets Cpp switch w/ -DGEOS_FP
#  07 Nov 2013 - R. Yantosca - NEST=se to now sets CPP switch w/ -DNESTED_SE
#  08 Nov 2013 - R. Yantosca - Add FPEX flag to avoid conflicting with the
#                              ESMF/MAPL environment variable FPE
#  24 Feb 2014 - R. Yantosca - Add UCX=yes flag for invoking UCX strat chem
#  18 Mar 2014 - R. Yantosca - Now add TAU_PROF=y flag to invoke TAU profiler
#  19 Mar 2014 - R. Yantosca - Move library link commands after the sections
#                              that set the C-preprocessor switches
#  19 Mar 2014 - R. Yantosca - Restore GTMM compilation funcitonality
#  19 Mar 2014 - R. Yantosca - Add more visible comment section dividers
#  20 Mar 2014 - R. Yantosca - Bug fix: "+= -DDEBUG" instead of ":= -DDEBUG"
#  09 Jul 2014 - R. Yantosca - Now don't require MET or GRID if target is
#                              srcdoc, utildoc, gtmmdoc, makedoc, or hemcodoc
#  21 Jul 2014 - R. Yantosca - Update build sequence
#  03 Oct 2014 - R. Yantosca - Now turn on NO_REDUCED=y for hpc target
#  03 Oct 2014 - R. Yantosca - Now compatible with netCDF 4.1.1 or 4.2+
#  17 Oct 2014 - R. Yantosca - Don't require MET or GRID to remove ESMF etc.
#  05 Nov 2014 - R. Yantosca - Will compile w/ 8-byte precision by default
#  14 Nov 2014 - R. Yantosca - Further updates for hpc compilation
#  21 Nov 2014 - R. Yantosca - Add special compilation command for ISORROPIA
#  21 Nov 2014 - R. Yantosca - Add cosmetic changes and indentation 
#  06 Jan 2015 - R. Yantosca - Add two-way nesting options from Y. Y. Yan
#  09 Jan 2015 - M. Sulprizio- Now properly link to the RRTMG directory
#  13 Jan 2015 - R. Yantosca - Add fix for GEOS-Chem-Libraries library path
#  08 Apr 2015 - R. Yantosca - Bug fix: set RRTMG=yes if it passes the regexp
#  10 Apr 2015 - R. Yantosca - Export RRTMG_NEEDED var to be used elsewhere
#  10 Apr 2015 - R. Yantosca - Bug fix: -l rad should be -lrad in link var
#  12 May 2015 - R. Yantosca - Bug fix for PGI compiler: remove extra "-"
#                              in front of $(NC_INC_CMD) in the PGI section
#  12 May 2015 - R. Yantosca - Now use GC_BIN, GC_INCLUDE to point to the
#                              netCDF library paths and GC_F_BIN, GC_F_INCLUDE
#                              to point to netCDF-Fortran library paths.
#                              (In some cases, these are the same).
#  20 May 2015 - R. Yantosca - Test if GC_F_BIN and GC_F_INCLUDE are defined
#                              as env variables before trying to use them.
#  29 May 2015 - R. Yantosca - Now set KPP_CHEM for KPP.  We can't redefine
#                              the CHEM variable because it is an env var.
#  04 Jun 2015 - R. Yantosca - Now use RRTMG_NO_CLEAN=y or RRTMG_NOCLEAN=y to 
#                              removing RRTMG objects, modules, and libraries.
#  04 Jun 2015 - R. Yantosca - Bug fix: don't turn on UCX except for CHEM=UCX
#  15 Jun 2015 - R. Yantosca - Now define the HEMCO standalone link command
#                              separately from the GEOS-Chem link command
#  07 Jul 2015 - M. Sulprizio- Add option for CHEM=SOA_SVPOA
#  17 Jul 2015 - E. Lundgren - Remove BSTATIC option when picking pgi options 
#                              for debug run or regular run 
#  30 Jul 2015 - M. Yannetti - Added TIMERS.
#  03 Aug 2015 - M. Sulprizio- NEST=cu to now sets CPP switch w/ -DNESTED_CU for
#                              custom nested grids
#  11 Aug 2015 - R. Yantosca - Add MERRA2 as a met field option
#  24 Aug 2015 - R. Yantosca - Bug fix: Add missing | when testing USER_DEFS
#  07 Dec 2015 - R. Yantosca - Add "realclean_except_rrtmg" target that
#                              replaces the RRTMG_CLEAN variabe
#  10 Feb 2016 - E. Lundgren - Add BPCH restart file input and output switches
#  11 Feb 2016 - E. Lundgren - Change BPCH to BPCH_DIAG, NETCDF to NC_DIAG
#  12 Jul 2016 - E. Lundgren - Remove binary punch restart file option
#  19 Jul 2016 - R. Yantosca - Add more flags for enabling experimental code
#  20 Sep 2016 - M. Sulprizio- Remove NEST=se option. This grid was never fully
#                              implemented.
#  12 Dec 2016 - R. Yantosca - Allow gfortran etc. to compile with TAU_PROF=y
#  13 Dec 2016 - R. Yantosca - Add GPROF=y to compile for GNU profiler gprof
#  01 Mar 2017 - R. Yantosca - Bug fix: Make sure NO_REDUCED=no works
#  01 Mar 2017 - R. Yantosca - Set -DNC_HAS_COMPRESSION if the netCDF library
#                              can write compressed data to disk
#  07 Mar 2017 - R. Yantosca - Replace makefile variable COMPILER with
#                              COMPILER_FAMILY; also works if FC=mpif90
#  08 May 2017 - R. Yantosca - Add minor fixes to avoid Perl bareword errors
#  23 May 2017 - R. Yantosca - use -dumpversion to get the Gfortran version #
#  24 Aug 2017 - M. Sulprizio- Remove support for GCAP, GEOS-4, GEOS-5 and MERRA
#  03 Jan 2018 - M. Sulprizio- Remove UCX flag. We now solely use Input_Opt%LUCX
#                              throughout GEOS-Chem.
#  07 Aug 2018 - R. Yantosca - For now, don't compile TOMAS/ APM when NC_DIAG=y
<<<<<<< HEAD
#  21 Aug 2018 - R. Yantosca - Simplify testing for netCDF-Fortran 
=======
#  23 Aug 2018 - H.P. Lin    - Add NO_EXE=y to inhibit "geos" executable build and
#                              build libGeosCore.a instead for coupled models driving
#                              GEOS-Chem externally (by calling its libraries)
>>>>>>> 3011a406
#EOP
#------------------------------------------------------------------------------
#BOC

###############################################################################
###                                                                         ###
###  Set the default Unix shell and some error message variables            ###
###                                                                         ###
###############################################################################

# Set default shell to bash, for use with the Makefile conditionals
SHELL                :=/bin/bash

# Error message for bad COMPILER input
ERR_CMPLR            :="Unknown Fortran compiler!  Must be one of ifort, gfortran, pgfortran|pgi|pgf90, or mpifort|mpif90.  Check the FC environment variable in your .bashrc or .cshrc file."

# Error message for unknown compiler/OS combintation
ERR_OSCOMP           :="Makefile_header.mk not set up for this compiler/OS combination"

# Error message for bad MET input
ERR_MET              :="Select a met field: MET=geosfp, MET=merra2)"

# Error message for bad GRID input
ERR_GRID             :="Select a horizontal grid: GRID=4x5. GRID=2x25, GRID=05x0625, GRID=025x03125"

# Error message for bad NEST input
ERR_NEST             :="Select a nested grid: NEST=as, NEST=ch, NEST=eu, NEST=na, NEST=cu"

# Error message for bad two-way coupled model input (yanyy,6/18/14)
ERR_COUPLECH         :="Select a coupled grid for China/SE Asia: COUPLECH=2x25ch, COUPLECH=4x5ch"
ERR_COUPLENA         :="Select a coupled grid for North America: COUPLENA=2x25na, COUPLENA=4x5na"
ERR_COUPLEEU         :="Select a coupled grid for Europe       : COUPLEEU=2x25eu, COUPLEEU=4x5eu"
ERR_COUPLE           :="Select a coupled choice: COUPLE=yes"

# Error message for bad GIGC config
ERR_GIGC             :="Unable to find the GIGC configuration file. Have you downloaded the GIGC?"

# Error message for diagnostics
ERR_DIAG             :="Select one diagnostic output type: NC_DIAG=y or BPCH_DIAG=y"

# Error message for TOMAS error message
ERR_MICPHYS           :="At present, microphysics packages (TOMAS, APM) cannot be used when NC_DIAG=y!"

###############################################################################
###                                                                         ###
###  Set C-preprocessor switches representing user options.  These are not  ###
###  specific to any compiler, but are general options for the simulation.  ###
###                                                                         ###
###  NOTE: To make the user input more robust, we use regular expression    ###
###  syntax to match characters in the various Makefile variables.  See     ###
###  this web page for more info:                                           ###
###  http://www.tldp.org/LDP/abs/html/x17046.html                           ###
###                                                                         ###
###############################################################################

#------------------------------------------------------------------------------
# Compiler settings
#------------------------------------------------------------------------------

# %%%%% OpenMP parallelization (on by default) %%%%%
ifndef OMP
  OMP                :=yes
endif

# Option to turn off OpenMP for testing
REGEXP               :=(^[Nn]|^[Oo])
ifeq ($(shell [[ "$(OMP)" =~ $(REGEXP) ]] && echo true),true)
  USER_DEFS          += -DNO_OMP
endif

# %%%%% Set the HPC variable if we are building for use w/ ESMF/MPI %%%%
ifeq ($(shell [[ "$(MAKECMDGOALS)" =~ "hpc" ]] && echo true),true)
  HPC                :=yes
  export HPC
endif

# %%%%% For HPC, we disable OpenMP and turn on the full vertical grid %%%%%
REGEXP               := (^[Yy]|^[Yy][Ee][Ss])
ifeq ($(shell [[ "$(HPC)" =~ $(REGEXP) ]] && echo true),true)
  IS_HPC             :=1
  OMP                :=no
  NO_REDUCED         :=yes
# PRECISION          :=4
else
  IS_HPC             :=0
endif

# %%%%% Default to 8-byte precision unless specified otherwise %%%%%
ifndef PRECISION
 PRECISION           :=8
endif

# %%%%% Default to Timers disabled %%%%%
ifndef TIMERS
 TIMERS              :=0
endif

# %%%%% Turn on traceback (error stack report) by default %%%%%
ifndef TRACEBACK
 TRACEBACK           :=yes
endif

# %%%%% Set default compiler %%%%%

# %%%%% Test if mpif90/mpifort is selected (for now assume ifort) %%%%%
REGEXP               :=(^[Mm][Pp][Ii])
ifeq ($(shell [[ "$(FC)" =~ $(REGEXP) ]] && echo true),true)
  USER_DEFS          += -DLINUX_IFORT
  REG_GNU            :=(^[Gg][Nn][Uu])
  REG_INTEL          :=(^[Ii][Ff][Oo][Rr][Tt])
  DISCRIM            :=$(word 1,$(shell $(FC) --version ) )
  ifeq ($(shell [[ "$(DISCRIM)" =~ $(REG_INTEL) ]] && echo true),true)
     COMPILER_FAMILY    :=Intel
     USER_DEFS          += -DLINUX_IFORT
  else ifeq ($(shell [[ "$(DISCRIM)" =~ $(REG_GNU) ]] && echo true),true)
     COMPILER_FAMILY    :=GNU
     USER_DEFS          += -DLINUX_GFORTRAN
  else
     $(error Could not determine compiler underlying mpifort/mpif90 )
  endif
endif

# %%%%% Test if Intel Fortran Compiler is selected %%%%%
REGEXP               :=(^[Ii][Ff][Oo][Rr][Tt])
ifeq ($(shell [[ "$(FC)" =~ $(REGEXP) ]] && echo true),true)

  # If we are building GCHP, then set the compile command to "mpifort",
  # which invokes the MPI magic.  Otherwise set it to $(FC). (bmy, 10/17/16)
  COMPILER_FAMILY    :=Intel
  USER_DEFS          += -DLINUX_IFORT
endif

# %%%%% Test if GNU Fortran Compiler is selected %%%%%
REGEXP               :=(^[Gg][Ff][Oo][Rr][Tt][Rr][Aa][Nn])
ifeq ($(shell [[ "$(FC)" =~ $(REGEXP) ]] && echo true),true)
  COMPILER_FAMILY    :=GNU
  USER_DEFS          += -DLINUX_GFORTRAN
endif

# %%%%% Test if PGI Fortran compiler is selected  %%%%%
REGEXP               :=(^[Pp][Gg])
ifeq ($(shell [[ "$(FC)" =~ $(REGEXP) ]] && echo true),true)
  COMPILER_FAMILY    :=PGI
  USER_DEFS          += -DLINUX_PGI
endif

# Is this GCHP?
ifeq ($(IS_HPC),1)
  COMPILE_CMD        :=mpifort
else
  COMPILE_CMD        :=$(FC)
endif

# %%%%% ERROR CHECK!  Make sure our compiler selection is valid! %%%%%
REGEXP               :=((-DLINUX_)?IFORT|PGI|GFORTRAN)
ifneq ($(shell [[ "$(USER_DEFS)" =~ $(REGEXP) ]] && echo true),true)
  $(error $(ERR_CMPLR))
endif

# Once we are sure the compiler is valid, then get the version number
COMPILER_VERSION_LONG :=$(shell $(FC) --version))
COMPILER_VERSION_LONG :=$(sort $(COMPILER_VERSION_LONG))

# For ifort, the 3rd substring of the sorted text is the version number.
# For pgfortran and gfortran, it's the 4th substring.
# NOTE: Future compiler updates may break this algorithm.
REGEXP      :=(^[Ii][Ff][Oo][Rr][Tt])
ifeq ($(shell [[ "$(FC)" =~ $(REGEXP) ]] && echo true),true)
 COMPILER_VERSION :=$(word 3, $(COMPILER_VERSION_LONG))
else
 COMPILER_VERSION :=$(word 4, $(COMPILER_VERSION_LONG))
endif

#------------------------------------------------------------------------------
# Special flags for enabling experimental or development code
#------------------------------------------------------------------------------

# %%%%% DEVEL: Enable user-added experimental code %%%%%
REGEXP               :=(^[Yy]|^[Yy][Ee][Ss])
ifeq ($(shell [[ "$(DEVEL)" =~ $(REGEXP) ]] && echo true),true)
  USER_DEFS          += -DDEVEL
endif

# %%%%% DIAG_DEVEL: Enable experimental code specific to HEMCO %%%%%
REGEXP               :=(^[Yy]|^[Yy][Ee][Ss])
ifeq ($(shell [[ "$(DIAG_DEVEL)" =~ $(REGEXP) ]] && echo true),true)
  USER_DEFS          += -DDIAG_DEVEL
  NC_DIAG            :=yes
  BPCH_DIAG          :=no
endif

# %%%%% HCO_DEVEL: Enable experimental code specific to HEMCO %%%%%
REGEXP               :=(^[Yy]|^[Yy][Ee][Ss])
ifeq ($(shell [[ "$(HCO_DEVEL)" =~ $(REGEXP) ]] && echo true),true)
  USER_DEFS          += -DHCO_DEVEL
endif

# %%%%% HPC_DEVEL: Enable experimental code specific to GCHP %%%%%
REGEXP               :=(^[Yy]|^[Yy][Ee][Ss])
ifeq ($(shell [[ "$(HPC_DEVEL)" =~ $(REGEXP) ]] && echo true),true)
  USER_DEFS          += -DHPC_DEVEL
endif

# %%%%% Turn on tendencies computation  %%%%%
REGEXP               :=(^[Yy]|^[Yy][Ee][Ss])
ifeq ($(shell [[ "$(USE_TEND)" =~ $(REGEXP) ]] && echo true),true)
  USER_DEFS          += -DUSE_TEND
  NC_DIAG            :=yes
  BPCH_DIAG          :=no
endif

#------------------------------------------------------------------------------
# GEOS-Chem HP settings
#------------------------------------------------------------------------------

# %%%%% ESMF %%%%%
REGEXP               :=(^[Yy]|^[Yy][Ee][Ss])
ifeq ($(shell [[ "$(ESMF)" =~ $(REGEXP) ]] && echo true),true)
  USER_DEFS          += -DESMF_
  NO_GRID_NEEDED     :=1
endif

# %%%%% EXTERNAL_GRID %%%%%
REGEXP               :=(^[Yy]|^[Yy][Ee][Ss])
ifeq ($(shell [[ "$(EXTERNAL_GRID)" =~ $(REGEXP) ]] && echo true),true)
  USER_DEFS          += -DEXTERNAL_GRID
  NO_GRID_NEEDED     :=1
endif

# %%%%% EXTERNAL_FORCING %%%%%
REGEXP               :=(^[Yy]|^[Yy][Ee][Ss])
ifeq ($(shell [[ "$(EXTERNAL_FORCING)" =~ $(REGEXP) ]] && echo true),true)
  USER_DEFS          += -DEXTERNAL_FORCING
  NO_GRID_NEEDED     :=1
endif

#------------------------------------------------------------------------------
# Coupling GEOS-Chem to External Models settings
#------------------------------------------------------------------------------

# %%%%% NO_EXE %%%%%
# Setting NO_EXE=y will inhibit the creation of a final "geos" executable
# and create a "libGeosCore.a" in the lib folder instead.
# Used if you are linking GEOS-Chem routines to be driven by an external model.
# (hplin, 8/23/18)
REGEXP               :=(^[Yy]|^[Yy][Ee][Ss])
ifeq ($(shell [[ "$(NO_EXE)" =~ $(REGEXP) ]] && echo true),true)
  USER_DEFS          += -DMODEL_
  NO_EXE             :=1
endif

#------------------------------------------------------------------------------
# Diagnostic settings
#------------------------------------------------------------------------------

# %%%%% Use netCDF diagnostics if DEVEL=y %%%%%
ifdef DEVEL
  NC_DIAG            :=yes
  BPCH_DIAG          :=no
  BPCH_TBPC          :=no
endif

# %%%%% Turn on bpch code for TPCORE BC's if NEST is defined %%%%%
ifdef NEST
  BPCH_TPBC          :=yes
endif

# %%%%% Determine options for netCDF or BPCH diagnostics %%%%%
REGEXP               :=(^[Yy]|^[Yy][Ee][Ss])
ifeq ($(shell [[ "$(NC_DIAG)" =~ $(REGEXP) ]] && echo true),true)

  # Set a flag to denote netCDF diagnostics are on
  IS_NC_DIAG         :=1

  # Turn on netCDF diagnostics if explicitly specified
  USER_DEFS          += -DNC_DIAG

  # If we are compiling GEOS-Chem "Classic", then also activate all bpch
  # timeseries diagnostics.  At this point (v11-02) there are some special
  # timeseries diagnostics that require local-time binning, which is not
  # yet available in the netCDF diagnostic output.  This will preserve
  # backwards compatibility for the time being. (bmy, 4/11/18)
  ifeq ($(IS_HPC),0)
     USER_DEFS       += -DBPCH_TIMESER
  endif

  # AND turn off bpch diagnostics UNLESS specified otherwise
  ifeq ($(shell [[ "$(BPCH_DIAG)" =~ $(REGEXP) ]] && echo true),true)
    USER_DEFS        += -DBPCH_DIAG
  endif

  # AND turn off bpch code for nested BC's code UNLESS specified otherwise
  ifeq ($(shell [[ "$(BPCH_TPBC)" =~ $(REGEXP) ]] && echo true),true)
    USER_DEFS        += -DBPCH_TPBC
  endif

else

  # Set a flag to denote netCDF diagnostics are off
  IS_NC_DIAG         :=0

  # If netCDF diagnostics have not been explicitly specified, then activate
  # bpch diagnostics, bpch timeseries, AND bpch code for nested-grid BC's
  USER_DEFS          += -DBPCH_DIAG -DBPCH_TIMESER -DBPCH_TPBC

endif

#------------------------------------------------------------------------------
# KPP settings chemistry solver settings.  NOTE: We can't redefine CHEM 
# (since it is an environent variable), so define a shadow variable KPP_CHEM.
#------------------------------------------------------------------------------

# Test if the CHEM value is set
IS_CHEM_SET          :=0

# %%%%%  CHEM=Standard (aka benchmark) %%%%%
REGEXP               :=(^[Ss][Tt][Aa][Nn][Dd][Aa][Rr][Dd])
ifeq ($(shell [[ "$(CHEM)" =~ $(REGEXP) ]] && echo true),true)
  KPP_CHEM           :=Standard
  IS_CHEM_SET        :=1
  NO_REDUCED         :=yes
endif

# %%%%% Test if CHEM=SOA (same as Tropchem as of v11-02a) %%%%%
REGEXP               :=(^[Ss][Oo][Aa])
ifeq ($(shell [[ "$(CHEM)" =~ $(REGEXP) ]] && echo true),true)
  KPP_CHEM           :=Tropchem
  IS_CHEM_SET        :=1
endif

# %%%%% Test if CHEM=SOA_SVPOA %%%%%
REGEXP               :=(^[Ss][Oo][Aa]_[Ss][Vv][Pp][Oo][Aa])
ifeq ($(shell [[ "$(CHEM)" =~ $(REGEXP) ]] && echo true),true)
  KPP_CHEM           :=SOA_SVPOA
  IS_CHEM_SET        :=1
endif

# %%%%% Test if CHEM=Tropchem %%%%%
REGEXP               :=(^[Tt][Rr][Oo][Pp][Cc][Hh][Ee][Mm])
ifeq ($(shell [[ "$(CHEM)" =~ $(REGEXP) ]] && echo true),true)
  KPP_CHEM           :=Tropchem
  IS_CHEM_SET        :=1
endif

# %%%%% Test if CHEM=NOx_Ox_HC_Aer_Br (former name for Tropchem) %%%%%
REGEXP               :=(^[Nn][Oo][Xx]_[Oo][Xx]_[Hh][Cc]_[Aa][Ee][Rr]_[Bb][Rr])
ifeq ($(shell [[ "$(CHEM)" =~ $(REGEXP) ]] && echo true),true)
  KPP_CHEM           :=Tropchem
  IS_CHEM_SET        :=1
endif

# %%%%% Test if CHEM=Custom %%%%%
REGEXP               :=(^[Cc][Uu][Ss][Tt][Oo][Mm])
ifeq ($(shell [[ "$(CHEM)" =~ $(REGEXP) ]] && echo true),true)
  KPP_CHEM           :=Custom
  IS_CHEM_SET        :=1
endif

# %%%%%  Default setting %%%%%
# %%%%%%%%%%%%%%%%%%%%%%%%%%%%%%%%%%%%%%%%%%%%%%%%%%%%%%%%%%%%%%%%%%%%%%%%%%%%
# NOTE: For clarify in the future, the default setting should be to not set
# KPP_CHEM or IS_CHEM_SET if the CHEM compiler option is not passed. The default
# option would be reserved for specialty simulations that do not require the KPP
# code to be compiled. (mps, 4/22/16)
# %%%%%%%%%%%%%%%%%%%%%%%%%%%%%%%%%%%%%%%%%%%%%%%%%%%%%%%%%%%%%%%%%%%%%%%%%%%%
ifeq ($(IS_CHEM_SET),0)
  KPP_CHEM           :=Standard
  IS_CHEM_SET        :=1
endif

#------------------------------------------------------------------------------
# RRTMG radiative transfer model settings
#------------------------------------------------------------------------------

# %%%%% RRTMG %%%%%
RRTMG_NEEDED         :=0
REGEXP               :=(^[Yy]|^[Yy][Ee][Ss])
ifeq ($(shell [[ "$(RRTMG)" =~ $(REGEXP) ]] && echo true),true)
  RRTMG_NEEDED       :=1
  USER_DEFS          += -DRRTMG
endif

#------------------------------------------------------------------------------
# Met field settings
#------------------------------------------------------------------------------

# If the user has omitted MET, then throw an error UNLESS we are trying
# to compile with "clean", "distclean", "realclean", "doc", "help",
# "ncdfcheck", or "libnc".  These targets don't depend on the value of MET.
ifndef MET
  REGEXP :=($clean|^doc|^help|^libnc|^ncdfcheck|gigc_debug|the_nuclear_option|wipeout|wipeout.|baselib.)
  ifeq ($(shell [[ "$(MAKECMDGOALS)" =~ $(REGEXP) ]] && echo true),true)
    NO_MET_NEEDED    :=1
  else
    $(error $(ERR_MET))
  endif
endif

# We can skip the following checks for targets that don't require MET
ifndef NO_MET_NEEDED 

  # %%%%% MERRA-2 %%%%%
  REGEXP           :=(^[Mm][Ee][Rr][Rr][Aa]2|^[Mm][Ee][Rr][Rr][Aa].2)
  ifeq ($(shell [[ "$(MET)" =~ $(REGEXP) ]] && echo true),true)
    USER_DEFS      += -DMERRA2
  endif

  # %%%%% GEOS-FP %%%%%
  REGEXP             :=(^[Gg][Ee][Oo][Ss][Ff][Pp])|(^[Gg][Ee][Oo][Ss].[Ff][Pp])
  ifeq ($(shell [[ "$(MET)" =~ $(REGEXP) ]] && echo true),true)
    USER_DEFS        += -DGEOS_FP
  endif

  # %%%%% REDUCED VERTICAL GRID (default, unless specified otherwise) %%%%
  ifndef NO_REDUCED
    NO_REDUCED       :=no
  endif
  REGEXP              :=(^[Nn]|^[Nn][Oo])
  ifeq ($(shell [[ "$(NO_REDUCED)" =~ $(REGEXP) ]] && echo true),true)
    USER_DEFS        += -DGRIDREDUCED
  endif

  # %%%%% ERROR CHECK!  Make sure our MET selection is valid! %%%%%
  REGEXP             :=(\-DGEOS_FP|\-DMERRA2)
  ifneq ($(shell [[ "$(USER_DEFS)" =~ $(REGEXP) ]] && echo true),true)
    $(error $(ERR_MET))
  endif

endif  # NO_MET_NEEDED

#------------------------------------------------------------------------------
# Horizontal grid settings
#------------------------------------------------------------------------------

# We can skip the following checks for targets that don't require GRID

# If the user has omitted GRID, then throw an error UNLESS we are trying
# to compile with "clean", "distclean", "realclean", "doc", "help",
# "ncdfcheck", or "libnc".  These targets don't depend on the value of GRID.
ifndef NO_GRID_NEEDED
  ifndef GRID
    REGEXP :=($clean|^doc|^help|^libnc|^ncdfcheck|gigc_debug|the_nuclear_option|wipeout|wipeout.|baselib.|^wipeout)
    ifeq ($(shell [[ $(MAKECMDGOALS) =~ $(REGEXP) ]] && echo true),true)
      NO_GRID_NEEDED :=1
    else
      $(error $(ERR_GRID))
    endif
  endif
endif

# We can skip the following checks for targets that don't require GRID
ifndef NO_GRID_NEEDED

  # %%%%% 4 x 5 %%%%%
  REGEXP             :=(^4.5|^4\.0.5\.0)
  ifeq ($(shell [[ "$(GRID)" =~ $(REGEXP) ]] && echo true),true)
    USER_DEFS        += -DGRID4x5
  endif

  # %%%%% 2 x 2.5 %%%%%
  REGEXP             :=(^2.25|^2.2\.5|^2\.0.2\.5)
  ifeq ($(shell [[ "$(GRID)" =~ $(REGEXP) ]] && echo true),true)
    USER_DEFS        += -DGRID2x25
  endif

  # %%%%% 0.5 x 0.625 %%%%%
  REGEXP             :=(^05.0625|^0\.5.0\.625)
  ifeq ($(shell [[ "$(GRID)" =~ $(REGEXP) ]] && echo true),true)

    # Ensure that MET=merra2
    REGEXP           :=(^[Mm][Ee][Rr][Rr][Aa]2)|(^[Mm][Ee][Rr][Rr][Aa].2)
    ifneq ($(shell [[ "$(MET)" =~ $(REGEXP) ]] && echo true),true)
      $(error When GRID=05x0625, you can only use MET=merra2)
    endif

    # Ensure that a nested-grid option is selected
    # NOTE: For safety's sake: if a nested-grid option is selected then 
    # define the BPCH_TPBC cpp switch even if BPCH_TPBC=n was passed.
    ifndef NEST
      $(error $(ERR_NEST))
    else
      NEST_NEEDED    :=1
      USER_DEFS      += -DBPCH_TPBC -DGRID05x0625 
    endif
  endif

  # %%%%% 0.25 x 0.3125 %%%%%
  REGEXP             :=(^025.03125|^0\.25.0\.3125)
  ifeq ($(shell [[ "$(GRID)" =~ $(REGEXP) ]] && echo true),true)

    # Ensure that MET=geosfp
    REGEXP           :=(^[Gg][Ee][Oo][Ss][Ff][Pp])|(^[Gg][Ee][Oo][Ss].[Ff][Pp])
    ifneq ($(shell [[ "$(MET)" =~ $(REGEXP) ]] && echo true),true)
      $(error When GRID=025x03125, you can only use MET=geos-fp)
    endif

    # Ensure that a nested-grid option is selected
    # NOTE: For safety's sake: if a nested-grid option is selected then 
    # define the BPCH_TPBC cpp switch even if BPCH_TPBC=n was passed.
    ifndef NEST
      $(error $(ERR_NEST))
    else
      NEST_NEEDED    :=1
      USER_DEFS      += -DBPCH_TPBC -DGRID025x03125
    endif
  endif

  # %%%%% ERROR CHECK!  Make sure our GRID selection is valid! %%%%%
  REGEXP             := ((\-DGRID)?4x5|2x25|1x125|05x0666|05x0625|025x03125)
  ifneq ($(shell [[ "$(USER_DEFS)" =~ $(REGEXP) ]] && echo true),true)
    $(error $(ERR_GRID))
  endif

#------------------------------------------------------------------------------
# Nested grid settings
#------------------------------------------------------------------------------

  # %%%%% China (CH) %%%%%
  REGEXP             :=(^[Cc][Hh])
  ifeq ($(shell [[ "$(NEST)" =~ $(REGEXP) ]] && echo true),true)
    USER_DEFS        += -DNESTED_CH
  endif

  # %%%%% Asia (AS) %%%%%
  REGEXP             :=(^[Aa][Ss])
  ifeq ($(shell [[ "$(NEST)" =~ $(REGEXP) ]] && echo true),true)
    # Ensure that GRID=05x0625
    REGEXP           :=(^05.0625|^0\.5.0\.625)
    ifneq ($(shell [[ "$(GRID)" =~ $(REGEXP) ]] && echo true),true)
      $(error NEST=as can only be used with GRID=05x0625)
    endif
    USER_DEFS        += -DNESTED_AS
  endif

  # %%%%% Europe (EU) %%%%%
  REGEXP             :=(^[Ee][Uu])
  ifeq ($(shell [[ "$(NEST)" =~ $(REGEXP) ]] && echo true),true)
    USER_DEFS        += -DNESTED_EU
  endif

  # %%%%% North America (NA) %%%%%
  REGEXP             :=(^[Nn][Aa])
  ifeq ($(shell [[ "$(NEST)" =~ $(REGEXP) ]] && echo true),true)
    USER_DEFS        += -DNESTED_NA
  endif

  # %%%%% Custom (CU) %%%%%
  REGEXP             :=(^[Cc][Uu])
  ifeq ($(shell [[ "$(NEST)" =~ $(REGEXP) ]] && echo true),true)
    USER_DEFS        += -DNESTED_CU
  endif

  # %%%%% ERROR CHECK!  Make sure our NEST selection is valid! %%%%%
  ifdef NEST_NEEDED
    REGEXP           :=((\-DNESTED_)?AS|CH|EU|NA|CU)
    ifneq ($(shell [[ "$(USER_DEFS)" =~ $(REGEXP) ]] && echo true),true)
      $(error $(ERR_NEST))
    endif
  endif

endif  # NO_GRID_NEEDED

#------------------------------------------------------------------------------
# Coupled grid settings (yanyy,6/18/14)
#------------------------------------------------------------------------------

# %%%%% Couple %%%%%
REGEXP               :=(^[Yy]|^[Yy][Ee][Ss])
ifeq ($(shell [[ "$(COUPLE)" =~ $(REGEXP) ]] && echo true),true)
  USER_DEFS          += -DEXCHANGE
endif

# %%%%% China (CH) and 4x5 %%%%%
REGEXP               :=(^4.5[Cc][Hh]|^4\.0.5\.0[Cc][Hh])
ifeq ($(shell [[ "$(COUPLECH)" =~ $(REGEXP) ]] && echo true),true)
  USER_DEFS          += -DEXCHANGE -DEXCHANGE_4x5_CH
endif

# %%%%% Europe (EU) and 4x5 %%%%%
REGEXP               :=(^4.5[Ee][Uu]|^4\.0.5\.0[Ee][Uu])
ifeq ($(shell [[ "$(COUPLEEU)" =~ $(REGEXP) ]] && echo true),true)
  USER_DEFS          += -DEXCHANGE -DEXCHANGE_4x5_EU
endif

# %%%%% North America (NA) and 4x5 %%%%%
REGEXP               :=(^4.5[Nn][Aa]|^4\.0.5\.0[Nn][Aa])
ifeq ($(shell [[ "$(COUPLENA)" =~ $(REGEXP) ]] && echo true),true)
  USER_DEFS          += -DEXCHANGE -DEXCHANGE_4x5_NA
endif

# %%%%% SE Asia (SE) and 4x5 %%%%%
REGEXP               :=(^4.5[Nn][Aa]|^4\.0.5\.0[Nn][Aa])
ifeq ($(shell [[ "$(COUPLESE)" =~ $(REGEXP) ]] && echo true),true)
  USER_DEFS          += -DEXCHANGE -DEXCHANGE_4x5_SE
endif

# %%%%% China (CH) and 2x2.5 %%%%%
REGEXP               :=(^2.25[Cc][Hh]|^2.2\.5[Cc][Hh]|^2\.0.2\.5[Cc][Hh])
ifeq ($(shell [[ "$(COUPLECH)" =~ $(REGEXP) ]] && echo true),true)
  USER_DEFS          += -DEXCHANGE -DEXCHANGE_2x25_CH
endif

# %%%%% Europe (EU) and 2x2.5 %%%%%
REGEXP               :=(^2.25[Ee][Uu]|^2.2\.5[Ee][Uu]|^2\.0.2\.5[Ee][Uu])
ifeq ($(shell [[ "$(COUPLEEU)" =~ $(REGEXP) ]] && echo true),true)
  USER_DEFS          += -DEXCHANGE -DEXCHANGE_2x25_EU
endif

# %%%%% North America (NA) and 2x2.5 %%%%%
REGEXP               :=(^2.25[Nn][Aa]|^2.2\.5[Nn][Aa]|^2\.0.2\.5[Nn][Aa])
ifeq ($(shell [[ "$(COUPLENA)" =~ $(REGEXP) ]] && echo true),true)
  USER_DEFS          += -DEXCHANGE -DEXCHANGE_2x25_NA
endif

# %%%%% SE Asia (SE) and 2x2.5 %%%%%
REGEXP               :=(^2.25[Nn][Aa]|^2.2\.5[Nn][Aa]|^2\.0.2\.5[Nn][Aa])
ifeq ($(shell [[ "$(COUPLESE)" =~ $(REGEXP) ]] && echo true),true)
  USER_DEFS          += -DEXCHANGE -DEXCHANGE_2x25_SE
endif

# %%%%% ERROR CHECK!  Make sure our NEST selection is valid! %%%%%
ifdef COUPLE_NEEDED
  REGEXP             :=((\-DEXCHANGE_)?CH|NA|EU)
  ifneq ($(shell [[ "$(USER_DEFS)" =~ $(REGEXP) ]] && echo true),true)
    $(error $(ERR_COUPLE))
  endif
endif

#------------------------------------------------------------------------------
# Aerosol microphysics settings
# At present, TOMAS or APM cannot be compiled with NC_DIAG=y! (bmy, 8/7/18)
#------------------------------------------------------------------------------

# %%%%% TOMAS, 30 bins (default) %%%%%
REGEXP               :=(^[Yy]|^[Yy][Ee][Ss])
ifeq ($(shell [[ "$(TOMAS)" =~ $(REGEXP) ]] && echo true),true)
  ifeq ($(IS_NC_DIAG),1) 
    $(error $(ERR_MICPHYS))
  else
    USER_DEFS        += -DTOMAS
  endif
endif

# %%%%% TOMAS, 40 bins %%%%%
REGEXP               :=(^[Yy]|^[Yy][Ee][Ss])
ifeq ($(shell [[ "$(TOMAS40)" =~ $(REGEXP) ]] && echo true),true)
  ifeq ($(IS_NC_DIAG),1) 
    $(error $(ERR_MICPHYS))
  else
    USER_DEFS        += -DTOMAS -DTOMAS40
  endif
endif

# %%%%% TOMAS, 15 bins %%%%% 
REGEXP               :=(^[Yy]|^[Yy][Ee][Ss])
ifeq ($(shell [[ "$(TOMAS15)" =~ $(REGEXP) ]] && echo true),true)
  ifeq ($(IS_NC_DIAG),1) 
    $(error $(ERR_MICPHYS))
  else
    USER_DEFS        += -DTOMAS -DTOMAS15
  endif
endif

# %%%%% TOMAS, 12 bins %%%%%
REGEXP               :=(^[Yy]|^[Yy][Ee][Ss])
ifeq ($(shell [[ "$(TOMAS12)" =~ $(REGEXP) ]] && echo true),true)
  ifeq ($(IS_NC_DIAG),1) 
    $(error $(ERR_MICPHYS))
  else
    USER_DEFS        += -DTOMAS -DTOMAS12
  endif
endif

# %%%%% APM %%%%%
REGEXP               :=(^[Yy]|^[Yy][Ee][Ss])
ifeq ($(shell [[ "$(APM)" =~ $(REGEXP) ]] && echo true),true)
  ifeq ($(IS_NC_DIAG),1) 
    $(error $(ERR_MICPHYS))
  else
    USER_DEFS        += -DAPM
  endif
endif

#------------------------------------------------------------------------------
# Special chemistry settings
#------------------------------------------------------------------------------

# Activate Global Terrestrial Mercury Model (GTMM) if necessary
GTMM_NEEDED          :=0
REGEXP               :=(^[Yy]|^[Yy][Ee][Ss])
ifeq ($(shell [[ "$(GTMM_Hg)" =~ $(REGEXP) ]] && echo true),true)
  GTMM_NEEDED        :=1
  USER_DEFS          += -DGTMM_Hg
endif

# Option to turn off ISORROPIA for testing
REGEXP               :=(^[Yy]|^[Yy][Ee][Ss])
ifeq ($(shell [[ "$(NO_ISO)" =~ $(REGEXP) ]] && echo true),true)
  USER_DEFS          += -DNO_ISORROPIA
endif

#------------------------------------------------------------------------------
# Performance profiling
#------------------------------------------------------------------------------

# Compile with TAU profiler (from ParaTools, Inc)
REGEXP               :=(^[Yy]|^[Yy][Ee][Ss])
ifeq ($(shell [[ "$(TAU_PROF)" =~ $(REGEXP) ]] && echo true),true)
  COMPILE_CMD        :=tau_f90.sh
endif

# Compile with GNU profiler (gprof)
IS_GPROF             :=0
REGEXP               :=(^[Yy]|^[Yy][Ee][Ss])
ifeq ($(shell [[ "$(GPROF)" =~ $(REGEXP) ]] && echo true),true)
  IS_GPROF           :=1
endif

#------------------------------------------------------------------------------
# Add test for mass conservation
#------------------------------------------------------------------------------
REGEXP               :=(^[Yy]|^[Yy][Ee][Ss])
ifeq ($(shell [[ "$(MASSCONS)" =~ $(REGEXP) ]] && echo true),true)
  USER_DEFS          += -DMASSCONS
endif

###############################################################################
###                                                                         ###
###  Set linker commands for local and external libraries (incl. netCDF)    ###
###                                                                         ###
###############################################################################

# Test if we have found the nf-config file, which indicates a separate
# netCDF-Fortran build.  IS_NF_CONFIG=0 indicates that we found nf-config.
IS_NF_CONFIG         :=$(shell test -f $(GC_F_BIN)/nf-config; echo $$?)

# Test for GEOS-Chem-Libraries or onboard netCDF libraries
ifeq ($(shell [[ "$(GC_LIB)" =~ GEOS-Chem-Libraries ]] && echo true),true)

  #-----------------------------------------------------------------------
  # %%%%% We are using the GEOS-Chem-Libraries package %%%%%
  # 
  # Both netCDF-Fortran and netCDF-C library files are in the same path
  #-----------------------------------------------------------------------

  # NetCDF include command: 1 library path
  NC_INC_CMD         := -I$(GC_INCLUDE)

  # NetCDF link command: Add a workaround so that $GC_LIB will specify
  # the library path.  This should prevent any issues caused by building
  # the GEOS-Chem-Libraries in one location and moving them to another.
  NC_LINK_CMD        := $(shell $(GC_BIN)/nf-config --flibs)
  NC_LINK_CMD        += $(shell $(GC_BIN)/nc-config --libs)
  NC_LINK_CMD        := $(filter -l%,$(NC_LINK_CMD))
  NC_LINK_CMD        :=-L$(GC_LIB) $(NC_LINK_CMD)

else

  ifeq ($(IS_NF_CONFIG),0)

    #-----------------------------------------------------------------------
    # %%%%% We are using the onboard netCDF libraries %%%%%
    #
    # NetCDF-Fortran and NetCDF-C library files are in different paths,
    # which is typical of netCDF versions 4.2 and higher.
    #-----------------------------------------------------------------------

    # NetCDF include command: 2 library paths
    NC_INC_CMD       := -I$(GC_INCLUDE) -I$(GC_F_INCLUDE)

    # NetCDF link command: 2 sets of link commands
    NC_LINK_CMD      := $(shell $(GC_F_BIN)/nf-config --flibs)
    NC_LINK_CMD      += $(shell $(GC_BIN)/nc-config --libs)

  else

    #-----------------------------------------------------------------------
    # %%%%% We are using the onboard netCDF libraries %%%%%
    #
    # NetCDF-Fortran and NetCDF-C library files are in the same path,
    # which is typical netCDF versions earlier than 4.2.
    #-----------------------------------------------------------------------

    # NetCDF include command: 1 library path
    NC_INC_CMD       := -I$(GC_INCLUDE)

    # NetCDF link command: 1 set of link commands
    NC_LINK_CMD      := $(shell $(GC_BIN)/nc-config --flibs)

  endif

endif

# Save for backwards compatibility
NCL                  := $(NC_LINK_CMD)

#----------------------------
# For GEOS-Chem 
#----------------------------

# Base linker command: specify the library directory
LINK                 :=-L$(LIB)

# Append library for GTMM, if necessary
ifeq ($(GTMM_NEEDED),1)
  LINK               :=$(LINK) -lHg
endif

# Append library for RRTMG, if necessary
ifeq ($(RRTMG_NEEDED),1)
  LINK               :=$(LINK) -lrad
endif

# Create linker command to create the GEOS-Chem executable
LINK                 :=$(LINK) -lIsoropia -lHistory -lHCOI -lHCOX -lHCO 
LINK                 :=$(LINK) -lGeosUtil -lKpp -lHeaders -lNcUtils 
LINK                 :=$(LINK) $(NC_LINK_CMD)

#----------------------------
# For the HEMCO standalone
#----------------------------

# Create linker command to create the HEMCO standalone executable
LINK_HCO             :=-L$(LIB) -lHCOI -lHCOX -lHCO -lGeosUtil -lHeaders
LINK_HCO             :=$(LINK_HCO) -lNcUtils $(NC_LINK_CMD)

###############################################################################
###                                                                         ###
###  Test if the netCDF library was built with compression enabled          ###
###                                                                         ###
###  NOTE: Compressing the netCDF files will make it impossible to compare  ###
###  them for identical-ness in a unit test or diff test.  Therefore, we    ###
###  have added some extra checks to skip the compression if so desired.    ###
###                                                                         ###
###############################################################################

# Assume we will turn on netCDF compression (if present)
IS_DEFLATE           :=1

# Unless NC_NODEFLATE=y
REGEXP               :=(^[Yy]|^[Yy][Ee][Ss])
ifeq ($(shell [[ "$(NC_NODEFLATE)" =~ $(REGEXP) ]] && echo true),true)
  IS_DEFLATE         :=0
endif

# Or DEBUG=y.  This will make sure unit tests and diff tests aren't affected.
REGEXP               := (^[Yy]|^[Yy][Ee][Ss])
ifeq ($(shell [[ "$(DEBUG)" =~ $(REGEXP) ]] && echo true),true)
  IS_DEFLATE         :=0
endif

# Skip netCDF compression unless it's requested (or not a debug run)
ifeq ($(IS_DEFLATE),1)

  # Test if the "nf_def_var_deflate" function is defined in netcdf.inc
  # Look for netcdf.inc where the netCDF-Fortran library is located
  ifdef GC_F_INCLUDE
    GREP :=$(strip $(shell grep nf_def_var_deflate $(GC_F_INCLUDE)/netcdf.inc))
  else
    GREP :=$(strip $(shell grep nf_def_var_deflate $(GC_INCLUDE)/netcdf.inc))
  endif

  # Look for the second word of the combined search results
  WORD               :=$(word 2,"$(GREP)")

  # If it matches "nf_def_var_deflate", then define Cpp flag NC_HAS_COMPRESSION 
  ifeq ($(WORD),nf_def_var_deflate)
    USER_DEFS        += -DNC_HAS_COMPRESSION
  endif
endif

###############################################################################
###                                                                         ###
###  HPC Settings: Build & use ESMF & MAPL for Grid-Independent GEOS-Chem   ###
###                                                                         ###
###############################################################################

# If we are building w/ the HPC target, then include GIGC.mk as well
# Determine if we are building with the hpc target
ifeq ($(IS_HPC),1)
  ifneq ("$(wildcard $(CURDIR)/../GCHP/GIGC.mk)","")
    include $(CURDIR)/../GCHP/GIGC.mk
  else
  ifneq ("$(wildcard $(CURDIR)/../../GCHP/GIGC.mk)","")
    include $(CURDIR)/../../GCHP/GIGC.mk
  else
    $(error $(ERR_GIGC))
  endif
  endif
  #FFLAGS             += -double-size 32 -real-size 32 -r4
endif

###############################################################################
###                                                                         ###
###  Define settings for the GNU FORTRAN COMPILER (aka gfortran)            ###
###                                                                         ###
###############################################################################

ifeq ($(COMPILER_FAMILY),GNU) 

  # Get the GNU Fortran version
  GNU_VERSION        :=$(shell $(FC) -dumpversion)
  GNU_VERSION        :=$(subst .,,$(GNU_VERSION))
  NEWER_THAN_447     :=$(shell perl -e "print ($(GNU_VERSION) gt 447)")
  IS_GNU_8           :=$(shell perl -e "print ($(GNU_VERSION) ge 800)")

  # Base set of compiler flags
  FFLAGS             :=-cpp -w -std=legacy -fautomatic -fno-align-commons
  ifeq ($(IS_HPC),1)
    FFLAGS             += -fconvert=native
  else
    FFLAGS             += -fconvert=big-endian
  endif
  FFLAGS             += -fno-range-check

  # OPTIONAL: Add the GNU Fortran -march option, which compiles for a
  # specific computer architecture.  This may cause issues on some types
  # of CPUs (e.g. Intel), so we have left this as an optional argument.
  ifdef M_ARCH
    FFLAGS           += -march=$(M_ARCH)
  endif

  # Default optimization level for all routines (-O3)
  ifndef OPT
    # Options of interest
    #  -limf                Intel math libraries - machine must have them
    #  -O3                  Highest safe optimization level
    #  -march=native        Make the binary machine-specific. If in doubt, 
    #                        use a specific architecture, eg...
    #  -march=corei7-avx    Binary uses optimizations for 
    #                        Intel Sandy-Bridge Xeon (e.g. E5-2680)
    #  -mfpmath=sse         Use SSE extensions
    #  -funroll-loops       Enable loop unrolling
    #  -ffast-math          Enable fast math optimizations
    OPT              := -O3 -funroll-loops
    #OPT              := -O3 -march=corei7-avx -mfpmath=sse -funroll-loops
  endif

  # Pick compiler options for debug run or regular run 
  REGEXP             := (^[Yy]|^[Yy][Ee][Ss])
  ifeq ($(shell [[ "$(DEBUG)" =~ $(REGEXP) ]] && echo true),true)
    #-fcheck=all would be more comprehensive but would force bounds checking
    FFLAGS           += -g -gdwarf-2 -gstrict-dwarf -O0
    FFLAGS           += -Wall -Wextra -Wconversion
    FFLAGS           += -Warray-temporaries -fcheck-array-temporaries
    TRACEBACK        :=yes
    USER_DEFS        += -DDEBUG
  else
    FFLAGS           += $(OPT)
  endif

  # Prevent any optimizations that would change numerical results
  #GFORTRAN_BAD#FFLAGS             += -fp-model source

  # Turn on OpenMP parallelization
  REGEXP             :=(^[Yy]|^[Yy][Ee][Ss])
  ifeq ($(shell [[ "$(OMP)" =~ $(REGEXP) ]] && echo true),true)
    FFLAGS           += -fopenmp
  endif

  # Get Operating System (Linux = Linux; Darwin = MacOSX)
  ifndef UNAME
    UNAME            :=$(shell uname)
  endif

  # OSX compilation options
  ifeq ($(UNAME),Darwin)
    # This has not yet been tested
    $(error $(ERR_OSCOMP))
  #  FFLAGS           += -Wl,-stack_size,0x2cb410000  # 12 GB of stack space
  #  ifdef DEBUG
  #    FFLAGS         += -g0 -debug -save-temps -fpic -Wl,-no_pie
  #  endif
  endif

  # Add options for medium memory model.  This is to prevent G-C from 
  # running out of memory at hi-res, especially when using netCDF I/O.
  ifneq ($(UNAME),Darwin)
    #GFORTRAN_BAD#FFLAGS           += -mcmodel=medium -shared-intel
    FFLAGS           += -mcmodel=medium
  endif

  # Turn on checking for floating-point exceptions
  # These are approximately equivalent to -fpe0 -ftrapuv in IFORT
  # NOTE: GNU Fortran 4.4.7 does not allow for -finit-real-snan, so
  # we will only add this flag for versions newer than 4.4.7
  REGEXP             :=(^[Yy]|^[Yy][Ee][Ss])
  ifeq ($(shell [[ "$(FPE)" =~ $(REGEXP) ]] && echo true),true)
    FFLAGS           += -ffpe-trap=invalid,zero,overflow
    ifeq ($(NEWER_THAN_447),1)
      FFLAGS           += -finit-real=snan
    endif
  endif
  ifeq ($(shell [[ "$(FPEX)" =~ $(REGEXP) ]] && echo true),true)
    FFLAGS           += -ffpe-trap=invalid,zero,overflow
    ifeq ($(NEWER_THAN_447),1)
      FFLAGS           += -finit-real=snan
    endif
  endif

  # Add option for "array out of bounds" checking
  REGEXP             := (^[Yy]|^[Yy][Ee][Ss])
  ifeq ($(shell [[ "$(BOUNDS)" =~ $(REGEXP) ]] && echo true),true)
    FFLAGS           += -fbounds-check
  endif

  # Also add traceback option
  REGEXP             :=(^[Yy]|^[Yy][Ee][Ss])
  ifeq ($(shell [[ "$(TRACEBACK)" =~ $(REGEXP) ]] && echo true),true)
    FFLAGS           += -fbacktrace
    ifndef DEBUG
       FFLAGS += -g
    endif
  endif

  # Compile for use with the GNU profiler (gprof), if necessary
  ifeq ($(IS_GPROF),1) 
    FFLAGS           += -pg
  endif

  # Add flexible precision declaration
  ifeq ($(PRECISION),8)
    USER_DEFS        += -DUSE_REAL8
  endif

  # Add timers declaration
  ifeq ($(TIMERS),1)
    USER_DEFS        += -DUSE_TIMERS
  endif

  # Append the user options in USER_DEFS to FFLAGS
  FFLAGS             += $(USER_DEFS)

  # Include options (i.e. for finding *.h, *.mod files)
  INCLUDE :=-J$(MOD) $(NC_INC_CMD)

  # Do not append the ESMF/MAPL/FVDYCORE includes for ISORROPIA, because it 
  # will not compile.  ISORROPIA is slated for removal shortly. (bmy, 11/21/14)
  INCLUDE_ISO        :=$(INCLUDE)

  # Append the ESMF/MAPL/FVDYCORE include commands
  ifeq ($(HPC),yes)
    INCLUDE          += $(MAPL_INC) $(ESMF_MOD) $(ESMF_INC) $(FV_INC)
  endif

  # Set the standard compiler variables
  CC                 :=
  F90                :=$(COMPILE_CMD) $(FFLAGS) $(INCLUDE)
  F90ISO             :=$(COMPILE_CMD) $(FFLAGS) $(INCLUDE_ISO)
  LD                 :=$(COMPILE_CMD) $(FFLAGS)
  FREEFORM           := -ffree-form -ffree-line-length-none
  R8                 := -fdefault-real-8 -fdefault-double-8

endif

###############################################################################
###                                                                         ###
###  Define settings for the INTEL FORTRAN COMPILER (aka ifort)             ###
###                                                                         ###
###############################################################################

ifeq ($(COMPILER_FAMILY),Intel) 

  # Base set of compiler flags
  FFLAGS             :=-cpp -w -auto -noalign -convert big_endian

  # Default optimization level for all routines (-O2)
  ifndef OPT
    OPT              := -O2
  endif

  # Pick compiler options for debug run or regular run 
  REGEXP             := (^[Yy]|^[Yy][Ee][Ss])
  ifeq ($(shell [[ "$(DEBUG)" =~ $(REGEXP) ]] && echo true),true)
    FFLAGS           += -g -O0 -check arg_temp_created -debug all
    TRACEBACK        :=yes
    USER_DEFS        += -DDEBUG
  else
    FFLAGS           += $(OPT) -vec-report0
  endif

  # Prevent any optimizations that would change numerical results
  FFLAGS             += -fp-model source

  # Turn on OpenMP parallelization
  # NOTE: ifort 18 and higher users -qopenmp instead of -openmp
  REGEXP             :=(^[Yy]|^[Yy][Ee][Ss])
  ifeq ($(shell [[ "$(OMP)" =~ $(REGEXP) ]] && echo true),true)
    ifeq ($(shell [[ "$(COMPILER_VERSION)" =~ 18. ]] && echo true),true)
      FFLAGS         += -qopenmp
    else
      FFLAGS         += -openmp
    endif
  endif

  # Get Operating System (Linux = Linux; Darwin = MacOSX)
  ifndef UNAME
    UNAME            :=$(shell uname)
  endif

  # OSX compilation options
  ifeq ($(UNAME),Darwin)
    FFLAGS           += -Wl,-stack_size,0x2cb410000  # 12 GB of stack space
    ifdef DEBUG
      FFLAGS         += -g0 -debug -save-temps -fpic -Wl,-no_pie
    endif
  endif

  # Add options for medium memory model.  This is to prevent G-C from 
  # running out of memory at hi-res, especially when using netCDF I/O.
  ifneq ($(UNAME),Darwin)
    FFLAGS           += -mcmodel=medium -shared-intel
  endif

  # Turn on checking for floating-point exceptions
  REGEXP             :=(^[Yy]|^[Yy][Ee][Ss])
  ifeq ($(shell [[ "$(FPE)" =~ $(REGEXP) ]] && echo true),true)
    FFLAGS           += -fpe0 -ftrapuv
  endif
  ifeq ($(shell [[ "$(FPEX)" =~ $(REGEXP) ]] && echo true),true)
    FFLAGS           += -fpe0 -ftrapuv
  endif

  # Add special IFORT optimization commands
  REGEXP             :=(^[Yy]|^[Yy][Ee][Ss])
  ifeq ($(shell [[ "$(IPO)" =~ $(REGEXP) ]] && echo true),true)
    FFLAGS           += -ipo -static
  endif

  # Add option for "array out of bounds" checking
  REGEXP             := (^[Yy]|^[Yy][Ee][Ss])
  ifeq ($(shell [[ "$(BOUNDS)" =~ $(REGEXP) ]] && echo true),true)
    FFLAGS           += -check bounds
  endif

  # Also add traceback option
  REGEXP             :=(^[Yy]|^[Yy][Ee][Ss])
  ifeq ($(shell [[ "$(TRACEBACK)" =~ $(REGEXP) ]] && echo true),true)
    FFLAGS           += -traceback
  endif

  # Compile for use with the GNU profiler (gprof), if necessary
  ifeq ($(IS_GPROF),1) 
    FFLAGS           += -p
  endif

  # Add flexible precision declaration
  ifeq ($(PRECISION),8)
    USER_DEFS        += -DUSE_REAL8
  endif

  # Add timers declaration
  ifeq ($(TIMERS),1)
    USER_DEFS        += -DUSE_TIMERS
  endif

  # Append the user options in USER_DEFS to FFLAGS
  FFLAGS             += $(USER_DEFS)

  # Include options (i.e. for finding *.h, *.mod files)
  INCLUDE            :=-module $(MOD) $(NC_INC_CMD)

  # Do not append the ESMF/MAPL/FVDYCORE includes for ISORROPIA, because it 
  # will not compile.  ISORROPIA is slated for removal shortly. (bmy, 11/21/14)
  INCLUDE_ISO        :=$(INCLUDE)

  # Append the ESMF/MAPL/FVDYCORE include commands
  ifeq ($(IS_HPC),1)
    INCLUDE          += $(MAPL_INC) $(ESMF_MOD) $(ESMF_INC) $(FV_INC)
  endif

  # Set the standard compiler variables
  CC                 :=
  F90                :=$(COMPILE_CMD) $(FFLAGS) $(INCLUDE)
  F90ISO             :=$(COMPILE_CMD) $(FFLAGS) $(INCLUDE_ISO)
  LD                 :=$(COMPILE_CMD) $(FFLAGS)
  FREEFORM           := -free
  #ifneq ($(shell [[ "$(HPC)" =~ $(REGEXP) ]] && echo true),true)
  #ifneq ($(HPC),yes)
    R8               := -r8
  #endif

endif

###############################################################################
###                                                                         ###
###  Define settings for the PORTLAND GROUP COMPILER (aka "pgfortran")      ###
###                                                                         ###
###############################################################################

ifeq ($(COMPILER_FAMILY),PGI) 

  # Base set of compiler flags
  FFLAGS             :=-Kieee -byteswapio -Mpreprocess -m64

  # Default optimization level for all routines (-fast)
  ifndef OPT
    OPT              :=-O2
   endif

  # Pick compiler options for debug run or regular run 
  REGEXP             := (^[Yy]|^[Yy][Ee][Ss])
  ifeq ($(shell [[ "$(DEBUG)" =~ $(REGEXP) ]] && echo true),true)
    FFLAGS           += -g -O0
    TRACEBACK        :=yes
    USER_DEFS        += -DDEBUG
  else
    FFLAGS           += $(OPT)
  endif

  # Add options for medium memory model.  This is to prevent G-C from 
  # running out of memory at hi-res, especially when using netCDF I/O.
  FFLAGS             += -mcmodel=medium

  # Turn on OpenMP parallelization
  REGEXP             :=(^[Yy]|^[Yy][Ee][Ss])
  ifeq ($(shell [[ "$(OMP)" =~ $(REGEXP) ]] && echo true),true)
    FFLAGS           += -mp
  endif

  # Add option for suppressing PGI non-uniform memory access (numa) library 
  REGEXP             :=(^[Yy]|^[Yy][Ee][Ss])
  ifeq ($(shell [[ "$(NONUMA)" =~ $(REGEXP) ]] && echo true),true)
    FFLAGS           += -mp=nonuma
  endif

  # Add option for "array out of bounds" checking
  REGEXP             :=(^[Yy]|^[Yy][Ee][Ss])
  ifeq ($(shell [[ "$(BOUNDS)" =~ $(REGEXP) ]] && echo true),true)
    FFLAGS           += -Mbounds
  endif

  # Also add traceback option
  REGEXP             :=(^[Yy]|^[Yy][Ee][Ss])
  ifeq ($(shell [[ "$(TRACEBACK)" =~ $(REGEXP) ]] && echo true),true)
    FFLAGS           += -traceback
  endif

  # Compile for use with the GNU profiler (gprof), if necessary
  ifeq ($(IS_GPROF),1) 
    FFLAGS           += -pg
  endif

  # Turn on checking for floating-point exceptions
  REGEXP             :=(^[Yy]|^[Yy][Ee][Ss])
  ifeq ($(shell [[ "$(FPE)" =~ $(REGEXP) ]] && echo true),true)
    FFLAGS           += -Ktrap=fp
  endif

  # Switch to add detailed compiler prinotut
  REGEXP             :=(^[Yy]|^[Yy][Ee][Ss])
  ifeq ($(shell [[ "$(INFO)" =~ $(REGEXP) ]] && echo true),true)
    FFLAGS           += -Minfo
  endif

  # Add flexible precision declaration
  ifeq ($(PRECISION),8)
    USER_DEFS        += -DUSE_REAL8
  endif

  # Add timers declaration
  ifeq ($(TIMERS),1)
    USER_DEFS        += -DUSE_TIMERS
  endif

  # Append the user options in USER_DEFS to FFLAGS
  FFLAGS             += $(USER_DEFS)

  # Include options (i.e. for finding *.h, *.mod files)
  INCLUDE            := -module $(MOD) $(NC_INC_CMD)

  # Do not append the ESMF/MAPL/FVDYCORE includes for ISORROPIA, because it 
  # will not compile.  ISORROPIA is slated for removal shortly. (bmy, 11/21/14)
  INCLUDE_ISO        :=$(INCLUDE)

  # Append the ESMF/MAPL/FVDYCORE include commands
  ifeq ($(IS_HPC),1)
   INCLUDE           += $(MAPL_INC) $(ESMF_MOD) $(ESMF_INC) $(FV_INC)
  endif

  # Set the standard compiler variables
  CC             :=gcc
  F90            :=$(COMPILE_CMD) $(FFLAGS) $(INCLUDE)
  F90ISO         :=$(COMPILE_CMD) $(FFLAGS) $(INCLUDE_ISO)
  LD             :=$(COMPILE_CMD) $(FFLAGS)
  FREEFORM       := -Mfree
  R8             := -Mextend -r8

endif

###############################################################################
###                                                                         ###
###  Specify pattern rules for compiliation                                 ###
###  (i.e. tell "make" how to compile files w/ different extensions)        ###
###                                                                         ###
###############################################################################

%.o : %.f
	$(F90) -c $<
%.o : %.F
	$(F90) -c $<
%.o : %.f90
	$(F90) -c $(FREEFORM) $<
%.o : %.F90
	$(F90) -c $(FREEFORM) $<
%.o : %.c
	$(CC) -c $*.c

###############################################################################
###                                                                         ###
###  Export global variables so that the main Makefile will see these       ###
###                                                                         ###
##############################6#################################################

export CC
export F90
export F90ISO
export FREEFORM
export LD
export LINK
export LINK_HCO
export R8
export SHELL
export NCL
export NC_LINK_CMD
export HPC
export PRECISION
export RRTMG_NEEDED
export RRTMG_CLEAN
export RRTMG_NO_CLEAN
export KPP_CHEM
export TIMERS
export IS_GNU_8

#EOC

###############################################################################
###                                                                         ###
###  Debug print output.  Normally you will leave the following lines       ###
###  commented out.  Uncomment these lines for testing.                     ###
###                                                                         ###
###############################################################################

#headerinfo:
#	@@echo '####### in Makefile_header.mk ########'
#	@@echo "COMPILER_FAMILY  : $(COMPILER_FAMILY)"
#	@@echo "COMPILER_VERSION : $(COMPILER_VERSION)" 
#	@@echo "COMPILE_CMD      : $(COMPILE_CMD)"
#	@@echo "DEBUG            : $(DEBUG)"
#	@@echo "BOUNDS           : $(BOUNDS)"
#	@@echo "F90              : $(F90)"
#	@@echo "CC               : $(CC)"
#	@@echo "INCLUDE          : $(INCLUDE)"
#	@@echo "LINK             : $(LINK)"
#	@@echo "USER_DEFS        : $(USER_DEFS)"
#	@@echo "IS_NC_CONFIG     : $(IS_NC_CONFIG)"
#	@@echo "NC_INC_CMD       : $(NC_INC_CMD)"
#	@@echo "NC_LINK_CMD      : $(NC_LINK_CMD)"
#	@@echo "NC_DIAG          : $(NC_DIAG)"
#	@@echo "BPCH_DIAG        : $(BPCH_DIAG)"
#	@@echo "NO_REDUCED       : $(NO_REDUCED)"
<|MERGE_RESOLUTION|>--- conflicted
+++ resolved
@@ -202,13 +202,10 @@
 #  03 Jan 2018 - M. Sulprizio- Remove UCX flag. We now solely use Input_Opt%LUCX
 #                              throughout GEOS-Chem.
 #  07 Aug 2018 - R. Yantosca - For now, don't compile TOMAS/ APM when NC_DIAG=y
-<<<<<<< HEAD
 #  21 Aug 2018 - R. Yantosca - Simplify testing for netCDF-Fortran 
-=======
 #  23 Aug 2018 - H.P. Lin    - Add NO_EXE=y to inhibit "geos" executable build and
 #                              build libGeosCore.a instead for coupled models driving
 #                              GEOS-Chem externally (by calling its libraries)
->>>>>>> 3011a406
 #EOP
 #------------------------------------------------------------------------------
 #BOC
