# Changelog

This file documents all notable changes to the GEOS-Chem repository starting in version 14.0.0, including all GEOS-Chem Classic and GCHP run directory updates.

The format is based on [Keep a Changelog](https://keepachangelog.com/en/1.0.0/), and this project adheres to [Semantic Versioning](https://semver.org/spec/v2.0.0.html).

<<<<<<< HEAD
## [Unreleased]
### Changed
- Added the `-n` aka `--no-bootstrap` option to integration tests to disable bootstrapping missing species in restart files
- Use integer parameters for species units instead of strings (for computational efficiency)
- Update error message for missing surface CH4 emissions with instructions on how to resolve the problem

### Fixed
- Prevent `POAEMISS` from being assigned a value if not allocated (in `carbon_mod.F90`)
- Changed incorrect comment about static H2O option in `GeosCore/input_mod.F90`
- Fixed typos (`GCClassic` -> `GCHP`) written to GCHP integration test log files
=======
## [Unreleased 14.2.3] - TBD
### Fixed
- Add fix to properly read GHGI v2 express extension emissions in CH4 and carbon simulations
- Move OH perturbation scale factor to outside EMISSIONS logical bracket in HEMCO_Config.rc files for CH4 and carbon simulations

### Removed
- Remove definition of METDIR from primary HEMCO_Config.rc files to ensure use of the definition in the HEMCO_Config.rc.*_metfields files
>>>>>>> d5889ae9

## [14.2.2] - 2023-10-23
### Changed
- Updated sample restart files for fullchem and TransportTracers simulations to files saved out from the 14.2.0 1-year benchmarks
- Change GCHP grid resolution threshold for lowering timesteps from C180 inclusive to C180 exclusive

## [14.2.1] - 2023-10-10
### Added
- Script `test/difference/diffTest.sh`, checks 2 different integration tests for differences
- Added GCHP environment file and export/unset env variables in run script for NASA Pleiades cluster
`SatDiagnEdge` collection to all GEOS-Chem Classic `HISTORY.rc` templates
- Added new GCHP config file ESMF.rc for configuring ESMF logging
- Added several new run directory files for use with GEOS-Chem in GEOS
- GCClassic integration tests now display proper commit info in `results.compile.log`
- Stopped OCEAN_CONC from needlessly being pushed through vertical regridding for Hg simulations
- Added warning in GCHP HISTORY.rc about outputting area-dependent variables on custom grids
- Added option to use a single advected species in the carbon simulation
- Added option to perturb CH4 boundary conditions in CH4 simulation
- Added option to perturb OH in CH4 simulation using scale factor in HEMCO_Config.rc

### Changed
- Update `DiagnFreq` in GCClassic integration tests to ensure HEMCO diagnostic output
- Rename restart files in GCHP integration tests (as we do in non-test runs)
- Request 6 hours of execution time for GEOS-Chem Classic integration tests
- Invert directory structure where integration and parallel test scripts are stored
- Error check to stop run if any `MW_g` values are undefined
- Explicitly define tagCH4 simulations in `Input_Opt` rather than basing off of number of advected species
- The `fullchem` mechanism must now be built with KPP 3.0.0 or later
- Changed the AEIC 2019 monthly climatology specification format in ExtData.rc to match standard convention for climatology
- Changed default ESMF logging in GCHP to be ESMF_LOGKIND_NONE (no log)
- NetCDF utilities in `NcdfUtil` folder now use the netCDF-F90 API
- GEOS-only updates for running GEOS-Chem in GEOS
- Boundary conditions for nested-grid simulations are now imposed at every time step instead of 3-hourly
- Update `GeosCore/carbon_gases_mod.F90` for consistency with config file updates in PR #1916
- Update MPI usage in CESM-only code to match new conventions in CAM
- Updated GEPA inventory to GHGI v2 for CH4 and carbon simulations
- Updated integration tests scripts to run on the WashU Compute1 cluster

### Fixed
- Add missing mol wt for HgBrO in `run/shared/species_database_hg.yml`
- Moved the `EDGAR REF_TRF CH4` emissions to the Oil emissions category so it is superseded by GFEIv2 for carbon simulations.
- Prevent `State_Diag%SatDiagnCount` from not being allocated
- For satellite diagnostics, do not test for `id_OH` if OH is not a species
- Fixed parallelization in Luo wetdep simulations caused by uninitialized variable
- Fixed parallelization for Hg0 species in `GeosCore/drydep_mod.F90`
- Fixed incorrect time-slice when reading nested-grid boundary conditions
- Fixed initialization of advected species missing in GCHP restart file
- Fixed comments in `GeosUtil/unitconv_mod.F90` to reflect code implementation
- Fixed compilation issues for `KPP/custom`; updated equations in `custom.eqn`
- Prevent users from creating GCClassic rundirs at 0.25 x 0.3125 resolution for MERRA-2 met
- Added fix to set `RUNDIR_GRID_HALF_POLAR` option for global grids at 0.25x0.3125 or 0.5x0.625 resolutions
- Moved `OCEAN_MASK` out of `ExtData.rc.TransportTracers` and into the
  meteorology template files
- Update `ExtData.rc.CO2` to get meteorology entries from template files
- Added fix for CH4 analytical inversions to convert the state vector value read from file to the nearest integer before comparing to the `Input_Opt%StateVectorElement` read from geoschem_config.yml

### Removed
- Remove references to the obsolete tagged Hg simulation

## [14.2.0] - 2023-10-05
### Added
- Added a printout of GEOS-Chem species and indices
- Added `NcdfUtil/README.md` file directing users to look for netCDF utility scripts at https://github.com/geoschem/netcdf-scripts
- Restored sink reactions for HOI, IONO, IONO2 (fullchem, custom mechanisms)
- S(IV) + HOBr and S(IV) + HOCl reactions to `KPP/fullchem/fullchem.eqn`
- Added setting in GCHP setCommonRunSettings.sh to require species in restarts
- Added setting in GCHP HISTORY.rc to control whether output can be overwritten
- Activated nitrate photolysis
- Added `LightingClimatology` option to HEMCO_Config.rc
- Added run configuration files for WRF-GC
- Added new files `photolysis_mod.F90`, `phot_container_mod.F90`, and `fjx_interface_mod.F90`
- Added photolysis toggle in `geoschem_config.yml` and `Input_Opt` variable Do_Photolysis
- Added speed of light and Planck's constant to PhysConstants module
- Added `GFED4_CLIMATOLOGY` option to HEMCO_Config.rc
- Added CH4 emissions from hydroelectric reservoirs to CH4, Carbon, and tagCH4 simulations
- Added RxnConst diagnostic for archiving reaction rate constants
- Added GCHP run-time option in GCHP.rc to choose dry or total pressure in GCHP advection
- Added GCHP run-time option in GCHP.rc to correct native mass fluxes for humidity
- Added new tracer_mod.F90 containing subroutines for applying sources and sinks for the TransportTracer simulation
- Added new species to the TransportTracer simulation: aoa (replaces CLOCK), aoa_bl, aoa_nh, st80_25
- Added GEOS-IT and GEOSIT as allowable meteorology source options in geoschem_config.yml

### Changed
- Most printout has been converted to debug printout (toggled by `debug_printout: true` in `geoschem_config.yml`
- `HEMCO_Config.rc` template files now use `Verbose: true` to toggle debug printout
- Turn on sea salt debromination via switches in `HEMCO_config.rc`
- If KPP integration fails, reset to prior concentrations and set `RSTATE(3) = 0` before retrying
- Suppress integration errors after 20 errors have been printed to stdout
- Simplified and added comments for bimolecular reactions in clouds in function CloudHet2R
- `HEMCO_Config.rc` and `ExtData.rc` templates now point `HEMCO/GFED4/v2023-03`
- Updated GCHP carbon simulation Global Cl and P(CO) inputs to use 14.0.0 files
- Write GCHP restart files directory to Restarts subdirectory
- Rename GCHP mid-run checkpoint files to standard GEOS-Chem restart format
- Rules for species in restarts files are now the same in GCHP as in GC-Classic
- Moved parts of `CMN_FJX_Mod.F90` not used in original Fast-JX to new container State_Chm%Phot
- Restructured photolysis to create generic photolysis module, interface with Fast-JX, and module containing original Fast-JX analogous to Cloud-J
- Moved UVFlux diagnostics out of JValues collection and into new collection called UVFlux
- In the user registration process:
  - Now ask for both first and last names of the user
  - Now state that user registration is needed for GEOS-Chem support
- Updated `HEMCO_Config.rc` templates to read HEMCO restarts from the `Restarts` rundir folder
- In fullchem simulations, set CO2 to 421 ppm (avg global conc in 2022) everywhere
- Updated CH4 simulation to use CH4 loss frequencies from GCClassic 14.0.0 10-year benchmarks instead of GMI
- Updated CH4 global anthropogenic emission inventory from EDGARv6 to EDGARv7
- Updated `AUTHORS.txt` for version 14.2.0
- Updated links in `README.md` to point to `http://geos-chem.org`
- Changed GCHP default settings to use dry pressure rather than total pressure in advection and correct native mass fluxes for humidity
- Updated partitions requested in Harvard run script examples
- Change RTOL value from 0.5e-3 back to 0.5e-2 to address model slowdown
- Allow the use of OFFLINE_SEASALT for seasalt alkalinity, Cl, and Br in GEOS-Chem within CESM
- Renamed TransportTracer species for consistency with GMAO's TR_GridComp
- See `KPP/fullchem/CHANGELOG_fullchem.md` for fullchem-mechanism
  changes
- Update template `HEMCO_Config.rc.carbon` files to allow running the carbon simulation with only a single species.

### Fixed
- Fixed typo in `GCClassic/createRunDir.sh` preventing benchmark run script from being copied to the run directory
- Fixed divide by zero bug in sulfur chemistry introduced in 14.1.0
- Updates for 0.5 x 0.625 degree GCClassic integration & parallel tests
  - Use `CYS` in `HEMCO_Config.rc` so that missing species in `GC_BCs` will not stop simulations
  - Tests now run for 20 model minutes instead of an hour
- Fixed divide by zero bug in sulfur chemistry introduced in 14.1.0
- Fixed GCHP `HISTORY.rc` issue preventing running with over 3000 cores
- Fixed GCHP `ExtData.rc` error in tagged ozone simulation
- Fixed GCHP `HISTORY.rc` issue preventing diagnostic file overwrite
- Update GCHP interactive run script to fix error handling silent bugs
- Rewrote subroutine calls in `carbon_mod.F90` and `seasalt_mod.F90` to prevent array temporaries.
- Prevent repeated printing of KPP integrate errors to the stdout stream.
- Fixed selection of troposphere-stratosphere boundary in `global_ch4_mod.F90`
- Removed operator splitting in CH4 simulation that was biasing diagnostics
- Fixed GCHP start and elapsed times in time_mod.F90 to use cap_restart value
- Disabled SpeciesConcMND output for benchmark simulations
- Exit `Init_Photolysis` before calling `Calc_AOD` when doing dry-run simulations
- Make sure `State_Het%f_Alk_SSA` and `State_Het%f_Alk_SSC` are in the range 0..1
- Restore seasalt alkalinity to heterogeneous acid-catalyzed reactions of halogens on seasalt aerosols

### Removed
- `Warnings: 1` is now removed from `HEMCO_Config.rc.*` template files
- Removed the `NcdfUtil/perl` folder
- Removed `X-HRS` output from log file
- IONO2 recycling (fullchem, custom mechanisms)
- Deleted unused file set_prof_o3.F90

### Fixed
- Fixed entries for CH4 emissions in `HEMCO_Config.rc.carbon`

## [14.1.2] - 2023-10-20
### Added
- CESM-only update: Added option for correctConvUTLS for correcting buildup of soluble tracers in the UT/LS to match CAM-chem behavior

### Changed
- CESM-only update: extend existing KppError, KppStop to CESM for model stability
- CESM-only update: Removed mpi_bcast in ucx_mod NOXCOEFF_INIT to be handled at coupler level to support spectral-element dynamical core

## [14.1.1] - 2023-03-03
### Added
  - New integration test functions in `test/GCClassic/integration` and `test/GCHP/integration`
  - New parallelization test functions in `test/GCClassic/parallel`
  - Added `README.md` files for integration and parallelization tests in the `test` folder structure
  - Added GCHP integration test for the tagO3 simulation
  - Added GCHP and GCClassic integration tests for the carbon simulation
  - Integration and parallelization test folders have been separated into subdirectories to minimize clutter.
  - GEOS-only updates
  - Add `about` to GitHub issue templates (ensures they will be displayed)
  - Added `.github/ISSUE_TEMPLATE/config.yml` file w/ Github issue options

### Changed
  - GCClassic integration tests now use a single set of scripts
  - GCHP integration tests now use a single set of scripts
  - Integration test run directories are created with the default names assigned by `createRunDir.sh`
  - Several bash functions in `test/shared/commonFunctionsForTests.sh` have been combined so that they will work for both GCClassic and GCHP integration tests
  - `./cleanRunDir.sh` functions now take an argument for non-interactive execution (facilitates integration & parallelization tests)
  - Moved several module variables from `GeosCore/ucx_mod.F90` to `Headers/state_chm_mod.F90`.  This facilitates using GEOS-Chem in CESM.
  - Time cycle flags EFYO are changed to CYS for all GCClassic integration/parallel tests, and for GCClassic fullchem_benchmarksimulations.
- Ask users for the name of their research institution at registration
- Ask users for the name of their PI at registration
- Do not compile GCHP for tagO3 integration tests; use the default build instead
- Moved GC-Classic sample run scripts to operational_examples/harvard_cannon
- The GitHub PR template is now named `./github/PULL_REQUEST_TEMPLATE.md`

### Fixed
- Fixed bug in where writing species metadata yaml file write was always attempted
- Prevent a warning from being generated when compiling `gckpp_Jacobian.F90`
- Fixed a bug in routine GET_IJ where X and Y were swapped in an IF comparison.
- Fixed bug in GFAS pFe by applying work-around in config files


### Removed
- Removed `intTest*_slurm.sh`, `intTest_*lsf.sh`, and `intTest*_interactive.sh` integration test scripts
- Removed State_Met%LWI and input meteorology LWI from carbon simulation run config files
- Removed function `CLEANUP_UCX`; deallocations are now done in `state_chm_mod.F90`

## [14.1.0] - 2023-02-01
### Added
- Added dry deposition updates to Hg0 from Feinberg22 ESPI publication + AMAP emissions
- Added MO2 + NO3 = NO2 + CH2O + HO2 reaction
- Added capability to write species metadata to YAML file
- Added satellite diagnostic (SatDiagn) collection, to archive several fields within a user-defined local-time interval. CAVEAT: For now, only one local-time interval is permitted.
- Added adaptive solver (`rosenbrock_autoreduce`) option for fullchem mechanism
- Added entries for BALD, BENZP, BZCO3H, NPHEN to JValues collection in HISTORY.rc for GCHP
- Added GCHP run script and environment files for MIT clusters Hex and Svante
- Added operational GCHP and GCClassic environment and run scripts for the University of York cluster, Viking
- Added tagO3 run directory for GCHP
- Added upwards mass flux diagnostic to GCHP History collection LevelEdgeDiags
- Added timestep menu to GCHP `geoschem_config.yml` template files
- Added HTAPv3 inventory as a global emissions option (off by default)
- Added carbon simulation and KPP mechanism for CO-CO2-CH4-OCS
- Added GCHP run script and environment file for UCI Australia cluster Gadi
- Added GFAS entries in GCHP config file ExtData.rc

### Changed
- Moved in-module variables in global_ch4_mod.F90 to State_Chm
- Moved in-module variables in hco_interface_gc_mod.F90 to State_Met and State_Chm
- Modified SpeciesConc diagnostic to include option to output units in v/v or molec/cm3
- Rebuilt fullchem and Hg mechanisms with KPP 3.0.0
- Changed HEMCO timecycle flag for QFED and offline emissions from EF to EFY
- Updated the time refresh settings for `O3_PROD` and `O3_LOSS` in `ExtData.rc.tagO3` to read data on the first of each month.

### Fixed
- Fixed sign of Arrhenius "A" coefficient in reaction ETO = HO2 + 2CH2O
- Fixed products in HOBr + SO2 and HOCl + SO2 reactions
- Changed MW_g value of CH4 from 16.05 to 16.04
- Added "WD_CoarseAer:true" for SO4s and NITs in species_database.yml
- Fixed bug in computing State_Met surface type logicals (IsLand, IsWater, etc)
- Fixed bug where State_Met%FRSNO (fraction snow) was all zeros in GCHP
- Fixed HCFC141b and HCFC142b names in GCHP HISTORY.rc
- Fixed list of complex SOA species checked in input_mod.F90
- Now use a string array for reading the list of ObsPack diagnostic species (in `GeosCore/input_mod.F90`)
- Fixed bug in logic that caused restart files not to be linked to the Restarts/ folder of the GCHP tagO3 run directory
- Fixed timestamp for GCClassic History diagnostic so time-averaged collections match the reference time
- Fixed double-titration of seasalt alkalinity
- Fixed bug in GFAS pFe by applying work-around in config files

### Removed
- Removed LRED_JNO2 and AERO_HG2_PARTITON switches from HEMCO_Config.rc (and related code)

## [14.0.2] - 2022-11-29
### Fixed
- Added fix for writing dry-run header to log file
- Updated KPP diagnostics archive flags
- Rewrote code to avoid memory leaks (identified by the code sanitizer)
- Updated EDGAR v6 CH4 emission files to correct timestamp issue
- Updated CH4 Lakes emission files to correct time unit issue
- Added fix for CH4_RICE emissions from EDGAR v6
- Fixed indentation error in the `legacy_bpch` section of `geoschem_config.yml` template files
- Removed "dry air" from the metadata of fields `State_Met%AIRVOL` and `State_Met%BXHEIGHT`
- Applied fixes for CESM runs: Turned off sea salt emissions; Modified time cycle flag for YUAN_MODIS_LAI

### Changed
- Updated CESM HISTORY.rc to work with new CESM-GC diagnostics interface
- Updated sample fullchem restart files copied to run directories to 14.0.0 10-year benchmark output


### Changed
- Use met-field surface type fractions instead of input land-water-ice (LWI) index

### Removed
- Removed State_Met%LWI and LWI as a met-field input

## [14.0.1] - 2022-10-31
### Fixed
- Corrected units in metadata for State_Met%AirNumDen and State_Met%PHIS
- Fixed file path for AEIC2019_DAILY emissions for aerosol-only simulations
- Fixed GCHP bug to populate non-species data in mid-run restart files
- Fixed typo preventing ND51 satellite diagnostic from turning on

### Changed
- Documented and cleaned up GCHP run script operational examples
- Updated README.md and AUTHORS.txt
- Set species concentration arrays as pointers to internal state in GCHP
- Updated Restart collection in HISTORY.rc to save out BXHEIGHT and TROPLEV for all simulations


## [14.0.0] - 2022-10-25
### Added
- Added user registration with dynamodb database during run directory creation
- Added Hg simulation with KPP
- Added yaml-format config file geoschem_config.yml which replaces input.geos
- Added native GEOS-FP and mass fluxes options to GCHP run directory creation
- Added cap_restart file to GCHP run directories to set simulation start time
- Added updates for compatibility with CESM, GEOS, and WRF-GC

### Fixed
- Fixed missing output boundary conditions on first timestep of run
- Added missing entries for POG1, POG2, and pFe to HEMCO_Config.rc
- Reverted GC-Classic pressure fixer to v13.3 to fix bug in v13.4
- Fixed dry deposition of methanol over oceans
- Fixed issues in creating run directory for GCAP2
- Removed duplicate species for SO4 in aciduptake.eqn
- Fixed CEDS_CO2_SHP emissions in HEMCO_Config.rc file for CO2 simulation
- Fixed Volcano_Table entry in HEMCO config template for GCHP
- Fixed transport tracers simulation in GCHP
- Applied fix to avoid divide-by-zero in routine MMR_Compute_FLux
- Fixed HEMCO diagnostic counter zero warnings in full chemistry simulation
- Fixed bug in totalOC diagnostic
- Fixed bugs causing differences when splitting up GC-Classic and GCHP simulations in time
- Fixed bug setting GEOS-FP meteorology in GCHP run directories

### Changed
- Updated KPP to version 2.5.0
- Updated GCHP run scripts to easily segment runs in time
- Changed GCHP restart filename convention to exclude seconds
- Updated offline biogenic VOC and soil NOx emissions
- Reduced root logging level for MAPL from INFO to WARNING
- Changed 4D State_Chm%Species array to vector of 3D concentration arrays
- Renamed GCHP config file runConfig.sh to setCommonRunSettings.sh
- Moved restart file location in run directory to Restarts subdirectory
- Updated sample restart files copied to run directories to 14.0.0 1-year benchmark output

### Removed
- Removed TMPU1, SPHU1, PS1_WET, and PS1_DRY from GC-Classic restart file
- Removed input.geos; replaced with geoschem_config.yml
- Removed HEMCO.log output file; HEMCO log info now sent to main GEOS-Chem log<|MERGE_RESOLUTION|>--- conflicted
+++ resolved
@@ -4,31 +4,26 @@
 
 The format is based on [Keep a Changelog](https://keepachangelog.com/en/1.0.0/), and this project adheres to [Semantic Versioning](https://semver.org/spec/v2.0.0.html).
 
-<<<<<<< HEAD
-## [Unreleased]
+## [Unreleased] - TBD
 ### Changed
 - Added the `-n` aka `--no-bootstrap` option to integration tests to disable bootstrapping missing species in restart files
 - Use integer parameters for species units instead of strings (for computational efficiency)
 - Update error message for missing surface CH4 emissions with instructions on how to resolve the problem
+- Change GCHP grid resolution threshold for lowering timesteps from C180 inclusive to C180 exclusive
 
 ### Fixed
 - Prevent `POAEMISS` from being assigned a value if not allocated (in `carbon_mod.F90`)
 - Changed incorrect comment about static H2O option in `GeosCore/input_mod.F90`
 - Fixed typos (`GCClassic` -> `GCHP`) written to GCHP integration test log files
-=======
-## [Unreleased 14.2.3] - TBD
-### Fixed
 - Add fix to properly read GHGI v2 express extension emissions in CH4 and carbon simulations
 - Move OH perturbation scale factor to outside EMISSIONS logical bracket in HEMCO_Config.rc files for CH4 and carbon simulations
 
 ### Removed
 - Remove definition of METDIR from primary HEMCO_Config.rc files to ensure use of the definition in the HEMCO_Config.rc.*_metfields files
->>>>>>> d5889ae9
 
 ## [14.2.2] - 2023-10-23
 ### Changed
 - Updated sample restart files for fullchem and TransportTracers simulations to files saved out from the 14.2.0 1-year benchmarks
-- Change GCHP grid resolution threshold for lowering timesteps from C180 inclusive to C180 exclusive
 
 ## [14.2.1] - 2023-10-10
 ### Added
