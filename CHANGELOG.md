--- conflicted
+++ resolved
@@ -5,13 +5,11 @@
 The format is based on [Keep a Changelog](https://keepachangelog.com/en/1.0.0/), and this project adheres to [Semantic Versioning](https://semver.org/spec/v2.0.0.html).
 
 ## [Unreleased] - TBD
-<<<<<<< HEAD
+### Changed
+- Now read the Hg restart file from `ExtData/GEOSCHEM_RESTARTS/v2023-12`
+
 ### Fixed
 - Added missing units in comments of `KPP/fullchem/commonIncludeVars.H` 
-=======
-### Changed
-- Now read the Hg restart file from `ExtData/GEOSCHEM_RESTARTS/v2023-12`
->>>>>>> 36d977dd
 
 ## [14.2.3] - 2023-12-01
 ### Added
