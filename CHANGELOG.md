# Changelog

This file documents all notable changes to the GEOS-Chem repository starting in version 14.0.0, including all GEOS-Chem Classic and GCHP run directory updates.

The format is based on [Keep a Changelog](https://keepachangelog.com/en/1.0.0/), and this project adheres to [Semantic Versioning](https://semver.org/spec/v2.0.0.html).

<<<<<<< HEAD
## [Unreleased] - TBD
### Changed
- Now read the Hg restart file from `ExtData/GEOSCHEM_RESTARTS/v2023-12`

### Fixed
- Added missing units in comments of `KPP/fullchem/commonIncludeVars.H` 
=======
## [Unreleased]
### Removed
- Reduced timers saved out to essential list used for benchmarking model performance
>>>>>>> e1e6c589

## [14.2.3] - 2023-12-01
### Added
- GEOS-Chem Classic rundir script `run/GCClassic/setupForRestarts.sh`

### Changed
- Added the `-n` aka `--no-bootstrap` option to integration tests to disable bootstrapping missing species in restart files
- Use integer parameters for species units instead of strings (for computational efficiency)
- Update error message for missing surface CH4 emissions with instructions on how to resolve the problem
- Change GCHP grid resolution threshold for lowering timesteps from C180 inclusive to C180 exclusive
- Read GEOS-Chem Classic restart file paths from the relevant `download_data.yml` file

### Fixed
- Prevent `POAEMISS` from being assigned a value if not allocated (in `carbon_mod.F90`)
- Changed incorrect comment about static H2O option in `GeosCore/input_mod.F90`
- Fixed typos (`GCClassic` -> `GCHP`) written to GCHP integration test log files
- Add fix to properly read GHGI v2 express extension emissions in CH4 and carbon simulations
- Move OH perturbation scale factor to outside EMISSIONS logical bracket in HEMCO_Config.rc files for CH4 and carbon simulations

### Removed
- Remove definition of METDIR from primary HEMCO_Config.rc files to ensure use of the definition in the HEMCO_Config.rc.*_metfields files

## [14.2.2] - 2023-10-23
### Changed
- Updated sample restart files for fullchem and TransportTracers simulations to files saved out from the 14.2.0 1-year benchmarks

## [14.2.1] - 2023-10-10
### Added
- Script `test/difference/diffTest.sh`, checks 2 different integration tests for differences
- Added GCHP environment file and export/unset env variables in run script for NASA Pleiades cluster
`SatDiagnEdge` collection to all GEOS-Chem Classic `HISTORY.rc` templates
- Added new GCHP config file ESMF.rc for configuring ESMF logging
- Added several new run directory files for use with GEOS-Chem in GEOS
- GCClassic integration tests now display proper commit info in `results.compile.log`
- Stopped OCEAN_CONC from needlessly being pushed through vertical regridding for Hg simulations
- Added warning in GCHP HISTORY.rc about outputting area-dependent variables on custom grids
- Added option to use a single advected species in the carbon simulation
- Added option to perturb CH4 boundary conditions in CH4 simulation
- Added option to perturb OH in CH4 simulation using scale factor in HEMCO_Config.rc

### Changed
- Update `DiagnFreq` in GCClassic integration tests to ensure HEMCO diagnostic output
- Rename restart files in GCHP integration tests (as we do in non-test runs)
- Request 6 hours of execution time for GEOS-Chem Classic integration tests
- Invert directory structure where integration and parallel test scripts are stored
- Error check to stop run if any `MW_g` values are undefined
- Explicitly define tagCH4 simulations in `Input_Opt` rather than basing off of number of advected species
- The `fullchem` mechanism must now be built with KPP 3.0.0 or later
- Changed the AEIC 2019 monthly climatology specification format in ExtData.rc to match standard convention for climatology
- Changed default ESMF logging in GCHP to be ESMF_LOGKIND_NONE (no log)
- NetCDF utilities in `NcdfUtil` folder now use the netCDF-F90 API
- GEOS-only updates for running GEOS-Chem in GEOS
- Boundary conditions for nested-grid simulations are now imposed at every time step instead of 3-hourly
- Update `GeosCore/carbon_gases_mod.F90` for consistency with config file updates in PR #1916
- Update MPI usage in CESM-only code to match new conventions in CAM
- Updated GEPA inventory to GHGI v2 for CH4 and carbon simulations
- Updated integration tests scripts to run on the WashU Compute1 cluster

### Fixed
- Add missing mol wt for HgBrO in `run/shared/species_database_hg.yml`
- Moved the `EDGAR REF_TRF CH4` emissions to the Oil emissions category so it is superseded by GFEIv2 for carbon simulations.
- Prevent `State_Diag%SatDiagnCount` from not being allocated
- For satellite diagnostics, do not test for `id_OH` if OH is not a species
- Fixed parallelization in Luo wetdep simulations caused by uninitialized variable
- Fixed parallelization for Hg0 species in `GeosCore/drydep_mod.F90`
- Fixed incorrect time-slice when reading nested-grid boundary conditions
- Fixed initialization of advected species missing in GCHP restart file
- Fixed comments in `GeosUtil/unitconv_mod.F90` to reflect code implementation
- Fixed compilation issues for `KPP/custom`; updated equations in `custom.eqn`
- Prevent users from creating GCClassic rundirs at 0.25 x 0.3125 resolution for MERRA-2 met
- Added fix to set `RUNDIR_GRID_HALF_POLAR` option for global grids at 0.25x0.3125 or 0.5x0.625 resolutions
- Moved `OCEAN_MASK` out of `ExtData.rc.TransportTracers` and into the
  meteorology template files
- Update `ExtData.rc.CO2` to get meteorology entries from template files
- Added fix for CH4 analytical inversions to convert the state vector value read from file to the nearest integer before comparing to the `Input_Opt%StateVectorElement` read from geoschem_config.yml

### Removed
- Remove references to the obsolete tagged Hg simulation

## [14.2.0] - 2023-10-05
### Added
- Added a printout of GEOS-Chem species and indices
- Added `NcdfUtil/README.md` file directing users to look for netCDF utility scripts at https://github.com/geoschem/netcdf-scripts
- Restored sink reactions for HOI, IONO, IONO2 (fullchem, custom mechanisms)
- S(IV) + HOBr and S(IV) + HOCl reactions to `KPP/fullchem/fullchem.eqn`
- Added setting in GCHP setCommonRunSettings.sh to require species in restarts
- Added setting in GCHP HISTORY.rc to control whether output can be overwritten
- Activated nitrate photolysis
- Added `LightingClimatology` option to HEMCO_Config.rc
- Added run configuration files for WRF-GC
- Added new files `photolysis_mod.F90`, `phot_container_mod.F90`, and `fjx_interface_mod.F90`
- Added photolysis toggle in `geoschem_config.yml` and `Input_Opt` variable Do_Photolysis
- Added speed of light and Planck's constant to PhysConstants module
- Added `GFED4_CLIMATOLOGY` option to HEMCO_Config.rc
- Added CH4 emissions from hydroelectric reservoirs to CH4, Carbon, and tagCH4 simulations
- Added RxnConst diagnostic for archiving reaction rate constants
- Added GCHP run-time option in GCHP.rc to choose dry or total pressure in GCHP advection
- Added GCHP run-time option in GCHP.rc to correct native mass fluxes for humidity
- Added new tracer_mod.F90 containing subroutines for applying sources and sinks for the TransportTracer simulation
- Added new species to the TransportTracer simulation: aoa (replaces CLOCK), aoa_bl, aoa_nh, st80_25
- Added GEOS-IT and GEOSIT as allowable meteorology source options in geoschem_config.yml

### Changed
- Most printout has been converted to debug printout (toggled by `debug_printout: true` in `geoschem_config.yml`
- `HEMCO_Config.rc` template files now use `Verbose: true` to toggle debug printout
- Turn on sea salt debromination via switches in `HEMCO_config.rc`
- If KPP integration fails, reset to prior concentrations and set `RSTATE(3) = 0` before retrying
- Suppress integration errors after 20 errors have been printed to stdout
- Simplified and added comments for bimolecular reactions in clouds in function CloudHet2R
- `HEMCO_Config.rc` and `ExtData.rc` templates now point `HEMCO/GFED4/v2023-03`
- Updated GCHP carbon simulation Global Cl and P(CO) inputs to use 14.0.0 files
- Write GCHP restart files directory to Restarts subdirectory
- Rename GCHP mid-run checkpoint files to standard GEOS-Chem restart format
- Rules for species in restarts files are now the same in GCHP as in GC-Classic
- Moved parts of `CMN_FJX_Mod.F90` not used in original Fast-JX to new container State_Chm%Phot
- Restructured photolysis to create generic photolysis module, interface with Fast-JX, and module containing original Fast-JX analogous to Cloud-J
- Moved UVFlux diagnostics out of JValues collection and into new collection called UVFlux
- In the user registration process:
  - Now ask for both first and last names of the user
  - Now state that user registration is needed for GEOS-Chem support
- Updated `HEMCO_Config.rc` templates to read HEMCO restarts from the `Restarts` rundir folder
- In fullchem simulations, set CO2 to 421 ppm (avg global conc in 2022) everywhere
- Updated CH4 simulation to use CH4 loss frequencies from GCClassic 14.0.0 10-year benchmarks instead of GMI
- Updated CH4 global anthropogenic emission inventory from EDGARv6 to EDGARv7
- Updated `AUTHORS.txt` for version 14.2.0
- Updated links in `README.md` to point to `http://geos-chem.org`
- Changed GCHP default settings to use dry pressure rather than total pressure in advection and correct native mass fluxes for humidity
- Updated partitions requested in Harvard run script examples
- Change RTOL value from 0.5e-3 back to 0.5e-2 to address model slowdown
- Allow the use of OFFLINE_SEASALT for seasalt alkalinity, Cl, and Br in GEOS-Chem within CESM
- Renamed TransportTracer species for consistency with GMAO's TR_GridComp
- See `KPP/fullchem/CHANGELOG_fullchem.md` for fullchem-mechanism
  changes
- Update template `HEMCO_Config.rc.carbon` files to allow running the carbon simulation with only a single species.

### Fixed
- Fixed typo in `GCClassic/createRunDir.sh` preventing benchmark run script from being copied to the run directory
- Fixed divide by zero bug in sulfur chemistry introduced in 14.1.0
- Updates for 0.5 x 0.625 degree GCClassic integration & parallel tests
  - Use `CYS` in `HEMCO_Config.rc` so that missing species in `GC_BCs` will not stop simulations
  - Tests now run for 20 model minutes instead of an hour
- Fixed divide by zero bug in sulfur chemistry introduced in 14.1.0
- Fixed GCHP `HISTORY.rc` issue preventing running with over 3000 cores
- Fixed GCHP `ExtData.rc` error in tagged ozone simulation
- Fixed GCHP `HISTORY.rc` issue preventing diagnostic file overwrite
- Update GCHP interactive run script to fix error handling silent bugs
- Rewrote subroutine calls in `carbon_mod.F90` and `seasalt_mod.F90` to prevent array temporaries.
- Prevent repeated printing of KPP integrate errors to the stdout stream.
- Fixed selection of troposphere-stratosphere boundary in `global_ch4_mod.F90`
- Removed operator splitting in CH4 simulation that was biasing diagnostics
- Fixed GCHP start and elapsed times in time_mod.F90 to use cap_restart value
- Disabled SpeciesConcMND output for benchmark simulations
- Exit `Init_Photolysis` before calling `Calc_AOD` when doing dry-run simulations
- Make sure `State_Het%f_Alk_SSA` and `State_Het%f_Alk_SSC` are in the range 0..1
- Restore seasalt alkalinity to heterogeneous acid-catalyzed reactions of halogens on seasalt aerosols

### Removed
- `Warnings: 1` is now removed from `HEMCO_Config.rc.*` template files
- Removed the `NcdfUtil/perl` folder
- Removed `X-HRS` output from log file
- IONO2 recycling (fullchem, custom mechanisms)
- Deleted unused file set_prof_o3.F90

### Fixed
- Fixed entries for CH4 emissions in `HEMCO_Config.rc.carbon`

## [14.1.2] - 2023-10-20
### Added
- CESM-only update: Added option for correctConvUTLS for correcting buildup of soluble tracers in the UT/LS to match CAM-chem behavior

### Changed
- CESM-only update: extend existing KppError, KppStop to CESM for model stability
- CESM-only update: Removed mpi_bcast in ucx_mod NOXCOEFF_INIT to be handled at coupler level to support spectral-element dynamical core

## [14.1.1] - 2023-03-03
### Added
  - New integration test functions in `test/GCClassic/integration` and `test/GCHP/integration`
  - New parallelization test functions in `test/GCClassic/parallel`
  - Added `README.md` files for integration and parallelization tests in the `test` folder structure
  - Added GCHP integration test for the tagO3 simulation
  - Added GCHP and GCClassic integration tests for the carbon simulation
  - Integration and parallelization test folders have been separated into subdirectories to minimize clutter.
  - GEOS-only updates
  - Add `about` to GitHub issue templates (ensures they will be displayed)
  - Added `.github/ISSUE_TEMPLATE/config.yml` file w/ Github issue options

### Changed
  - GCClassic integration tests now use a single set of scripts
  - GCHP integration tests now use a single set of scripts
  - Integration test run directories are created with the default names assigned by `createRunDir.sh`
  - Several bash functions in `test/shared/commonFunctionsForTests.sh` have been combined so that they will work for both GCClassic and GCHP integration tests
  - `./cleanRunDir.sh` functions now take an argument for non-interactive execution (facilitates integration & parallelization tests)
  - Moved several module variables from `GeosCore/ucx_mod.F90` to `Headers/state_chm_mod.F90`.  This facilitates using GEOS-Chem in CESM.
  - Time cycle flags EFYO are changed to CYS for all GCClassic integration/parallel tests, and for GCClassic fullchem_benchmarksimulations.
- Ask users for the name of their research institution at registration
- Ask users for the name of their PI at registration
- Do not compile GCHP for tagO3 integration tests; use the default build instead
- Moved GC-Classic sample run scripts to operational_examples/harvard_cannon
- The GitHub PR template is now named `./github/PULL_REQUEST_TEMPLATE.md`

### Fixed
- Fixed bug in where writing species metadata yaml file write was always attempted
- Prevent a warning from being generated when compiling `gckpp_Jacobian.F90`
- Fixed a bug in routine GET_IJ where X and Y were swapped in an IF comparison.
- Fixed bug in GFAS pFe by applying work-around in config files


### Removed
- Removed `intTest*_slurm.sh`, `intTest_*lsf.sh`, and `intTest*_interactive.sh` integration test scripts
- Removed State_Met%LWI and input meteorology LWI from carbon simulation run config files
- Removed function `CLEANUP_UCX`; deallocations are now done in `state_chm_mod.F90`

## [14.1.0] - 2023-02-01
### Added
- Added dry deposition updates to Hg0 from Feinberg22 ESPI publication + AMAP emissions
- Added MO2 + NO3 = NO2 + CH2O + HO2 reaction
- Added capability to write species metadata to YAML file
- Added satellite diagnostic (SatDiagn) collection, to archive several fields within a user-defined local-time interval. CAVEAT: For now, only one local-time interval is permitted.
- Added adaptive solver (`rosenbrock_autoreduce`) option for fullchem mechanism
- Added entries for BALD, BENZP, BZCO3H, NPHEN to JValues collection in HISTORY.rc for GCHP
- Added GCHP run script and environment files for MIT clusters Hex and Svante
- Added operational GCHP and GCClassic environment and run scripts for the University of York cluster, Viking
- Added tagO3 run directory for GCHP
- Added upwards mass flux diagnostic to GCHP History collection LevelEdgeDiags
- Added timestep menu to GCHP `geoschem_config.yml` template files
- Added HTAPv3 inventory as a global emissions option (off by default)
- Added carbon simulation and KPP mechanism for CO-CO2-CH4-OCS
- Added GCHP run script and environment file for UCI Australia cluster Gadi
- Added GFAS entries in GCHP config file ExtData.rc

### Changed
- Moved in-module variables in global_ch4_mod.F90 to State_Chm
- Moved in-module variables in hco_interface_gc_mod.F90 to State_Met and State_Chm
- Modified SpeciesConc diagnostic to include option to output units in v/v or molec/cm3
- Rebuilt fullchem and Hg mechanisms with KPP 3.0.0
- Changed HEMCO timecycle flag for QFED and offline emissions from EF to EFY
- Updated the time refresh settings for `O3_PROD` and `O3_LOSS` in `ExtData.rc.tagO3` to read data on the first of each month.

### Fixed
- Fixed sign of Arrhenius "A" coefficient in reaction ETO = HO2 + 2CH2O
- Fixed products in HOBr + SO2 and HOCl + SO2 reactions
- Changed MW_g value of CH4 from 16.05 to 16.04
- Added "WD_CoarseAer:true" for SO4s and NITs in species_database.yml
- Fixed bug in computing State_Met surface type logicals (IsLand, IsWater, etc)
- Fixed bug where State_Met%FRSNO (fraction snow) was all zeros in GCHP
- Fixed HCFC141b and HCFC142b names in GCHP HISTORY.rc
- Fixed list of complex SOA species checked in input_mod.F90
- Now use a string array for reading the list of ObsPack diagnostic species (in `GeosCore/input_mod.F90`)
- Fixed bug in logic that caused restart files not to be linked to the Restarts/ folder of the GCHP tagO3 run directory
- Fixed timestamp for GCClassic History diagnostic so time-averaged collections match the reference time
- Fixed double-titration of seasalt alkalinity
- Fixed bug in GFAS pFe by applying work-around in config files

### Removed
- Removed LRED_JNO2 and AERO_HG2_PARTITON switches from HEMCO_Config.rc (and related code)

## [14.0.2] - 2022-11-29
### Fixed
- Added fix for writing dry-run header to log file
- Updated KPP diagnostics archive flags
- Rewrote code to avoid memory leaks (identified by the code sanitizer)
- Updated EDGAR v6 CH4 emission files to correct timestamp issue
- Updated CH4 Lakes emission files to correct time unit issue
- Added fix for CH4_RICE emissions from EDGAR v6
- Fixed indentation error in the `legacy_bpch` section of `geoschem_config.yml` template files
- Removed "dry air" from the metadata of fields `State_Met%AIRVOL` and `State_Met%BXHEIGHT`
- Applied fixes for CESM runs: Turned off sea salt emissions; Modified time cycle flag for YUAN_MODIS_LAI

### Changed
- Updated CESM HISTORY.rc to work with new CESM-GC diagnostics interface
- Updated sample fullchem restart files copied to run directories to 14.0.0 10-year benchmark output


### Changed
- Use met-field surface type fractions instead of input land-water-ice (LWI) index

### Removed
- Removed State_Met%LWI and LWI as a met-field input

## [14.0.1] - 2022-10-31
### Fixed
- Corrected units in metadata for State_Met%AirNumDen and State_Met%PHIS
- Fixed file path for AEIC2019_DAILY emissions for aerosol-only simulations
- Fixed GCHP bug to populate non-species data in mid-run restart files
- Fixed typo preventing ND51 satellite diagnostic from turning on

### Changed
- Documented and cleaned up GCHP run script operational examples
- Updated README.md and AUTHORS.txt
- Set species concentration arrays as pointers to internal state in GCHP
- Updated Restart collection in HISTORY.rc to save out BXHEIGHT and TROPLEV for all simulations


## [14.0.0] - 2022-10-25
### Added
- Added user registration with dynamodb database during run directory creation
- Added Hg simulation with KPP
- Added yaml-format config file geoschem_config.yml which replaces input.geos
- Added native GEOS-FP and mass fluxes options to GCHP run directory creation
- Added cap_restart file to GCHP run directories to set simulation start time
- Added updates for compatibility with CESM, GEOS, and WRF-GC

### Fixed
- Fixed missing output boundary conditions on first timestep of run
- Added missing entries for POG1, POG2, and pFe to HEMCO_Config.rc
- Reverted GC-Classic pressure fixer to v13.3 to fix bug in v13.4
- Fixed dry deposition of methanol over oceans
- Fixed issues in creating run directory for GCAP2
- Removed duplicate species for SO4 in aciduptake.eqn
- Fixed CEDS_CO2_SHP emissions in HEMCO_Config.rc file for CO2 simulation
- Fixed Volcano_Table entry in HEMCO config template for GCHP
- Fixed transport tracers simulation in GCHP
- Applied fix to avoid divide-by-zero in routine MMR_Compute_FLux
- Fixed HEMCO diagnostic counter zero warnings in full chemistry simulation
- Fixed bug in totalOC diagnostic
- Fixed bugs causing differences when splitting up GC-Classic and GCHP simulations in time
- Fixed bug setting GEOS-FP meteorology in GCHP run directories

### Changed
- Updated KPP to version 2.5.0
- Updated GCHP run scripts to easily segment runs in time
- Changed GCHP restart filename convention to exclude seconds
- Updated offline biogenic VOC and soil NOx emissions
- Reduced root logging level for MAPL from INFO to WARNING
- Changed 4D State_Chm%Species array to vector of 3D concentration arrays
- Renamed GCHP config file runConfig.sh to setCommonRunSettings.sh
- Moved restart file location in run directory to Restarts subdirectory
- Updated sample restart files copied to run directories to 14.0.0 1-year benchmark output

### Removed
- Removed TMPU1, SPHU1, PS1_WET, and PS1_DRY from GC-Classic restart file
- Removed input.geos; replaced with geoschem_config.yml
- Removed HEMCO.log output file; HEMCO log info now sent to main GEOS-Chem log<|MERGE_RESOLUTION|>--- conflicted
+++ resolved
@@ -4,18 +4,15 @@
 
 The format is based on [Keep a Changelog](https://keepachangelog.com/en/1.0.0/), and this project adheres to [Semantic Versioning](https://semver.org/spec/v2.0.0.html).
 
-<<<<<<< HEAD
 ## [Unreleased] - TBD
 ### Changed
 - Now read the Hg restart file from `ExtData/GEOSCHEM_RESTARTS/v2023-12`
 
 ### Fixed
 - Added missing units in comments of `KPP/fullchem/commonIncludeVars.H` 
-=======
-## [Unreleased]
+
 ### Removed
 - Reduced timers saved out to essential list used for benchmarking model performance
->>>>>>> e1e6c589
 
 ## [14.2.3] - 2023-12-01
 ### Added
