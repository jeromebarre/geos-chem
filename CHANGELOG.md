# Changelog

This file documents all notable changes to the GEOS-Chem repository since version 13.4.1, including all GEOS-Chem Classic and GCHP run directory updates.

The format is based on [Keep a Changelog](https://keepachangelog.com/en/1.0.0/), and this project adheres to [Semantic Versioning](https://semver.org/spec/v2.0.0.html).

## [Unreleased TBD]
### Added
- New integration test functions `run_gcclassic_job` and `run_gchp_job` in `test/shared/commonFunctionsForTests.sh`
- New parallelization test functions in `test/GCClassic`

### Changed
- GCClassic integration tests now use a single set of scripts
- GCHP integration tests now use a single set of scripts
- `test/GCClassic/README` is now a Markdown file: `test/GCClassic/README.md`
- `test/GCHP/README` is now a Markdown file: `test/GCHP/README.md`
- Integration test run directories are created with the default names assigned by `createRunDir.sh`
- Several bash functions in `test/shared/commonFunctionsForTests.sh` have been combined so that they will work for both GCClassic and GCHP integration tests

### Removed
- Removed `intTest*_slurm.sh`, `intTest_*lsf.sh`, and `intTest*_interactive.sh` integration test scripts

## [Unreleased 14.1.0]
### Added
  - Added dry deposition updates to Hg0 from Feinberg22 ESPI publication +
    AMAP emissions
  - Added MO2 + NO3 = NO2 + CH2O + HO2 reaction
  - Added capability to write species metadata to YAML file
  - Added satellite diagnostic (SatDiagn) collection, to archive several fields within a user-defined local-time interval. CAVEAT: For now, only one local-time interval is permitted.
  - Added adaptive solver (`rosenbrock_autoreduce`) option for fullchem mechanism
<<<<<<< HEAD
  - Added timestep menu to GCHP `geoschem_config.yml` template files
=======
  - Added entries for BALD, BENZP, BZCO3H, NPHEN to JValues collection in HISTORY.rc for GCHP
  - Added GCHP run script and environment files for MIT clusters Hex and Svante
  - Added operational GCHP and GCClassic environment and run scripts for the University of York cluster, Viking
  - Added tagO3 run directory for GCHP
>>>>>>> 49b2b3b6

### Changed
  - Moved in-module variables in global_ch4_mod.F90 to State_Chm
  - Moved in-module variables in hco_interface_gc_mod.F90 to State_Met and State_Chm
  - Modified SpeciesConc diagnostic to include option to output units in v/v or molec/cm3
  - Rebuilt fullchem and Hg mechanisms with KPP 3.0.0

### Fixed
  - Fixed sign of Arrhenius "A" coefficient in reaction ETO = HO2 + 2CH2O
  - Fixed products in HOBr + SO2 and HOCl + SO2 reactions
  - Changed MW_g value of CH4 from 16.05 to 16.04
  - Added "WD_CoarseAer:true" for SO4s and NITs in species_database.yml
  - Fixed bug in computing State_Met surface type logicals (IsLand, IsWater, etc)
  - Fixed bug where State_Met%FRSNO (fraction snow) was all zeros in GCHP
  - Fixed HCFC141b and HCFC142b names in GCHP HISTORY.rc
  - Fixed list of complex SOA species checked in input_mod.F90

## [14.0.2] - 2022-11-29
### Fixed
  - Added fix for writing dry-run header to log file
  - Updated KPP diagnostics archive flags
  - Rewrote code to avoid memory leaks (identified by the code sanitizer)
  - Updated EDGAR v6 CH4 emission files to correct timestamp issue
  - Updated CH4 Lakes emission files to correct time unit issue
  - Added fix for CH4_RICE emissions from EDGAR v6
  - Fixed indentation error in the `legacy_bpch` section of
    `geoschem_config.yml` template files
  - Removed "dry air" from the metadata of fields `State_Met%AIRVOL` and
    `State_Met%BXHEIGHT`
  - Applied fixes for CESM runs: Turned off sea salt emissions; Modified time
    cycle flag for YUAN_MODIS_LAI

### Changed
  - Updated CESM HISTORY.rc to work with new CESM-GC diagnostics interface
  - Updated sample fullchem restart files copied to run directories to 14.0.0
    10-year benchmark output


### Changed
- Use met-field surface type fractions instead of input land-water-ice (LWI) index

### Fixed

### Removed
- Removed State_Met%LWI and LWI as a met-field input

## [14.0.1] - 2022-10-31
### Fixed
  - Corrected units in metadata for State_Met%AirNumDen and State_Met%PHIS
  - Fixed file path for AEIC2019_DAILY emissions for aerosol-only simulations
  - Fixed GCHP bug to populate non-species data in mid-run restart files
  - Fixed typo preventing ND51 satellite diagnostic from turning on

### Changed
  - Documented and cleaned up GCHP run script operational examples
  - Updated README.md and AUTHORS.txt
  - Set species concentration arrays as pointers to internal state in GCHP
  - Updated Restart collection in HISTORY.rc to save out BXHEIGHT and TROPLEV for all simulations


## [14.0.0] - 2022-10-25
### Added
  - Added user registration with dynamodb database during run directory creation
  - Added Hg simulation with KPP
  - Added yaml-format config file geoschem_config.yml which replaces input.geos
  - Added native GEOS-FP and mass fluxes options to GCHP run directory creation
  - Added cap_restart file to GCHP run directories to set simulation start time
  - Added updates for compatibility with CESM, GEOS, and WRF-GC

### Fixed
  - Fixed missing output boundary conditions on first timestep of run
  - Added missing entries for POG1, POG2, and pFe to HEMCO_Config.rc
  - Reverted GC-Classic pressure fixer to v13.3 to fix bug in v13.4
  - Fixed dry deposition of methanol over oceans
  - Fixed issues in creating run directory for GCAP2
  - Removed duplicate species for SO4 in aciduptake.eqn
  - Fixed CEDS_CO2_SHP emissions in HEMCO_Config.rc file for CO2 simulation
  - Fixed Volcano_Table entry in HEMCO config template for GCHP
  - Fixed transport tracers simulation in GCHP
  - Applied fix to avoid divide-by-zero in routine MMR_Compute_FLux
  - Fixed HEMCO diagnostic counter zero warnings in full chemistry simulation
  - Fixed bug in totalOC diagnostic
  - Fixed bugs causing differences when splitting up GC-Classic and GCHP simulations in time
  - Fixed bug setting GEOS-FP meteorology in GCHP run directories

### Changed
  - Updated KPP to version 2.5.0
  - Updated GCHP run scripts to easily segment runs in time
  - Changed GCHP restart filename convention to exclude seconds
  - Updated offline biogenic VOC and soil NOx emissions
  - Reduced root logging level for MAPL from INFO to WARNING
  - Changed 4D State_Chm%Species array to vector of 3D concentration arrays
  - Renamed GCHP config file runConfig.sh to setCommonRunSettings.sh
  - Moved restart file location in run directory to Restarts subdirectory
  - Updated sample restart files copied to run directories to 14.0.0
    1-year benchmark output

### Removed
  - Removed TMPU1, SPHU1, PS1_WET, and PS1_DRY from GC-Classic restart file
  - Removed input.geos; replaced with geoschem_config.yml
  - Removed HEMCO.log output file; HEMCO log info now sent to main GEOS-Chem log<|MERGE_RESOLUTION|>--- conflicted
+++ resolved
@@ -20,6 +20,9 @@
 ### Removed
 - Removed `intTest*_slurm.sh`, `intTest_*lsf.sh`, and `intTest*_interactive.sh` integration test scripts
 
+## [Unreleased]
+  - Added timestep menu to GCHP `geoschem_config.yml` template files
+
 ## [Unreleased 14.1.0]
 ### Added
   - Added dry deposition updates to Hg0 from Feinberg22 ESPI publication +
@@ -28,14 +31,10 @@
   - Added capability to write species metadata to YAML file
   - Added satellite diagnostic (SatDiagn) collection, to archive several fields within a user-defined local-time interval. CAVEAT: For now, only one local-time interval is permitted.
   - Added adaptive solver (`rosenbrock_autoreduce`) option for fullchem mechanism
-<<<<<<< HEAD
-  - Added timestep menu to GCHP `geoschem_config.yml` template files
-=======
   - Added entries for BALD, BENZP, BZCO3H, NPHEN to JValues collection in HISTORY.rc for GCHP
   - Added GCHP run script and environment files for MIT clusters Hex and Svante
   - Added operational GCHP and GCClassic environment and run scripts for the University of York cluster, Viking
   - Added tagO3 run directory for GCHP
->>>>>>> 49b2b3b6
 
 ### Changed
   - Moved in-module variables in global_ch4_mod.F90 to State_Chm
