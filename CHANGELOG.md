--- conflicted
+++ resolved
@@ -22,14 +22,11 @@
 - If KPP integration fails, reset to prior concentrations and set RSTATE(3) = 0 before retrying
 - Suppress integration errors after 20 errors have been printed to stdout
 - Simplified and added comments for bimolecular reactions in clouds in function CloudHet2R
-<<<<<<< HEAD
 - `HEMCO_Config.rc` and `ExtData.rc` templates now point `HEMCO/GFED4/v2023-03`
-=======
 - Updated GCHP carbon simulation Global Cl and P(CO) inputs to use 14.0.0 files
 - Write GCHP restart files directory to Restarts subdirectory
 - Rename GCHP mid-run checkpoint files to standard GEOS-Chem restart format
 - Rules for species in restarts files are now the same in GCHP as in GC-Classic
->>>>>>> ce4529ba
 
 ### Removed
 - `Warnings: 1` is now removed from `HEMCO_Config.rc.*` template files
