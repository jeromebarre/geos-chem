# Changelog

This file documents all notable changes to the GEOS-Chem repository starting in version 14.0.0, including all GEOS-Chem Classic and GCHP run directory updates.

The format is based on [Keep a Changelog](https://keepachangelog.com/en/1.0.0/), and this project adheres to [Semantic Versioning](https://semver.org/spec/v2.0.0.html).

## [Unreleased 14.2.0]
### Added
- Added a printout of GEOS-Chem species and indices
- Added `NcdfUtil/README.md` file directing users to look for netCDF utility scripts at https://github.com/geoschem/netcdf-scripts
- Restored sink reactions for HOI, IONO, IONO2 (fullchem, custom mechanisms)
- S(IV) + HOBr and S(IV) + HOCl reactions to `KPP/fullchem/fullchem.eqn`
- Added setting in GCHP setCommonRunSettings.sh to require species in restarts
- Added setting in GCHP HISTORY.rc to control whether output can be overwritten
- Activated nitrate photolysis
- Added `LightingClimatology` option to HEMCO_Config.rc
- Added run configuration files for WRF-GC
- Added new files `photolysis_mod.F90`, `phot_container_mod.F90`, and `fjx_interface_mod.F90`
- Added photolysis toggle in `geoschem_config.yml` and `Input_Opt` variable Do_Photolysis
- Added speed of light and Planck's constant to PhysConstants module
- Added `GFED4_CLIMATOLOGY` option to HEMCO_Config.rc
- Added CH4 emissions from hydroelectric reservoirs to CH4, Carbon, and tagCH4 simulations
- Added RxnConst diagnostic for archiving reaction rate constants
- Added GCHP run-time option in GCHP.rc to choose dry or total pressure in GCHP advection
- Added GCHP run-time option in GCHP.rc to correct native mass fluxes for humidity
- Added new tracer_mod.F90 containing subroutines for applying sources and sinks for the TransportTracer simulation
- Added new species to the TransportTracer simulation: aoa (replaces CLOCK), aoa_bl, aoa_nh, st80_25, stOX

### Changed
- Most printout has been converted to debug printout (toggled by `debug_printout: true` in `geoschem_config.yml`
- `HEMCO_Config.rc` template files now use `Verbose: true` to toggle debug printout
- Turn on sea salt debromination via switches in `HEMCO_config.rc`
- If KPP integration fails, reset to prior concentrations and set `RSTATE(3) = 0` before retrying
- Suppress integration errors after 20 errors have been printed to stdout
- Simplified and added comments for bimolecular reactions in clouds in function CloudHet2R
- `HEMCO_Config.rc` and `ExtData.rc` templates now point `HEMCO/GFED4/v2023-03`
- Updated GCHP carbon simulation Global Cl and P(CO) inputs to use 14.0.0 files
- Write GCHP restart files directory to Restarts subdirectory
- Rename GCHP mid-run checkpoint files to standard GEOS-Chem restart format
- Rules for species in restarts files are now the same in GCHP as in GC-Classic
- Moved parts of `CMN_FJX_Mod.F90` not used in original Fast-JX to new container State_Chm%Phot
- Restructured photolysis to create generic photolysis module, interface with Fast-JX, and module containing original Fast-JX analogous to Cloud-J
- Moved UVFlux diagnostics out of JValues collection and into new collection called UVFlux
- In the user registration process:
  - Now ask for both first and last names of the user
  - Now state that user registration is needed for GEOS-Chem support
- Updated `HEMCO_Config.rc` templates to read HEMCO restarts from the `Restarts` rundir folder
- In fullchem simulations, set CO2 to 421 ppm (avg global conc in 2022) everywhere
- Updated CH4 simulation to use CH4 loss frequencies from GCClassic 14.0.0 10-year benchmarks instead of GMI
- Updated CH4 global anthropogenic emission inventory from EDGARv6 to EDGARv7
- Updated `AUTHORS.txt` for version 14.2.0
- Updated links in `README.md` to point to `http://geos-chem.org`
- Changed GCHP default settings to use dry pressure rather than total pressure in advection and correct native mass fluxes for humidity
- Updated partitions requested in Harvard run script examples
- Change RTOL value from 0.5e-3 back to 0.5e-2 to address model slowdown
<<<<<<< HEAD
- Renamed TransportTracer species for consistency with GMAO's TR_GridComp
=======
- Allow the use of OFFLINE_SEASALT for seasalt alkalinity, Cl, and Br in GEOS-Chem within CESM
>>>>>>> 0ea79b77

### Removed
- `Warnings: 1` is now removed from `HEMCO_Config.rc.*` template files
- Removed the `NcdfUtil/perl` folder
- Removed `X-HRS` output from log file
- IONO2 recycling (fullchem, custom mechanisms)
- Deleted unused file set_prof_o3.F90

### Fixed
- Fixed typo in `GCClassic/createRunDir.sh` preventing benchmark run script from being copied to the run directory
- Fixed divide by zero bug in sulfur chemistry introduced in 14.1.0
- Updates for 0.5 x 0.625 degree GCClassic integration & parallel tests
  - Use `CYS` in `HEMCO_Config.rc` so that missing species in `GC_BCs` will not stop simulations
  - Tests now run for 20 model minutes instead of an hour
- Fixed divide by zero bug in sulfur chemistry introduced in 14.1.0
- Restore seasalt alkalinity to heterogeneous acid-catalyzed reactions of halogens on seasalt aerosols.
- Fixed GCHP `HISTORY.rc` issue preventing running with over 3000 cores
- Fixed GCHP `ExtData.rc` error in tagged ozone simulation
- Fixed GCHP `HISTORY.rc` issue preventing diagnostic file overwrite
- Update GCHP interactive run script to fix error handling silent bugs
- Rewrote subroutine calls in `carbon_mod.F90` and `seasalt_mod.F90` to prevent array temporaries.
- Prevent repeated printing of KPP integrate errors to the stdout stream.
- Fixed selection of troposphere-stratosphere boundary in `global_ch4_mod.F90`
- Removed operator splitting in CH4 simulation that was biasing diagnostics
- Fixed GCHP start and elapsed times in time_mod.F90 to use cap_restart value

## [14.1.1] - 2023-03-03
### Added
- New integration test functions in `test/GCClassic/integration` and `test/GCHP/integration`
- New parallelization test functions in `test/GCClassic/parallel`
- Added `README.md` files for integration and parallelization tests in the `test` folder structure
- Added GCHP integration test for the tagO3 simulation
- Added GCHP and GCClassic integration tests for the carbon simulation
- Integration and parallelization test folders have been separated into subdirectories to minimize clutter.
- GEOS-only updates
- Add `about` to GitHub issue templates (ensures they will be displayed)
- Added `.github/ISSUE_TEMPLATE/config.yml` file w/ Github issue options

### Changed
- GCClassic integration tests now use a single set of scripts
- GCHP integration tests now use a single set of scripts
- Integration test run directories are created with the default names assigned by `createRunDir.sh`
- Several bash functions in `test/shared/commonFunctionsForTests.sh` have been combined so that they will work for both GCClassic and GCHP integration tests
- `./cleanRunDir.sh` functions now take an argument for non-interactive execution (facilitates integration & parallelization tests)
- Moved several module variables from `GeosCore/ucx_mod.F90` to `Headers/state_chm_mod.F90`.  This facilitates using GEOS-Chem in CESM.
- Time cycle flags EFYO are changed to CYS for all GCClassic integration/parallel tests, and for GCClassic fullchem_benchmarksimulations.
- Ask users for the name of their research institution at registration
- Ask users for the name of their PI at registration
- Do not compile GCHP for tagO3 integration tests; use the default build instead
- Moved GC-Classic sample run scripts to operational_examples/harvard_cannon
- The GitHub PR template is now named `./github/PULL_REQUEST_TEMPLATE.md`

### Fixed
- Fixed bug in where writing species metadata yaml file write was always attempted
- Prevent a warning from being generated when compiling `gckpp_Jacobian.F90`
- Fixed a bug in routine GET_IJ where X and Y were swapped in an IF comparison.
- Fixed bug in GFAS pFe by applying work-around in config files


### Removed
- Removed `intTest*_slurm.sh`, `intTest_*lsf.sh`, and `intTest*_interactive.sh` integration test scripts
- Removed State_Met%LWI and input meteorology LWI from carbon simulation run config files
- Removed function `CLEANUP_UCX`; deallocations are now done in `state_chm_mod.F90`

## [14.1.0] - 2023-02-01
### Added
- Added dry deposition updates to Hg0 from Feinberg22 ESPI publication + AMAP emissions
- Added MO2 + NO3 = NO2 + CH2O + HO2 reaction
- Added capability to write species metadata to YAML file
- Added satellite diagnostic (SatDiagn) collection, to archive several fields within a user-defined local-time interval. CAVEAT: For now, only one local-time interval is permitted.
- Added adaptive solver (`rosenbrock_autoreduce`) option for fullchem mechanism
- Added entries for BALD, BENZP, BZCO3H, NPHEN to JValues collection in HISTORY.rc for GCHP
- Added GCHP run script and environment files for MIT clusters Hex and Svante
- Added operational GCHP and GCClassic environment and run scripts for the University of York cluster, Viking
- Added tagO3 run directory for GCHP
- Added upwards mass flux diagnostic to GCHP History collection LevelEdgeDiags
- Added timestep menu to GCHP `geoschem_config.yml` template files
- Added HTAPv3 inventory as a global emissions option (off by default)
- Added carbon simulation and KPP mechanism for CO-CO2-CH4-OCS
- Added GCHP run script and environment file for UCI Australia cluster Gadi
- Added GFAS entries in GCHP config file ExtData.rc

### Changed
- Moved in-module variables in global_ch4_mod.F90 to State_Chm
- Moved in-module variables in hco_interface_gc_mod.F90 to State_Met and State_Chm
- Modified SpeciesConc diagnostic to include option to output units in v/v or molec/cm3
- Rebuilt fullchem and Hg mechanisms with KPP 3.0.0
- Changed HEMCO timecycle flag for QFED and offline emissions from EF to EFY
- Updated the time refresh settings for `O3_PROD` and `O3_LOSS` in `ExtData.rc.tagO3` to read data on the first of each month.

### Fixed
- Fixed sign of Arrhenius "A" coefficient in reaction ETO = HO2 + 2CH2O
- Fixed products in HOBr + SO2 and HOCl + SO2 reactions
- Changed MW_g value of CH4 from 16.05 to 16.04
- Added "WD_CoarseAer:true" for SO4s and NITs in species_database.yml
- Fixed bug in computing State_Met surface type logicals (IsLand, IsWater, etc)
- Fixed bug where State_Met%FRSNO (fraction snow) was all zeros in GCHP
- Fixed HCFC141b and HCFC142b names in GCHP HISTORY.rc
- Fixed list of complex SOA species checked in input_mod.F90
- Now use a string array for reading the list of ObsPack diagnostic species (in `GeosCore/input_mod.F90`)
- Fixed bug in logic that caused restart files not to be linked to the Restarts/ folder of the GCHP tagO3 run directory
- Fixed timestamp for GCClassic History diagnostic so time-averaged collections match the reference time
- Fixed double-titration of seasalt alkalinity
- Fixed bug in GFAS pFe by applying work-around in config files

### Removed
- Removed LRED_JNO2 and AERO_HG2_PARTITON switches from HEMCO_Config.rc (and related code)

## [14.0.2] - 2022-11-29
### Fixed
- Added fix for writing dry-run header to log file
- Updated KPP diagnostics archive flags
- Rewrote code to avoid memory leaks (identified by the code sanitizer)
- Updated EDGAR v6 CH4 emission files to correct timestamp issue
- Updated CH4 Lakes emission files to correct time unit issue
- Added fix for CH4_RICE emissions from EDGAR v6
- Fixed indentation error in the `legacy_bpch` section of `geoschem_config.yml` template files
- Removed "dry air" from the metadata of fields `State_Met%AIRVOL` and `State_Met%BXHEIGHT`
- Applied fixes for CESM runs: Turned off sea salt emissions; Modified time cycle flag for YUAN_MODIS_LAI

### Changed
- Updated CESM HISTORY.rc to work with new CESM-GC diagnostics interface
- Updated sample fullchem restart files copied to run directories to 14.0.0 10-year benchmark output


### Changed
- Use met-field surface type fractions instead of input land-water-ice (LWI) index

### Removed
- Removed State_Met%LWI and LWI as a met-field input

## [14.0.1] - 2022-10-31
### Fixed
- Corrected units in metadata for State_Met%AirNumDen and State_Met%PHIS
- Fixed file path for AEIC2019_DAILY emissions for aerosol-only simulations
- Fixed GCHP bug to populate non-species data in mid-run restart files
- Fixed typo preventing ND51 satellite diagnostic from turning on

### Changed
- Documented and cleaned up GCHP run script operational examples
- Updated README.md and AUTHORS.txt
- Set species concentration arrays as pointers to internal state in GCHP
- Updated Restart collection in HISTORY.rc to save out BXHEIGHT and TROPLEV for all simulations


## [14.0.0] - 2022-10-25
### Added
- Added user registration with dynamodb database during run directory creation
- Added Hg simulation with KPP
- Added yaml-format config file geoschem_config.yml which replaces input.geos
- Added native GEOS-FP and mass fluxes options to GCHP run directory creation
- Added cap_restart file to GCHP run directories to set simulation start time
- Added updates for compatibility with CESM, GEOS, and WRF-GC

### Fixed
- Fixed missing output boundary conditions on first timestep of run
- Added missing entries for POG1, POG2, and pFe to HEMCO_Config.rc
- Reverted GC-Classic pressure fixer to v13.3 to fix bug in v13.4
- Fixed dry deposition of methanol over oceans
- Fixed issues in creating run directory for GCAP2
- Removed duplicate species for SO4 in aciduptake.eqn
- Fixed CEDS_CO2_SHP emissions in HEMCO_Config.rc file for CO2 simulation
- Fixed Volcano_Table entry in HEMCO config template for GCHP
- Fixed transport tracers simulation in GCHP
- Applied fix to avoid divide-by-zero in routine MMR_Compute_FLux
- Fixed HEMCO diagnostic counter zero warnings in full chemistry simulation
- Fixed bug in totalOC diagnostic
- Fixed bugs causing differences when splitting up GC-Classic and GCHP simulations in time
- Fixed bug setting GEOS-FP meteorology in GCHP run directories

### Changed
- Updated KPP to version 2.5.0
- Updated GCHP run scripts to easily segment runs in time
- Changed GCHP restart filename convention to exclude seconds
- Updated offline biogenic VOC and soil NOx emissions
- Reduced root logging level for MAPL from INFO to WARNING
- Changed 4D State_Chm%Species array to vector of 3D concentration arrays
- Renamed GCHP config file runConfig.sh to setCommonRunSettings.sh
- Moved restart file location in run directory to Restarts subdirectory
- Updated sample restart files copied to run directories to 14.0.0 1-year benchmark output

### Removed
- Removed TMPU1, SPHU1, PS1_WET, and PS1_DRY from GC-Classic restart file
- Removed input.geos; replaced with geoschem_config.yml
- Removed HEMCO.log output file; HEMCO log info now sent to main GEOS-Chem log<|MERGE_RESOLUTION|>--- conflicted
+++ resolved
@@ -53,11 +53,8 @@
 - Changed GCHP default settings to use dry pressure rather than total pressure in advection and correct native mass fluxes for humidity
 - Updated partitions requested in Harvard run script examples
 - Change RTOL value from 0.5e-3 back to 0.5e-2 to address model slowdown
-<<<<<<< HEAD
+- Allow the use of OFFLINE_SEASALT for seasalt alkalinity, Cl, and Br in GEOS-Chem within CESM
 - Renamed TransportTracer species for consistency with GMAO's TR_GridComp
-=======
-- Allow the use of OFFLINE_SEASALT for seasalt alkalinity, Cl, and Br in GEOS-Chem within CESM
->>>>>>> 0ea79b77
 
 ### Removed
 - `Warnings: 1` is now removed from `HEMCO_Config.rc.*` template files
