# Changelog

This file documents all notable changes to the GEOS-Chem repository starting in version 14.0.0, including all GEOS-Chem Classic and GCHP run directory updates.

The format is based on [Keep a Changelog](https://keepachangelog.com/en/1.0.0/), and this project adheres to [Semantic Versioning](https://semver.org/spec/v2.0.0.html).

## Unreleased
### Added
<<<<<<< HEAD
- Script `integrationDiffTest.sh`, checks 2 different integration tests for differences

### Changed
- Update `DiagnFreq` in GCClassic integration tests to ensure HEMCO diagnostic output
- Rename restart files in GCHP integration tests (as we do in non-test runs)
- The `integrationTestCreate.sh` copy `integrationDiffTest.sh` to the integration test scripts folder
- Request 6 hours of execution time for GEOS-Chem Classic integration tests
- Invert directory structure where integration and parallel test scripts are stored
=======
- Error check to stop run if any `MW_g` values are undefined

### Fixed
- Add missing mol wt for HgBrO in `run/shared/species_database_hg.yml`
>>>>>>> a91a684c

## [Unreleased 14.2.0]
### Added
- Added a printout of GEOS-Chem species and indices
- Added `NcdfUtil/README.md` file directing users to look for netCDF utility scripts at https://github.com/geoschem/netcdf-scripts
- Restored sink reactions for HOI, IONO, IONO2 (fullchem, custom mechanisms)
- S(IV) + HOBr and S(IV) + HOCl reactions to `KPP/fullchem/fullchem.eqn`
- Added setting in GCHP setCommonRunSettings.sh to require species in restarts
- Added setting in GCHP HISTORY.rc to control whether output can be overwritten
- Activated nitrate photolysis
- Added `LightingClimatology` option to HEMCO_Config.rc
- Added run configuration files for WRF-GC
- Added new files `photolysis_mod.F90`, `phot_container_mod.F90`, and `fjx_interface_mod.F90`
- Added photolysis toggle in `geoschem_config.yml` and `Input_Opt` variable Do_Photolysis
- Added speed of light and Planck's constant to PhysConstants module
- Added `GFED4_CLIMATOLOGY` option to HEMCO_Config.rc
- Added CH4 emissions from hydroelectric reservoirs to CH4, Carbon, and tagCH4 simulations
- Added RxnConst diagnostic for archiving reaction rate constants
- Added GCHP run-time option in GCHP.rc to choose dry or total pressure in GCHP advection
- Added GCHP run-time option in GCHP.rc to correct native mass fluxes for humidity
- Added new tracer_mod.F90 containing subroutines for applying sources and sinks for the TransportTracer simulation
- Added new species to the TransportTracer simulation: aoa (replaces CLOCK), aoa_bl, aoa_nh, st80_25, stOX
- Added GEOS-IT and GEOSIT as allowable meteorology source options in geoschem_config.yml

### Changed
- Most printout has been converted to debug printout (toggled by `debug_printout: true` in `geoschem_config.yml`
- `HEMCO_Config.rc` template files now use `Verbose: true` to toggle debug printout
- Turn on sea salt debromination via switches in `HEMCO_config.rc`
- If KPP integration fails, reset to prior concentrations and set `RSTATE(3) = 0` before retrying
- Suppress integration errors after 20 errors have been printed to stdout
- Simplified and added comments for bimolecular reactions in clouds in function CloudHet2R
- `HEMCO_Config.rc` and `ExtData.rc` templates now point `HEMCO/GFED4/v2023-03`
- Updated GCHP carbon simulation Global Cl and P(CO) inputs to use 14.0.0 files
- Write GCHP restart files directory to Restarts subdirectory
- Rename GCHP mid-run checkpoint files to standard GEOS-Chem restart format
- Rules for species in restarts files are now the same in GCHP as in GC-Classic
- Moved parts of `CMN_FJX_Mod.F90` not used in original Fast-JX to new container State_Chm%Phot
- Restructured photolysis to create generic photolysis module, interface with Fast-JX, and module containing original Fast-JX analogous to Cloud-J
- Moved UVFlux diagnostics out of JValues collection and into new collection called UVFlux
- In the user registration process:
  - Now ask for both first and last names of the user
  - Now state that user registration is needed for GEOS-Chem support
- Updated `HEMCO_Config.rc` templates to read HEMCO restarts from the `Restarts` rundir folder
- In fullchem simulations, set CO2 to 421 ppm (avg global conc in 2022) everywhere
- Updated CH4 simulation to use CH4 loss frequencies from GCClassic 14.0.0 10-year benchmarks instead of GMI
- Updated CH4 global anthropogenic emission inventory from EDGARv6 to EDGARv7
- Updated `AUTHORS.txt` for version 14.2.0
- Updated links in `README.md` to point to `http://geos-chem.org`
- Changed GCHP default settings to use dry pressure rather than total pressure in advection and correct native mass fluxes for humidity
- Updated partitions requested in Harvard run script examples
- Change RTOL value from 0.5e-3 back to 0.5e-2 to address model slowdown
- Allow the use of OFFLINE_SEASALT for seasalt alkalinity, Cl, and Br in GEOS-Chem within CESM
- Renamed TransportTracer species for consistency with GMAO's TR_GridComp

### Removed
- `Warnings: 1` is now removed from `HEMCO_Config.rc.*` template files
- Removed the `NcdfUtil/perl` folder
- Removed `X-HRS` output from log file
- IONO2 recycling (fullchem, custom mechanisms)
- Deleted unused file set_prof_o3.F90

### Fixed
- Fixed typo in `GCClassic/createRunDir.sh` preventing benchmark run script from being copied to the run directory
- Fixed divide by zero bug in sulfur chemistry introduced in 14.1.0
- Updates for 0.5 x 0.625 degree GCClassic integration & parallel tests
  - Use `CYS` in `HEMCO_Config.rc` so that missing species in `GC_BCs` will not stop simulations
  - Tests now run for 20 model minutes instead of an hour
- Fixed divide by zero bug in sulfur chemistry introduced in 14.1.0
- Restore seasalt alkalinity to heterogeneous acid-catalyzed reactions of halogens on seasalt aerosols.
- Fixed GCHP `HISTORY.rc` issue preventing running with over 3000 cores
- Fixed GCHP `ExtData.rc` error in tagged ozone simulation
- Fixed GCHP `HISTORY.rc` issue preventing diagnostic file overwrite
- Update GCHP interactive run script to fix error handling silent bugs
- Rewrote subroutine calls in `carbon_mod.F90` and `seasalt_mod.F90` to prevent array temporaries.
- Prevent repeated printing of KPP integrate errors to the stdout stream.
- Fixed selection of troposphere-stratosphere boundary in `global_ch4_mod.F90`
- Removed operator splitting in CH4 simulation that was biasing diagnostics
- Fixed GCHP start and elapsed times in time_mod.F90 to use cap_restart value

## [14.1.1] - 2023-03-03
### Added
- New integration test functions in `test/GCClassic/integration` and `test/GCHP/integration`
- New parallelization test functions in `test/GCClassic/parallel`
- Added `README.md` files for integration and parallelization tests in the `test` folder structure
- Added GCHP integration test for the tagO3 simulation
- Added GCHP and GCClassic integration tests for the carbon simulation
- Integration and parallelization test folders have been separated into subdirectories to minimize clutter.
- GEOS-only updates
- Add `about` to GitHub issue templates (ensures they will be displayed)
- Added `.github/ISSUE_TEMPLATE/config.yml` file w/ Github issue options

### Changed
- GCClassic integration tests now use a single set of scripts
- GCHP integration tests now use a single set of scripts
- Integration test run directories are created with the default names assigned by `createRunDir.sh`
- Several bash functions in `test/shared/commonFunctionsForTests.sh` have been combined so that they will work for both GCClassic and GCHP integration tests
- `./cleanRunDir.sh` functions now take an argument for non-interactive execution (facilitates integration & parallelization tests)
- Moved several module variables from `GeosCore/ucx_mod.F90` to `Headers/state_chm_mod.F90`.  This facilitates using GEOS-Chem in CESM.
- Time cycle flags EFYO are changed to CYS for all GCClassic integration/parallel tests, and for GCClassic fullchem_benchmarksimulations.
- Ask users for the name of their research institution at registration
- Ask users for the name of their PI at registration
- Do not compile GCHP for tagO3 integration tests; use the default build instead
- Moved GC-Classic sample run scripts to operational_examples/harvard_cannon
- The GitHub PR template is now named `./github/PULL_REQUEST_TEMPLATE.md`

### Fixed
- Fixed bug in where writing species metadata yaml file write was always attempted
- Prevent a warning from being generated when compiling `gckpp_Jacobian.F90`
- Fixed a bug in routine GET_IJ where X and Y were swapped in an IF comparison.
- Fixed bug in GFAS pFe by applying work-around in config files


### Removed
- Removed `intTest*_slurm.sh`, `intTest_*lsf.sh`, and `intTest*_interactive.sh` integration test scripts
- Removed State_Met%LWI and input meteorology LWI from carbon simulation run config files
- Removed function `CLEANUP_UCX`; deallocations are now done in `state_chm_mod.F90`

## [14.1.0] - 2023-02-01
### Added
- Added dry deposition updates to Hg0 from Feinberg22 ESPI publication + AMAP emissions
- Added MO2 + NO3 = NO2 + CH2O + HO2 reaction
- Added capability to write species metadata to YAML file
- Added satellite diagnostic (SatDiagn) collection, to archive several fields within a user-defined local-time interval. CAVEAT: For now, only one local-time interval is permitted.
- Added adaptive solver (`rosenbrock_autoreduce`) option for fullchem mechanism
- Added entries for BALD, BENZP, BZCO3H, NPHEN to JValues collection in HISTORY.rc for GCHP
- Added GCHP run script and environment files for MIT clusters Hex and Svante
- Added operational GCHP and GCClassic environment and run scripts for the University of York cluster, Viking
- Added tagO3 run directory for GCHP
- Added upwards mass flux diagnostic to GCHP History collection LevelEdgeDiags
- Added timestep menu to GCHP `geoschem_config.yml` template files
- Added HTAPv3 inventory as a global emissions option (off by default)
- Added carbon simulation and KPP mechanism for CO-CO2-CH4-OCS
- Added GCHP run script and environment file for UCI Australia cluster Gadi
- Added GFAS entries in GCHP config file ExtData.rc

### Changed
- Moved in-module variables in global_ch4_mod.F90 to State_Chm
- Moved in-module variables in hco_interface_gc_mod.F90 to State_Met and State_Chm
- Modified SpeciesConc diagnostic to include option to output units in v/v or molec/cm3
- Rebuilt fullchem and Hg mechanisms with KPP 3.0.0
- Changed HEMCO timecycle flag for QFED and offline emissions from EF to EFY
- Updated the time refresh settings for `O3_PROD` and `O3_LOSS` in `ExtData.rc.tagO3` to read data on the first of each month.

### Fixed
- Fixed sign of Arrhenius "A" coefficient in reaction ETO = HO2 + 2CH2O
- Fixed products in HOBr + SO2 and HOCl + SO2 reactions
- Changed MW_g value of CH4 from 16.05 to 16.04
- Added "WD_CoarseAer:true" for SO4s and NITs in species_database.yml
- Fixed bug in computing State_Met surface type logicals (IsLand, IsWater, etc)
- Fixed bug where State_Met%FRSNO (fraction snow) was all zeros in GCHP
- Fixed HCFC141b and HCFC142b names in GCHP HISTORY.rc
- Fixed list of complex SOA species checked in input_mod.F90
- Now use a string array for reading the list of ObsPack diagnostic species (in `GeosCore/input_mod.F90`)
- Fixed bug in logic that caused restart files not to be linked to the Restarts/ folder of the GCHP tagO3 run directory
- Fixed timestamp for GCClassic History diagnostic so time-averaged collections match the reference time
- Fixed double-titration of seasalt alkalinity
- Fixed bug in GFAS pFe by applying work-around in config files

### Removed
- Removed LRED_JNO2 and AERO_HG2_PARTITON switches from HEMCO_Config.rc (and related code)

## [14.0.2] - 2022-11-29
### Fixed
- Added fix for writing dry-run header to log file
- Updated KPP diagnostics archive flags
- Rewrote code to avoid memory leaks (identified by the code sanitizer)
- Updated EDGAR v6 CH4 emission files to correct timestamp issue
- Updated CH4 Lakes emission files to correct time unit issue
- Added fix for CH4_RICE emissions from EDGAR v6
- Fixed indentation error in the `legacy_bpch` section of `geoschem_config.yml` template files
- Removed "dry air" from the metadata of fields `State_Met%AIRVOL` and `State_Met%BXHEIGHT`
- Applied fixes for CESM runs: Turned off sea salt emissions; Modified time cycle flag for YUAN_MODIS_LAI

### Changed
- Updated CESM HISTORY.rc to work with new CESM-GC diagnostics interface
- Updated sample fullchem restart files copied to run directories to 14.0.0 10-year benchmark output


### Changed
- Use met-field surface type fractions instead of input land-water-ice (LWI) index

### Removed
- Removed State_Met%LWI and LWI as a met-field input

## [14.0.1] - 2022-10-31
### Fixed
- Corrected units in metadata for State_Met%AirNumDen and State_Met%PHIS
- Fixed file path for AEIC2019_DAILY emissions for aerosol-only simulations
- Fixed GCHP bug to populate non-species data in mid-run restart files
- Fixed typo preventing ND51 satellite diagnostic from turning on

### Changed
- Documented and cleaned up GCHP run script operational examples
- Updated README.md and AUTHORS.txt
- Set species concentration arrays as pointers to internal state in GCHP
- Updated Restart collection in HISTORY.rc to save out BXHEIGHT and TROPLEV for all simulations


## [14.0.0] - 2022-10-25
### Added
- Added user registration with dynamodb database during run directory creation
- Added Hg simulation with KPP
- Added yaml-format config file geoschem_config.yml which replaces input.geos
- Added native GEOS-FP and mass fluxes options to GCHP run directory creation
- Added cap_restart file to GCHP run directories to set simulation start time
- Added updates for compatibility with CESM, GEOS, and WRF-GC

### Fixed
- Fixed missing output boundary conditions on first timestep of run
- Added missing entries for POG1, POG2, and pFe to HEMCO_Config.rc
- Reverted GC-Classic pressure fixer to v13.3 to fix bug in v13.4
- Fixed dry deposition of methanol over oceans
- Fixed issues in creating run directory for GCAP2
- Removed duplicate species for SO4 in aciduptake.eqn
- Fixed CEDS_CO2_SHP emissions in HEMCO_Config.rc file for CO2 simulation
- Fixed Volcano_Table entry in HEMCO config template for GCHP
- Fixed transport tracers simulation in GCHP
- Applied fix to avoid divide-by-zero in routine MMR_Compute_FLux
- Fixed HEMCO diagnostic counter zero warnings in full chemistry simulation
- Fixed bug in totalOC diagnostic
- Fixed bugs causing differences when splitting up GC-Classic and GCHP simulations in time
- Fixed bug setting GEOS-FP meteorology in GCHP run directories

### Changed
- Updated KPP to version 2.5.0
- Updated GCHP run scripts to easily segment runs in time
- Changed GCHP restart filename convention to exclude seconds
- Updated offline biogenic VOC and soil NOx emissions
- Reduced root logging level for MAPL from INFO to WARNING
- Changed 4D State_Chm%Species array to vector of 3D concentration arrays
- Renamed GCHP config file runConfig.sh to setCommonRunSettings.sh
- Moved restart file location in run directory to Restarts subdirectory
- Updated sample restart files copied to run directories to 14.0.0 1-year benchmark output

### Removed
- Removed TMPU1, SPHU1, PS1_WET, and PS1_DRY from GC-Classic restart file
- Removed input.geos; replaced with geoschem_config.yml
- Removed HEMCO.log output file; HEMCO log info now sent to main GEOS-Chem log<|MERGE_RESOLUTION|>--- conflicted
+++ resolved
@@ -4,9 +4,8 @@
 
 The format is based on [Keep a Changelog](https://keepachangelog.com/en/1.0.0/), and this project adheres to [Semantic Versioning](https://semver.org/spec/v2.0.0.html).
 
-## Unreleased
-### Added
-<<<<<<< HEAD
+## [Unreleased 14.2.1]
+### Added
 - Script `integrationDiffTest.sh`, checks 2 different integration tests for differences
 
 ### Changed
@@ -15,12 +14,10 @@
 - The `integrationTestCreate.sh` copy `integrationDiffTest.sh` to the integration test scripts folder
 - Request 6 hours of execution time for GEOS-Chem Classic integration tests
 - Invert directory structure where integration and parallel test scripts are stored
-=======
 - Error check to stop run if any `MW_g` values are undefined
 
 ### Fixed
 - Add missing mol wt for HgBrO in `run/shared/species_database_hg.yml`
->>>>>>> a91a684c
 
 ## [Unreleased 14.2.0]
 ### Added
