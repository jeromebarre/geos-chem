--- conflicted
+++ resolved
@@ -6,34 +6,25 @@
 
 ## [Unreleased 14.1.0]
 ### Added
-<<<<<<< HEAD
   - Added dry deposition updates to Hg0 from Feinberg22 ESPI publication +
     AMAP emissions
   - Added MO2 + NO3 = NO2 + CH2O + HO2 reaction
   - Added capability to write species metadata to YAML file
-  - Added satellite diagnostic (SatDiagn) collection, to archive several
-    fields within a user-defined local-time interval. CAVEAT: For now,
-    only one local-time interval is permitted.
+  - Added satellite diagnostic (SatDiagn) collection, to archive several fields within a user-defined local-time interval. CAVEAT: For now, only one local-time interval is permitted.
+  - Added adaptive solver (`rosenbrock_autoreduce`) option for fullchem mechanism
 
 ### Changed
   - Moved in-module variables in global_ch4_mod.F90 to State_Chm
   - Moved in-module variables in hco_interface_gc_mod.F90 to State_Met and State_Chm
   - Modified SpeciesConc diagnostic to include option to output units in v/v or molec/cm3
-=======
-- Added dry deposition updates to Hg0 from Feinberg22 ESPI publication + AMAP emissions
-- Added MO2 + NO3 = NO2 + CH2O + HO2 reaction
-- Added adaptive solver (`rosenbrock_autoreduce`) option for fullchem mechanism
-
-### Changed
-- Rebuilt fullchem and Hg mechanisms with KPP 3.0.0
->>>>>>> 791809c1
+  - Rebuilt fullchem and Hg mechanisms with KPP 3.0.0
 
 ### Fixed
   - Fixed sign of Arrhenius "A" coefficient in reaction ETO = HO2 + 2CH2O
   - Fixed products in HOBr + SO2 and HOCl + SO2 reactions
   - Changed MW_g value of CH4 from 16.05 to 16.04
   - Added "WD_CoarseAer:true" for SO4s and NITs in species_database.yml
-  -Fixed bug in computing State_Met surface type logicals (IsLand, IsWater, etc)
+  - Fixed bug in computing State_Met surface type logicals (IsLand, IsWater, etc)
 
 
 ## [14.0.2] - 2022-11-29
