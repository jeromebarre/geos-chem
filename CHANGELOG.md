# Changelog

This file documents all notable changes to the GEOS-Chem repository starting in version 14.0.0, including all GEOS-Chem Classic and GCHP run directory updates.

The format is based on [Keep a Changelog](https://keepachangelog.com/en/1.0.0/), and this project adheres to [Semantic Versioning](https://semver.org/spec/v2.0.0.html).

<<<<<<< HEAD
## [Unreleased 14.2.3] - TBD

## [14.2.2] - 2023-10-23
### Changed
- Updated sample restart files for fullchem and TransportTracers simulations to files saved out from the 14.2.0 1-year benchmarks
=======
## [Unreleased]
### Fixed
- Prevent `POAEMISS` from being assigned a value if not allocated (in `carbon_mod.F90`)
>>>>>>> 8527da9c

## [14.2.1] - 2023-10-10
### Added
- Script `test/difference/diffTest.sh`, checks 2 different integration tests for differences
- Added GCHP environment file and export/unset env variables in run script for NASA Pleiades cluster
`SatDiagnEdge` collection to all GEOS-Chem Classic `HISTORY.rc` templates
- Added new GCHP config file ESMF.rc for configuring ESMF logging
- Added several new run directory files for use with GEOS-Chem in GEOS
- GCClassic integration tests now display proper commit info in `results.compile.log`
- Stopped OCEAN_CONC from needlessly being pushed through vertical regridding for Hg simulations
- Added warning in GCHP HISTORY.rc about outputting area-dependent variables on custom grids
- Added option to use a single advected species in the carbon simulation
- Added option to perturb CH4 boundary conditions in CH4 simulation
- Added option to perturb OH in CH4 simulation using scale factor in HEMCO_Config.rc

### Changed
- Update `DiagnFreq` in GCClassic integration tests to ensure HEMCO diagnostic output
- Rename restart files in GCHP integration tests (as we do in non-test runs)
- Request 6 hours of execution time for GEOS-Chem Classic integration tests
- Invert directory structure where integration and parallel test scripts are stored
- Error check to stop run if any `MW_g` values are undefined
- Explicitly define tagCH4 simulations in `Input_Opt` rather than basing off of number of advected species
- The `fullchem` mechanism must now be built with KPP 3.0.0 or later
- Changed the AEIC 2019 monthly climatology specification format in ExtData.rc to match standard convention for climatology
- Changed default ESMF logging in GCHP to be ESMF_LOGKIND_NONE (no log)
- NetCDF utilities in `NcdfUtil` folder now use the netCDF-F90 API
- GEOS-only updates for running GEOS-Chem in GEOS
- Boundary conditions for nested-grid simulations are now imposed at every time step instead of 3-hourly
- Update `GeosCore/carbon_gases_mod.F90` for consistency with config file updates in PR #1916
- Update MPI usage in CESM-only code to match new conventions in CAM
- Updated GEPA inventory to GHGI v2 for CH4 and carbon simulations
- Updated integration tests scripts to run on the WashU Compute1 cluster

### Fixed
- Add missing mol wt for HgBrO in `run/shared/species_database_hg.yml`
- Moved the `EDGAR REF_TRF CH4` emissions to the Oil emissions category so it is superseded by GFEIv2 for carbon simulations.
- Prevent `State_Diag%SatDiagnCount` from not being allocated
- For satellite diagnostics, do not test for `id_OH` if OH is not a species
- Fixed parallelization in Luo wetdep simulations caused by uninitialized variable
- Fixed parallelization for Hg0 species in `GeosCore/drydep_mod.F90`
- Fixed incorrect time-slice when reading nested-grid boundary conditions
- Fixed initialization of advected species missing in GCHP restart file
- Fixed comments in `GeosUtil/unitconv_mod.F90` to reflect code implementation
- Fixed compilation issues for `KPP/custom`; updated equations in `custom.eqn`
- Prevent users from creating GCClassic rundirs at 0.25 x 0.3125 resolution for MERRA-2 met
- Added fix to set `RUNDIR_GRID_HALF_POLAR` option for global grids at 0.25x0.3125 or 0.5x0.625 resolutions
- Moved `OCEAN_MASK` out of `ExtData.rc.TransportTracers` and into the
  meteorology template files
- Update `ExtData.rc.CO2` to get meteorology entries from template files
- Added fix for CH4 analytical inversions to convert the state vector value read from file to the nearest integer before comparing to the `Input_Opt%StateVectorElement` read from geoschem_config.yml

### Removed
- Remove references to the obsolete tagged Hg simulation

## [14.2.0] - 2023-10-05
### Added
- Added a printout of GEOS-Chem species and indices
- Added `NcdfUtil/README.md` file directing users to look for netCDF utility scripts at https://github.com/geoschem/netcdf-scripts
- Restored sink reactions for HOI, IONO, IONO2 (fullchem, custom mechanisms)
- S(IV) + HOBr and S(IV) + HOCl reactions to `KPP/fullchem/fullchem.eqn`
- Added setting in GCHP setCommonRunSettings.sh to require species in restarts
- Added setting in GCHP HISTORY.rc to control whether output can be overwritten
- Activated nitrate photolysis
- Added `LightingClimatology` option to HEMCO_Config.rc
- Added run configuration files for WRF-GC
- Added new files `photolysis_mod.F90`, `phot_container_mod.F90`, and `fjx_interface_mod.F90`
- Added photolysis toggle in `geoschem_config.yml` and `Input_Opt` variable Do_Photolysis
- Added speed of light and Planck's constant to PhysConstants module
- Added `GFED4_CLIMATOLOGY` option to HEMCO_Config.rc
- Added CH4 emissions from hydroelectric reservoirs to CH4, Carbon, and tagCH4 simulations
- Added RxnConst diagnostic for archiving reaction rate constants
- Added GCHP run-time option in GCHP.rc to choose dry or total pressure in GCHP advection
- Added GCHP run-time option in GCHP.rc to correct native mass fluxes for humidity
- Added new tracer_mod.F90 containing subroutines for applying sources and sinks for the TransportTracer simulation
- Added new species to the TransportTracer simulation: aoa (replaces CLOCK), aoa_bl, aoa_nh, st80_25
- Added GEOS-IT and GEOSIT as allowable meteorology source options in geoschem_config.yml

### Changed
- Most printout has been converted to debug printout (toggled by `debug_printout: true` in `geoschem_config.yml`
- `HEMCO_Config.rc` template files now use `Verbose: true` to toggle debug printout
- Turn on sea salt debromination via switches in `HEMCO_config.rc`
- If KPP integration fails, reset to prior concentrations and set `RSTATE(3) = 0` before retrying
- Suppress integration errors after 20 errors have been printed to stdout
- Simplified and added comments for bimolecular reactions in clouds in function CloudHet2R
- `HEMCO_Config.rc` and `ExtData.rc` templates now point `HEMCO/GFED4/v2023-03`
- Updated GCHP carbon simulation Global Cl and P(CO) inputs to use 14.0.0 files
- Write GCHP restart files directory to Restarts subdirectory
- Rename GCHP mid-run checkpoint files to standard GEOS-Chem restart format
- Rules for species in restarts files are now the same in GCHP as in GC-Classic
- Moved parts of `CMN_FJX_Mod.F90` not used in original Fast-JX to new container State_Chm%Phot
- Restructured photolysis to create generic photolysis module, interface with Fast-JX, and module containing original Fast-JX analogous to Cloud-J
- Moved UVFlux diagnostics out of JValues collection and into new collection called UVFlux
- In the user registration process:
  - Now ask for both first and last names of the user
  - Now state that user registration is needed for GEOS-Chem support
- Updated `HEMCO_Config.rc` templates to read HEMCO restarts from the `Restarts` rundir folder
- In fullchem simulations, set CO2 to 421 ppm (avg global conc in 2022) everywhere
- Updated CH4 simulation to use CH4 loss frequencies from GCClassic 14.0.0 10-year benchmarks instead of GMI
- Updated CH4 global anthropogenic emission inventory from EDGARv6 to EDGARv7
- Updated `AUTHORS.txt` for version 14.2.0
- Updated links in `README.md` to point to `http://geos-chem.org`
- Changed GCHP default settings to use dry pressure rather than total pressure in advection and correct native mass fluxes for humidity
- Updated partitions requested in Harvard run script examples
- Change RTOL value from 0.5e-3 back to 0.5e-2 to address model slowdown
- Allow the use of OFFLINE_SEASALT for seasalt alkalinity, Cl, and Br in GEOS-Chem within CESM
- Renamed TransportTracer species for consistency with GMAO's TR_GridComp
- See `KPP/fullchem/CHANGELOG_fullchem.md` for fullchem-mechanism
  changes
- Update template `HEMCO_Config.rc.carbon` files to allow running the carbon simulation with only a single species.

### Fixed
- Fixed typo in `GCClassic/createRunDir.sh` preventing benchmark run script from being copied to the run directory
- Fixed divide by zero bug in sulfur chemistry introduced in 14.1.0
- Updates for 0.5 x 0.625 degree GCClassic integration & parallel tests
  - Use `CYS` in `HEMCO_Config.rc` so that missing species in `GC_BCs` will not stop simulations
  - Tests now run for 20 model minutes instead of an hour
- Fixed divide by zero bug in sulfur chemistry introduced in 14.1.0
- Fixed GCHP `HISTORY.rc` issue preventing running with over 3000 cores
- Fixed GCHP `ExtData.rc` error in tagged ozone simulation
- Fixed GCHP `HISTORY.rc` issue preventing diagnostic file overwrite
- Update GCHP interactive run script to fix error handling silent bugs
- Rewrote subroutine calls in `carbon_mod.F90` and `seasalt_mod.F90` to prevent array temporaries.
- Prevent repeated printing of KPP integrate errors to the stdout stream.
- Fixed selection of troposphere-stratosphere boundary in `global_ch4_mod.F90`
- Removed operator splitting in CH4 simulation that was biasing diagnostics
- Fixed GCHP start and elapsed times in time_mod.F90 to use cap_restart value
- Disabled SpeciesConcMND output for benchmark simulations
- Exit `Init_Photolysis` before calling `Calc_AOD` when doing dry-run simulations
- Make sure `State_Het%f_Alk_SSA` and `State_Het%f_Alk_SSC` are in the range 0..1
- Restore seasalt alkalinity to heterogeneous acid-catalyzed reactions of halogens on seasalt aerosols

### Removed
- `Warnings: 1` is now removed from `HEMCO_Config.rc.*` template files
- Removed the `NcdfUtil/perl` folder
- Removed `X-HRS` output from log file
- IONO2 recycling (fullchem, custom mechanisms)
- Deleted unused file set_prof_o3.F90

### Fixed
- Fixed entries for CH4 emissions in `HEMCO_Config.rc.carbon`

## [14.1.2] - 2023-10-20
### Added
- CESM-only update: Added option for correctConvUTLS for correcting buildup of soluble tracers in the UT/LS to match CAM-chem behavior

### Changed
- CESM-only update: extend existing KppError, KppStop to CESM for model stability
- CESM-only update: Removed mpi_bcast in ucx_mod NOXCOEFF_INIT to be handled at coupler level to support spectral-element dynamical core

## [14.1.1] - 2023-03-03
### Added
  - New integration test functions in `test/GCClassic/integration` and `test/GCHP/integration`
  - New parallelization test functions in `test/GCClassic/parallel`
  - Added `README.md` files for integration and parallelization tests in the `test` folder structure
  - Added GCHP integration test for the tagO3 simulation
  - Added GCHP and GCClassic integration tests for the carbon simulation
  - Integration and parallelization test folders have been separated into subdirectories to minimize clutter.
  - GEOS-only updates
  - Add `about` to GitHub issue templates (ensures they will be displayed)
  - Added `.github/ISSUE_TEMPLATE/config.yml` file w/ Github issue options

### Changed
  - GCClassic integration tests now use a single set of scripts
  - GCHP integration tests now use a single set of scripts
  - Integration test run directories are created with the default names assigned by `createRunDir.sh`
  - Several bash functions in `test/shared/commonFunctionsForTests.sh` have been combined so that they will work for both GCClassic and GCHP integration tests
  - `./cleanRunDir.sh` functions now take an argument for non-interactive execution (facilitates integration & parallelization tests)
  - Moved several module variables from `GeosCore/ucx_mod.F90` to `Headers/state_chm_mod.F90`.  This facilitates using GEOS-Chem in CESM.
  - Time cycle flags EFYO are changed to CYS for all GCClassic integration/parallel tests, and for GCClassic fullchem_benchmarksimulations.
- Ask users for the name of their research institution at registration
- Ask users for the name of their PI at registration
- Do not compile GCHP for tagO3 integration tests; use the default build instead
- Moved GC-Classic sample run scripts to operational_examples/harvard_cannon
- The GitHub PR template is now named `./github/PULL_REQUEST_TEMPLATE.md`

### Fixed
- Fixed bug in where writing species metadata yaml file write was always attempted
- Prevent a warning from being generated when compiling `gckpp_Jacobian.F90`
- Fixed a bug in routine GET_IJ where X and Y were swapped in an IF comparison.
- Fixed bug in GFAS pFe by applying work-around in config files


### Removed
- Removed `intTest*_slurm.sh`, `intTest_*lsf.sh`, and `intTest*_interactive.sh` integration test scripts
- Removed State_Met%LWI and input meteorology LWI from carbon simulation run config files
- Removed function `CLEANUP_UCX`; deallocations are now done in `state_chm_mod.F90`

## [14.1.0] - 2023-02-01
### Added
- Added dry deposition updates to Hg0 from Feinberg22 ESPI publication + AMAP emissions
- Added MO2 + NO3 = NO2 + CH2O + HO2 reaction
- Added capability to write species metadata to YAML file
- Added satellite diagnostic (SatDiagn) collection, to archive several fields within a user-defined local-time interval. CAVEAT: For now, only one local-time interval is permitted.
- Added adaptive solver (`rosenbrock_autoreduce`) option for fullchem mechanism
- Added entries for BALD, BENZP, BZCO3H, NPHEN to JValues collection in HISTORY.rc for GCHP
- Added GCHP run script and environment files for MIT clusters Hex and Svante
- Added operational GCHP and GCClassic environment and run scripts for the University of York cluster, Viking
- Added tagO3 run directory for GCHP
- Added upwards mass flux diagnostic to GCHP History collection LevelEdgeDiags
- Added timestep menu to GCHP `geoschem_config.yml` template files
- Added HTAPv3 inventory as a global emissions option (off by default)
- Added carbon simulation and KPP mechanism for CO-CO2-CH4-OCS
- Added GCHP run script and environment file for UCI Australia cluster Gadi
- Added GFAS entries in GCHP config file ExtData.rc

### Changed
- Moved in-module variables in global_ch4_mod.F90 to State_Chm
- Moved in-module variables in hco_interface_gc_mod.F90 to State_Met and State_Chm
- Modified SpeciesConc diagnostic to include option to output units in v/v or molec/cm3
- Rebuilt fullchem and Hg mechanisms with KPP 3.0.0
- Changed HEMCO timecycle flag for QFED and offline emissions from EF to EFY
- Updated the time refresh settings for `O3_PROD` and `O3_LOSS` in `ExtData.rc.tagO3` to read data on the first of each month.

### Fixed
- Fixed sign of Arrhenius "A" coefficient in reaction ETO = HO2 + 2CH2O
- Fixed products in HOBr + SO2 and HOCl + SO2 reactions
- Changed MW_g value of CH4 from 16.05 to 16.04
- Added "WD_CoarseAer:true" for SO4s and NITs in species_database.yml
- Fixed bug in computing State_Met surface type logicals (IsLand, IsWater, etc)
- Fixed bug where State_Met%FRSNO (fraction snow) was all zeros in GCHP
- Fixed HCFC141b and HCFC142b names in GCHP HISTORY.rc
- Fixed list of complex SOA species checked in input_mod.F90
- Now use a string array for reading the list of ObsPack diagnostic species (in `GeosCore/input_mod.F90`)
- Fixed bug in logic that caused restart files not to be linked to the Restarts/ folder of the GCHP tagO3 run directory
- Fixed timestamp for GCClassic History diagnostic so time-averaged collections match the reference time
- Fixed double-titration of seasalt alkalinity
- Fixed bug in GFAS pFe by applying work-around in config files

### Removed
- Removed LRED_JNO2 and AERO_HG2_PARTITON switches from HEMCO_Config.rc (and related code)

## [14.0.2] - 2022-11-29
### Fixed
- Added fix for writing dry-run header to log file
- Updated KPP diagnostics archive flags
- Rewrote code to avoid memory leaks (identified by the code sanitizer)
- Updated EDGAR v6 CH4 emission files to correct timestamp issue
- Updated CH4 Lakes emission files to correct time unit issue
- Added fix for CH4_RICE emissions from EDGAR v6
- Fixed indentation error in the `legacy_bpch` section of `geoschem_config.yml` template files
- Removed "dry air" from the metadata of fields `State_Met%AIRVOL` and `State_Met%BXHEIGHT`
- Applied fixes for CESM runs: Turned off sea salt emissions; Modified time cycle flag for YUAN_MODIS_LAI

### Changed
- Updated CESM HISTORY.rc to work with new CESM-GC diagnostics interface
- Updated sample fullchem restart files copied to run directories to 14.0.0 10-year benchmark output


### Changed
- Use met-field surface type fractions instead of input land-water-ice (LWI) index

### Removed
- Removed State_Met%LWI and LWI as a met-field input

## [14.0.1] - 2022-10-31
### Fixed
- Corrected units in metadata for State_Met%AirNumDen and State_Met%PHIS
- Fixed file path for AEIC2019_DAILY emissions for aerosol-only simulations
- Fixed GCHP bug to populate non-species data in mid-run restart files
- Fixed typo preventing ND51 satellite diagnostic from turning on

### Changed
- Documented and cleaned up GCHP run script operational examples
- Updated README.md and AUTHORS.txt
- Set species concentration arrays as pointers to internal state in GCHP
- Updated Restart collection in HISTORY.rc to save out BXHEIGHT and TROPLEV for all simulations


## [14.0.0] - 2022-10-25
### Added
- Added user registration with dynamodb database during run directory creation
- Added Hg simulation with KPP
- Added yaml-format config file geoschem_config.yml which replaces input.geos
- Added native GEOS-FP and mass fluxes options to GCHP run directory creation
- Added cap_restart file to GCHP run directories to set simulation start time
- Added updates for compatibility with CESM, GEOS, and WRF-GC

### Fixed
- Fixed missing output boundary conditions on first timestep of run
- Added missing entries for POG1, POG2, and pFe to HEMCO_Config.rc
- Reverted GC-Classic pressure fixer to v13.3 to fix bug in v13.4
- Fixed dry deposition of methanol over oceans
- Fixed issues in creating run directory for GCAP2
- Removed duplicate species for SO4 in aciduptake.eqn
- Fixed CEDS_CO2_SHP emissions in HEMCO_Config.rc file for CO2 simulation
- Fixed Volcano_Table entry in HEMCO config template for GCHP
- Fixed transport tracers simulation in GCHP
- Applied fix to avoid divide-by-zero in routine MMR_Compute_FLux
- Fixed HEMCO diagnostic counter zero warnings in full chemistry simulation
- Fixed bug in totalOC diagnostic
- Fixed bugs causing differences when splitting up GC-Classic and GCHP simulations in time
- Fixed bug setting GEOS-FP meteorology in GCHP run directories

### Changed
- Updated KPP to version 2.5.0
- Updated GCHP run scripts to easily segment runs in time
- Changed GCHP restart filename convention to exclude seconds
- Updated offline biogenic VOC and soil NOx emissions
- Reduced root logging level for MAPL from INFO to WARNING
- Changed 4D State_Chm%Species array to vector of 3D concentration arrays
- Renamed GCHP config file runConfig.sh to setCommonRunSettings.sh
- Moved restart file location in run directory to Restarts subdirectory
- Updated sample restart files copied to run directories to 14.0.0 1-year benchmark output

### Removed
- Removed TMPU1, SPHU1, PS1_WET, and PS1_DRY from GC-Classic restart file
- Removed input.geos; replaced with geoschem_config.yml
- Removed HEMCO.log output file; HEMCO log info now sent to main GEOS-Chem log<|MERGE_RESOLUTION|>--- conflicted
+++ resolved
@@ -4,17 +4,13 @@
 
 The format is based on [Keep a Changelog](https://keepachangelog.com/en/1.0.0/), and this project adheres to [Semantic Versioning](https://semver.org/spec/v2.0.0.html).
 
-<<<<<<< HEAD
-## [Unreleased 14.2.3] - TBD
+## [Unreleased] - TBD
+### Fixed
+- Prevent `POAEMISS` from being assigned a value if not allocated (in `carbon_mod.F90`)
 
 ## [14.2.2] - 2023-10-23
 ### Changed
 - Updated sample restart files for fullchem and TransportTracers simulations to files saved out from the 14.2.0 1-year benchmarks
-=======
-## [Unreleased]
-### Fixed
-- Prevent `POAEMISS` from being assigned a value if not allocated (in `carbon_mod.F90`)
->>>>>>> 8527da9c
 
 ## [14.2.1] - 2023-10-10
 ### Added
