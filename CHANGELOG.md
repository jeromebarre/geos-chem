--- conflicted
+++ resolved
@@ -61,13 +61,10 @@
 - Fixed GCHP ExtData.rc error in tagged ozone simulation
 - Fixed GCHP HISTORY.rc issue preventing diagnostic file overwrite
 - Update GCHP interactive run script to fix error handling silent bugs
-<<<<<<< HEAD
 - Rewrote subroutine calls in `carbon_mod.F90` and `seasalt_mod.F90` to prevent array temporaries.
 - Prevent repeated printing of KPP integrate errors to the stdout stream.
 - Fixed selection of troposphere-stratosphere boundary in `global_ch4_mod.F90`
-=======
 - Removed operator splitting in CH4 simulation that was biasing diagnostics
->>>>>>> 721e86cf
 
 ## [14.1.1] - 2023-03-03
 ### Added
