--- conflicted
+++ resolved
@@ -12,15 +12,12 @@
   - Added capability to write species metadata to YAML file
   - Added satellite diagnostic (SatDiagn) collection, to archive several fields within a user-defined local-time interval. CAVEAT: For now, only one local-time interval is permitted.
   - Added adaptive solver (`rosenbrock_autoreduce`) option for fullchem mechanism
-<<<<<<< HEAD
   - Added entries for BALD, BENZP, BZCO3H, NPHEN to JValues collection in HISTORY.rc for GCHP
   - Added GCHP run script and environment files for MIT clusters Hex and Svante
   - Added operational GCHP and GCClassic environment and run scripts for the University of York cluster, Viking
   - Added tagO3 run directory for GCHP
   - Added upwards mass flux diagnostic to GCHP History collection LevelEdgeDiags
-=======
   - Added timestep menu to GCHP `geoschem_config.yml` template files
->>>>>>> 08f1537e
 
 ### Changed
   - Moved in-module variables in global_ch4_mod.F90 to State_Chm
