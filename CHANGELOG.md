# Changelog

This file documents all notable changes to the GEOS-Chem repository starting in version 14.0.0, including all GEOS-Chem Classic and GCHP run directory updates.

The format is based on [Keep a Changelog](https://keepachangelog.com/en/1.0.0/), and this project adheres to [Semantic Versioning](https://semver.org/spec/v2.0.0.html).

## [Unreleased 14.2.1] - TBD
### Added
- Script `test/difference/diffTest.sh`, checks 2 different integration tests for differences
- Added GCHP environment file and export/unset env variables in run script for NASA Pleiades cluster
`SatDiagnEdge` collection to all GEOS-Chem Classic `HISTORY.rc` templates
- Added new GCHP config file ESMF.rc for configuring ESMF logging
- Added several new run directory files for use with GEOS-Chem in GEOS
<<<<<<< HEAD
- GCClassic integration tests now display proper commit info in `results.compile.log`
=======
- Stopped OCEAN_CONC from needlessly being pushed through vertical regridding for Hg simulations
- Added warning in GCHP HISTORY.rc about outputting area-dependent variables on custom grids
>>>>>>> e696799c

### Changed
- Update `DiagnFreq` in GCClassic integration tests to ensure HEMCO diagnostic output
- Rename restart files in GCHP integration tests (as we do in non-test runs)
- Request 6 hours of execution time for GEOS-Chem Classic integration tests
- Invert directory structure where integration and parallel test scripts are stored
- Error check to stop run if any `MW_g` values are undefined
- Explicitly define tagCH4 simulations in `Input_Opt` rather than basing off of number of advected species
- The `fullchem` mechanism must now be built with KPP 3.0.0 or later
- Changed the AEIC 2019 monthly climatology specification format in ExtData.rc to match standard convention for climatology
- Changed default ESMF logging in GCHP to be ESMF_LOGKIND_NONE (no log)
- NetCDF utilities in `NcdfUtil` folder now use the netCDF-F90 API
- GEOS-only updates for running GEOS-Chem in GEOS
- Boundary conditions for nested-grid simulations are now imposed at every time step instead of 3-hourly
- Update `GeosCore/carbon_gases_mod.F90` for consistency with config file updates in PR #1916
- Update MPI usage in CESM-only code to match new conventions in CAM
- Updated GEPA inventory to GHGI v2 for CH4 and carbon simulations

### Fixed
- Add missing mol wt for HgBrO in `run/shared/species_database_hg.yml`
- Moved the `EDGAR REF_TRF CH4` emissions to the Oil emissions category so it is superseded by GFEIv2 for carbon simulations.
- Prevent `State_Diag%SatDiagnCount` from not being allocated
- For satellite diagnostics, do not test for `id_OH` if OH is not a species
- Fixed parallelization in Luo wetdep simulations caused by uninitialized variable
- Fixed parallelization for Hg0 species in `GeosCore/drydep_mod.F90`
- Fixed incorrect time-slice when reading nested-grid boundary conditions
- Fixed initialization of advected species missing in GCHP restart file
- Fixed comments in `GeosUtil/unitconv_mod.F90` to reflect code implementation
- Fixed compilation issues for `KPP/custom`; updated equations in `custom.eqn`

### Removed
- Remove references to the obsolete tagged Hg simulation

## [Unreleased 14.2.0] - TBD
### Added
- Added a printout of GEOS-Chem species and indices
- Added `NcdfUtil/README.md` file directing users to look for netCDF utility scripts at https://github.com/geoschem/netcdf-scripts
- Restored sink reactions for HOI, IONO, IONO2 (fullchem, custom mechanisms)
- S(IV) + HOBr and S(IV) + HOCl reactions to `KPP/fullchem/fullchem.eqn`
- Added setting in GCHP setCommonRunSettings.sh to require species in restarts
- Added setting in GCHP HISTORY.rc to control whether output can be overwritten
- Activated nitrate photolysis
- Added `LightingClimatology` option to HEMCO_Config.rc
- Added run configuration files for WRF-GC
- Added new files `photolysis_mod.F90`, `phot_container_mod.F90`, and `fjx_interface_mod.F90`
- Added photolysis toggle in `geoschem_config.yml` and `Input_Opt` variable Do_Photolysis
- Added speed of light and Planck's constant to PhysConstants module
- Added `GFED4_CLIMATOLOGY` option to HEMCO_Config.rc
- Added CH4 emissions from hydroelectric reservoirs to CH4, Carbon, and tagCH4 simulations
- Added RxnConst diagnostic for archiving reaction rate constants
- Added GCHP run-time option in GCHP.rc to choose dry or total pressure in GCHP advection
- Added GCHP run-time option in GCHP.rc to correct native mass fluxes for humidity
- Added new tracer_mod.F90 containing subroutines for applying sources and sinks for the TransportTracer simulation
- Added new species to the TransportTracer simulation: aoa (replaces CLOCK), aoa_bl, aoa_nh, st80_25
- Added GEOS-IT and GEOSIT as allowable meteorology source options in geoschem_config.yml

### Changed
- Most printout has been converted to debug printout (toggled by `debug_printout: true` in `geoschem_config.yml`
- `HEMCO_Config.rc` template files now use `Verbose: true` to toggle debug printout
- Turn on sea salt debromination via switches in `HEMCO_config.rc`
- If KPP integration fails, reset to prior concentrations and set `RSTATE(3) = 0` before retrying
- Suppress integration errors after 20 errors have been printed to stdout
- Simplified and added comments for bimolecular reactions in clouds in function CloudHet2R
- `HEMCO_Config.rc` and `ExtData.rc` templates now point `HEMCO/GFED4/v2023-03`
- Updated GCHP carbon simulation Global Cl and P(CO) inputs to use 14.0.0 files
- Write GCHP restart files directory to Restarts subdirectory
- Rename GCHP mid-run checkpoint files to standard GEOS-Chem restart format
- Rules for species in restarts files are now the same in GCHP as in GC-Classic
- Moved parts of `CMN_FJX_Mod.F90` not used in original Fast-JX to new container State_Chm%Phot
- Restructured photolysis to create generic photolysis module, interface with Fast-JX, and module containing original Fast-JX analogous to Cloud-J
- Moved UVFlux diagnostics out of JValues collection and into new collection called UVFlux
- In the user registration process:
  - Now ask for both first and last names of the user
  - Now state that user registration is needed for GEOS-Chem support
- Updated `HEMCO_Config.rc` templates to read HEMCO restarts from the `Restarts` rundir folder
- In fullchem simulations, set CO2 to 421 ppm (avg global conc in 2022) everywhere
- Updated CH4 simulation to use CH4 loss frequencies from GCClassic 14.0.0 10-year benchmarks instead of GMI
- Updated CH4 global anthropogenic emission inventory from EDGARv6 to EDGARv7
- Updated `AUTHORS.txt` for version 14.2.0
- Updated links in `README.md` to point to `http://geos-chem.org`
- Changed GCHP default settings to use dry pressure rather than total pressure in advection and correct native mass fluxes for humidity
- Updated partitions requested in Harvard run script examples
- Change RTOL value from 0.5e-3 back to 0.5e-2 to address model slowdown
- Allow the use of OFFLINE_SEASALT for seasalt alkalinity, Cl, and Br in GEOS-Chem within CESM
- Renamed TransportTracer species for consistency with GMAO's TR_GridComp
- See `KPP/fullchem/CHANGELOG_fullchem.md` for fullchem-mechanism changes

### Fixed
- Fixed typo in `GCClassic/createRunDir.sh` preventing benchmark run script from being copied to the run directory
- Fixed divide by zero bug in sulfur chemistry introduced in 14.1.0
- Updates for 0.5 x 0.625 degree GCClassic integration & parallel tests
  - Use `CYS` in `HEMCO_Config.rc` so that missing species in `GC_BCs` will not stop simulations
  - Tests now run for 20 model minutes instead of an hour
- Fixed divide by zero bug in sulfur chemistry introduced in 14.1.0
- Fixed GCHP `HISTORY.rc` issue preventing running with over 3000 cores
- Fixed GCHP `ExtData.rc` error in tagged ozone simulation
- Fixed GCHP `HISTORY.rc` issue preventing diagnostic file overwrite
- Update GCHP interactive run script to fix error handling silent bugs
- Rewrote subroutine calls in `carbon_mod.F90` and `seasalt_mod.F90` to prevent array temporaries.
- Prevent repeated printing of KPP integrate errors to the stdout stream.
- Fixed selection of troposphere-stratosphere boundary in `global_ch4_mod.F90`
- Removed operator splitting in CH4 simulation that was biasing diagnostics
- Fixed GCHP start and elapsed times in time_mod.F90 to use cap_restart value
- Disabled SpeciesConcMND output for benchmark simulations
- Exit `Init_Photolysis` before calling `Calc_AOD` when doing dry-run simulations
- Make sure `State_Het%f_Alk_SSA` and `State_Het%f_Alk_SSC` are in the range 0..1

### Removed
- `Warnings: 1` is now removed from `HEMCO_Config.rc.*` template files
- Removed the `NcdfUtil/perl` folder
- Removed `X-HRS` output from log file
- IONO2 recycling (fullchem, custom mechanisms)
- Deleted unused file set_prof_o3.F90

### Fixed
- Fixed entries for CH4 emissions in `HEMCO_Config.rc.carbon`

## [14.1.1] - 2023-03-03
### Added
  - New integration test functions in `test/GCClassic/integration` and `test/GCHP/integration`
  - New parallelization test functions in `test/GCClassic/parallel`
  - Added `README.md` files for integration and parallelization tests in the `test` folder structure
  - Added GCHP integration test for the tagO3 simulation
  - Added GCHP and GCClassic integration tests for the carbon simulation
  - Integration and parallelization test folders have been separated into subdirectories to minimize clutter.
  - GEOS-only updates
  - Add `about` to GitHub issue templates (ensures they will be displayed)
  - Added `.github/ISSUE_TEMPLATE/config.yml` file w/ Github issue options

### Changed
  - GCClassic integration tests now use a single set of scripts
  - GCHP integration tests now use a single set of scripts
  - Integration test run directories are created with the default names assigned by `createRunDir.sh`
  - Several bash functions in `test/shared/commonFunctionsForTests.sh` have been combined so that they will work for both GCClassic and GCHP integration tests
  - `./cleanRunDir.sh` functions now take an argument for non-interactive execution (facilitates integration & parallelization tests)
  - Moved several module variables from `GeosCore/ucx_mod.F90` to `Headers/state_chm_mod.F90`.  This facilitates using GEOS-Chem in CESM.
  - Time cycle flags EFYO are changed to CYS for all GCClassic integration/parallel tests, and for GCClassic fullchem_benchmarksimulations.
- Ask users for the name of their research institution at registration
- Ask users for the name of their PI at registration
- Do not compile GCHP for tagO3 integration tests; use the default build instead
- Moved GC-Classic sample run scripts to operational_examples/harvard_cannon
- The GitHub PR template is now named `./github/PULL_REQUEST_TEMPLATE.md`

### Fixed
- Fixed bug in where writing species metadata yaml file write was always attempted
- Prevent a warning from being generated when compiling `gckpp_Jacobian.F90`
- Fixed a bug in routine GET_IJ where X and Y were swapped in an IF comparison.
- Fixed bug in GFAS pFe by applying work-around in config files


### Removed
- Removed `intTest*_slurm.sh`, `intTest_*lsf.sh`, and `intTest*_interactive.sh` integration test scripts
- Removed State_Met%LWI and input meteorology LWI from carbon simulation run config files
- Removed function `CLEANUP_UCX`; deallocations are now done in `state_chm_mod.F90`

## [14.1.0] - 2023-02-01
### Added
- Added dry deposition updates to Hg0 from Feinberg22 ESPI publication + AMAP emissions
- Added MO2 + NO3 = NO2 + CH2O + HO2 reaction
- Added capability to write species metadata to YAML file
- Added satellite diagnostic (SatDiagn) collection, to archive several fields within a user-defined local-time interval. CAVEAT: For now, only one local-time interval is permitted.
- Added adaptive solver (`rosenbrock_autoreduce`) option for fullchem mechanism
- Added entries for BALD, BENZP, BZCO3H, NPHEN to JValues collection in HISTORY.rc for GCHP
- Added GCHP run script and environment files for MIT clusters Hex and Svante
- Added operational GCHP and GCClassic environment and run scripts for the University of York cluster, Viking
- Added tagO3 run directory for GCHP
- Added upwards mass flux diagnostic to GCHP History collection LevelEdgeDiags
- Added timestep menu to GCHP `geoschem_config.yml` template files
- Added HTAPv3 inventory as a global emissions option (off by default)
- Added carbon simulation and KPP mechanism for CO-CO2-CH4-OCS
- Added GCHP run script and environment file for UCI Australia cluster Gadi
- Added GFAS entries in GCHP config file ExtData.rc

### Changed
- Moved in-module variables in global_ch4_mod.F90 to State_Chm
- Moved in-module variables in hco_interface_gc_mod.F90 to State_Met and State_Chm
- Modified SpeciesConc diagnostic to include option to output units in v/v or molec/cm3
- Rebuilt fullchem and Hg mechanisms with KPP 3.0.0
- Changed HEMCO timecycle flag for QFED and offline emissions from EF to EFY
- Updated the time refresh settings for `O3_PROD` and `O3_LOSS` in `ExtData.rc.tagO3` to read data on the first of each month.

### Fixed
- Fixed sign of Arrhenius "A" coefficient in reaction ETO = HO2 + 2CH2O
- Fixed products in HOBr + SO2 and HOCl + SO2 reactions
- Changed MW_g value of CH4 from 16.05 to 16.04
- Added "WD_CoarseAer:true" for SO4s and NITs in species_database.yml
- Fixed bug in computing State_Met surface type logicals (IsLand, IsWater, etc)
- Fixed bug where State_Met%FRSNO (fraction snow) was all zeros in GCHP
- Fixed HCFC141b and HCFC142b names in GCHP HISTORY.rc
- Fixed list of complex SOA species checked in input_mod.F90
- Now use a string array for reading the list of ObsPack diagnostic species (in `GeosCore/input_mod.F90`)
- Fixed bug in logic that caused restart files not to be linked to the Restarts/ folder of the GCHP tagO3 run directory
- Fixed timestamp for GCClassic History diagnostic so time-averaged collections match the reference time
- Fixed double-titration of seasalt alkalinity
- Fixed bug in GFAS pFe by applying work-around in config files

### Removed
- Removed LRED_JNO2 and AERO_HG2_PARTITON switches from HEMCO_Config.rc (and related code)

## [14.0.2] - 2022-11-29
### Fixed
- Added fix for writing dry-run header to log file
- Updated KPP diagnostics archive flags
- Rewrote code to avoid memory leaks (identified by the code sanitizer)
- Updated EDGAR v6 CH4 emission files to correct timestamp issue
- Updated CH4 Lakes emission files to correct time unit issue
- Added fix for CH4_RICE emissions from EDGAR v6
- Fixed indentation error in the `legacy_bpch` section of `geoschem_config.yml` template files
- Removed "dry air" from the metadata of fields `State_Met%AIRVOL` and `State_Met%BXHEIGHT`
- Applied fixes for CESM runs: Turned off sea salt emissions; Modified time cycle flag for YUAN_MODIS_LAI

### Changed
- Updated CESM HISTORY.rc to work with new CESM-GC diagnostics interface
- Updated sample fullchem restart files copied to run directories to 14.0.0 10-year benchmark output


### Changed
- Use met-field surface type fractions instead of input land-water-ice (LWI) index

### Removed
- Removed State_Met%LWI and LWI as a met-field input

## [14.0.1] - 2022-10-31
### Fixed
- Corrected units in metadata for State_Met%AirNumDen and State_Met%PHIS
- Fixed file path for AEIC2019_DAILY emissions for aerosol-only simulations
- Fixed GCHP bug to populate non-species data in mid-run restart files
- Fixed typo preventing ND51 satellite diagnostic from turning on

### Changed
- Documented and cleaned up GCHP run script operational examples
- Updated README.md and AUTHORS.txt
- Set species concentration arrays as pointers to internal state in GCHP
- Updated Restart collection in HISTORY.rc to save out BXHEIGHT and TROPLEV for all simulations


## [14.0.0] - 2022-10-25
### Added
- Added user registration with dynamodb database during run directory creation
- Added Hg simulation with KPP
- Added yaml-format config file geoschem_config.yml which replaces input.geos
- Added native GEOS-FP and mass fluxes options to GCHP run directory creation
- Added cap_restart file to GCHP run directories to set simulation start time
- Added updates for compatibility with CESM, GEOS, and WRF-GC

### Fixed
- Fixed missing output boundary conditions on first timestep of run
- Added missing entries for POG1, POG2, and pFe to HEMCO_Config.rc
- Reverted GC-Classic pressure fixer to v13.3 to fix bug in v13.4
- Fixed dry deposition of methanol over oceans
- Fixed issues in creating run directory for GCAP2
- Removed duplicate species for SO4 in aciduptake.eqn
- Fixed CEDS_CO2_SHP emissions in HEMCO_Config.rc file for CO2 simulation
- Fixed Volcano_Table entry in HEMCO config template for GCHP
- Fixed transport tracers simulation in GCHP
- Applied fix to avoid divide-by-zero in routine MMR_Compute_FLux
- Fixed HEMCO diagnostic counter zero warnings in full chemistry simulation
- Fixed bug in totalOC diagnostic
- Fixed bugs causing differences when splitting up GC-Classic and GCHP simulations in time
- Fixed bug setting GEOS-FP meteorology in GCHP run directories

### Changed
- Updated KPP to version 2.5.0
- Updated GCHP run scripts to easily segment runs in time
- Changed GCHP restart filename convention to exclude seconds
- Updated offline biogenic VOC and soil NOx emissions
- Reduced root logging level for MAPL from INFO to WARNING
- Changed 4D State_Chm%Species array to vector of 3D concentration arrays
- Renamed GCHP config file runConfig.sh to setCommonRunSettings.sh
- Moved restart file location in run directory to Restarts subdirectory
- Updated sample restart files copied to run directories to 14.0.0 1-year benchmark output

### Removed
- Removed TMPU1, SPHU1, PS1_WET, and PS1_DRY from GC-Classic restart file
- Removed input.geos; replaced with geoschem_config.yml
- Removed HEMCO.log output file; HEMCO log info now sent to main GEOS-Chem log<|MERGE_RESOLUTION|>--- conflicted
+++ resolved
@@ -11,12 +11,9 @@
 `SatDiagnEdge` collection to all GEOS-Chem Classic `HISTORY.rc` templates
 - Added new GCHP config file ESMF.rc for configuring ESMF logging
 - Added several new run directory files for use with GEOS-Chem in GEOS
-<<<<<<< HEAD
 - GCClassic integration tests now display proper commit info in `results.compile.log`
-=======
 - Stopped OCEAN_CONC from needlessly being pushed through vertical regridding for Hg simulations
 - Added warning in GCHP HISTORY.rc about outputting area-dependent variables on custom grids
->>>>>>> e696799c
 
 ### Changed
 - Update `DiagnFreq` in GCClassic integration tests to ensure HEMCO diagnostic output
