# Changelog

This file documents all notable changes to the GEOS-Chem repository starting in version 14.0.0, including all GEOS-Chem Classic and GCHP run directory updates.

The format is based on [Keep a Changelog](https://keepachangelog.com/en/1.0.0/), and this project adheres to [Semantic Versioning](https://semver.org/spec/v2.0.0.html).

<<<<<<< HEAD
## [Unreleased 14.3.0] - TBD
### Changed
- Updated fullchem mechanism following JPL/IUPAC. See `KPP/fullchem/CHANGELOG_fullchem.md` for details.

### Fixed
- Fixed bug in stratospheric aerosols optical depths passed to Fast-JX
- Restored consideration of both isSnow and isIce in dry deposition
=======
## [14.2.3] - 2023-12-01
### Added
- GEOS-Chem Classic rundir script `run/GCClassic/setupForRestarts.sh`

### Changed
- Added the `-n` aka `--no-bootstrap` option to integration tests to disable bootstrapping missing species in restart files
- Use integer parameters for species units instead of strings (for computational efficiency)
- Update error message for missing surface CH4 emissions with instructions on how to resolve the problem
- Change GCHP grid resolution threshold for lowering timesteps from C180 inclusive to C180 exclusive
- Read GEOS-Chem Classic restart file paths from the relevant `download_data.yml` file

### Fixed
- Prevent `POAEMISS` from being assigned a value if not allocated (in `carbon_mod.F90`)
- Changed incorrect comment about static H2O option in `GeosCore/input_mod.F90`
- Fixed typos (`GCClassic` -> `GCHP`) written to GCHP integration test log files
- Add fix to properly read GHGI v2 express extension emissions in CH4 and carbon simulations
- Move OH perturbation scale factor to outside EMISSIONS logical bracket in HEMCO_Config.rc files for CH4 and carbon simulations

### Removed
- Remove definition of METDIR from primary HEMCO_Config.rc files to ensure use of the definition in the HEMCO_Config.rc.*_metfields files
>>>>>>> 3cd802eb

## [14.2.2] - 2023-10-23
### Changed
- Updated sample restart files for fullchem and TransportTracers simulations to files saved out from the 14.2.0 1-year benchmarks

## [14.2.1] - 2023-10-10
### Added
- Script `test/difference/diffTest.sh`, checks 2 different integration tests for differences
- Added GCHP environment file and export/unset env variables in run script for NASA Pleiades cluster
`SatDiagnEdge` collection to all GEOS-Chem Classic `HISTORY.rc` templates
- Added new GCHP config file ESMF.rc for configuring ESMF logging
- Added several new run directory files for use with GEOS-Chem in GEOS
- GCClassic integration tests now display proper commit info in `results.compile.log`
- Stopped OCEAN_CONC from needlessly being pushed through vertical regridding for Hg simulations
- Added warning in GCHP HISTORY.rc about outputting area-dependent variables on custom grids
- Added option to use a single advected species in the carbon simulation
- Added option to perturb CH4 boundary conditions in CH4 simulation
- Added option to perturb OH in CH4 simulation using scale factor in HEMCO_Config.rc

### Changed
- Update `DiagnFreq` in GCClassic integration tests to ensure HEMCO diagnostic output
- Rename restart files in GCHP integration tests (as we do in non-test runs)
- Request 6 hours of execution time for GEOS-Chem Classic integration tests
- Invert directory structure where integration and parallel test scripts are stored
- Error check to stop run if any `MW_g` values are undefined
- Explicitly define tagCH4 simulations in `Input_Opt` rather than basing off of number of advected species
- The `fullchem` mechanism must now be built with KPP 3.0.0 or later
- Changed the AEIC 2019 monthly climatology specification format in ExtData.rc to match standard convention for climatology
- Changed default ESMF logging in GCHP to be ESMF_LOGKIND_NONE (no log)
- NetCDF utilities in `NcdfUtil` folder now use the netCDF-F90 API
- GEOS-only updates for running GEOS-Chem in GEOS
- Boundary conditions for nested-grid simulations are now imposed at every time step instead of 3-hourly
- Update `GeosCore/carbon_gases_mod.F90` for consistency with config file updates in PR #1916
- Update MPI usage in CESM-only code to match new conventions in CAM
- Updated GEPA inventory to GHGI v2 for CH4 and carbon simulations
- Updated integration tests scripts to run on the WashU Compute1 cluster

### Fixed
- Add missing mol wt for HgBrO in `run/shared/species_database_hg.yml`
- Moved the `EDGAR REF_TRF CH4` emissions to the Oil emissions category so it is superseded by GFEIv2 for carbon simulations.
- Prevent `State_Diag%SatDiagnCount` from not being allocated
- For satellite diagnostics, do not test for `id_OH` if OH is not a species
- Fixed parallelization in Luo wetdep simulations caused by uninitialized variable
- Fixed parallelization for Hg0 species in `GeosCore/drydep_mod.F90`
- Fixed incorrect time-slice when reading nested-grid boundary conditions
- Fixed initialization of advected species missing in GCHP restart file
- Fixed comments in `GeosUtil/unitconv_mod.F90` to reflect code implementation
- Fixed compilation issues for `KPP/custom`; updated equations in `custom.eqn`
- Prevent users from creating GCClassic rundirs at 0.25 x 0.3125 resolution for MERRA-2 met
- Added fix to set `RUNDIR_GRID_HALF_POLAR` option for global grids at 0.25x0.3125 or 0.5x0.625 resolutions
- Moved `OCEAN_MASK` out of `ExtData.rc.TransportTracers` and into the
  meteorology template files
- Update `ExtData.rc.CO2` to get meteorology entries from template files
- Added fix for CH4 analytical inversions to convert the state vector value read from file to the nearest integer before comparing to the `Input_Opt%StateVectorElement` read from geoschem_config.yml

### Removed
- Remove references to the obsolete tagged Hg simulation

## [14.2.0] - 2023-10-05
### Added
- Added a printout of GEOS-Chem species and indices
- Added `NcdfUtil/README.md` file directing users to look for netCDF utility scripts at https://github.com/geoschem/netcdf-scripts
- Restored sink reactions for HOI, IONO, IONO2 (fullchem, custom mechanisms)
- S(IV) + HOBr and S(IV) + HOCl reactions to `KPP/fullchem/fullchem.eqn`
- Added setting in GCHP setCommonRunSettings.sh to require species in restarts
- Added setting in GCHP HISTORY.rc to control whether output can be overwritten
- Activated nitrate photolysis
- Added `LightingClimatology` option to HEMCO_Config.rc
- Added run configuration files for WRF-GC
- Added new files `photolysis_mod.F90`, `phot_container_mod.F90`, and `fjx_interface_mod.F90`
- Added photolysis toggle in `geoschem_config.yml` and `Input_Opt` variable Do_Photolysis
- Added speed of light and Planck's constant to PhysConstants module
- Added `GFED4_CLIMATOLOGY` option to HEMCO_Config.rc
- Added CH4 emissions from hydroelectric reservoirs to CH4, Carbon, and tagCH4 simulations
- Added RxnConst diagnostic for archiving reaction rate constants
- Added GCHP run-time option in GCHP.rc to choose dry or total pressure in GCHP advection
- Added GCHP run-time option in GCHP.rc to correct native mass fluxes for humidity
- Added new tracer_mod.F90 containing subroutines for applying sources and sinks for the TransportTracer simulation
- Added new species to the TransportTracer simulation: aoa (replaces CLOCK), aoa_bl, aoa_nh, st80_25
- Added GEOS-IT and GEOSIT as allowable meteorology source options in geoschem_config.yml

### Changed
- Most printout has been converted to debug printout (toggled by `debug_printout: true` in `geoschem_config.yml`
- `HEMCO_Config.rc` template files now use `Verbose: true` to toggle debug printout
- Turn on sea salt debromination via switches in `HEMCO_config.rc`
- If KPP integration fails, reset to prior concentrations and set `RSTATE(3) = 0` before retrying
- Suppress integration errors after 20 errors have been printed to stdout
- Simplified and added comments for bimolecular reactions in clouds in function CloudHet2R
- `HEMCO_Config.rc` and `ExtData.rc` templates now point `HEMCO/GFED4/v2023-03`
- Updated GCHP carbon simulation Global Cl and P(CO) inputs to use 14.0.0 files
- Write GCHP restart files directory to Restarts subdirectory
- Rename GCHP mid-run checkpoint files to standard GEOS-Chem restart format
- Rules for species in restarts files are now the same in GCHP as in GC-Classic
- Moved parts of `CMN_FJX_Mod.F90` not used in original Fast-JX to new container State_Chm%Phot
- Restructured photolysis to create generic photolysis module, interface with Fast-JX, and module containing original Fast-JX analogous to Cloud-J
- Moved UVFlux diagnostics out of JValues collection and into new collection called UVFlux
- In the user registration process:
  - Now ask for both first and last names of the user
  - Now state that user registration is needed for GEOS-Chem support
- Updated `HEMCO_Config.rc` templates to read HEMCO restarts from the `Restarts` rundir folder
- In fullchem simulations, set CO2 to 421 ppm (avg global conc in 2022) everywhere
- Updated CH4 simulation to use CH4 loss frequencies from GCClassic 14.0.0 10-year benchmarks instead of GMI
- Updated CH4 global anthropogenic emission inventory from EDGARv6 to EDGARv7
- Updated `AUTHORS.txt` for version 14.2.0
- Updated links in `README.md` to point to `http://geos-chem.org`
- Changed GCHP default settings to use dry pressure rather than total pressure in advection and correct native mass fluxes for humidity
- Updated partitions requested in Harvard run script examples
- Change RTOL value from 0.5e-3 back to 0.5e-2 to address model slowdown
- Allow the use of OFFLINE_SEASALT for seasalt alkalinity, Cl, and Br in GEOS-Chem within CESM
- Renamed TransportTracer species for consistency with GMAO's TR_GridComp
- See `KPP/fullchem/CHANGELOG_fullchem.md` for fullchem-mechanism
  changes
- Update template `HEMCO_Config.rc.carbon` files to allow running the carbon simulation with only a single species.

### Fixed
- Fixed typo in `GCClassic/createRunDir.sh` preventing benchmark run script from being copied to the run directory
- Fixed divide by zero bug in sulfur chemistry introduced in 14.1.0
- Updates for 0.5 x 0.625 degree GCClassic integration & parallel tests
  - Use `CYS` in `HEMCO_Config.rc` so that missing species in `GC_BCs` will not stop simulations
  - Tests now run for 20 model minutes instead of an hour
- Fixed divide by zero bug in sulfur chemistry introduced in 14.1.0
- Fixed GCHP `HISTORY.rc` issue preventing running with over 3000 cores
- Fixed GCHP `ExtData.rc` error in tagged ozone simulation
- Fixed GCHP `HISTORY.rc` issue preventing diagnostic file overwrite
- Update GCHP interactive run script to fix error handling silent bugs
- Rewrote subroutine calls in `carbon_mod.F90` and `seasalt_mod.F90` to prevent array temporaries.
- Prevent repeated printing of KPP integrate errors to the stdout stream.
- Fixed selection of troposphere-stratosphere boundary in `global_ch4_mod.F90`
- Removed operator splitting in CH4 simulation that was biasing diagnostics
- Fixed GCHP start and elapsed times in time_mod.F90 to use cap_restart value
- Disabled SpeciesConcMND output for benchmark simulations
- Exit `Init_Photolysis` before calling `Calc_AOD` when doing dry-run simulations
- Make sure `State_Het%f_Alk_SSA` and `State_Het%f_Alk_SSC` are in the range 0..1
- Restore seasalt alkalinity to heterogeneous acid-catalyzed reactions of halogens on seasalt aerosols

### Removed
- `Warnings: 1` is now removed from `HEMCO_Config.rc.*` template files
- Removed the `NcdfUtil/perl` folder
- Removed `X-HRS` output from log file
- IONO2 recycling (fullchem, custom mechanisms)
- Deleted unused file set_prof_o3.F90

### Fixed
- Fixed entries for CH4 emissions in `HEMCO_Config.rc.carbon`

## [14.1.2] - 2023-10-20
### Added
- CESM-only update: Added option for correctConvUTLS for correcting buildup of soluble tracers in the UT/LS to match CAM-chem behavior

### Changed
- CESM-only update: extend existing KppError, KppStop to CESM for model stability
- CESM-only update: Removed mpi_bcast in ucx_mod NOXCOEFF_INIT to be handled at coupler level to support spectral-element dynamical core

## [14.1.1] - 2023-03-03
### Added
  - New integration test functions in `test/GCClassic/integration` and `test/GCHP/integration`
  - New parallelization test functions in `test/GCClassic/parallel`
  - Added `README.md` files for integration and parallelization tests in the `test` folder structure
  - Added GCHP integration test for the tagO3 simulation
  - Added GCHP and GCClassic integration tests for the carbon simulation
  - Integration and parallelization test folders have been separated into subdirectories to minimize clutter.
  - GEOS-only updates
  - Add `about` to GitHub issue templates (ensures they will be displayed)
  - Added `.github/ISSUE_TEMPLATE/config.yml` file w/ Github issue options

### Changed
  - GCClassic integration tests now use a single set of scripts
  - GCHP integration tests now use a single set of scripts
  - Integration test run directories are created with the default names assigned by `createRunDir.sh`
  - Several bash functions in `test/shared/commonFunctionsForTests.sh` have been combined so that they will work for both GCClassic and GCHP integration tests
  - `./cleanRunDir.sh` functions now take an argument for non-interactive execution (facilitates integration & parallelization tests)
  - Moved several module variables from `GeosCore/ucx_mod.F90` to `Headers/state_chm_mod.F90`.  This facilitates using GEOS-Chem in CESM.
  - Time cycle flags EFYO are changed to CYS for all GCClassic integration/parallel tests, and for GCClassic fullchem_benchmarksimulations.
- Ask users for the name of their research institution at registration
- Ask users for the name of their PI at registration
- Do not compile GCHP for tagO3 integration tests; use the default build instead
- Moved GC-Classic sample run scripts to operational_examples/harvard_cannon
- The GitHub PR template is now named `./github/PULL_REQUEST_TEMPLATE.md`

### Fixed
- Fixed bug in where writing species metadata yaml file write was always attempted
- Prevent a warning from being generated when compiling `gckpp_Jacobian.F90`
- Fixed a bug in routine GET_IJ where X and Y were swapped in an IF comparison.
- Fixed bug in GFAS pFe by applying work-around in config files


### Removed
- Removed `intTest*_slurm.sh`, `intTest_*lsf.sh`, and `intTest*_interactive.sh` integration test scripts
- Removed State_Met%LWI and input meteorology LWI from carbon simulation run config files
- Removed function `CLEANUP_UCX`; deallocations are now done in `state_chm_mod.F90`

## [14.1.0] - 2023-02-01
### Added
- Added dry deposition updates to Hg0 from Feinberg22 ESPI publication + AMAP emissions
- Added MO2 + NO3 = NO2 + CH2O + HO2 reaction
- Added capability to write species metadata to YAML file
- Added satellite diagnostic (SatDiagn) collection, to archive several fields within a user-defined local-time interval. CAVEAT: For now, only one local-time interval is permitted.
- Added adaptive solver (`rosenbrock_autoreduce`) option for fullchem mechanism
- Added entries for BALD, BENZP, BZCO3H, NPHEN to JValues collection in HISTORY.rc for GCHP
- Added GCHP run script and environment files for MIT clusters Hex and Svante
- Added operational GCHP and GCClassic environment and run scripts for the University of York cluster, Viking
- Added tagO3 run directory for GCHP
- Added upwards mass flux diagnostic to GCHP History collection LevelEdgeDiags
- Added timestep menu to GCHP `geoschem_config.yml` template files
- Added HTAPv3 inventory as a global emissions option (off by default)
- Added carbon simulation and KPP mechanism for CO-CO2-CH4-OCS
- Added GCHP run script and environment file for UCI Australia cluster Gadi
- Added GFAS entries in GCHP config file ExtData.rc

### Changed
- Moved in-module variables in global_ch4_mod.F90 to State_Chm
- Moved in-module variables in hco_interface_gc_mod.F90 to State_Met and State_Chm
- Modified SpeciesConc diagnostic to include option to output units in v/v or molec/cm3
- Rebuilt fullchem and Hg mechanisms with KPP 3.0.0
- Changed HEMCO timecycle flag for QFED and offline emissions from EF to EFY
- Updated the time refresh settings for `O3_PROD` and `O3_LOSS` in `ExtData.rc.tagO3` to read data on the first of each month.

### Fixed
- Fixed sign of Arrhenius "A" coefficient in reaction ETO = HO2 + 2CH2O
- Fixed products in HOBr + SO2 and HOCl + SO2 reactions
- Changed MW_g value of CH4 from 16.05 to 16.04
- Added "WD_CoarseAer:true" for SO4s and NITs in species_database.yml
- Fixed bug in computing State_Met surface type logicals (IsLand, IsWater, etc)
- Fixed bug where State_Met%FRSNO (fraction snow) was all zeros in GCHP
- Fixed HCFC141b and HCFC142b names in GCHP HISTORY.rc
- Fixed list of complex SOA species checked in input_mod.F90
- Now use a string array for reading the list of ObsPack diagnostic species (in `GeosCore/input_mod.F90`)
- Fixed bug in logic that caused restart files not to be linked to the Restarts/ folder of the GCHP tagO3 run directory
- Fixed timestamp for GCClassic History diagnostic so time-averaged collections match the reference time
- Fixed double-titration of seasalt alkalinity
- Fixed bug in GFAS pFe by applying work-around in config files

### Removed
- Removed LRED_JNO2 and AERO_HG2_PARTITON switches from HEMCO_Config.rc (and related code)

## [14.0.2] - 2022-11-29
### Fixed
- Added fix for writing dry-run header to log file
- Updated KPP diagnostics archive flags
- Rewrote code to avoid memory leaks (identified by the code sanitizer)
- Updated EDGAR v6 CH4 emission files to correct timestamp issue
- Updated CH4 Lakes emission files to correct time unit issue
- Added fix for CH4_RICE emissions from EDGAR v6
- Fixed indentation error in the `legacy_bpch` section of `geoschem_config.yml` template files
- Removed "dry air" from the metadata of fields `State_Met%AIRVOL` and `State_Met%BXHEIGHT`
- Applied fixes for CESM runs: Turned off sea salt emissions; Modified time cycle flag for YUAN_MODIS_LAI

### Changed
- Updated CESM HISTORY.rc to work with new CESM-GC diagnostics interface
- Updated sample fullchem restart files copied to run directories to 14.0.0 10-year benchmark output


### Changed
- Use met-field surface type fractions instead of input land-water-ice (LWI) index

### Removed
- Removed State_Met%LWI and LWI as a met-field input

## [14.0.1] - 2022-10-31
### Fixed
- Corrected units in metadata for State_Met%AirNumDen and State_Met%PHIS
- Fixed file path for AEIC2019_DAILY emissions for aerosol-only simulations
- Fixed GCHP bug to populate non-species data in mid-run restart files
- Fixed typo preventing ND51 satellite diagnostic from turning on

### Changed
- Documented and cleaned up GCHP run script operational examples
- Updated README.md and AUTHORS.txt
- Set species concentration arrays as pointers to internal state in GCHP
- Updated Restart collection in HISTORY.rc to save out BXHEIGHT and TROPLEV for all simulations


## [14.0.0] - 2022-10-25
### Added
- Added user registration with dynamodb database during run directory creation
- Added Hg simulation with KPP
- Added yaml-format config file geoschem_config.yml which replaces input.geos
- Added native GEOS-FP and mass fluxes options to GCHP run directory creation
- Added cap_restart file to GCHP run directories to set simulation start time
- Added updates for compatibility with CESM, GEOS, and WRF-GC

### Fixed
- Fixed missing output boundary conditions on first timestep of run
- Added missing entries for POG1, POG2, and pFe to HEMCO_Config.rc
- Reverted GC-Classic pressure fixer to v13.3 to fix bug in v13.4
- Fixed dry deposition of methanol over oceans
- Fixed issues in creating run directory for GCAP2
- Removed duplicate species for SO4 in aciduptake.eqn
- Fixed CEDS_CO2_SHP emissions in HEMCO_Config.rc file for CO2 simulation
- Fixed Volcano_Table entry in HEMCO config template for GCHP
- Fixed transport tracers simulation in GCHP
- Applied fix to avoid divide-by-zero in routine MMR_Compute_FLux
- Fixed HEMCO diagnostic counter zero warnings in full chemistry simulation
- Fixed bug in totalOC diagnostic
- Fixed bugs causing differences when splitting up GC-Classic and GCHP simulations in time
- Fixed bug setting GEOS-FP meteorology in GCHP run directories

### Changed
- Updated KPP to version 2.5.0
- Updated GCHP run scripts to easily segment runs in time
- Changed GCHP restart filename convention to exclude seconds
- Updated offline biogenic VOC and soil NOx emissions
- Reduced root logging level for MAPL from INFO to WARNING
- Changed 4D State_Chm%Species array to vector of 3D concentration arrays
- Renamed GCHP config file runConfig.sh to setCommonRunSettings.sh
- Moved restart file location in run directory to Restarts subdirectory
- Updated sample restart files copied to run directories to 14.0.0 1-year benchmark output

### Removed
- Removed TMPU1, SPHU1, PS1_WET, and PS1_DRY from GC-Classic restart file
- Removed input.geos; replaced with geoschem_config.yml
- Removed HEMCO.log output file; HEMCO log info now sent to main GEOS-Chem log<|MERGE_RESOLUTION|>--- conflicted
+++ resolved
@@ -4,7 +4,6 @@
 
 The format is based on [Keep a Changelog](https://keepachangelog.com/en/1.0.0/), and this project adheres to [Semantic Versioning](https://semver.org/spec/v2.0.0.html).
 
-<<<<<<< HEAD
 ## [Unreleased 14.3.0] - TBD
 ### Changed
 - Updated fullchem mechanism following JPL/IUPAC. See `KPP/fullchem/CHANGELOG_fullchem.md` for details.
@@ -12,7 +11,7 @@
 ### Fixed
 - Fixed bug in stratospheric aerosols optical depths passed to Fast-JX
 - Restored consideration of both isSnow and isIce in dry deposition
-=======
+
 ## [14.2.3] - 2023-12-01
 ### Added
 - GEOS-Chem Classic rundir script `run/GCClassic/setupForRestarts.sh`
@@ -33,7 +32,6 @@
 
 ### Removed
 - Remove definition of METDIR from primary HEMCO_Config.rc files to ensure use of the definition in the HEMCO_Config.rc.*_metfields files
->>>>>>> 3cd802eb
 
 ## [14.2.2] - 2023-10-23
 ### Changed
