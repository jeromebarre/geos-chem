# Changelog

This file documents all notable changes to the GEOS-Chem repository starting in version 14.0.0, including all GEOS-Chem Classic and GCHP run directory updates.

The format is based on [Keep a Changelog](https://keepachangelog.com/en/1.0.0/), and this project adheres to [Semantic Versioning](https://semver.org/spec/v2.0.0.html).

## [Unreleased 14.2.0]
<<<<<<< HEAD
=======
### Added
- Restored sink reactions for HOI, IONO, IONO2 (fullchem, custom mechanisms)

### Removed
- IONO2 recycling (fullchem, custom mechanisms)

## [Unreleased 14.1.0]
>>>>>>> bd3d64c5
### Added
- Added a printout of GEOS-Chem species and indices
- Added 'NcdfUtil/README.md` file directing users to look for netCDF utility scripts at https://github.com/geoschem/netcdf-scripts

### Changed
- Most printout has been converted to debug printout (toggled by `debug_printout: true` in `geoschem_config.yml`
- `HEMCO_Config.rc` template files now use `Verbose: true` to toggle debug printout
- Turn on sea salt debromination via switches in `HEMCO_config.rc`
- If KPP integration fails, reset to prior concentrations and set RSTATE(3) = 0 before retrying
- Suppress integration errors after 20 errors have been printed to stdout

### Removed
- `Warnings: 1` is now removed from `HEMCO_Config.rc.*` template files
- Removed the `NcdfUtil/perl` folder
- Removed `X-HRS` output from log file

### Fixed
- Fixed typo in `GCClassic/createRunDir.sh` preventing benchmark run script from being copied to the run directory
- Fixed divide by zero bug in sulfur chemistry introduced in 14.1.0
- Updates for 0.5 x 0.625 degree GCClassic integration & parallel tests
  - Use `CYS` in `HEMCO_Config.rc` so that missing species in `GC_BCs` will not stop simulations
  - Tests now run for 20 model minutes instead of an hour
- Fixed divide by zero bug in sulfur chemistry introduced in 14.1.0

## [14.1.1] - 2023-03-03
### Added
- New integration test functions in `test/GCClassic/integration` and `test/GCHP/integration`
- New parallelization test functions in `test/GCClassic/parallel`
- Added `README.md` files for integration and parallelization tests in the `test` folder structure
- Added GCHP integration test for the tagO3 simulation
- Added GCHP and GCClassic integration tests for the carbon simulation
- Integration and parallelization test folders have been separated into subdirectories to minimize clutter.
- GEOS-only updates
- Add `about` to GitHub issue templates (ensures they will be displayed)
- Added `.github/ISSUE_TEMPLATE/config.yml` file w/ Github issue options

### Changed
- GCClassic integration tests now use a single set of scripts
- GCHP integration tests now use a single set of scripts
- Integration test run directories are created with the default names assigned by `createRunDir.sh`
- Several bash functions in `test/shared/commonFunctionsForTests.sh` have been combined so that they will work for both GCClassic and GCHP integration tests
- `./cleanRunDir.sh` functions now take an argument for non-interactive execution (facilitates integration & parallelization tests)
- Moved several module variables from `GeosCore/ucx_mod.F90` to `Headers/state_chm_mod.F90`.  This facilitates using GEOS-Chem in CESM.
- Time cycle flags EFYO are changed to CYS for all GCClassic integration/parallel tests, and for GCClassic fullchem_benchmarksimulations.
- Ask users for the name of their research institution at registration
- Ask users for the name of their PI at registration
- Do not compile GCHP for tagO3 integration tests; use the default build instead
- Moved GC-Classic sample run scripts to operational_examples/harvard_cannon
- The GitHub PR template is now named `./github/PULL_REQUEST_TEMPLATE.md`

### Fixed
- Fixed bug in where writing species metadata yaml file write was always attempted
- Prevent a warning from being generated when compiling `gckpp_Jacobian.F90`
- Fixed a bug in routine GET_IJ where X and Y were swapped in an IF comparison.

### Removed
- Removed `intTest*_slurm.sh`, `intTest_*lsf.sh`, and `intTest*_interactive.sh` integration test scripts
- Removed State_Met%LWI and input meteorology LWI from carbon simulation run config files
- Removed function `CLEANUP_UCX`; deallocations are now done in `state_chm_mod.F90`

## [14.1.0] - 2023-02-01
### Added
- Added dry deposition updates to Hg0 from Feinberg22 ESPI publication + AMAP emissions
- Added MO2 + NO3 = NO2 + CH2O + HO2 reaction
- Added capability to write species metadata to YAML file
- Added satellite diagnostic (SatDiagn) collection, to archive several fields within a user-defined local-time interval. CAVEAT: For now, only one local-time interval is permitted.
- Added adaptive solver (`rosenbrock_autoreduce`) option for fullchem mechanism
- Added entries for BALD, BENZP, BZCO3H, NPHEN to JValues collection in HISTORY.rc for GCHP
- Added GCHP run script and environment files for MIT clusters Hex and Svante
- Added operational GCHP and GCClassic environment and run scripts for the University of York cluster, Viking
- Added tagO3 run directory for GCHP
- Added upwards mass flux diagnostic to GCHP History collection LevelEdgeDiags
- Added timestep menu to GCHP `geoschem_config.yml` template files
- Added HTAPv3 inventory as a global emissions option (off by default)
- Added carbon simulation and KPP mechanism for CO-CO2-CH4-OCS
- Added GCHP run script and environment file for UCI Australia cluster Gadi
- Added GFAS entries in GCHP config file ExtData.rc

### Changed
- Moved in-module variables in global_ch4_mod.F90 to State_Chm
- Moved in-module variables in hco_interface_gc_mod.F90 to State_Met and State_Chm
- Modified SpeciesConc diagnostic to include option to output units in v/v or molec/cm3
- Rebuilt fullchem and Hg mechanisms with KPP 3.0.0
- Changed HEMCO timecycle flag for QFED and offline emissions from EF to EFY
- Updated the time refresh settings for `O3_PROD` and `O3_LOSS` in `ExtData.rc.tagO3` to read data on the first of each month.

### Fixed
- Fixed sign of Arrhenius "A" coefficient in reaction ETO = HO2 + 2CH2O
- Fixed products in HOBr + SO2 and HOCl + SO2 reactions
- Changed MW_g value of CH4 from 16.05 to 16.04
- Added "WD_CoarseAer:true" for SO4s and NITs in species_database.yml
- Fixed bug in computing State_Met surface type logicals (IsLand, IsWater, etc)
- Fixed bug where State_Met%FRSNO (fraction snow) was all zeros in GCHP
- Fixed HCFC141b and HCFC142b names in GCHP HISTORY.rc
- Fixed list of complex SOA species checked in input_mod.F90
- Now use a string array for reading the list of ObsPack diagnostic species (in `GeosCore/input_mod.F90`)
- Fixed bug in logic that caused restart files not to be linked to the Restarts/ folder of the GCHP tagO3 run directory
- Fixed timestamp for GCClassic History diagnostic so time-averaged collections match the reference time
- Fixed double-titration of seasalt alkalinity
- Fixed bug in GFAS pFe by applying work-around in config files

### Removed
- Removed LRED_JNO2 and AERO_HG2_PARTITON switches from HEMCO_Config.rc (and related code)

## [14.0.2] - 2022-11-29
### Fixed
- Added fix for writing dry-run header to log file
- Updated KPP diagnostics archive flags
- Rewrote code to avoid memory leaks (identified by the code sanitizer)
- Updated EDGAR v6 CH4 emission files to correct timestamp issue
- Updated CH4 Lakes emission files to correct time unit issue
- Added fix for CH4_RICE emissions from EDGAR v6
- Fixed indentation error in the `legacy_bpch` section of `geoschem_config.yml` template files
- Removed "dry air" from the metadata of fields `State_Met%AIRVOL` and `State_Met%BXHEIGHT`
- Applied fixes for CESM runs: Turned off sea salt emissions; Modified time cycle flag for YUAN_MODIS_LAI

### Changed
- Updated CESM HISTORY.rc to work with new CESM-GC diagnostics interface
- Updated sample fullchem restart files copied to run directories to 14.0.0 10-year benchmark output


### Changed
- Use met-field surface type fractions instead of input land-water-ice (LWI) index

### Removed
- Removed State_Met%LWI and LWI as a met-field input

## [14.0.1] - 2022-10-31
### Fixed
- Corrected units in metadata for State_Met%AirNumDen and State_Met%PHIS
- Fixed file path for AEIC2019_DAILY emissions for aerosol-only simulations
- Fixed GCHP bug to populate non-species data in mid-run restart files
- Fixed typo preventing ND51 satellite diagnostic from turning on

### Changed
- Documented and cleaned up GCHP run script operational examples
- Updated README.md and AUTHORS.txt
- Set species concentration arrays as pointers to internal state in GCHP
- Updated Restart collection in HISTORY.rc to save out BXHEIGHT and TROPLEV for all simulations


## [14.0.0] - 2022-10-25
### Added
- Added user registration with dynamodb database during run directory creation
- Added Hg simulation with KPP
- Added yaml-format config file geoschem_config.yml which replaces input.geos
- Added native GEOS-FP and mass fluxes options to GCHP run directory creation
- Added cap_restart file to GCHP run directories to set simulation start time
- Added updates for compatibility with CESM, GEOS, and WRF-GC

### Fixed
- Fixed missing output boundary conditions on first timestep of run
- Added missing entries for POG1, POG2, and pFe to HEMCO_Config.rc
- Reverted GC-Classic pressure fixer to v13.3 to fix bug in v13.4
- Fixed dry deposition of methanol over oceans
- Fixed issues in creating run directory for GCAP2
- Removed duplicate species for SO4 in aciduptake.eqn
- Fixed CEDS_CO2_SHP emissions in HEMCO_Config.rc file for CO2 simulation
- Fixed Volcano_Table entry in HEMCO config template for GCHP
- Fixed transport tracers simulation in GCHP
- Applied fix to avoid divide-by-zero in routine MMR_Compute_FLux
- Fixed HEMCO diagnostic counter zero warnings in full chemistry simulation
- Fixed bug in totalOC diagnostic
- Fixed bugs causing differences when splitting up GC-Classic and GCHP simulations in time
- Fixed bug setting GEOS-FP meteorology in GCHP run directories

### Changed
- Updated KPP to version 2.5.0
- Updated GCHP run scripts to easily segment runs in time
- Changed GCHP restart filename convention to exclude seconds
- Updated offline biogenic VOC and soil NOx emissions
- Reduced root logging level for MAPL from INFO to WARNING
- Changed 4D State_Chm%Species array to vector of 3D concentration arrays
- Renamed GCHP config file runConfig.sh to setCommonRunSettings.sh
- Moved restart file location in run directory to Restarts subdirectory
- Updated sample restart files copied to run directories to 14.0.0 1-year benchmark output

### Removed
- Removed TMPU1, SPHU1, PS1_WET, and PS1_DRY from GC-Classic restart file
- Removed input.geos; replaced with geoschem_config.yml
- Removed HEMCO.log output file; HEMCO log info now sent to main GEOS-Chem log<|MERGE_RESOLUTION|>--- conflicted
+++ resolved
@@ -5,19 +5,10 @@
 The format is based on [Keep a Changelog](https://keepachangelog.com/en/1.0.0/), and this project adheres to [Semantic Versioning](https://semver.org/spec/v2.0.0.html).
 
 ## [Unreleased 14.2.0]
-<<<<<<< HEAD
-=======
-### Added
-- Restored sink reactions for HOI, IONO, IONO2 (fullchem, custom mechanisms)
-
-### Removed
-- IONO2 recycling (fullchem, custom mechanisms)
-
-## [Unreleased 14.1.0]
->>>>>>> bd3d64c5
 ### Added
 - Added a printout of GEOS-Chem species and indices
 - Added 'NcdfUtil/README.md` file directing users to look for netCDF utility scripts at https://github.com/geoschem/netcdf-scripts
+- Restored sink reactions for HOI, IONO, IONO2 (fullchem, custom mechanisms)
 
 ### Changed
 - Most printout has been converted to debug printout (toggled by `debug_printout: true` in `geoschem_config.yml`
@@ -30,6 +21,7 @@
 - `Warnings: 1` is now removed from `HEMCO_Config.rc.*` template files
 - Removed the `NcdfUtil/perl` folder
 - Removed `X-HRS` output from log file
+- IONO2 recycling (fullchem, custom mechanisms)
 
 ### Fixed
 - Fixed typo in `GCClassic/createRunDir.sh` preventing benchmark run script from being copied to the run directory
