# Changelog

This file documents all notable changes to the GEOS-Chem repository since version 13.4.1, including all GEOS-Chem Classic and GCHP run directory updates.

The format is based on [Keep a Changelog](https://keepachangelog.com/en/1.0.0/), and this project adheres to [Semantic Versioning](https://semver.org/spec/v2.0.0.html).

## [Unreleased 14.1.0]
### Added
  - Added dry deposition updates to Hg0 from Feinberg22 ESPI publication +
    AMAP emissions
  - Added MO2 + NO3 = NO2 + CH2O + HO2 reaction
  - Added capability to write species metadata to YAML file
  - Added satellite diagnostic (SatDiagn) collection, to archive several fields within a user-defined local-time interval. CAVEAT: For now, only one local-time interval is permitted.
  - Added adaptive solver (`rosenbrock_autoreduce`) option for fullchem mechanism
  - Added entries for BALD, BENZP, BZCO3H, NPHEN to JValues collection in HISTORY.rc for GCHP
  - Added GCHP run script and environment files for MIT clusters Hex and Svante
  - Added operational GCHP and GCClassic environment and run scripts for the University of York cluster, Viking
  - Added tagO3 run directory for GCHP
  - Added upwards mass flux diagnostic to GCHP History collection LevelEdgeDiags
  - Added timestep menu to GCHP `geoschem_config.yml` template files
  - Added HTAPv3 inventory as a global emissions option (off by default)

### Changed
  - Moved in-module variables in global_ch4_mod.F90 to State_Chm
  - Moved in-module variables in hco_interface_gc_mod.F90 to State_Met and State_Chm
  - Modified SpeciesConc diagnostic to include option to output units in v/v or molec/cm3
  - Rebuilt fullchem and Hg mechanisms with KPP 3.0.0
  - Changed HEMCO timecycle flag for QFED and offline emissions from EF to EFY
  - Updated the time refresh settings for `O3_PROD` and `O3_LOSS` in `ExtData.rc.tagO3` to read data on the first of each month.

### Fixed
<<<<<<< HEAD
  - Fixed sign of Arrhenius "A" coefficient in reaction ETO = HO2 + 2CH2O
  - Fixed products in HOBr + SO2 and HOCl + SO2 reactions
  - Changed MW_g value of CH4 from 16.05 to 16.04
  - Added "WD_CoarseAer:true" for SO4s and NITs in species_database.yml
  - Fixed bug in computing State_Met surface type logicals (IsLand, IsWater, etc)
  - Fixed bug where State_Met%FRSNO (fraction snow) was all zeros in GCHP
  - Fixed HCFC141b and HCFC142b names in GCHP HISTORY.rc
  - Fixed list of complex SOA species checked in input_mod.F90
  - Now use a string array for reading the list of ObsPack diagnostic species (in `GeosCore/input_mod.F90`)
  - Fixed bug in logic that caused restart files not to be linked to the Restarts/ folder of the GCHP tagO3 run directory
  - Fixed timestamp for GCClassic History diagnostic so time-averaged collections match the reference time

### Removed
  - Removed LRED_JNO2 and AERO_HG2_PARTITON switches from HEMCO_Config.rc (and related code)
=======
- Fixed sign of Arrhenius "A" coefficient in reaction ETO = HO2 + 2CH2O
- Fixed products in HOBr + SO2 and HOCl + SO2 reactions
- Changed MW_g value of CH4 from 16.05 to 16.04
- Added "WD\_CoarseAer:true" for SO4s and NITs in species_database.yml
- Fixed double-titration of seasalt alkalinity
>>>>>>> 03843d6f

## [14.0.2] - 2022-11-29
### Fixed
  - Added fix for writing dry-run header to log file
  - Updated KPP diagnostics archive flags
  - Rewrote code to avoid memory leaks (identified by the code sanitizer)
  - Updated EDGAR v6 CH4 emission files to correct timestamp issue
  - Updated CH4 Lakes emission files to correct time unit issue
  - Added fix for CH4_RICE emissions from EDGAR v6
  - Fixed indentation error in the `legacy_bpch` section of
    `geoschem_config.yml` template files
  - Removed "dry air" from the metadata of fields `State_Met%AIRVOL` and
    `State_Met%BXHEIGHT`
  - Applied fixes for CESM runs: Turned off sea salt emissions; Modified time
    cycle flag for YUAN_MODIS_LAI

### Changed
  - Updated CESM HISTORY.rc to work with new CESM-GC diagnostics interface
  - Updated sample fullchem restart files copied to run directories to 14.0.0
    10-year benchmark output


### Changed
- Use met-field surface type fractions instead of input land-water-ice (LWI) index

### Fixed

### Removed
- Removed State_Met%LWI and LWI as a met-field input

## [14.0.1] - 2022-10-31
### Fixed
  - Corrected units in metadata for State_Met%AirNumDen and State_Met%PHIS
  - Fixed file path for AEIC2019_DAILY emissions for aerosol-only simulations
  - Fixed GCHP bug to populate non-species data in mid-run restart files
  - Fixed typo preventing ND51 satellite diagnostic from turning on

### Changed
  - Documented and cleaned up GCHP run script operational examples
  - Updated README.md and AUTHORS.txt
  - Set species concentration arrays as pointers to internal state in GCHP
  - Updated Restart collection in HISTORY.rc to save out BXHEIGHT and TROPLEV for all simulations


## [14.0.0] - 2022-10-25
### Added
  - Added user registration with dynamodb database during run directory creation
  - Added Hg simulation with KPP
  - Added yaml-format config file geoschem_config.yml which replaces input.geos
  - Added native GEOS-FP and mass fluxes options to GCHP run directory creation
  - Added cap_restart file to GCHP run directories to set simulation start time
  - Added updates for compatibility with CESM, GEOS, and WRF-GC

### Fixed
  - Fixed missing output boundary conditions on first timestep of run
  - Added missing entries for POG1, POG2, and pFe to HEMCO_Config.rc
  - Reverted GC-Classic pressure fixer to v13.3 to fix bug in v13.4
  - Fixed dry deposition of methanol over oceans
  - Fixed issues in creating run directory for GCAP2
  - Removed duplicate species for SO4 in aciduptake.eqn
  - Fixed CEDS_CO2_SHP emissions in HEMCO_Config.rc file for CO2 simulation
  - Fixed Volcano_Table entry in HEMCO config template for GCHP
  - Fixed transport tracers simulation in GCHP
  - Applied fix to avoid divide-by-zero in routine MMR_Compute_FLux
  - Fixed HEMCO diagnostic counter zero warnings in full chemistry simulation
  - Fixed bug in totalOC diagnostic
  - Fixed bugs causing differences when splitting up GC-Classic and GCHP simulations in time
  - Fixed bug setting GEOS-FP meteorology in GCHP run directories

### Changed
  - Updated KPP to version 2.5.0
  - Updated GCHP run scripts to easily segment runs in time
  - Changed GCHP restart filename convention to exclude seconds
  - Updated offline biogenic VOC and soil NOx emissions
  - Reduced root logging level for MAPL from INFO to WARNING
  - Changed 4D State_Chm%Species array to vector of 3D concentration arrays
  - Renamed GCHP config file runConfig.sh to setCommonRunSettings.sh
  - Moved restart file location in run directory to Restarts subdirectory
  - Updated sample restart files copied to run directories to 14.0.0
    1-year benchmark output

### Removed
  - Removed TMPU1, SPHU1, PS1_WET, and PS1_DRY from GC-Classic restart file
  - Removed input.geos; replaced with geoschem_config.yml
  - Removed HEMCO.log output file; HEMCO log info now sent to main GEOS-Chem log<|MERGE_RESOLUTION|>--- conflicted
+++ resolved
@@ -29,7 +29,6 @@
   - Updated the time refresh settings for `O3_PROD` and `O3_LOSS` in `ExtData.rc.tagO3` to read data on the first of each month.
 
 ### Fixed
-<<<<<<< HEAD
   - Fixed sign of Arrhenius "A" coefficient in reaction ETO = HO2 + 2CH2O
   - Fixed products in HOBr + SO2 and HOCl + SO2 reactions
   - Changed MW_g value of CH4 from 16.05 to 16.04
@@ -41,16 +40,10 @@
   - Now use a string array for reading the list of ObsPack diagnostic species (in `GeosCore/input_mod.F90`)
   - Fixed bug in logic that caused restart files not to be linked to the Restarts/ folder of the GCHP tagO3 run directory
   - Fixed timestamp for GCClassic History diagnostic so time-averaged collections match the reference time
+  - Fixed double-titration of seasalt alkalinity
 
 ### Removed
   - Removed LRED_JNO2 and AERO_HG2_PARTITON switches from HEMCO_Config.rc (and related code)
-=======
-- Fixed sign of Arrhenius "A" coefficient in reaction ETO = HO2 + 2CH2O
-- Fixed products in HOBr + SO2 and HOCl + SO2 reactions
-- Changed MW_g value of CH4 from 16.05 to 16.04
-- Added "WD\_CoarseAer:true" for SO4s and NITs in species_database.yml
-- Fixed double-titration of seasalt alkalinity
->>>>>>> 03843d6f
 
 ## [14.0.2] - 2022-11-29
 ### Fixed
