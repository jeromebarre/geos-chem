--- conflicted
+++ resolved
@@ -47,14 +47,11 @@
 #                              and sulfate_mod
 #  07 Feb 2012 - M. Payer    - Added paranox_mod, diag63_mod
 #  08 Feb 2012 - R. Yantosca - Added geos57_read_mod.F90
-<<<<<<< HEAD
 #  28 Feb 2012 - R. Yantosca - Added pbl_mix_mod
 #  05 Mar 2012 - M. Payer    - Added tracer_mod
 #  06 Mar 2012 - R. Yantosca - Added photoj.F and set_prof.F
 #   7 Mar 2012 - M. Payer    - Added global_ch4_mod
-=======
 #  22 Mar 2012 - M. Payer    - Added c2h6_mod
->>>>>>> eecbfba6
 #EOP
 #------------------------------------------------------------------------------
 #BOC
