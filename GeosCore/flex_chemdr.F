!------------------------------------------------------------------------------
!                  GEOS-Chem Global Chemical Transport Model                  !
!------------------------------------------------------------------------------
!BOP
!
! !ROUTINE: flex_chemdr
!
! !DESCRIPTION: Subroutine FLEX\_CHEMDR is the driver subroutine for
!  full chemistry with KPP.
!\\
!\\
! !INTERFACE:
!
      SUBROUTINE FLEX_CHEMDR( am_I_Root, Input_Opt, 
     &                        State_Met, State_Chm, RC  )
!
! !USES:
!
      USE AEROSOL_MOD,          ONLY : SOILDUST, AEROSOL_CONC, RDAER
      USE COMODE_MOD,           ONLY : JLOP, TAREA, ERADIUS ! <--!!
      USE COMODE_LOOP_MOD,      ONLY : BK, NAMEGAS, CONSVAP!, SMAL2
      USE CHEMGRID_MOD,         ONLY : ITS_IN_THE_CHEMGRID
      USE CHEMGRID_MOD,         ONLY : ITS_IN_THE_NOCHEMGRID
      USE CMN_FJX_MOD
      USE CMN_SIZE_MOD,         ONLY : IIPAR, JJPAR, LLPAR
      USE DAO_MOD
      USE DIAG_OH_MOD,          ONLY : DO_DIAG_OH
      USE DUST_MOD
      USE ERROR_MOD,            ONLY : DEBUG_MSG
      USE ERROR_MOD,            ONLY : ERROR_STOP
      USE FAST_JX_MOD
      USE FLEXCHEM_SETUP_MOD
      USE FUTURE_EMISSIONS_MOD, ONLY : GET_FUTURE_YEAR
      USE GIGC_ErrCode_Mod
      USE GIGC_Input_Opt_Mod,   ONLY : OptInput
      USE GIGC_State_Chm_Mod,   ONLY : ChmState, Get_Indx
      USE GIGC_State_Met_Mod,   ONLY : MetState
      USE GRID_MOD,             ONLY : GET_YMID
      USE HCO_DIAGN_MOD,        ONLY : Diagn_Update
      USE HCO_ERROR_MOD,        ONLY : HCO_SUCCESS
      USE PRECISION_MOD
      USE PRESSURE_MOD        
      USE TIME_MOD,             ONLY : GET_TS_CHEM
      USE TIME_MOD,             ONLY : GET_MONTH
      USE TIME_MOD,             ONLY : GET_YEAR
      USE TRACERID_MOD,         ONLY : IDTCH4
#if defined( UCX )
      USE UCX_MOD,              ONLY : CALC_STRAT_AER
      USE UCX_MOD,              ONLY : SO4_PHOTFRAC
      USE UCX_MOD,              ONLY : UCX_NOX
      USE UCX_MOD,              ONLY : UCX_H2SO4PHOT
#endif

      ! mje
      USE GCKPP_HETRATES,       ONLY : SET_HET
      USE GCKPP_MONITOR,        ONLY : SPC_NAMES
      USE GCKPP_PARAMETERS
      USE GCKPP_INTEGRATOR,     ONLY : INTEGRATE, NHnew
      USE GCKPP_FUNCTION 
      USE GCKPP_MODEL
      USE GCKPP_GLOBAL
      USE GCKPP_RATES,          ONLY : UPDATE_RCONST, RCONST
      USE GCKPP_INITIALIZE,     ONLY : Init_KPP => Initialize

      IMPLICIT NONE
!
! !INPUT PARAMETERS:
!
      LOGICAL,        INTENT(IN)    :: am_I_Root  ! Is this the root CPU?
      TYPE(OptInput), INTENT(IN)    :: Input_Opt  ! Input Options object
!
! !INPUT/OUTPUT PARAMETERS:
!
      TYPE(MetState), INTENT(INOUT) :: State_Met  ! Meteorology State object
      TYPE(ChmState), INTENT(INOUT) :: State_Chm  ! Chemistry State object
!
! !OUTPUT PARAMETERS:
!
      INTEGER,        INTENT(OUT)   :: RC         ! Success or failure
! 
! !REVISION HISTORY:
!  14 Dec 2015 - M.S. Long   - Initial version
!  18 Dec 2015 - M. Sulprizio- Add calls to OHSAVE and DO_DIAG_OH
!  22 Dec 2015 - M. Sulprizio- Set NUMDEN to State_Met%AIRNUMDEN for conversions
!                              between v/v and molec/cm3
!  28 Mar 2016 - R. Yantosca - Added several fixes for OpenMP parallelization
!EOP
!------------------------------------------------------------------------------
!BOC
!
! !LOCAL VARIABLES:
!
      INTEGER                :: I, J, L, N, JLOOP, MONTH, YEAR
      INTEGER                :: WAVELENGTH
      INTEGER                :: HCRC
      INTEGER                :: N_TRACERS
      LOGICAL                :: prtDebug
      LOGICAL                :: LDUST
      CHARACTER(LEN=155)     :: DiagnName

      ! SAVEd variables
      LOGICAL, SAVE          :: FIRSTCHEM = .TRUE.
      INTEGER, SAVE          :: CH4_YEAR  = -1

      ! For grid-box latitude
      REAL(fp)               :: YLAT

      ! For interannually-varying Methane
      REAL(fp),SAVE          :: C3090S, C0030S, C0030N, C3090N

      ! mje Variables for holding rate diagnoastics
      ! mje DERIV: Concentrations derivatives for one box d[X]/dt
      ! mje GLOB_DERIV: Store global values of concentrations devivatives
      ! mje GLOB_RATES: Stores global values of fluxes through each reaction
      REAL(kind=dp)          :: DERIV(NSPEC)
      REAL(kind=dp)          :: GLOB_DERIV(IIPAR,JJPAR,LLPAR,NSPEC)
      REAL(kind=dp)          :: GLOB_RATES(IIPAR,JJPAR,LLPAR,NREACT)
      REAL(kind=dp)          :: GLOB_RCONST(IIPAR,JJPAR,LLPAR,NREACT)

      ! mje KPP variables
      INTEGER                :: IERR
      REAL(kind=fp)          :: T, TIN, TOUT
      REAL(kind=dp)          :: RCNTRL(20)
      REAL(kind=dp)          :: RSTATE(20)
      INTEGER                :: ICNTRL(20)
      INTEGER                :: ISTATUS(20)

      ! mje Array to hold the molecular mass of the species
      REAL(kind=fp)          :: TCVV(Input_Opt%N_TRACERS)

      ! mje STT holds the concentrations of Tracers
      REAL(kind=fp), POINTER :: STT(:,:,:,:)

      ! mje Array for bug checking
      REAL(kind=fp)          :: AverageVAR(NSPEC)
      REAL(kind=fp)          :: Mass, Start, Finish, rtim, itim
      INTEGER                :: TotSteps, TotFuncs, TotJacob
      INTEGER                :: TotAccep, TotRejec, TotNumLU

      CHARACTER(LEN=255)     :: ERR_MSG

      ! For passing SO4_PHOTFRAC output to PHOTRATE_ADJ (bmy, 3/28/16)
      REAL(kind=fp)          :: SO4_FRAC

      ! To avoid array temporaries in call to SET_HET (bmy, 3/28/16)
      REAL(kind=fp)          :: SCOEFF(IIPAR,JJPAR,LLPAR,3)
      REAL(kind=fp)          :: SCF(3)

      !=================================================================
      ! FLEX_CHEMDR begins here!
      !=================================================================

      ! Initialize variables
      prtDebug  = Input_Opt%LPRT
      LDUST     = Input_Opt%LDUST

      itim      = 0.0_fp
      rtim      = 0.0_fp
      totsteps  = 0
      totfuncs  = 0
      totjacob  = 0
      totaccep  = 0
      totrejec  = 0
      totnumLU  = 0

      ! Get month and year
      MONTH     = GET_MONTH()
      YEAR      = GET_YEAR()

      ! mje Copy Number of tracers (advected species) into N_TRACERS
      N_TRACERS = Input_Opt%N_TRACERS

      ! mje Copy the molecular mass of the Tracers into TCVV
      TCVV      = Input_Opt%TCVV

      ! mje link the STT Pointer to the State_Chm%Tracers stucture
      STT       => State_Chm%Tracers

      ! Locate the tropopsheric boxes
      CALL RURALBOX( State_Met )

#if defined( EXTERNAL_GRID ) || defined( EXTERNAL_FORCING )
      !-----------------------------------------------------------------
      !         %%%%%%% GEOS-Chem HP (with ESMF & MPI) %%%%%%%
      !
      ! Do nothing, since we will call these setup routines from the 
      ! init method of the ESMF interface (bmy, 10/24/12)
      !-----------------------------------------------------------------
#else
      !-----------------------------------------------------------------
      !         %%%%%%% GEOS-Chem CLASSIC (with OpenMP) %%%%%%%
      !
      ! Call the following chemistry setup routines only on the very
      ! first chemistry timestep.  This is current practice in the
      ! std GEOS-Chem. (bmy, 10/24/12)
      !-----------------------------------------------------------------
      IF ( FIRSTCHEM ) THEN

         !---------------------------------
         ! Set global concentration of CH4
         !---------------------------------
         ! Check that CH4 is not a defined tracer
         IF ( IDTCH4 == 0 .and. IND_CH4 > 0 .and. 
     &      ( CH4_YEAR /= YEAR ) ) THEN

            ! If CH4 is a species, then call GET_GLOBAL_CH4
            ! to return the globally-varying CH4 conc. as a function of
            ! year and latitude bin. (bnd, bmy, 7/1/03)
            !
            ! If we are using the future emissions, then get the CH4
            ! concentrations for FUTURE_YEAR.  Otherwise get the CH4
            ! concentrations for the current met field year. 
            ! (swu, havala, bmy, 1/24/08)
            IF ( Input_Opt%LFUTURE ) THEN
               CH4_YEAR = GET_FUTURE_YEAR()
            ELSE
               CH4_YEAR = YEAR
            ENDIF

            ! Get CH4 [ppbv] in 4 latitude bins for each year
            CALL GET_GLOBAL_CH4( CH4_YEAR,  .TRUE.,  C3090S,
     &                           C0030S,    C0030N,  C3090N, 
     &                           am_I_Root, Input_Opt        )
         ENDIF

      ENDIF
#endif

      !================================================================
      ! Get concentrations of aerosols in [kg/m3] 
      ! for FAST-JX and optical depth diagnostics
      !=================================================================
      IF ( Input_Opt%LSULF .or. Input_Opt%LCARB .or. 
     &     Input_Opt%LDUST .or. Input_Opt%LSSALT ) THEN

#if defined( UCX )
         ! Calculate stratospheric aerosol properties (SDE 04/18/13)
         CALL CALC_STRAT_AER( am_I_Root, Input_Opt, 
     &                        State_Met, State_Chm, RC )
         IF ( prtDebug ) 
     &      CALL DEBUG_MSG( '### FLEX_CHEMDR: after CALC_PSC' )
#endif

         ! Skip this section if all these are turned off
         CALL AEROSOL_CONC
     &      ( am_I_Root, Input_Opt, State_Met, State_Chm, RC )

      ENDIF
      !=================================================================
      ! Call RDAER -- computes aerosol optical depths
      !=================================================================

      ! Call RDAER to compute AOD for FAST-JX (skim, 02/03/11)
      WAVELENGTH = 0
      CALL RDAER( am_I_Root, Input_Opt, State_Met,  RC,
     &            MONTH,     YEAR,      WAVELENGTH      )

      !### Debug
      IF ( prtDebug ) THEN 
         CALL DEBUG_MSG( '### FLEX_CHEMDR: after RDAER' )
      ENDIF

      !=================================================================
      ! If LDUST is turned on, then we have online dust aerosol in
      ! GEOS-CHEM...so just pass SOILDUST to RDUST_ONLINE in order to
      ! compute aerosol optical depth for FAST-JX, etc.
      !
      ! If LDUST is turned off, then we do not have online dust aerosol
      ! in GEOS-CHEM...so read monthly-mean dust files from disk.
      ! (rjp, tdf, bmy, 4/1/04)
      !=================================================================
      IF ( LDUST ) THEN
         CALL RDUST_ONLINE( am_I_Root, Input_Opt,  State_Met,
     &                      SOILDUST,  WAVELENGTH, RC         )
      ELSE
#if !defined( TOMAS )
         ! Don't read dust emissions from disk when using TOMAS,
         ! because TOMAS uses a different set of dust tracers than the 
         ! std code (win, bmy, 1/25/10)
         CALL RDUST_OFFLINE( am_I_Root, Input_Opt, State_Met,
     &                       MONTH,     YEAR,      WAVELENGTH, RC )
#endif
      ENDIF

      !### Debug
      IF ( prtDebug ) THEN
         CALL DEBUG_MSG( '### FLEX_CHEMDR: after RDUST' )
      ENDIF

      !=================================================================
      ! Calculate hetchem rates
      !=================================================================
!$OMP PARALLEL DO
!$OMP+DEFAULT( SHARED )
!$OMP+PRIVATE( I, J, L, JLOOP )
      DO L = 1, LLPAR
      DO J = 1, JJPAR
      DO I = 1, IIPAR

         ! Get 1-D index
         JLOOP = JLOP(I,J,L)

         ! If this is a valid grid box
         IF ( JLOOP > 0 ) THEN

            ! Copy aerosol areas into State_Chm
            !  -- Should be moved to AerosolMod once JLOOP is gone
            State_Chm%AeroArea(I,J,L,:) = TAREA(JLOOP,:)
            State_Chm%AeroRadi(I,J,L,:) = ERADIUS(JLOOP,:)

         ENDIF

      ENDDO
      ENDDO
      ENDDO
!$OMP END PARALLEL DO

      !=================================================================
      ! Loop over tracers and grid boxes
      ! The following 4-loop block mimics partition.F
      ! -- Families are dealt with in the KLUDGE Pt.1 below
      !=================================================================
!$OMP PARALLEL DO
!$OMP+DEFAULT( SHARED )
!$OMP+PRIVATE( I, J, L, N )
      DO N = 1, N_TRACERS
      DO L = 1, LLPAR
      DO J = 1, JJPAR
      DO I = 1, IIPAR

         ! Convert STT from kg to molec/cm3
         STT(I,J,L,N) = STT(I,J,L,N) * Input_Opt%XNUMOL(N) /
     &                 ( State_Met%AIRVOL(I,J,L) * 1e+6_fp *
     &                   Input_Opt%TRACER_COEFF(N,1) )

         ! Copy STT to State_Chm%Species [molec/cm3]
         IF (STTTOCSPEC(N) .NE. 0) THEN 
            State_Chm%Species(I,J,L,STTTOCSPEC(N)) = STT(I,J,L,N)
         ENDIF

      ENDDO
      ENDDO
      ENDDO
      ENDDO
!$OMP END PARALLEL DO
      
      CALL FAMILIES_KLUDGE(am_I_Root,STT,Input_Opt,State_Chm,1,RC)
 
      !=================================================================
      ! Convert STT from molec/cm3 back to kg (required for 
      ! gckpp_HetRates.F90) 
      ! 
      ! NOTE: When we remove the tracer families we can get rid of this 
      ! step by converting units when we copy STT to State_Chm%Species 
      ! and leaving STT in units kg (mps, 1/28/16)
      !=================================================================
!$OMP PARALLEL DO
!$OMP+DEFAULT( SHARED )
!$OMP+PRIVATE( I, J, L, N )
      DO N = 1, N_TRACERS
      DO L = 1, LLPAR
      DO J = 1, JJPAR
      DO I = 1, IIPAR
         STT(I,J,L,N) = STT(I,J,L,N) / Input_Opt%XNUMOL(N) *
     &                  ( State_Met%AIRVOL(I,J,L) * 1e+6_fp *
     &                  Input_Opt%TRACER_COEFF(N,1) )
      ENDDO
      ENDDO
      ENDDO
      ENDDO
!$OMP END PARALLEL DO

      !=================================================================
      ! Call photolysis routine to compute J-Values
      !=================================================================
      CALL FAST_JX( WAVELENGTH, am_I_Root,  Input_Opt, 
     &              State_Met,  State_Chm,  RC         )

      !=================================================================
      ! Set up integration convergence conditions and timesteps
      ! (cf. M. J. Evans)
      !
      ! NOTE: ATOL and RTOL are defined in gckpp_Global.F90 so they
      ! are probably only used as INTENT(IN).  Therefore, it is
      ! probably safe to define them here outside the OpenMP loop.
      ! (bmy, 3/28/16)
      !
      ! The ICNTRL vector specifies options for the solver.  We can
      ! define ICNTRL outside of the "SOLVE CHEMISTRY" parallel loop 
      ! below because it is passed to KPP as INTENT(IN). 
      ! (bmy, 3/28/16)
      !=================================================================

      !%%%%% TIMESTEPS %%%%%

      ! mje Set up conditions for the integration
      ! mje chemical timestep and convert it to seconds.
      DT        = GET_TS_CHEM() * 60d0
      T         = 0d0
      TIN       = T
      TOUT      = T + DT

      !%%%%% CONVERGENCE CRITERIA %%%%%

      ! Absolute tolerance
      ATOL      = 1e-2_dp    

#if defined( UCX )
      ! Relative tolerance, for UCX-based mechanisms
      RTOL      = 2e-2_dp    
#else
      ! Relative tolerance, non-UCX mechanisms
      RTOL      = 2e-1_dp    
#endif

      !%%%%% SOLVER OPTIONS %%%%%

      ! Zero all slots of ICNTRL
      ICNTRL    = 0
      
      ! 0 - non-autonomous, 1 - autonomous
      ICNTRL(1) = 1

      ! 0 - vector tolerances, 1 - scalars	
      ICNTRL(2) = 0	
      
      ! Select Integrator
      ! ICNTRL(3)  -> selection of a particular method.
      ! For Rosenbrock, options are:
      ! = 0 :  default method is Rodas3
      ! = 1 :  method is  Ros2
      ! = 2 :  method is  Ros3 
      ! = 3 :  method is  Ros4 
      ! = 4 :  method is  Rodas3
      ! = 5:   method is  Rodas4
      ICNTRL(3) = 4

      ! 0 - adjoint, 1 - no adjoint
      ICNTRL(7) = 1

      !=================================================================
      ! %%%%% SOLVE CHEMISTRY -- This is the main KPP solver loop %%%%%
      !=================================================================
 100  format('No. of function calls:', i6, /,
     &       'No. of jacobian calls:', i6, /,
     &       'No. of steps:         ', i6, /,
     &       'No. of accepted steps:', i6, /,
     &       'No. of rejected steps ', i6, /,
     $       '       (except at very beginning)',          /,
     &       'No. of LU decompositions:             ', i6, /,
     &       'No. of forward/backward substitutions:', i6, /,
     &       'No. of singular matrix decompositions:', i6, /,
     &       /,
     &       'Texit, the time corresponding to the      ',        /,
     &       '       computed Y upon return:            ', f11.4, /,
     &       'Hexit, last accepted step before exit:    ', f11.4, /,
     &       'Hnew, last predicted step (not yet taken):', f11.4 )

      !-----------------------------------------------------------------
      ! NOTE: The following variables are held THREADPRIVATE and 
      ! therefore do not need to be included in the !$OMP+PRIVATE 
      ! statements below: C, VAR, FIX, RCONST, TIME, TEMP, NUMDEN, 
      ! H2O, PRESS, PHOTOL, and HET. (bmy, 3/28/16)
      !-----------------------------------------------------------------
!$OMP PARALLEL DO
!$OMP+DEFAULT  ( SHARED                                      )
!$OMP+PRIVATE  ( I,    J,        L,      N,       YLAT       )
!$OMP+PRIVATE  ( SCF,  SO4_FRAC, IERR,   RCNTRL,  AVERAGEVAR )
!$OMP+PRIVATE  ( MASS, START,    FINISH, ISTATUS, RSTATE     )
!$OMP+REDUCTION( +:ITIM                                      )
!$OMP+REDUCTION( +:RTIM                                      )
!$OMP+REDUCTION( +:TOTSTEPS                                  )
!$OMP+REDUCTION( +:TOTFUNCS                                  )
!$OMP+REDUCTION( +:TOTJACOB                                  )
!$OMP+REDUCTION( +:TOTACCEP                                  )
!$OMP+REDUCTION( +:TOTREJEC                                  )
!$OMP+REDUCTION( +:TOTNUMLU                                  )
      DO L = 1, LLPAR
      DO J = 1, JJPAR
      DO I = 1, IIPAR

         ! mje If we are not in the troposphere don't do the chemistry!
         IF (.not. ITS_IN_THE_CHEMGRID(I,J,L,State_Met)) CYCLE

         ! Skipping buffer zone (lzh, 08/10/2014)
         IF ( Input_Opt%ITS_A_NESTED_GRID ) THEN
           IF ( J <=         Input_Opt%NESTED_J0W ) CYCLE
           IF ( J >  JJPAR - Input_Opt%NESTED_J0E ) CYCLE
           IF ( I <=         Input_Opt%NESTED_I0W ) CYCLE
           IF ( I >  IIPAR - Input_Opt%NESTED_I0E ) CYCLE
         ENDIF

         ! Grid-box latitude [degrees]
         YLAT   = GET_YMID( I, J, L )

         ! Temperature [K]
         TEMP   = State_Met%T(I,J,L)

         ! Pressure [hPa]
         PRESS  = GET_PCENTER( I, J, L )

         ! mje Calculate NUMDEN based on ideal gas law (# cm-3)
         NUMDEN = State_Met%AIRNUMDEN(I,J,L)

         ! mje H2O arrives in g/kg needs to be in mol cm-3 
         H2O    = State_Met%AVGW(I,J,L) * State_Met%AIRNUMDEN(I,J,L)

         ! Initialize the KPP solver
         CALL Init_KPP( )

         !===========================================================
         ! Get rates for heterogeneous chemistry
         !===========================================================
<<<<<<< HEAD
         call cpu_time(start)
         HET(:,:) = 0.
         
         ! DEBUGGING (ewl, 3/18/16)
         ! Turn of heterogeneous chem for testing
!         CALL SET_HET(I,J,L,State_Chm,State_Met,Input_Opt,
!     &        scoeff(I,J,L,1:3))
         ! END DEBUGGING
=======
>>>>>>> 844bb4f3

         ! Get starting time for rate computation
         CALL CPU_TIME( start )

         ! Zero the HET array (holds hetchem rates)
         HET = 0.0_dp

         ! Copy SCOEFF to SCF, this will avoid an array temporary
         SCF = SCOEFF(I,J,L,:)

         ! Set hetchem rates
         CALL SET_HET( I,         J,         L, 
     &                 State_Chm, State_Met, Input_Opt, SCF )

         ! Copy SCF back into SCOEFF
         SCOEFF(I,J,L,:) = SCF
         
         !===========================================================
         ! Get photolysis rates
         !
         ! NOTE: The ordering of the photolysis reactions here is
         ! the order in the Fast-J definition file FJX_j2j.dat.
         ! I've assumed that these are the same as in the text files
         ! but this may have been changed.  This needs to be checked
         ! through more thoroughly -- M. Long (3/28/16)
         !===========================================================
         IF ( State_Met%SUNCOSmid(I,J) > 0.e+0_fp ) THEN

            !%%%%% DAYTIME: SET UP THE PHOTOLYSIS RATES %%%%%

            ! Zero the KPP photolysis rates array
            PHOTOL(1:JVN_) = 0.0_fp

            ! Get the fraction of H2SO4 that is available for photolysis
            ! (this is only valid for UCX-enabled mechanisms)
#if defined( UCX )
            SO4_FRAC = SO4_PHOTFRAC( I, J, L )
#else
            SO4_FRAC = 0.0_fp
#endif

            ! Adjust certain photolysis rates:
            ! (1) H2SO4 + hv -> SO2 + OH + OH   (UCX-based mechanisms)
            ! (2) O3    + hv -> O2  + O         (UCX-based mechanisms)
            ! (2) O3    + hv -> OH  + OH        (trop-only mechanisms)
            CALL PHOTRATE_ADJ( am_I_root, State_Met, State_Chm,
     &                         Input_Opt, I,         J,
     &                         L,         H2O,       SO4_FRAC,
     &                         IERR                             )

            ! Copy ZPJ from fast_jx_mod.F to PHOTOL array
            ! DEBUGGING (ewl, 3/18/16)
            ! Comment out PHOTOL setting to turn off photolysis for testing
            !PHOTOL(1:JVN_) = ZPJ(L,1:JVN_,I,J)
            ! END DEBUGGING

         ELSE

            !%%%%% NIGHTTIME: SHUT OFF PHOTOLYSIS %%%%%

            ! Zero the KPP photolysis rate array
            PHOTOL(1:JVN_) = 0.0_fp

         ENDIF

         !===========================================================
         ! Initialize species concentrations
         !===========================================================
         ! mje Set up the initial conditions of the variable species
         ! mje The Integrator works in # cm-3
         DO N=1,NSPEC
            IF ( CSPECTOKPP(N) .eq. 0) THEN
               C(N)=0d0
            ELSE
               C(N)=State_Chm%Species(I,J,L,CSPECTOKPP(N))
            ENDIF
         ENDDO

!------------------------------------------------------------------------------
! Prior to 2/10/16:
! Set CH4 according to latitude (mps, 2/10/16)
!------------------------------------------------------------------------------
!------------------------------------------------------------------------------
! Prior to 2/12/16:
! Default concentrations of MOH and H2 are now handled in flexchem_setup.F90
!  - MOH is set according to region (continental BL, marine BL, free trop)
!------------------------------------------------------------------------------

<<<<<<< HEAD
         C(ind_ACTA)  = 0.e0_dp
         C(ind_EOH)   = 0.e0_dp
         C(ind_HCOOH) = 0.e0_dp
#if defined( UCX )
         ! Set fixed species concentrations 
         C(ind_O2) = 0.2095e+0_fp * NUMDEN
         C(ind_N2) = 0.7808e+0_fp * NUMDEN
         C(ind_H2) = 0.5000e-6_fp * NUMDEN
#endif
=======
         C(ind_ACTA)  = 0.0_dp
         C(ind_EOH)   = 0.0_dp
         C(ind_HCOOH) = 0.0_dp
#if defined( UCX )
         IF (Input_Opt%LUCX) THEN ! Set fixed species concentrations 
            C(ind_O2) = 0.2095e+0_dp * NUMDEN
            C(ind_N2) = 0.7808e+0_dp * NUMDEN
            C(ind_H2) = 0.5000e-6_dp * NUMDEN
         ENDIF !LUCX
#endif

>>>>>>> 844bb4f3
         IF ( IDTCH4 == 0 .and. IND_CH4 > 0 ) THEN
            ! Set CH4 according to latitude
            ! Convert from [ppbv CH4] to [molec CH4/cm3]
            IF ( YLAT < -30.0_fp ) THEN
               C(ind_CH4) = C3090S * 1e-9_dp * NUMDEN
            ELSE IF ( YLAT >= -30.0_fp .and. YLAT < 0.0_fp  ) THEN
               C(ind_CH4) = C0030S * 1e-9_dp * NUMDEN
            ELSE IF ( YLAT >=   0.0_fp .and. YLAT < 30.0_fp ) THEN
               C(ind_CH4) = C0030N * 1e-9_dp * NUMDEN
            ELSE
               C(ind_CH4) = C3090N * 1e-9_dp * NUMDEN
            ENDIF
         ENDIF   ! IDTCH4, IND_CH4

         !### Debug printout, we can remove it later
         IF (I .eq. 10 .and. J .eq. 10 .and. L .eq. 10) THEN
            DO N = 1,NSPEC
               write(*,'(2a,e12.4)') '<> b ', trim(SPC_NAMES(N))
     &              ,C(N)
            ENDDO
         ENDIF

         !===========================================================
         ! Update KPP's rates
         !===========================================================

         ! VAR and FIX are chunks of array C (mps, 2/24/16)
         !
         ! NOTE: Because VAR and FIX are !$OMP+THREADPRIVATE, they
         ! cannot appear in an EQUIVALENCE statement.  Therfore, we
         ! will just copy the relevant elements of C to VAR and FIX
         ! here. (bmy, 3/28/16)
         VAR = C(1:NVAR)
         FIX = C(NVAR+1:NSPEC)

         ! Update the array of rate constants
         CALL Update_RCONST( )

         ! Get time when rate computation finished
         CALL CPU_TIME( finish )

         ! Compute how long it took for KPP to compute rates
         rtim = rtim + finish - start

         !===========================================================
         ! Set options for the KPP Integrator (M. J. Evans)
         !
         ! NOTE: Because RCNTRL(3) is set to an array value that
         ! depends on (I,J,L), we must declare RCNTRL as PRIVATE
         ! within the OpenMP parallel loop and define it just 
         ! before the call to to Integrate. (bmy, 3/24/16)
         !===========================================================

         ! Zero all slots of RCNTRL
         RCNTRL    = 0.0

         ! Starting value for integration time step
         RCNTRL(3) = HSAVE_KPP(I,J,L)

         !===========================================================
         ! Integrate the box forwards
         !===========================================================
<<<<<<< HEAD
         call cpu_time(start)
         call Integrate( TIN,    TOUT,    ICNTRL, 
     &                   RCNTRL, ISTATUS, RSTATE, IERR )
         call cpu_time(finish)
         itim = itim + finish - start
=======

         ! Get time before integrator starts
         call CPU_TIME( start )

         ! Call the KPP integrator
         call Integrate( TIN,    TOUT,    ICNTRL, 
     &                   RCNTRL, ISTATUS, RSTATE, IERR )

         ! Get time when integrator ends
         call CPU_TIME( finish )

         ! Compute how long the integrator took 
         itim     = itim + finish - start

         ! Compute other statistics from the integrator
>>>>>>> 844bb4f3
         totfuncs = totfuncs + ISTATUS(1)
         totjacob = totjacob + ISTATUS(2)
         totsteps = totsteps + ISTATUS(3)
         totaccep = totaccep + ISTATUS(4)
         totrejec = totrejec + ISTATUS(5)
         totnumLU = totnumLU + ISTATUS(6)

         ! Zero certain species
         C(ind_ACTA)  = 0.e0_dp
         C(ind_EOH)   = 0.e0_dp
         C(ind_HCOOH) = 0.e0_dp

         ! Try another time if it failed
!         IF ( IERR < 0 ) THEN
!            write(6,*) ''
!            write(6,100) istatus(1:8),rstate(1:3)
!            write(6,*) ''
!            write(ERR_MSG,'(a,i3)') 'Integrator error code :',IERR
!            write(6,*)  'I, J, L ', I, J, L
!
!            ! Reset first time step and start concentrations
!            ! Retry the integration with non-optimized
!            ! settings
!            RCNTRL(3)  = 0e+0_fp
!!            CALL Init_KPP( )
!            CALL Update_RCONST( )
!            call Integrate( TIN,    TOUT,    ICNTRL, 
!     &                      RCNTRL, ISTATUS, RSTATE, IERR )
!            IF ( IERR < 0 ) THEN 
!               print*, 'failed twice !!! '
!!               CALL ERROR_STOP(ERR_MSG, 'INTEGRATE_KPP')
!            ENDIF
!            
!         ENDIF

         ! mje calculate some diagnostics
         ! mje calculate d[X]/dt for all the species
         !CALL FUN(VAR, FIX, RCONST, DERIV)

         ! mje Copy d[X]/dt for this box into the global array
         ! mje x Copy Fluxes through each reation into the global array
         !GLOB_DERIV(I,J,L,:)=DERIV
         !GLOB_RATES(I,J,L,:)=A

         ! Copy VAR and FIX back into C (mps, 2/24/16)
         C(1:NVAR)       = VAR(:)
         C(NVAR+1:NSPEC) = FIX(:)

         ! Save for next integration time step
         HSAVE_KPP(I,J,L) = RSTATE(Nhnew)

         ! Save rate constants in global array
         GLOB_RCONST(I,J,L,:) = RCONST(:)

         !=============================================================
         ! mje some simple diagnostics to check that things make sense
         ! mje these can be removed once we are happy with everything
         !=============================================================

         ! NOTE: We need to zero these here within the OpenMP loop
         ! and declare these as !$OMP+PRIVATE. (bmy, 3/28/16)
         AVERAGEVAR = 0.0_fp
         MASS       = 0.0_fp

!%%%%%%%%%%%%%%%%%%%%%%%%%%%%%%%%%%%%%%%%%%%%%%%%%%%%%%%%%%%%%%%%%%%%%%%%%%%%%%
!%%% BLOCK THIS OUT FOR NOW (bmy, 3/28/16)
!         ! mje some simple diagnostics to check that things make sense
!         ! mje these can be removed once we are happy with everything
!         DO N=1,NSPEC
!            AVERAGEVAR(N)=AVERAGEVAR(N)+
!     &                    C(N)*State_Met%AD(I,J,L)
!         ENDDO
!         MASS=MASS+State_Met%AD(I,J,L)
!
!         ! mje Check we have no negative values and copy the concentrations
!         ! mje calculated into State_Chm%Species
!         DO N=1,NSPEC
!            C(N) = MAX( C(N), 0E0_dp )
!            IF ( CSPECTOKPP(N) .eq. 0) CYCLE
!            State_Chm%Species(I,J,L,CSPECTOKPP(N))= real(C(N),kind=fp)
!            IF (I.eq.36.and.J.eq.5.and.L.eq.1.and.N.eq.IND_OH) THEN
!               write(*,'(a,2e12.4)') 'SPC_OH : ',c(N),
!     &              State_Chm%Species(I,J,L,CSPECTOKPP(N))
!            ENDIF
!         ENDDO
!%%%%%%%%%%%%%%%%%%%%%%%%%%%%%%%%%%%%%%%%%%%%%%%%%%%%%%%%%%%%%%%%%%%%%%%%%%%%%%

         ! Debug
         IF (I .eq. 10 .and. J .eq. 10 .and. L .eq. 10) THEN
            DO N = 1,NSPEC
               write(*,'(2a,e12.4)') '<> a ', trim(SPC_NAMES(N)),
     &              C(N)
            ENDDO
         ENDIF

      ENDDO
      ENDDO
      ENDDO
!$OMP END PARALLEL DO

      write(*,'(a,F10.3)') 'Flex Rate Time: ', rtim
      write(*,'(a,F10.3)') 'Flex Intg Time: ', itim
      write(*,'(a,I9)') 'Flex Function Calls: ', totfuncs
      write(*,'(a,I9)') 'Flex Jacobian Calls: ', totjacob
      write(*,'(a,I9)') 'Flex Total Steps   : ', totsteps
      write(*,'(a,I9)') 'Flex Rejected Steps: ', totrejec
      write(*,'(a,I9)') 'Flex LU Decompos.  : ', totnumLU

!     mje write out tropospheric mass weighted averages
!      DO N=1,NSPEC
!         WRITE (6,*) SPC_NAMES(N), AVERAGEVAR(N)/MASS
!      ENDDO	

      !=================================================================
      ! Convert STT from kg to molec/cm3
      !
      ! NOTE: When we remove the tracer families we can get rid of this 
      ! step because STT will be left in units kg and we can convert 
      ! units from molec/cm3/s to kg when we copy State_Chm%Species to 
      ! STT (mps, 1/28/16)
      !=================================================================
!$OMP PARALLEL DO
!$OMP+DEFAULT( SHARED )
!$OMP+PRIVATE( I, J, L, N )!
      DO N = 1, N_TRACERS
      DO L = 1, LLPAR
      DO J = 1, JJPAR
      DO I = 1, IIPAR
         STT(I,J,L,N) = STT(I,J,L,N) * Input_Opt%XNUMOL(N) /
     &                  ( State_Met%AIRVOL(I,J,L) * 1e+6_fp *
     &                  Input_Opt%TRACER_COEFF(N,1) )
      ENDDO
      ENDDO
      ENDDO
      ENDDO

      ! Kludge for families: species to tracers
      CALL FAMILIES_KLUDGE(am_I_Root,STT,Input_Opt,State_Chm,2,RC)

      !=================================================================
      ! Copy updated tracer concentrations back into STT
      !=================================================================
!$OMP PARALLEL DO
!$OMP+DEFAULT( SHARED )
!$OMP+PRIVATE( I, J, L, N )
      DO N = 1, N_TRACERS
      DO L = 1, LLPAR
      DO J = 1, JJPAR
      DO I = 1, IIPAR

         ! Copy new tracer concentrations from State_Chm%Species to STT
         ! [molec/cm3]
         IF (STTTOCSPEC(N) .NE. 0) THEN
            STT(I,J,L,N) = State_Chm%Species(I,J,L,STTTOCSPEC(N))
         ENDIF
         
         ! Convert STT from molec/cm3 back to kg
         STT(I,J,L,N) = STT(I,J,L,N) / Input_Opt%XNUMOL(N) *
     &                  ( State_Met%AIRVOL(I,J,L) * 1e+6_fp *
     &                  Input_Opt%TRACER_COEFF(N,1) )
      ENDDO
      ENDDO
      ENDDO
      ENDDO
!$OMP END PARALLEL DO

#if defined( UCX )
      ! If using stratospheric chemistry, applying high-altitude
      ! active nitrogen partitioning and H2SO4 photolysis
      ! approximations  outside the chemgrid
      CALL UCX_NOX( Input_Opt, State_Met, State_Chm )
      IF ( prtDebug ) THEN
         CALL DEBUG_MSG( '### CHEMDR: after UCX_NOX' )
      ENDIF

      CALL UCX_H2SO4PHOT( Input_Opt, State_Met, State_Chm )
      IF ( prtDebug ) THEN
         CALL DEBUG_MSG( '### CHEMDR: after UCX_H2SO4PHOT' )
      ENDIF
#endif

      !=================================================================
      ! Call OHSAVE which saves info on OH AND HO2 concentrations
      !=================================================================
      CALL OHSAVE( State_Met, State_Chm )

      !### Debug
      IF ( prtDebug ) THEN
         CALL DEBUG_MSG( '### FLEX_CHEMDR: after OHSAVE' )
      ENDIF

      !=================================================================
      ! Save quantities for computing mean OH lifetime
      !=================================================================
      CALL DO_DIAG_OH( State_Met, State_Chm )

      !### Debug
      IF ( prtDebug ) THEN
         CALL DEBUG_MSG( '### FLEX_CHEMDR: after DO_DIAG_OH' )
      ENDIF


!%%%%%%%%%%%%%%%%%%%%%%%%%%%%%%%%%%%%%%%%%%%%%%%%%%%%%%%%%%%%%%%%%%%%%%%%%%%%%
! FOR DIAGNOSTIC PURPOSES ONLY:
#if defined( DEVEL )
      ! mje  STT currently in kg / grid box convert to v/v
      CALL CONVERT_UNITS( 1, N_TRACERS, TCVV, State_Met%AD, STT)

      DO N=1,N_TRACERS

            ! Construct diagnostic name
            DiagnName = TRIM( Input_Opt%TRACER_NAME(N) )
            
            ! Update the deposition velocity diagostics 
            CALL Diagn_Update( am_I_Root,
     &                         cName   = TRIM( DiagnName ),
     &                         Array3D = STT(:,:,:,N),
     &                         COL     = Input_Opt%DIAG_COLLECTION,
     &                         RC      = HCRC )

            ! Stop with error if the diagnostics were unsuccessful
            IF ( HCRC /= HCO_SUCCESS ) THEN
               CALL ERROR_STOP( 'Cannot update tracer 
     &                           concentration diagnostics',
     &                          'Flex_Chemdr')
            ENDIF
      ENDDO

      ! mje convert the STT array from v/v to kg / grid box
      CALL CONVERT_UNITS( 2, N_TRACERS, TCVV, State_Met%AD, STT)

      DO N=1,NSPEC

            ! Construct diagnostic name
            DiagnName = 'SPC_'//TRIM( SPC_NAMES(N) )
            
            ! Update the deposition velocity diagostics 
            CALL Diagn_Update( am_I_Root,
     &                 cName   = TRIM( DiagnName ),
     &                 Array3D = State_Chm%Species(:,:,:,CSPECTOKPP(N)),
     &                 COL     = Input_Opt%DIAG_COLLECTION,
     &                 RC      = HCRC )

            ! Stop wieth error if the diagnostics were unsuccessful
            IF ( HCRC /= HCO_SUCCESS ) THEN
               CALL ERROR_STOP( 'Cannot update tracer 
     &                           concentration diagnostics',
     &                          'Flex_Chemdr')
            ENDIF
      ENDDO

      ! Write out Rate values
      DO N=1,NREACT
         ! Construct diagnostic name
         write(DiagnName,'(a)')
     &        'RR_' // TRIM( ADJUSTL(EQN_NAMES(N)) )
            
         ! Update the diagostics 
         CALL Diagn_Update( am_I_Root,
     &        cName   = TRIM( DiagnName ),
     &        Array2D = GLOB_RCONST(:,:,1,N),
     &        COL     = Input_Opt%DIAG_COLLECTION,
     &        RC      = HCRC )

         ! Stop wieth error if the diagnostics were unsuccessful
         IF ( HCRC /= HCO_SUCCESS ) THEN
            CALL ERROR_STOP( 'Cannot update tracer 
     &           concentration diagnostics',
     &          'Flex_Chemdr')
         ENDIF
      ENDDO

      ! Update the diagostics 
      CALL Diagn_Update( am_I_Root,
     &     cName   = TRIM( 'T' ),
     &     Array3D = State_Met%T(:,:,:),
     &     COL     = Input_Opt%DIAG_COLLECTION,
     &     RC      = HCRC )

      ! Stop with error if the diagnostics were unsuccessful
      IF ( HCRC /= HCO_SUCCESS ) THEN
         CALL ERROR_STOP( 'Cannot update temperature diagnostic',
     &        'Flex_Chemdr')
      ENDIF

      CALL Diagn_Update( am_I_Root,
     &     cName   = TRIM( 'STK_N2O5' ),
     &     Array3D = SCOEFF(:,:,:,1),
     &     COL     = Input_Opt%DIAG_COLLECTION,
     &     RC      = HCRC )

      CALL Diagn_Update( am_I_Root,
     &     cName   = TRIM( 'STK_HBr' ),
     &     Array3D = SCOEFF(:,:,:,2),
     &     COL     = Input_Opt%DIAG_COLLECTION,
     &     RC      = HCRC )

      CALL Diagn_Update( am_I_Root,
     &     cName   = TRIM( 'STK_HBrICE' ),
     &     Array3D = SCOEFF(:,:,:,3),
     &     COL     = Input_Opt%DIAG_COLLECTION,
     &     RC      = HCRC )
#endif
!%%%%%%%%%%%%%%%%%%%%%%%%%%%%%%%%%%%%%%%%%%%%%%%%%%%%%%%%%%%%%%%%%%%%%%%%%%%%%

      ! mje set rid of the pointers created
      NULLIFY (STT)

      ! Set FIRSTCHEM = .FALSE. -- we have gone thru one chem step
      FIRSTCHEM = .FALSE.

      END SUBROUTINE FLEX_CHEMDR
!EOC

<|MERGE_RESOLUTION|>--- conflicted
+++ resolved
@@ -511,17 +511,6 @@
          !===========================================================
          ! Get rates for heterogeneous chemistry
          !===========================================================
-<<<<<<< HEAD
-         call cpu_time(start)
-         HET(:,:) = 0.
-         
-         ! DEBUGGING (ewl, 3/18/16)
-         ! Turn of heterogeneous chem for testing
-!         CALL SET_HET(I,J,L,State_Chm,State_Met,Input_Opt,
-!     &        scoeff(I,J,L,1:3))
-         ! END DEBUGGING
-=======
->>>>>>> 844bb4f3
 
          ! Get starting time for rate computation
          CALL CPU_TIME( start )
@@ -610,17 +599,6 @@
 !  - MOH is set according to region (continental BL, marine BL, free trop)
 !------------------------------------------------------------------------------
 
-<<<<<<< HEAD
-         C(ind_ACTA)  = 0.e0_dp
-         C(ind_EOH)   = 0.e0_dp
-         C(ind_HCOOH) = 0.e0_dp
-#if defined( UCX )
-         ! Set fixed species concentrations 
-         C(ind_O2) = 0.2095e+0_fp * NUMDEN
-         C(ind_N2) = 0.7808e+0_fp * NUMDEN
-         C(ind_H2) = 0.5000e-6_fp * NUMDEN
-#endif
-=======
          C(ind_ACTA)  = 0.0_dp
          C(ind_EOH)   = 0.0_dp
          C(ind_HCOOH) = 0.0_dp
@@ -632,7 +610,6 @@
          ENDIF !LUCX
 #endif
 
->>>>>>> 844bb4f3
          IF ( IDTCH4 == 0 .and. IND_CH4 > 0 ) THEN
             ! Set CH4 according to latitude
             ! Convert from [ppbv CH4] to [molec CH4/cm3]
@@ -695,13 +672,6 @@
          !===========================================================
          ! Integrate the box forwards
          !===========================================================
-<<<<<<< HEAD
-         call cpu_time(start)
-         call Integrate( TIN,    TOUT,    ICNTRL, 
-     &                   RCNTRL, ISTATUS, RSTATE, IERR )
-         call cpu_time(finish)
-         itim = itim + finish - start
-=======
 
          ! Get time before integrator starts
          call CPU_TIME( start )
@@ -717,7 +687,6 @@
          itim     = itim + finish - start
 
          ! Compute other statistics from the integrator
->>>>>>> 844bb4f3
          totfuncs = totfuncs + ISTATUS(1)
          totjacob = totjacob + ISTATUS(2)
          totsteps = totsteps + ISTATUS(3)
