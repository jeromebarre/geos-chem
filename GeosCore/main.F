!BOC
#if !defined(ESMF_)
!EOC
!------------------------------------------------------------------------------
!          Harvard University Atmospheric Chemistry Modeling Group            !
!------------------------------------------------------------------------------
!BOP
!
! !MODULE: geos_chem 
!
! !DESCRIPTION: Program GEOS\_CHEM is the main level driver program for the 
!  GEOS-Chem model of atmospheric chemistry and composition.
!\\
!\\
! !INTERFACE:
!
      PROGRAM GEOS_CHEM
!
! !USES:
!
<<<<<<< HEAD
      !-----------------------------------------------------------------
      ! Basic GEOS-Chem modules
      !-----------------------------------------------------------------
      USE CMN_SIZE_MOD          ! Size parameters
      USE CMN_GCTM_MOD          ! Physical constants
      USE ERROR_MOD             ! For error checking
      USE FILE_MOD              ! For file I/O
      USE INPUT_MOD             ! For reading settings from "input.geos"
      USE LOGICAL_MOD           ! Logical flags to toggle G-C options
      USE PRESSURE_MOD          ! For computing pressure at grid boxes
      USE RESTART_MOD           ! For restart file I/O
      USE TIME_MOD              ! For computing date & time
      USE TRACER_MOD            ! Tracer array (STT) + related functions
      USE TRACERID_MOD          ! Flags for G-C tracers & chemical species

      !-----------------------------------------------------------------
      ! GEOS-Chem chemistry modules
      !-----------------------------------------------------------------
      USE CHEMISTRY_MOD         ! Driver routines for chemistry
      USE COMODE_MOD            ! Allocatable arrays for SMVGEAR solver
      USE COMODE_LOOP_MOD       ! Formerly common-block arrays for SMVGEAR
      USE GCKPP_COMODE_MOD      ! For the KPP chemical solver
      USE GLOBAL_CH4_MOD        ! For offline CH4 simulation
      USE MERCURY_MOD           ! For offline Hg simulation (driver)
      USE OCEAN_MERCURY_MOD     ! For offline Hg simulation (ocean model)
      USE SOAPROD_MOD           ! For SOA simulation
      USE UVALBEDO_MOD          ! For reading UV albedoes (for FAST-J)

      !-----------------------------------------------------------------
      ! GEOS-Chem deposition modules
      !-----------------------------------------------------------------
      USE DEPO_MERCURY_MOD      ! Deposition for offline Hg simulation
      USE DRYDEP_MOD            ! For dry deposition
      USE WETSCAV_MOD           ! For wet deposition (rainout & washout)

      !-----------------------------------------------------------------
      ! GEOS-Chem diagnostics modules
      !-----------------------------------------------------------------
      USE BENCHMARK_MOD         ! For the 1-month benchmark simulations
      USE CMN_DIAG_MOD          ! Logical switches for G-C diagnostics
      USE DIAG_MOD              ! G-C diagnostic arrays & counters
      USE DIAG41_MOD            ! For ND41  (afternoon PBL       ) diag
      USE DIAG42_MOD            ! For ND42  (SOA products        ) diag
      USE DIAG48_MOD            ! For ND48  (station timeseries  ) diag
      USE DIAG49_MOD            ! For ND49  (inst. timeseries    ) diag
      USE DIAG50_MOD            ! For ND50  (24h avg timeseries  ) diag
      USE DIAG51_MOD            ! For ND51  (satellite timeseries) diag
      USE DIAG51b_MOD           ! For ND51b (satellite timeseries) diag
      USE DIAG_OH_MOD           ! For ND43  (OH,NO2,etc. prod    ) diag
      USE PLANEFLIGHT_MOD       ! For ND40  (plane flight track  ) diag

      !-----------------------------------------------------------------
      ! GEOS-Chem dynamics modules
      !-----------------------------------------------------------------
      USE CONVECTION_MOD        ! For deep cloud convection
      USE LINOZ_MOD             ! For LINOX linear strat chemistry
      USE PBL_MIX_MOD           ! For full PBL mixing (TURBDAY)
      USE TPCORE_BC_MOD         ! For nested-grid boundary conditions
      USE TRANSPORT_MOD         ! Driver routines for advection
      USE TROPOPAUSE_MOD        ! For the dynamic tropopause
      USE UPBDFLX_MOD           ! For Ox, NOx strat boundary conditions
      USE VDIFF_MOD             ! For non-local PBL mixing (J. Lin)

      !-----------------------------------------------------------------
      ! GEOS-Chem emissions modules
      !-----------------------------------------------------------------
      USE EMISSIONS_MOD         ! Driver routines for emissions
      USE LAI_MOD               ! For MODIS leaf-area-indices
      USE LIGHTNING_NOX_MOD     ! For lightning NOx emissions  
      USE MEGAN_MOD             ! For biogenic emissions

      !-----------------------------------------------------------------
      ! GEOS-Chem met field I/O modules
      !-----------------------------------------------------------------
      USE DAO_MOD               ! Met field definitions
      USE GCAP_READ_MOD         ! For reading GCAP met data
      USE GEOS57_READ_MOD       ! For reading GEOS-5.7.x data
      USE MERRA_A1_MOD          ! For reading MERRA A1 data
      USE MERRA_A3_MOD          ! For reading MERRA A3 data
      USE MERRA_CN_MOD          ! For reading MERRA CN data
      USE MERRA_I6_MOD          ! For reading MERRA I6 data
      USE A3_READ_MOD           ! For reading A3 data (all other met)
      USE A6_READ_MOD           ! For reading A6 data (all other met)
      USE I6_READ_MOD           ! For reading I6 data (all other met)
      USE GWET_READ_MOD         ! For reading GEOS-3 GWET data
      USE XTRA_READ_MOD         ! For reading GEOS-3 extra data fields
=======
      USE A3_READ_MOD,       ONLY : GET_A3_FIELDS
      USE A3_READ_MOD,       ONLY : OPEN_A3_FIELDS
      USE A3_READ_MOD,       ONLY : UNZIP_A3_FIELDS
      USE A6_READ_MOD,       ONLY : GET_A6_FIELDS
      USE A6_READ_MOD,       ONLY : OPEN_A6_FIELDS
      USE A6_READ_MOD,       ONLY : UNZIP_A6_FIELDS
      USE BENCHMARK_MOD,     ONLY : STDRUN
      ! (hotp 5/24/09) Modified for SOA from aroms
      !USE CARBON_MOD,        ONLY : WRITE_GPROD_APROD
      ! Add RECOMPUTE_OD to call AOD calculation twice (skim, 02/02/11)
      USE CHEMISTRY_MOD,     ONLY : DO_CHEMISTRY, RECOMPUTE_OD
      USE CONVECTION_MOD,    ONLY : DO_CONVECTION
      USE COMODE_MOD,        ONLY : INIT_COMODE
      USE GCKPP_COMODE_MOD,  ONLY : INIT_GCKPP_COMODE
      USE DIAG_MOD,          ONLY : DIAGCHLORO
      USE DIAG41_MOD,        ONLY : DIAG41,          ND41
      USE DIAG42_MOD,        ONLY : DIAG42,          ND42
      USE DIAG48_MOD,        ONLY : DIAG48,          ITS_TIME_FOR_DIAG48
      USE DIAG49_MOD,        ONLY : DIAG49,          ITS_TIME_FOR_DIAG49
      USE DIAG50_MOD,        ONLY : DIAG50,          DO_SAVE_DIAG50
      USE DIAG51_MOD,        ONLY : DIAG51,          DO_SAVE_DIAG51
      USE DIAG51b_MOD,       ONLY : DIAG51b,         DO_SAVE_DIAG51b
      USE DIAG59_MOD,        ONLY : DIAG59,          ITS_TIME_FOR_DIAG59
      USE DIAG_OH_MOD,       ONLY : PRINT_DIAG_OH
      USE DAO_MOD,           ONLY : AD,              AIRQNT  
      USE DAO_MOD,           ONLY : AVGPOLE,         CLDTOPS
      USE DAO_MOD,           ONLY : CONVERT_UNITS,   COPY_I6_FIELDS
      USE DAO_MOD,           ONLY : GET_COSINE_SZA,  INIT_DAO
      USE DAO_MOD,           ONLY : INTERP,          PS1
      USE DAO_MOD,           ONLY : PS2,             PSC2          
      USE DAO_MOD,           ONLY : T,               TS            
      USE DAO_MOD,           ONLY : SUNCOS,          SUNCOS_MID
      USE DAO_MOD,           ONLY : SUNCOS_MID_5hr
      USE DAO_MOD,           ONLY : MAKE_RH
      !Add MAKE_GTMM_RESTART for mercury simulation (ccc, 11/19/09)
      USE DEPO_MERCURY_MOD,  ONLY : MAKE_GTMM_RESTART, UPDATE_DEP
      USE DRYDEP_MOD,        ONLY : DO_DRYDEP
      USE EMISSIONS_MOD,     ONLY : DO_EMISSIONS
      USE ERROR_MOD,         ONLY : DEBUG_MSG,       ERROR_STOP
      USE FILE_MOD,          ONLY : IU_BPCH,         IU_DEBUG
      USE FILE_MOD,          ONLY : IU_ND48,         IU_SMV2LOG    
      USE FILE_MOD,          ONLY : CLOSE_FILES
      USE GLOBAL_CH4_MOD,    ONLY : INIT_GLOBAL_CH4, CH4_AVGTP
      USE GCAP_READ_MOD,     ONLY : GET_GCAP_FIELDS
      USE GCAP_READ_MOD,     ONLY : OPEN_GCAP_FIELDS
      USE GCAP_READ_MOD,     ONLY : UNZIP_GCAP_FIELDS
      USE GWET_READ_MOD,     ONLY : GET_GWET_FIELDS
      USE GWET_READ_MOD,     ONLY : OPEN_GWET_FIELDS
      USE GWET_READ_MOD,     ONLY : UNZIP_GWET_FIELDS
      USE I6_READ_MOD,       ONLY : GET_I6_FIELDS_1
      USE I6_READ_MOD,       ONLY : GET_I6_FIELDS_2
      USE I6_READ_MOD,       ONLY : OPEN_I6_FIELDS
      USE I6_READ_MOD,       ONLY : UNZIP_I6_FIELDS
      USE INPUT_MOD,         ONLY : READ_INPUT_FILE
      USE LAI_MOD,           ONLY : RDISOLAI
      USE LIGHTNING_NOX_MOD, ONLY : LIGHTNING
      USE LOGICAL_MOD,       ONLY : LEMIS,     LCHEM, LUNZIP,  LDUST
      USE LOGICAL_MOD,       ONLY : LLIGHTNOX, LPRT,  LSTDRUN, LSVGLB
      USE LOGICAL_MOD,       ONLY : LWAIT,     LTRAN, LUPBD,   LCONV
      USE LOGICAL_MOD,       ONLY : LWETD,     LTURB, LDRYD,   LMEGAN  
      USE LOGICAL_MOD,       ONLY : LDYNOCEAN, LSOA,  LVARTROP,LKPP
      USE LOGICAL_MOD,       ONLY : LLINOZ,    LWINDO
      ! Add LGTMM logical for mercury simulation (ccc, 11/19/09)
      USE LOGICAL_MOD,       ONLY : LGTMM
      USE MEGAN_MOD,         ONLY : INIT_MEGAN
      USE MEGAN_MOD,         ONLY : UPDATE_T_15_AVG
      USE MEGAN_MOD,         ONLY : UPDATE_T_DAY
      USE PBL_MIX_MOD,       ONLY : DO_PBL_MIX
      USE OCEAN_MERCURY_MOD, ONLY : MAKE_OCEAN_Hg_RESTART
      USE OCEAN_MERCURY_MOD, ONLY : READ_OCEAN_Hg_RESTART
      USE PLANEFLIGHT_MOD,   ONLY : PLANEFLIGHT
      USE PLANEFLIGHT_MOD,   ONLY : SETUP_PLANEFLIGHT 
      USE PRESSURE_MOD,      ONLY : INIT_PRESSURE
      USE PRESSURE_MOD,      ONLY : SET_FLOATING_PRESSURE, get_pedge
      ! add support for saving APROD, GPROD (dkh, 11/09/06)  
      USE SOAPROD_MOD,       ONLY : SET_SOAPROD, MAKE_SOAPROD_FILE
      USE SOAPROD_MOD,       ONLY : READ_SOAPROD_FILE
      ! hotp 5/25/09
      USE SOAPROD_MOD,       ONLY : FIRST_APRODGPROD
      USE TIME_MOD,          ONLY : GET_NYMDb,        GET_NHMSb
      USE TIME_MOD,          ONLY : GET_NYMD,         GET_NHMS
      USE TIME_MOD,          ONLY : GET_A3_TIME,      GET_FIRST_A3_TIME
      USE TIME_MOD,          ONLY : GET_A6_TIME,      GET_FIRST_A6_TIME
      USE TIME_MOD,          ONLY : GET_I6_TIME,      GET_MONTH
      USE TIME_MOD,          ONLY : GET_TAU,          GET_TAUb
      USE TIME_MOD,          ONLY : GET_TS_CHEM,      GET_TS_DYN
      USE TIME_MOD,          ONLY : GET_ELAPSED_SEC,  GET_TIME_AHEAD
      USE TIME_MOD,          ONLY : GET_DAY_OF_YEAR,  ITS_A_NEW_DAY
      USE TIME_MOD,          ONLY : ITS_A_NEW_SEASON, GET_SEASON
      USE TIME_MOD,          ONLY : ITS_A_NEW_MONTH,  GET_NDIAGTIME
      USE TIME_MOD,          ONLY : ITS_A_LEAPYEAR,   GET_YEAR
      USE TIME_MOD,          ONLY : ITS_TIME_FOR_A3,  ITS_TIME_FOR_A6
      USE TIME_MOD,          ONLY : ITS_TIME_FOR_I6,  ITS_TIME_FOR_CHEM
      USE TIME_MOD,          ONLY : ITS_TIME_FOR_CONV,ITS_TIME_FOR_DEL
      USE TIME_MOD,          ONLY : ITS_TIME_FOR_DIAG,ITS_TIME_FOR_DYN
      USE TIME_MOD,          ONLY : ITS_TIME_FOR_EMIS,ITS_TIME_FOR_EXIT
      USE TIME_MOD,          ONLY : ITS_TIME_FOR_UNIT,ITS_TIME_FOR_UNZIP
      USE TIME_MOD,          ONLY : ITS_TIME_FOR_BPCH
      USE TIME_MOD,          ONLY : SET_CT_CONV,      SET_CT_DYN
      USE TIME_MOD,          ONLY : SET_CT_EMIS,      SET_CT_CHEM
      USE TIME_MOD,          ONLY : SET_CT_DIAG
      USE TIME_MOD,          ONLY : SET_DIAGb,        SET_DIAGe
      USE TIME_MOD,          ONLY : SET_CURRENT_TIME, PRINT_CURRENT_TIME
      USE TIME_MOD,          ONLY : SET_ELAPSED_MIN,  SYSTEM_TIMESTAMP
      USE TIME_MOD,          ONLY : TIMESTAMP_DIAG
      USE TIME_MOD,          ONLY : GET_HOUR,         GET_MINUTE
      USE TIME_MOD,          ONLY : GET_FIRST_I6_TIME
      USE TPCORE_BC_MOD,     ONLY : SAVE_GLOBAL_TPCORE_BC
      USE TRACER_MOD,        ONLY : CHECK_STT, N_TRACERS, STT, TCVV
      USE TRACER_MOD,        ONLY : ITS_AN_AEROSOL_SIM
      USE TRACER_MOD,        ONLY : ITS_A_CH4_SIM
      USE TRACER_MOD,        ONLY : ITS_A_FULLCHEM_SIM
      USE TRACER_MOD,        ONLY : ITS_A_H2HD_SIM
      USE TRACER_MOD,        ONLY : ITS_A_MERCURY_SIM
      USE TRACER_MOD,        ONLY : ITS_A_TAGCO_SIM
      USE TRANSPORT_MOD,     ONLY : DO_TRANSPORT
      USE TROPOPAUSE_MOD,    ONLY : READ_TROPOPAUSE, CHECK_VAR_TROP
      USE TROPOPAUSE_MOD,    ONLY : DIAG_TROPOPAUSE
      USE RESTART_MOD,       ONLY : MAKE_RESTART_FILE, READ_RESTART_FILE
      USE UPBDFLX_MOD,       ONLY : DO_UPBDFLX,        UPBDFLX_NOY
      USE UVALBEDO_MOD,      ONLY : READ_UVALBEDO
      USE WETSCAV_MOD,       ONLY : INIT_WETSCAV,      DO_WETDEP
      USE XTRA_READ_MOD,     ONLY : GET_XTRA_FIELDS,   OPEN_XTRA_FIELDS
      USE XTRA_READ_MOD,     ONLY : UNZIP_XTRA_FIELDS
      USE ERROR_MOD,         ONLY : IT_IS_NAN, IT_IS_FINITE   !yxw
      USE ERROR_MOD,         ONLY : SAFE_DIV
      ! To save CSPEC_FULL restart (dkh, 02/12/09)
      USE LOGICAL_MOD,       ONLY : LSVCSPEC
      USE RESTART_MOD,       ONLY : MAKE_CSPEC_FILE
      ! Added (lin, 03/31/09)
      USE LOGICAL_MOD,       ONLY : LNLPBL
      USE VDIFF_MOD,         ONLY : DO_PBL_MIX_2
      USE LINOZ_MOD,         ONLY : LINOZ_READ
      USE TRACERID_MOD,      ONLY : IS_Hg2

      ! For GTMM for mercury simulations. (ccc, 6/7/10)
      USE WETSCAV_MOD,       ONLY : GET_WETDEP_IDWETD  
      USE MERCURY_MOD,       ONLY : PARTITIONHG

      ! For MERRA met fields (bmy, 8/19/10)
      USE MERRA_A1_MOD,      ONLY : GET_MERRA_A1_FIELDS
      USE MERRA_A1_MOD,      ONLY : OPEN_MERRA_A1_FIELDS
      USE MERRA_A3_MOD,      ONLY : GET_MERRA_A3_FIELDS
      USE MERRA_A3_MOD,      ONLY : OPEN_MERRA_A3_FIELDS
      USE MERRA_CN_MOD,      ONLY : GET_MERRA_CN_FIELDS
      USE MERRA_CN_MOD,      ONLY : OPEN_MERRA_CN_FIELDS
      USE MERRA_I6_MOD,      ONLY : GET_MERRA_I6_FIELDS_1
      USE MERRA_I6_MOD,      ONLY : GET_MERRA_I6_FIELDS_2
      USE MERRA_I6_MOD,      ONLY : OPEN_MERRA_I6_FIELDS
      USE TIME_MOD,          ONLY : GET_A1_TIME
      USE TIME_MOD,          ONLY : GET_FIRST_A1_TIME
      USE TIME_MOD,          ONLY : ITS_TIME_FOR_A1

      USE CMN_SIZE_MOD            ! Size parameters
      USE COMODE_LOOP_MOD         ! SMVGEAR common blocks
      USE CMN_DIAG_MOD            ! Diagnostic switches, NJDAY
      USE CMN_GCTM_MOD            ! Physical constants
>>>>>>> 045867e5

      IMPLICIT NONE

#     include "define.h"
!
! !REMARKS:
!                                                                             .
!     GGGGGG  EEEEEEE  OOOOO  SSSSSSS       CCCCCC H     H EEEEEEE M     M    
!    G        E       O     O S            C       H     H E       M M M M    
!    G   GGG  EEEEEE  O     O SSSSSSS      C       HHHHHHH EEEEEE  M  M  M    
!    G     G  E       O     O       S      C       H     H E       M     M    
!     GGGGGG  EEEEEEE  OOOOO  SSSSSSS       CCCCCC H     H EEEEEEE M     M    
!                                                                             .
!                                                                             .
!                 (formerly known as the Harvard-GEOS model)
!           for 4 x 5, 2 x 2.5 global grids and hi-res nested grids
!                                                                             .
!       Contact: GEOS-Chem Support Team (geos-chem-support@as.harvard.edu)
!                                                                     
!                                                                             .
!  See the GEOS-Chem Web Site:
!                                                                             .
!     http://acmg.seas.harvard.edu/geos/
!                                                                             .
!  and the GEOS-Chem User's Guide:
!                                                                             .
!     http://acmg.seas.harvard.edu/geos/doc/man/
!                                                                             .
!  and the GEOS-Chem wiki:
!                                                                             .
!     http://wiki.seas.harvard.edu/geos-chem/
!                                                                             .
!  for the most up-to-date GEOS-Chem documentation on the following topics:
!                                                                             .
!     - installation, compilation, and execution
!     - coding practice and style
!     - input files and met field data files
!     - horizontal and vertical resolution
!     - modification history
!
! !REVISION HISTORY: 
!  13 Aug 2010 - R. Yantosca - Added ProTeX headers
!  13 Aug 2010 - R. Yantosca - Add modifications for MERRA (treat like GEOS-5)
!  19 Aug 2010 - R. Yantosca - Now call MERRA met field reader routines
!  02 Feb 2011 - S. Kim      - Call Compute_OD after wet deposition
!  05 Oct 2011 - R. Yantosca - Now get SUNCOS30 array from routine COSSZA
!  07 Oct 2011 - R. Yantosca - Rename SUNCOS30 to SUNCOS_MID, which is the
!                              cos(SZA) at the midpt of the chemistry timestep
<<<<<<< HEAD
!  02 Feb 2012 - R. Yantosca - Added modifications for GEOS-5.7.x met fields
!  06 Feb 2012 - R. Yantosca - Reorganize USE statements for clarity
!  06 Feb 2012 - R. Yantosca - Renamed NN to NNN to avoid name confusion
!  07 Feb 2012 - R. Yantosca - Split off met field I/O into internal routines
!                              READ_INITIAL_MET_FIELDS and READ_MET_FIELDS
=======
!  07 Feb 2012 - M. Payer    - Replace call to COSSZA with GET_COSINE_SZA
>>>>>>> 045867e5
!EOP
!------------------------------------------------------------------------------
!BOC
!
! !LOCAL VARIABLES:
!
      ! Scalars
      LOGICAL            :: FIRST = .TRUE.
      LOGICAL            :: LXTRA 
      INTEGER            :: I,             IOS,   J,         K,      L
      INTEGER            :: N,             JDAY,  NDIAGTIME, N_DYN,  NNN
      INTEGER            :: N_DYN_STEPS,   NSECb, N_STEP,    DATE(2)
      INTEGER            :: YEAR,          MONTH, DAY,       DAY_OF_YEAR
      INTEGER            :: SEASON,        NYMD,  NYMDb,     NHMS
      INTEGER            :: ELAPSED_SEC,   NHMSb, RC
      INTEGER            :: ELAPSED_TODAY, HOUR,  MINUTE
      REAL*8             :: TAU,           TAUb         
      CHARACTER(LEN=255) :: ZTYPE

      ! Arrays
      REAL*8             :: HGPFRAC(IIPAR,JJPAR,LLPAR)

      !=================================================================
      ! GEOS-CHEM starts here!                                            
      !=================================================================

      RC=0 ! Error flag. Default 0 is "no error"
      
      ! Display current grid resolution and data set type
      CALL DISPLAY_GRID_AND_MODEL

      !=================================================================
      !            ***** I N I T I A L I Z A T I O N *****
      !=================================================================

      ! Read input file and call init routines from other modules
      CALL READ_INPUT_FILE 
      IF ( LPRT ) CALL DEBUG_MSG( '### MAIN: a READ_INPUT_FILE' )

      ! Initialize met field arrays from "dao_mod.f"
      CALL INIT_DAO
      IF ( LPRT ) CALL DEBUG_MSG( '### MAIN: a INIT_DAO' )

      ! Initialize diagnostic arrays and counters
      CALL INITIALIZE( 2 )
      CALL INITIALIZE( 3 )
      IF ( LPRT ) CALL DEBUG_MSG( '### MAIN: a INITIALIZE' )

      ! Initialize the new hybrid pressure module.  Define Ap and Bp.
      CALL INIT_PRESSURE
      IF ( LPRT ) CALL DEBUG_MSG( '### MAIN: a INIT_PRESSURE' )

      ! Read annual mean tropopause if not a variable tropopause
      ! read_tropopause is obsolete with variable tropopause
      IF ( .not. LVARTROP ) THEN
         CALL READ_TROPOPAUSE
         IF ( LPRT ) CALL DEBUG_MSG( '### MAIN: a READ_TROPOPAUSE' )
      ENDIF

      ! Initialize allocatable SMVGEAR/KPP arrays
      IF ( LEMIS .or. LCHEM ) THEN
         IF ( ITS_A_FULLCHEM_SIM() ) CALL INIT_COMODE
         IF ( ITS_AN_AEROSOL_SIM() ) CALL INIT_COMODE
         IF ( LKPP )  CALL INIT_GCKPP_COMODE( IIPAR, JJPAR, LLTROP,
     $        ITLOOP, NMTRATE, IGAS, RC )
         IF ( RC == 1 )
     $        CALL ERROR_STOP( "Alloc error", "INIT_GCKPP_COMODE" )
         IF ( LPRT ) CALL DEBUG_MSG( '### MAIN: a INIT_COMODE' )
      ENDIF
         
      ! Added to read input file for linoz strat (dbj, jliu, bmy, 10/16/09)
      IF ( LLINOZ ) CALL LINOZ_READ

      ! Allocate arrays from "global_ch4_mod.f" for CH4 run 
      IF ( ITS_A_CH4_SIM() ) CALL INIT_GLOBAL_CH4

      ! Initialize MEGAN arrays, get 15-day avg temperatures
      IF ( LMEGAN ) THEN
         CALL INIT_MEGAN
         CALL INITIALIZE( 2 )
         CALL INITIALIZE( 3 )
         IF ( LPRT ) CALL DEBUG_MSG( '### MAIN: a INIT_MEGAN' )
      ENDIF

      ! Local flag for reading XTRA fields for GEOS-3
      !LXTRA = ( LDUST .or. LMEGAN )
      LXTRA = LMEGAN

      ! Define time variables for use below
      NHMS  = GET_NHMS()
      NHMSb = GET_NHMSb()
      NYMD  = GET_NYMD()
      NYMDb = GET_NYMDb()
      TAU   = GET_TAU()
      TAUb  = GET_TAUb()

      !=================================================================
      !        ***** I N I T I A L I Z A T I O N  continued *****
      !=================================================================

      ! Read the initial met fields from disk
      CALL READ_INITIAL_MET_FIELDS()

      ! Compute avg surface pressure near polar caps
      CALL AVGPOLE( PS1 )
      IF ( LPRT ) CALL DEBUG_MSG( '### MAIN: a AVGPOLE' )

      ! Call AIRQNT to compute air mass quantities from PS1
      CALL SET_FLOATING_PRESSURE( PS1 )
      IF ( LPRT ) CALL DEBUG_MSG( '### MAIN: a SET_FLT_PRS' )

      CALL AIRQNT
      IF ( LPRT ) CALL DEBUG_MSG( '### MAIN: a AIRQNT' )

      ! Compute lightning NOx emissions [molec/box/6h]
      IF ( LLIGHTNOX ) THEN
         CALL LIGHTNING
         IF ( LPRT ) CALL DEBUG_MSG( '### MAIN: a LIGHTNING' )
      ENDIF

      ! Read land types and fractions from "vegtype.global"
      CALL RDLAND   
      IF ( LPRT ) CALL DEBUG_MSG( '### MAIN: a RDLAND' )

      ! Initialize PBL quantities but do not do mixing
      ! Add option for non-local PBL (Lin, 03/31/09) 
      IF ( .NOT. LNLPBL ) THEN
        CALL DO_PBL_MIX( .FALSE. )
        IF ( LPRT ) CALL DEBUG_MSG( '### MAIN: a TURBDAY:1' )
      ELSE
        CALL DO_PBL_MIX_2( .FALSE. )
        IF ( LPRT ) CALL DEBUG_MSG( '### MAIN: a NLPBL 1' )
      ENDIF

      !=================================================================
      !       *****  I N I T I A L   C O N D I T I O N S *****
      !=================================================================

      ! Read initial tracer conditions
      CALL READ_RESTART_FILE( NYMDb, NHMSb )
      IF ( LPRT ) CALL DEBUG_MSG( '### MAIN: a READ_RESTART_FILE' )

      ! add support for making restart files of APROD and GPROD (dkh, 11/09/06)  
      IF ( LSOA ) THEN

         !! use this to make initial soaprod files  
         !CALL SET_SOAPROD
         !CALL FIRST_APRODGPROD()
         !CALL MAKE_SOAPROD_FILE( GET_NYMDb(), GET_NHMSb() )
         !goto 9999
         !!

         CALL SET_SOAPROD
         CALL READ_SOAPROD_FILE( GET_NYMDb(), GET_NHMSb() )

      ENDIF

      ! Read ocean Hg initial conditions (if necessary)
      IF ( ITS_A_MERCURY_SIM() .and. LDYNOCEAN ) THEN
         CALL READ_OCEAN_Hg_RESTART( NYMDb, NHMSb )
         IF ( LPRT ) CALL DEBUG_MSG( '### MAIN: a READ_OCEAN_RESTART' )
      ENDIF

      ! Save initial tracer masses to disk for benchmark runs
      IF ( LSTDRUN ) CALL STDRUN( LBEGIN=.TRUE. )

      !=================================================================
      !      ***** 6 - H O U R   T I M E S T E P   L O O P  *****
      !=================================================================      

      ! Echo message before first timestep
      WRITE( 6, '(a)' )
      WRITE( 6, '(a)' ) REPEAT( '*', 44 )
      WRITE( 6, '(a)' ) '* B e g i n   T i m e   S t e p p i n g !! *'
      WRITE( 6, '(a)' ) REPEAT( '*', 44 )
      WRITE( 6, '(a)' ) 

      ! NSTEP is the number of dynamic timesteps w/in the outer loop
#if   defined( GEOS_57 ) 
      N_DYN_STEPS = 180 / GET_TS_DYN()     ! GEOS-5.7.x has a 3-hr interval
#else
      N_DYN_STEPS = 360 / GET_TS_DYN()     ! All other met has a 6hr interval
#endif

      ! Start a new outer loop
      DO 

      ! Compute time parameters at start of 6-h loop
      CALL SET_CURRENT_TIME

      ! NSECb is # of seconds (measured from 00 GMT today) 
      ! at the start of this 6-hr timestepping loop.
      ! NOTE: Assume we start at the head of each minute (i.e. SECONDS=0)
      HOUR   = GET_HOUR()
      HOUR   = ( HOUR / 6 ) * 6
      MINUTE = GET_MINUTE()
      NSECb  = ( HOUR * 3600 ) + ( MINUTE * 60 )

      ! Get dynamic timestep in seconds
      N_DYN  = 60d0 * GET_TS_DYN()

      !=================================================================
      !     ***** D Y N A M I C   T I M E S T E P   L O O P *****
      !=================================================================
      DO N_STEP = 1, N_DYN_STEPS
    
         ! Compute & print time quantities at start of dyn step
         CALL SET_CURRENT_TIME
         CALL PRINT_CURRENT_TIME

         ! Set time variables for dynamic loop
         DAY_OF_YEAR   = GET_DAY_OF_YEAR()
         ELAPSED_SEC   = GET_ELAPSED_SEC()
         MONTH         = GET_MONTH()
         NHMS          = GET_NHMS()
         NYMD          = GET_NYMD()
         HOUR          = GET_HOUR()
         MINUTE        = GET_MINUTE()
         TAU           = GET_TAU()
         YEAR          = GET_YEAR()
         SEASON        = GET_SEASON()
         ELAPSED_TODAY = ( HOUR * 3600 ) + ( MINUTE * 60 )

         !### Debug
         IF ( LPRT ) CALL DEBUG_MSG( '### MAIN: a SET_CURRENT_TIME' )

         !==============================================================
         !   ***** W R I T E   D I A G N O S T I C   F I L E S *****
         !==============================================================
         IF ( ITS_TIME_FOR_BPCH() ) THEN
            
            ! Set time at end of diagnostic timestep
            CALL SET_DIAGe( TAU )

            ! Write bpch file
            CALL DIAG3  

            ! Flush file units
            CALL CTM_FLUSH

            !===========================================================
            !    *****  W R I T E   R E S T A R T   F I L E S  *****
            !===========================================================
            IF ( LSVGLB ) THEN

               ! Make atmospheric restart file
               CALL MAKE_RESTART_FILE( NYMD, NHMS, TAU )
                  
               ! Make ocean mercury restart file
               IF ( ITS_A_MERCURY_SIM() .and. LDYNOCEAN ) THEN
                  CALL MAKE_OCEAN_Hg_RESTART( NYMD, NHMS, TAU )
               ENDIF

               ! (dkh, 11/09/06)  
!               ! Save SOA quantities GPROD & APROD
!               IF ( LSOA .and. LCHEM ) THEN 
!                  CALL WRITE_GPROD_APROD( NYMD, NHMS, TAU )
!               ENDIF

               IF ( LSOA .and. LCHEM ) THEN
                  CALL MAKE_SOAPROD_FILE( GET_NYMD(), GET_NHMS() )

                  !### Debug
                  IF ( LPRT ) THEN
                     CALL DEBUG_MSG( '### MAIN: a MAKE_SOAPROD_FILE' )
                  ENDIF
               ENDIF

               ! Save species concentrations (CSPEC_FULL). (dkh, 02/12/09)
               IF ( LCHEM .and. LSVCSPEC ) THEN 
                  CALL MAKE_CSPEC_FILE( NYMD, NHMS )
               ENDIF 

               !### Debug
               IF ( LPRT ) THEN
                  CALL DEBUG_MSG( '### MAIN: a MAKE_RESTART_FILE' )
               ENDIF
            ENDIF

            ! Set time at beginning of next diagnostic timestep
            CALL SET_DIAGb( TAU )

            !===========================================================
            !        ***** Z E R O   D I A G N O S T I C S *****
            !===========================================================
            CALL INITIALIZE( 2 ) ! Zero arrays
            CALL INITIALIZE( 3 ) ! Zero counters
         ENDIF

         !=============================================================
         !   ***** W R I T E   MERCURY RESTART  F I L E *****
         !     ***** MUST be done after call to diag3 *****
         !=============================================================
         ! Make land restart file: for GTMM runs only, beginning of each 
         ! month but not start of the run.
         IF ( LGTMM .AND. ITS_A_NEW_MONTH() .AND. NYMD /= NYMDb ) THEN
            IF (.NOT.( ITS_TIME_FOR_BPCH() )) THEN
               N = 1
               NNN = GET_WETDEP_IDWETD( N )
               DO WHILE( .NOT.(IS_Hg2( NNN )) )
               
                  N = N + 1
                  ! Tracer number
                  NNN = GET_WETDEP_IDWETD( N )

               ENDDO

               CALL UPDATE_DEP( N )
            ENDIF
            CALL MAKE_GTMM_RESTART( NYMD, NHMS, TAU )
         ENDIF

         !==============================================================
         !       ***** T E S T   F O R   E N D   O F   R U N *****
         !==============================================================
         IF ( ITS_TIME_FOR_EXIT() ) GOTO 9999

         !==============================================================
         !          ****** R E A D   M E T   F I E L D S ******
         !
         !    For clarity, we have split off the code that reads met 
         !    fields into the internal subroutine READ_MET_FIELDS.
         !    Lightning NOx emissions are also computed at the same
         !    time when A3 or A6 met fields are read from disk.
         !==============================================================
         CALL READ_MET_FIELDS()

         !==============================================================
         ! ***** M O N T H L Y   O R   S E A S O N A L   D A T A *****
         !==============================================================

         ! UV albedoes
         IF ( LCHEM .and. ITS_A_NEW_MONTH() ) THEN
            CALL READ_UVALBEDO( MONTH )
         ENDIF

         ! Fossil fuel emissions (SMVGEAR)
         ! NOTE: Only call ANTHROEMS if it's time to do emissions;
         ! this will function properly for the central chemistry time step
         ! (bmy, 10/14/11)
         IF ( ITS_A_FULLCHEM_SIM() .or. ITS_A_TAGCO_SIM() ) THEN
            IF ( ITS_TIME_FOR_EMIS() ) THEN 
               IF ( LEMIS .and. ITS_A_NEW_SEASON() ) THEN
                  CALL ANTHROEMS( SEASON )              
               ENDIF
            ENDIF
         ENDIF

         !==============================================================
         !              ***** D A I L Y   D A T A *****
         !==============================================================
         IF ( ITS_A_NEW_DAY() ) THEN 

            ! Read leaf-area index (needed for drydep)
            ! Now include the year (mpb,11/19/09)
            CALL RDLAI( DAY_OF_YEAR, MONTH, YEAR )

            ! For MEGAN biogenics ...
            IF ( LMEGAN ) THEN

               ! Read daily leaf-area-index
               ! Now include the year (mpb,11/19/09)
               CALL RDISOLAI( DAY_OF_YEAR, MONTH, YEAR )

               ! Compute 15-day average temperature for MEGAN
               CALL UPDATE_T_15_AVG
            ENDIF

            ! For mercury simulations ...
            IF ( ITS_A_MERCURY_SIM() ) THEN

               ! Read AVHRR daily leaf-area-index
               CALL RDISOLAI( DAY_OF_YEAR, MONTH, YEAR )

            ENDIF 
               
            ! Also read soil-type info for fullchem simulation
            IF ( ITS_A_FULLCHEM_SIM() .or. ITS_A_H2HD_SIM() ) THEN
               CALL RDSOIL 
            ENDIF

            !### Debug
            IF ( LPRT ) CALL DEBUG_MSG ( '### MAIN: a DAILY DATA' )
         ENDIF

         !==============================================================
         !   ***** I N T E R P O L A T E   Q U A N T I T I E S *****   
         !==============================================================
         
         ! Interpolate I-6 fields to current dynamic timestep, 
         ! based on their values at NSEC and NSEC+N_DYN
         CALL INTERP( NSECb, ELAPSED_TODAY, N_DYN )

         ! Case of variable tropopause:
         ! Check LLTROP and set LMIN, LMAX, and LPAUSE
         ! since this is not done with READ_TROPOPAUSE anymore.
         ! (Need to double-check that LMIN, Lmax are not used before-phs) 
         IF ( LVARTROP ) CALL CHECK_VAR_TROP
         
         ! If we are not doing transport, then make sure that
         ! the floating pressure is set to PSC2 (bdf, bmy, 8/22/02)
         IF ( .not. LTRAN ) CALL SET_FLOATING_PRESSURE( PSC2 )

         ! Compute airmass quantities at each grid box 
         CALL AIRQNT

         ! Compute the cosine of the solar zenith angle array
<<<<<<< HEAD
         ! SUNCOS     = cos(SZA) at the current time
         ! SUNCOS_MID = cos(SZA) at the midpt of the chemistry timestep
         CALL COSSZA( DAY_OF_YEAR, SUNCOS, SUNCOS_MID )
=======
         ! SUNCOS         = cos(SZA) at the current time
         ! SUNCOS_MID     = cos(SZA) at the midpt of the chem timestep
         ! SUNCOS_MID_5hr = cos(SZA) at the midpt of the chem timestep 5hrs ago
!------------------------------------------------------------------------------
! Prior to 2/7/12:
!         CALL COSSZA( DAY_OF_YEAR, SUNCOS, SUNCOS_MID )
!------------------------------------------------------------------------------
         CALL GET_COSINE_SZA( SUNCOS, SUNCOS_MID, SUNCOS_MID_5hr )
>>>>>>> 045867e5

         ! Compute tropopause height for ND55 diagnostic
         IF ( ND55 > 0 ) CALL DIAG_TROPOPAUSE

#if   defined( GEOS_3 )

         ! 1998 GEOS-3 carries the ground temperature and not the air
         ! temperature -- thus TS will be 2-3 K too high.  As a quick fix, 
         ! copy the temperature at the first sigma level into TS. 
         ! (mje, bnd, bmy, 7/3/01)
         IF ( YEAR == 1998 ) TS(:,:) = T(:,:,1)
#endif

         ! Update dynamic timestep
         CALL SET_CT_DYN( INCREMENT=.TRUE. )

         !### Debug
         IF ( LPRT ) CALL DEBUG_MSG( '### MAIN: a INTERP, etc' )

         ! Get averaging intervals for local-time diagnostics
         ! (NOTE: maybe improve this later on)
         ! Placed after interpolation to get correct value of TROPP. 
         ! (ccc, 12/9/08)
         CALL DIAG_2PM

         !==============================================================
         !   ***** U N I T   C O N V E R S I O N  ( kg -> v/v ) *****
         !==============================================================
         IF ( ITS_TIME_FOR_UNIT() ) THEN
            CALL CONVERT_UNITS( 1,  N_TRACERS, TCVV, AD, STT )

            !### Debug
            IF ( LPRT ) CALL DEBUG_MSG( '### MAIN: a CONVERT_UNITS:1' )
         ENDIF

         !==============================================================
         !     ***** S T R A T O S P H E R I C   F L U X E S *****
         !==============================================================
         IF ( LUPBD ) CALL DO_UPBDFLX

         !==============================================================
         !              ***** T R A N S P O R T *****
         !==============================================================
         IF ( ITS_TIME_FOR_DYN() ) THEN

            ! Output BC's
            ! Save boundary conditions (global grid) for future nested run
            IF ( LWINDO ) CALL SAVE_GLOBAL_TPCORE_BC

            ! Call the appropritate version of TPCORE
            IF ( LTRAN ) CALL DO_TRANSPORT               

            ! Reset air mass quantities
            CALL AIRQNT

            ! Repartition [NOy] species after transport
            IF ( LUPBD .and. ITS_A_FULLCHEM_SIM() ) THEN
               CALL UPBDFLX_NOY( 2 )
            ENDIF   

#if   !defined( GEOS_5 ) && !defined( MERRA ) && !defined( GEOS_57 )
            ! Get relative humidity (after recomputing pressures)
            ! NOTE: for GEOS-5 we'll read this from disk instead
            CALL MAKE_RH
#endif

            ! Initialize wet scavenging and wetdep fields after
            ! the airmass quantities are reset after transport
            IF ( LCONV .or. LWETD ) CALL INIT_WETSCAV
         ENDIF


         !-------------------------------
         ! Test for emission timestep
         !-------------------------------
         IF ( LNLPBL .AND. ITS_TIME_FOR_EMIS() ) THEN

            IF ( ITS_TIME_FOR_UNIT() )
     &         CALL CONVERT_UNITS( 2, N_TRACERS, TCVV, AD, STT ) ! v/v -> kg

            ! Increment emission counter
            CALL SET_CT_EMIS( INCREMENT=.TRUE. )

            !========================================================
            !         ***** D R Y   D E P O S I T I O N *****
            !========================================================
            IF ( LDRYD .and. ( .not. ITS_A_H2HD_SIM() ) ) CALL DO_DRYDEP

            !========================================================
            !             ***** E M I S S I O N S *****
            !========================================================
            IF ( LEMIS ) CALL DO_EMISSIONS

            IF ( ITS_TIME_FOR_UNIT() )
     &         CALL CONVERT_UNITS( 1, N_TRACERS, TCVV, AD, STT ) ! kg -> v/v

         ENDIF

         !-------------------------------
         ! Test for convection timestep
         !-------------------------------
         IF ( ITS_TIME_FOR_CONV() ) THEN

            ! Increment the convection timestep
            CALL SET_CT_CONV( INCREMENT=.TRUE. )

            !===========================================================
            !      ***** M I X E D   L A Y E R   M I X I N G *****
            !===========================================================
            ! Add option for non-local PBL. (Lin, 03/31/09)
            IF ( .NOT. LNLPBL ) THEN
               CALL DO_PBL_MIX( LTURB )
               IF ( LPRT ) CALL DEBUG_MSG( '### MAIN: a TURBDAY:1' )
            ELSE
               CALL DO_PBL_MIX_2( LTURB )
               IF ( LPRT ) CALL DEBUG_MSG( '### MAIN: a NLPBL 2' )
            ENDIF

            !### Debug
            IF ( LPRT ) CALL DEBUG_MSG( '### MAIN: a TURBDAY:2' )

            !===========================================================
            !        ***** C L O U D   C O N V E C T I O N *****
            !===========================================================
            IF ( LCONV ) THEN
               
               ! Partition Hg(II) between aerosol and gas
               IF ( ITS_A_MERCURY_SIM() ) THEN
                  CALL PARTITIONHG( 1, STT, HGPFRAC )
               ENDIF
      
               CALL DO_CONVECTION

               ! Return all reactive particulate Hg(II) to total Hg(II) tracer
               IF ( ITS_A_MERCURY_SIM() ) THEN
                  CALL PARTITIONHG( 2, STT, HGPFRAC )
               ENDIF
      
               !### Debug
               IF ( LPRT ) CALL DEBUG_MSG( '### MAIN: a CONVECTION' )
            ENDIF 
         ENDIF 


         !==============================================================
         !    ***** U N I T   C O N V E R S I O N  ( v/v -> kg ) *****
         !==============================================================
         IF ( ITS_TIME_FOR_UNIT() ) THEN 
            CALL CONVERT_UNITS( 2, N_TRACERS, TCVV, AD, STT )

            !### Debug
            IF ( LPRT ) CALL DEBUG_MSG( '### MAIN: a CONVERT_UNITS:2' )
         ENDIF

         !-------------------------------
         ! Test for emission timestep
         !-------------------------------
         IF ( ( .NOT. LNLPBL ) .AND. ITS_TIME_FOR_EMIS() ) THEN

            ! Increment emission counter
            CALL SET_CT_EMIS( INCREMENT=.TRUE. )

            !========================================================
            !         ***** D R Y   D E P O S I T I O N *****
            !========================================================
            IF ( LDRYD .and. ( .not. ITS_A_H2HD_SIM() ) ) CALL DO_DRYDEP

            !========================================================
            !             ***** E M I S S I O N S *****
            !========================================================
            IF ( LEMIS ) CALL DO_EMISSIONS
         ENDIF    


         !===========================================================
         !               ***** C H E M I S T R Y *****
         !===========================================================    

         ! Also need to compute avg P, T for CH4 chemistry (bmy, 1/16/01)
         IF ( ITS_A_CH4_SIM() ) CALL CH4_AVGTP

         ! Every chemistry timestep...
         IF ( ITS_TIME_FOR_CHEM() ) THEN

            ! Increment chemistry timestep counter
            CALL SET_CT_CHEM( INCREMENT=.TRUE. )

            ! Call the appropriate chemistry routine
            CALL DO_CHEMISTRY

         ENDIF 

         !==============================================================
         ! ***** W E T   D E P O S I T I O N  (rainout + washout) *****
         !==============================================================
         IF ( LWETD .and. ITS_TIME_FOR_DYN() ) THEN

            ! Add partition Hg(II) between aerosol and gas
            IF ( ITS_A_MERCURY_SIM() ) THEN
               CALL PARTITIONHG( 1, STT, HGPFRAC )
            ENDIF            
     
            ! Do wet deposition
            CALL DO_WETDEP
            
            ! Return all reactive particulate Hg(II) to total Hg(II) tracer
            IF ( ITS_A_MERCURY_SIM() ) THEN
               CALL PARTITIONHG( 2, STT, HGPFRAC )
            ENDIF 

         ENDIF

         !==============================================================
         !      ***** U P D A T E  O P T I C A L  D E P T H *****          
         !==============================================================
         ! Recalculate the optical depth at the wavelength specified by
         ! jv_spec_aod.dat This must be done before the call to any
         ! diagnostic and only on a chemistry timestep.
         ! (skim, 02/05/11)
         IF ( ITS_TIME_FOR_CHEM() ) THEN
            CALL RECOMPUTE_OD
         ENDIF

         !==============================================================
         !   ***** I N C R E M E N T   E L A P S E D   T I M E *****
         !============================================================== 
         ! Moved before diagnostics to count the last timestep as done.
         ! Need to save timestamps for filenames.
         ! (ccc, 5/13/09)
 
         ! Plane following diagnostic
         IF ( ND40 > 0 ) THEN 
         
            ! Call SETUP_PLANEFLIGHT routine if necessary
            IF ( ITS_A_NEW_DAY() ) THEN
               
               ! If it's a full-chemistry simulation but LCHEM=F,
               ! or if it's an offline simulation, call setup routine 
               IF ( ITS_A_FULLCHEM_SIM() ) THEN
                  IF ( .not. LCHEM ) CALL SETUP_PLANEFLIGHT
               ELSE
                  CALL SETUP_PLANEFLIGHT
               ENDIF
            ENDIF
         ENDIF

         CALL TIMESTAMP_DIAG
         CALL SET_ELAPSED_MIN
         CALL SET_CURRENT_TIME
         IF ( LPRT ) CALL DEBUG_MSG( '### MAIN: after SET_ELAPSED_MIN' )

         !==============================================================
         !       ***** A R C H I V E   D I A G N O S T I C S *****
         !==============================================================
         IF ( ITS_TIME_FOR_DIAG() ) THEN

            !### Debug
            IF ( LPRT ) CALL DEBUG_MSG( '### MAIN: b DIAGNOSTICS' )

            ! Accumulate several diagnostic quantities
            CALL DIAG1
            IF ( LPRT ) CALL DEBUG_MSG( '### MAIN: after DIAG1' )

            ! ND41: save PBL height in 1200-1600 LT (amf)
            ! (for comparison w/ Holzworth, 1967)
            IF ( ND41 > 0 ) CALL DIAG41
            IF ( LPRT ) CALL DEBUG_MSG( '### MAIN: after DIAG41' )

            ! ND42: SOA concentrations [ug/m3]
            IF ( ND42 > 0 ) CALL DIAG42
            IF ( LPRT ) CALL DEBUG_MSG( '### MAIN: after DIAG42' )

            ! 24-hr timeseries
            IF ( DO_SAVE_DIAG50 ) CALL DIAG50

            ! Increment diagnostic timestep counter. (ccc, 5/13/09)
            CALL SET_CT_DIAG( INCREMENT=.TRUE. )

            ! Plane following diagnostic
            IF ( ND40 > 0 ) THEN 
               
               print*, 'Call planeflight'
               ! Archive data along the flight track
               CALL PLANEFLIGHT
            ENDIF
            IF ( LPRT ) CALL DEBUG_MSG( '### MAIN: after DIAG40' )

            !### Debug
            IF ( LPRT ) CALL DEBUG_MSG( '### MAIN: a DIAGNOSTICS' )
         ENDIF

         !==============================================================
         !   ***** T I M E S E R I E S   D I A G N O S T I C S  *****
         !
         ! NOTE: Since we are saving soluble tracers, we must move
         !       the ND40, ND49, and ND52 timeseries diagnostics
         !       to after the call to DO_WETDEP (bmy, 4/22/04)
         !============================================================== 

         IF ( LPRT ) CALL DEBUG_MSG( '### MAIN: before TIMESERIES' )

         ! Station timeseries
         IF ( ITS_TIME_FOR_DIAG48() ) CALL DIAG48
         IF ( LPRT ) CALL DEBUG_MSG( '### MAIN: after DIAG48' )

         ! 3-D timeseries
         IF ( ITS_TIME_FOR_DIAG49() ) CALL DIAG49
         IF ( LPRT ) CALL DEBUG_MSG( '### MAIN: after DIAG49' )

         ! Ship timeseries
         IF ( ITS_TIME_FOR_DIAG59() ) CALL DIAG59
         IF ( LPRT ) CALL DEBUG_MSG( '### MAIN: after DIAG59' )

         ! Morning or afternoon timeseries
         IF ( DO_SAVE_DIAG51 ) CALL DIAG51 
         IF ( DO_SAVE_DIAG51b ) CALL DIAG51b 
         IF ( LPRT ) CALL DEBUG_MSG( '### MAIN: after DIAG51' )

         ! Comment out for now 
         !! Column timeseries
         !IF ( ND52 > 0 .and. ITS_TIME_FOR_ND52() ) THEN
         !   CALL DIAG52
         !   IF ( LPRT ) CALL DEBUG_MSG( '### MAIN: a ND52' )
         !ENDIF

         !### After diagnostics
         IF ( LPRT ) CALL DEBUG_MSG( '### MAIN: after TIMESERIES' )

         !==============================================================
         !  ***** E N D   O F   D Y N A M I C   T I M E S T E P *****
         !==============================================================

         ! Check for NaN, Negatives, Infinities in STT each time diag are
         ! saved. (ccc, 5/13/09)
         IF ( ITS_TIME_FOR_DIAG() ) THEN
            CALL CHECK_STT( 'End of Dynamic Loop' )
         ENDIF
          
      ENDDO

      !=================================================================
      !     ***** C O P Y   I - 3   O R   I - 6   F I E L D S *****
      !
      !     The I-3 or I-6 fields at the end of this outer timestep 
      !     become the fields at the beginning of the next timestep
      !=================================================================
      CALL COPY_I3_I6_FIELDS
      IF ( LPRT ) CALL DEBUG_MSG( '### MAIN: after COPY_I3_I6_FIELDS' )

      ENDDO

      !=================================================================
      !         ***** C L E A N U P   A N D   Q U I T *****
      !=================================================================
 9999 CONTINUE

      ! Remove all files from temporary directory 
      IF ( LUNZIP ) THEN
         
         ! Type of operation
         ZTYPE = 'remove all'

         ! Remove A3, A6, I6 fields
         CALL UNZIP_A3_FIELDS( ZTYPE )
         CALL UNZIP_A6_FIELDS( ZTYPE )
         CALL UNZIP_I6_FIELDS( ZTYPE )

#if   defined( GEOS_3 )
         ! Remove GEOS-3 GWET & XTRA fields
         IF ( LDUST ) CALL UNZIP_GWET_FIELDS( ZTYPE )
         IF ( LXTRA ) CALL UNZIP_XTRA_FIELDS( ZTYPE )
#endif

#if   defined( GCAP )
         ! Remove GCAP PHIS field (if necessary)
         CALL UNZIP_GCAP_FIELDS( ZTYPE )
#endif

      ENDIF

      ! Print the mass-weighted mean OH concentration (if applicable)
      CALL PRINT_DIAG_OH

      ! For model benchmarking, save final masses of 
      ! Rn,Pb,Be or Ox to a binary punch file 
      IF ( LSTDRUN ) CALL STDRUN( LBEGIN=.FALSE. )

      ! Close all files
      CALL CLOSE_FILES
      IF ( LPRT ) CALL DEBUG_MSG( '### MAIN: a CLOSE_FILES' )

      ! Deallocate dynamic module arrays
      CALL CLEANUP

#if defined( GTMM_Hg )
      ! Deallocate arrays from GTMM model for mercury simulation
      IF ( LGTMM ) CALL CleanupCASAarrays
#endif

      IF ( LPRT ) CALL DEBUG_MSG( '### MAIN: a CLEANUP' )

      ! Print ending time of simulation
      CALL DISPLAY_END_TIME

      CONTAINS
!EOC
!------------------------------------------------------------------------------
!          Harvard University Atmospheric Chemistry Modeling Group            !
!------------------------------------------------------------------------------
!BOP
!
! !IROUTINE: display_grid_and_model
!
! !DESCRIPTION: Internal Subroutine DISPLAY\_GRID\_AND\_MODEL displays the 
!  appropriate messages for the given model grid and machine type.  It also 
!  prints the starting time and date (local time) of the GEOS-Chem simulation.
!\\
!\\
! !INTERFACE:
!
      SUBROUTINE DISPLAY_GRID_AND_MODEL
! 
! !REVISION HISTORY: 
!  02 Dec 2003 - R. Yantosca - Initial version
!  13 Aug 2010 - R. Yantosca - Added ProTeX headers
!  13 Aug 2010 - R. Yantosca - Added extra output
!  02 Feb 2012 - R. Yantosca - Added output for GEOS-5.7.x met fields
!EOP
!------------------------------------------------------------------------------
!BOC
!
! !LOCAL VARIABLES:
!
      ! For system time stamp
      CHARACTER(LEN=16) :: STAMP

      !-----------------------
      ! Print resolution info
      !-----------------------
#if   defined( GRID4x5   )
      WRITE( 6, '(a)' )                   
     &    REPEAT( '*', 13 )                                      //
     &    '   S T A R T I N G   4 x 5   G E O S--C H E M   '     //
     &    REPEAT( '*', 13 )

#elif defined( GRID2x25  )
      WRITE( 6, '(a)' ) 
     &    REPEAT( '*', 13 )                                      // 
     &    '   S T A R T I N G   2 x 2.5   G E O S--C H E M   '   //
     &    REPEAT( '*', 13 )

#elif defined( GRID1x125 )
      WRITE( 6, '(a)' ) 
     &    REPEAT( '*', 13 )                                      // 
     &    '   S T A R T I N G   1 x 1.25   G E O S--C H E M   '  //
     &    REPEAT( '*', 13 )

#elif defined( GRID1x1 )
      WRITE( 6, '(a)' ) 
     &    REPEAT( '*', 13 )                                      // 
     &    '   S T A R T I N G   1 x 1   G E O S -- C H E M   '     //
     &    REPEAT( '*', 13 )

#elif defined( GRID05x0666 )
      WRITE( 6, '(a)' ) 
     &    REPEAT( '*', 13 )                                          // 
     &    '   S T A R T I N G   0.5 x 0.666   G E O S -- C H E M   ' //
     &    REPEAT( '*', 13 )

#endif

      !-----------------------
      ! Print machine info
      !-----------------------

      ! Get the proper FORMAT statement for the model being used
#if   defined( COMPAQ    )
      WRITE( 6, '(a)' ) 'Created w/ HP/COMPAQ Alpha compiler'
#elif defined( IBM_AIX   )
      WRITE( 6, '(a)' ) 'Created w/ IBM-AIX compiler'
#elif defined( LINUX_PGI )
      WRITE( 6, '(a)' ) 'Created w/ LINUX/PGI compiler'
#elif defined( LINUX_IFORT )
      WRITE( 6, '(a)' ) 'Created w/ LINUX/IFORT compiler'
      WRITE( 6, '(a)' ) 'Use ifort -V to print version information'
#elif defined( SGI_MIPS  )
      WRITE( 6, '(a)' ) 'Created w/ SGI MIPSpro compiler'
#elif defined( SPARC     )
      WRITE( 6, '(a)' ) 'Created w/ Sun/SPARC compiler'
#endif

      !-----------------------
      ! Print met field info
      !-----------------------
#if   defined( GEOS_3 )
      WRITE( 6, '(a)' ) 'Using GMAO GEOS-3 met fields'
#elif defined( GEOS_4 )
      WRITE( 6, '(a)' ) 'Using GMAO GEOS-4 met fields'
#elif defined( GEOS_5 )
      WRITE( 6, '(a)' ) 'Using GMAO GEOS-5 met fields'
#elif defined( GEOS_57 )
      WRITE( 6, '(a)' ) 'Using GMAO GEOS-5.7.x met fields'
#elif defined( MERRA )
      WRITE( 6, '(a)' ) 'Using GMAO MERRA met fields'
#elif defined( GCAP  )
      WRITE( 6, '(a)' ) 'Using GCAP/GISS met fields'
#endif

      !-----------------------
      ! System time stamp
      !-----------------------
      STAMP = SYSTEM_TIMESTAMP()
      WRITE( 6, 100 ) STAMP
 100  FORMAT( /, '===> SIMULATION START TIME: ', a, ' <===', / )

      END SUBROUTINE DISPLAY_GRID_AND_MODEL
!EOC
!------------------------------------------------------------------------------
!          Harvard University Atmospheric Chemistry Modeling Group            !
!------------------------------------------------------------------------------
!BOP
!
! !IROUTINE: ctm_flush
!
! !DESCRIPTION: Internal subroutine CTM\_FLUSH flushes certain diagnostic
! file buffers to disk. 
!\\
!\\
! CTM\_FLUSH should normally be called after each diagnostic output, so that 
! in case the run dies, the output files from the last diagnostic timestep 
! will not be lost.  
!\\
!\\
! FLUSH is an intrinsic FORTRAN subroutine and takes as input the unit number 
! of the file to be flushed to disk.
!\\
!\\
! !INTERFACE:
!
      SUBROUTINE CTM_FLUSH
! 
! !REVISION HISTORY: 
!  31 Aug 2000 - R. Yantosca - Initial version
!  13 Aug 2010 - R. Yantosca - Added ProTeX headers
!EOP
!------------------------------------------------------------------------------
!BOC
      CALL FLUSH( IU_ND48    )  
      CALL FLUSH( IU_BPCH    )  
      CALL FLUSH( IU_SMV2LOG )  
      CALL FLUSH( IU_DEBUG   ) 

      END SUBROUTINE CTM_FLUSH
!EOC
!------------------------------------------------------------------------------
!          Harvard University Atmospheric Chemistry Modeling Group            !
!------------------------------------------------------------------------------
!BOP
!
! !IROUTINE: display_end_time
!
! !DESCRIPTION: Internal subroutine DISPLAY\_END\_TIME prints the ending 
!  time of the GEOS-Chem simulation.
!\\
!\\
! !INTERFACE:
!
      SUBROUTINE DISPLAY_END_TIME
! 
! !REVISION HISTORY: 
!  03 May 2005 - R. Yantosca - Initial version
!  13 Aug 2010 - R. Yantosca - Added ProTeX headers
!EOP
!------------------------------------------------------------------------------
!BOC
!
! !LOCAL VARIABLES:
!
      CHARACTER(LEN=16) :: STAMP

      ! Print system time stamp
      STAMP = SYSTEM_TIMESTAMP()
      WRITE( 6, 100 ) STAMP
 100  FORMAT( /, '===> SIMULATION END TIME: ', a, ' <===', / )

      ! Echo info
      WRITE ( 6, 3000 ) 
 3000 FORMAT
     &   ( /, '**************   E N D   O F   G E O S -- C H E M   ',
     &        '**************' )

      END SUBROUTINE DISPLAY_END_TIME
!EOC
!------------------------------------------------------------------------------
!          Harvard University Atmospheric Chemistry Modeling Group            !
!------------------------------------------------------------------------------
!BOP
!
! !IROUTINE: read_initial_met_fields
!
! !DESCRIPTION: Internal subroutine READ\_INITIAL\_MET\_FIELDS calls the
!  various routines to read met fields at the beginning of a GEOS-Chem
!  simulation.  This code was moved out of the main routine for clarity,
!  due to the many #if defined() blocks that are required.
!\\
!\\
! !INTERFACE:
!
      SUBROUTINE READ_INITIAL_MET_FIELDS()
! 
! !REMARKS:
!  All variables used in this routine are declared above in the main 
!  program, and as such, are visible here.
!                                                                             .
!  Also calls the following routines:
!  (1) AVGPOLE   (average pressure @ poles) when I3 or I6 fields are read
!  (2) LIGHTNING (lightning NOx emissions)  when A3 or A6 fields are read
!
! !REVISION HISTORY: 
!  07 Feb 2012 - R. Yantosca - Initial version
!EOP
!------------------------------------------------------------------------------
!BOC
      !=================================================================
      !    *****  R E A D   G E O S -- 5 . 7 , x  F I E L D S  *****
      !    *****  At the start of the GEOS-Chem simulation     *****
      !
      !    Handle GEOS-5.7.2 met fields separately from other met 
      !=================================================================
#if   defined( GEOS_57 )

      ! Read time-invariant data
      CALL GEOS57_READ_CN()

      ! Read 1-hr time-averaged data
      DATE = GET_FIRST_A1_TIME()
      CALL GEOS57_READ_A1( DATE(1), DATE(2) )
      
      ! Read 3-hr time averaged data
      DATE = GET_FIRST_A3_TIME()
      CALL GEOS57_READ_A3( DATE(1), DATE(2) )

      ! Read 3-hr time averaged data
      DATE = GET_FIRST_I3_TIME()
      CALL GEOS57_READ_I3_1( DATE(1), DATE(2) )

#elif defined( MERRA )

      !=================================================================
      !    *****  R E A D   M E R R A   M E T   F I E L D S  *****
      !    *****  At the start of the GEOS-Chem simulation   *****
      !
      !    Handle MERRA met fields separately from other met products
      !=================================================================

      ! Open constant fields
      DATE = (/ 20000101, 000000 /)
      CALL OPEN_MERRA_CN_FIELDS( DATE(1), DATE(2) )
      CALL GET_MERRA_CN_FIELDS(  DATE(1), DATE(2) )
      IF ( LPRT ) CALL DEBUG_MSG( '### MAIN: a 1st MERRA CN TIME' )

      ! Open and read A-1 fields
      DATE = GET_FIRST_A1_TIME()
      CALL OPEN_MERRA_A1_FIELDS( DATE(1), DATE(2), RESET=.TRUE. )
      CALL GET_MERRA_A1_FIELDS(  DATE(1), DATE(2) )
      IF ( LPRT ) CALL DEBUG_MSG( '### MAIN: a 1st MERRA A1 TIME' )

      ! Open and read A-3 fields
      DATE = GET_FIRST_A3_TIME()
      CALL OPEN_MERRA_A3_FIELDS( DATE(1), DATE(2) )
      CALL GET_MERRA_A3_FIELDS(  DATE(1), DATE(2) )
      IF ( LPRT ) CALL DEBUG_MSG( '### MAIN: a 1st MERRA A3 TIME' )

      ! Open & read I-6 fields
      DATE = GET_FIRST_I6_TIME()
      CALL OPEN_MERRA_I6_FIELDS(  DATE(1), DATE(2) )
      CALL GET_MERRA_I6_FIELDS_1( DATE(1), DATE(2) )
      IF ( LPRT ) CALL DEBUG_MSG( '### MAIN: a 1st I6 TIME' )

#else

      !=================================================================
      !    *****      U N Z I P   M E T   F I E L D S        *****
      !    ***** At at the start of the GEOS-Chem simulation *****
      !
      !   Here we unzip the initial GEOS-3, GEOS-4, GEOS-5, GCAP data
      !=================================================================
      IF ( LUNZIP ) THEN

         !---------------------
         ! Remove all files
         !---------------------

         ! Type of unzip operation
         ZTYPE = 'remove all'
         
         ! Remove any leftover A-3, A-6, I-6, in temp dir
         CALL UNZIP_A3_FIELDS( ZTYPE )
         CALL UNZIP_A6_FIELDS( ZTYPE )
         CALL UNZIP_I6_FIELDS( ZTYPE )

#if   defined( GEOS_3 )
         ! Remove GEOS-3 GWET and XTRA files 
         IF ( LDUST ) CALL UNZIP_GWET_FIELDS( ZTYPE )
         IF ( LXTRA ) CALL UNZIP_XTRA_FIELDS( ZTYPE )
#endif

#if   defined( GCAP )
         ! Unzip GCAP PHIS field (if necessary)
         CALL UNZIP_GCAP_FIELDS( ZTYPE )
#endif

         !---------------------
         ! Unzip in foreground
         !---------------------

         ! Type of unzip operation
         ZTYPE = 'unzip foreground'

         ! Unzip A-3, A-6, I-6 files for START of run
         CALL UNZIP_A3_FIELDS( ZTYPE, NYMDb )
         CALL UNZIP_A6_FIELDS( ZTYPE, NYMDb )
         CALL UNZIP_I6_FIELDS( ZTYPE, NYMDb )

#if   defined( GEOS_3 )
         ! Unzip GEOS-3 GWET and XTRA fields for START of run
         IF ( LDUST ) CALL UNZIP_GWET_FIELDS( ZTYPE, NYMDb )
         IF ( LXTRA ) CALL UNZIP_XTRA_FIELDS( ZTYPE, NYMDb )
#endif

#if   defined( GCAP )
         ! Unzip GCAP PHIS field (if necessary)
         CALL UNZIP_GCAP_FIELDS( ZTYPE )
#endif

         !### Debug output
         IF ( LPRT ) CALL DEBUG_MSG( '### MAIN: a UNZIP' )
      ENDIF

      !=================================================================
      !      *****      R E A D   M E T   F I E L D S       *****
      !      ***** At the start of the GEOS-Chem simulation *****
      !
      !  Here we read in the initial GEOS-3, GEOS-4, GEOS-5, GCAP data
      !=================================================================

      ! Open and read A-3 fields
      DATE = GET_FIRST_A3_TIME()
      CALL OPEN_A3_FIELDS( DATE(1), DATE(2), RESET=.TRUE. )
      CALL GET_A3_FIELDS(  DATE(1), DATE(2) )
      IF ( LPRT ) CALL DEBUG_MSG( '### MAIN: a 1st A3 TIME' )

      ! For MEGAN biogenics, update hourly temps w/in 15-day window
      IF ( LMEGAN ) THEN
         CALL UPDATE_T_DAY
         IF ( LPRT ) CALL DEBUG_MSG( '### MAIN: UPDATE T_DAY' )
      ENDIF

      ! Open & read A-6 fields
      DATE = GET_FIRST_A6_TIME()
      CALL OPEN_A6_FIELDS( DATE(1), DATE(2) ) 
      CALL GET_A6_FIELDS(  DATE(1), DATE(2) )      
      IF ( LPRT ) CALL DEBUG_MSG( '### MAIN: a 1st A6 TIME' )

      ! Open & read I-6 fields
      DATE = GET_FIRST_I6_TIME()
      CALL OPEN_I6_FIELDS(  DATE(1), DATE(2) )
      CALL GET_I6_FIELDS_1( DATE(1), DATE(2) )
      IF ( LPRT ) CALL DEBUG_MSG( '### MAIN: a 1st I6 TIME' )
      
#if   defined( GEOS_3 )

      !-----------------------------------------------------------------
      ! Read additional fields for GEOS-3 meteorology
      !-----------------------------------------------------------------

      ! Open & read GEOS-3 GWET fields
      IF ( LDUST ) THEN
         DATE = GET_FIRST_A3_TIME()
         CALL OPEN_GWET_FIELDS( DATE(1), DATE(2) )
         CALL GET_GWET_FIELDS(  DATE(1), DATE(2) ) 
         IF ( LPRT ) CALL DEBUG_MSG( '### MAIN: a 1st GWET TIME' )
      ENDIF

      ! Open & read GEOS-3 XTRA fields
      IF ( LXTRA ) THEN
         DATE = GET_FIRST_A3_TIME()
         CALL OPEN_XTRA_FIELDS( DATE(1), DATE(2) )
         CALL GET_XTRA_FIELDS(  DATE(1), DATE(2) ) 
         IF ( LPRT ) CALL DEBUG_MSG( '### MAIN: a 1st XTRA TIME' )
      ENDIF

#endif

#if   defined( GCAP )

      !-----------------------------------------------------------------
      ! Read additional fields for GCAP meteorology
      !-----------------------------------------------------------------

      ! Read GCAP PHIS and LWI fields (if necessary)
      CALL OPEN_GCAP_FIELDS
      CALL GET_GCAP_FIELDS

      ! Remove temporary file (if necessary)
      IF ( LUNZIP ) THEN
         CALL UNZIP_GCAP_FIELDS( 'remove date' )
      ENDIF

#endif

#endif

      END SUBROUTINE READ_INITIAL_MET_FIELDS
!EOC
!------------------------------------------------------------------------------
!          Harvard University Atmospheric Chemistry Modeling Group            !
!------------------------------------------------------------------------------
!BOP
!
! !IROUTINE: read_met_fields
!
! !DESCRIPTION: Internal subroutine READ\__MET\_FIELDS calls the
!  various routines to read met fields in the main GEOS-Chem timestepping
!  loop.  This code was moved out of the main routine for clarity, due to
!  the many #if defined() blocks that are required.
!\\
!\\
! !INTERFACE:
!
      SUBROUTINE READ_MET_FIELDS()
! 
! !REMARKS:
!  All variables used in this routine are declared above in the main 
!  program, and as such, are visible here.
!                                                                             .
!  Also calls the following routines:
!  (1) AVGPOLE   (average pressure @ poles) when I3 or I6 fields are read
!  (2) LIGHTNING (lightning NOx emissions)  when A3 or A6 fields are read
!
! !REVISION HISTORY: 
!  07 Feb 2012 - R. Yantosca - Initial version
!EOP
!------------------------------------------------------------------------------
!BOC

#if   defined( GEOS_57 )

      !==============================================================
      !  ****** R E A D   G E O S -- 5 . 7 . x   F I E L D S  *****
      !==============================================================

      !---------------------------------
      ! A-1 fields (1hr time averaged)
      !---------------------------------
      IF ( ITS_TIME_FOR_A1() ) THEN
         DATE = GET_A1_TIME()
         CALL GEOS57_READ_A1( DATE(1), DATE(2) )
      ENDIF

      !----------------------------------
      ! A-3 fields (3-hr time averaged)
      !----------------------------------
      IF ( ITS_TIME_FOR_A3() ) THEN
         DATE = GET_A3_TIME()
         CALL GEOS57_READ_A3( DATE(1), DATE(2) )

         ! Since CLDTOPS is an A-3 field, update the
         ! lightning NOx emissions [molec/box/6h]
         IF ( LLIGHTNOX ) CALL LIGHTNING
      ENDIF

      !----------------------------------
      ! I-3 fields (3-hr instantaneous
      !----------------------------------
      IF ( ITS_TIME_ FOR_I3() ) THEN
         DATE = GET_I3_TIME()
         CALL GEOS57_READ_I3_2( DATE(1), DATE(2) )

         ! Compute avg pressure at polar caps 
         CALL AVGPOLE( PS2 )
      ENDIF

#elif defined( MERRA )

      !==============================================================
      !    ***** R E A D   M E R R A   A - 1   F I E L D S *****
      !
      !    The MERRA archive contains hourly surface data fields.
      !==============================================================
      IF ( ITS_TIME_FOR_A1() ) THEN

         ! Get the date/time for the next A-3 data block
         DATE = GET_A1_TIME()

         ! Open & read A-3 fields
         CALL OPEN_MERRA_A1_FIELDS( DATE(1), DATE(2) )
         CALL GET_MERRA_A1_FIELDS ( DATE(1), DATE(2) )

         !%%% NEED TO UPDATE FOR MERRA %%%
         ! Update daily mean temperature archive for MEGAN biogenics
         !IF ( LMEGAN ) CALL UPDATE_T_DAY 
      ENDIf

      !==============================================================
      !    ***** R E A D   M E R R A   A - 3   F I E L D S *****
      !
      !     The MERRA archive contains 3-hourly 3-D data fields.
      !==============================================================
      IF ( ITS_TIME_FOR_A3() ) THEN
         
         ! Get the date/time for the next A-6 data block
         DATE = GET_A3_TIME()

         ! Open and read A-6 fields
         CALL OPEN_MERRA_A3_FIELDS( DATE(1), DATE(2) )
         CALL GET_MERRA_A3_FIELDS ( DATE(1), DATE(2) )

         ! Since CLDTOPS is an A-3 field, update the
         ! lightning NOx emissions [molec/box/6h]
         IF ( LLIGHTNOX ) CALL LIGHTNING
      ENDIF

      !==============================================================
      !    ***** R E A D   M E R R A   I - 6   F I E L D S *****
      !
      !    The MERRA archive contains 6-hourly instantaneous data.
      !==============================================================
      IF ( ITS_TIME_FOR_I6() ) THEN

         ! Get the date/time for the next I-6 data block
         DATE = GET_I6_TIME()

         ! Open and read files
         CALL OPEN_MERRA_I6_FIELDS ( DATE(1), DATE(2) )
         CALL GET_MERRA_I6_FIELDS_2( DATE(1), DATE(2) )

         ! Compute avg pressure at polar caps 
         CALL AVGPOLE( PS2 )
      ENDIF

#else

      !===============================================================
      !         ***** U N Z I P   M E T   F I E L D S *****
      !
      !      Some met data (except MERRA) are stored compressed.
      !===============================================================
      IF ( LUNZIP .and. ITS_TIME_FOR_UNZIP() ) THEN
         
         ! Get the date & time for 12h (720 mins) from now
         DATE = GET_TIME_AHEAD( 720 )
      
         ! If LWAIT=T then wait for the met fields to be
         ! fully unzipped before proceeding w/ the run.
         ! Otherwise, unzip fields in the background
         IF ( LWAIT ) THEN
            ZTYPE = 'unzip foreground'
         ELSE
            ZTYPE = 'unzip background'
         ENDIF
         
         ! Unzip A3, A6, I6 fields
         CALL UNZIP_A3_FIELDS( ZTYPE, DATE(1) )
         CALL UNZIP_A6_FIELDS( ZTYPE, DATE(1) )
         CALL UNZIP_I6_FIELDS( ZTYPE, DATE(1) )
      
#if   defined( GEOS_3 )
         ! Unzip GEOS-3 GWET & XTRA fields
         IF ( LDUST ) CALL UNZIP_GWET_FIELDS( ZTYPE, DATE(1) )
         IF ( LXTRA ) CALL UNZIP_XTRA_FIELDS( ZTYPE, DATE(1) )
#endif
      ENDIF

      !===============================================================
      !        ***** R E M O V E   M E T   F I E L D S *****  
      !===============================================================
      IF ( LUNZIP .and. ITS_TIME_FOR_DEL() ) THEN

         ! Type of operation
         ZTYPE = 'remove date'

         ! Remove A-3, A-6, and I-6 files only for the current date
         CALL UNZIP_A3_FIELDS( ZTYPE, NYMD )
         CALL UNZIP_A6_FIELDS( ZTYPE, NYMD )
         CALL UNZIP_I6_FIELDS( ZTYPE, NYMD )

#if   defined( GEOS_3 )
         ! Remove GEOS-3 GWET & XTRA fields only for the current date
         IF ( LDUST ) CALL UNZIP_GWET_FIELDS( ZTYPE, NYMD )
         IF ( LXTRA ) CALL UNZIP_XTRA_FIELDS( ZTYPE, NYMD )
#endif
      ENDIF  

      !==============================================================
      !          ***** R E A D   A - 3   F I E L D S *****
      !
      !  All met data (except MERRA) contain 3-hourly surface data.
      !==============================================================
      IF ( ITS_TIME_FOR_A3() ) THEN

         ! Get the date/time for the next A-3 data block
         DATE = GET_A3_TIME()

         ! Open & read A-3 fields
         CALL OPEN_A3_FIELDS( DATE(1), DATE(2) )
         CALL GET_A3_FIELDS(  DATE(1), DATE(2) )

         ! Update daily mean temperature archive for MEGAN biogenics
         IF ( LMEGAN ) CALL UPDATE_T_DAY 

#if   defined( GEOS_3 )
         ! Read GEOS-3 GWET fields
         IF ( LDUST ) THEN
            CALL OPEN_GWET_FIELDS( DATE(1), DATE(2) )
            CALL GET_GWET_FIELDS(  DATE(1), DATE(2) )           
         ENDIF
         
         ! Read GEOS-3 PARDF, PARDR, SNOW fields
         IF ( LXTRA ) THEN
            CALL OPEN_XTRA_FIELDS( DATE(1), DATE(2) )
            CALL GET_XTRA_FIELDS(  DATE(1), DATE(2) )           
         ENDIF
#endif
      ENDIF

      !==============================================================
      !          ***** R E A D   A - 6   F I E L D S *****  
      !
      !      All other met fields contain 6-hourly 3-D data. 
      !==============================================================
      IF ( ITS_TIME_FOR_A6() ) THEN
         
         ! Get the date/time for the next A-6 data block
         DATE = GET_A6_TIME()

         ! Open and read A-6 fields
         CALL OPEN_A6_FIELDS( DATE(1), DATE(2) )
         CALL GET_A6_FIELDS(  DATE(1), DATE(2) )

         ! Since CLDTOPS is an A-6 field, update the
         ! lightning NOx emissions [molec/box/6h]
         IF ( LLIGHTNOX ) CALL LIGHTNING
      ENDIF

      !==============================================================
      !          ***** R E A D   I - 6   F I E L D S *****   
      !==============================================================
      IF ( ITS_TIME_FOR_I6() ) THEN

         ! Get the date/time for the next I-6 data block
         DATE = GET_I6_TIME()

         ! Open and read files
         CALL OPEN_I6_FIELDS(  DATE(1), DATE(2) )
         CALL GET_I6_FIELDS_2( DATE(1), DATE(2) )

         ! Compute avg pressure at polar caps 
         CALL AVGPOLE( PS2 )
      ENDIF

#endif

      END SUBROUTINE READ_MET_FIELDS
!EOC
      END PROGRAM GEOS_CHEM
#endif<|MERGE_RESOLUTION|>--- conflicted
+++ resolved
@@ -18,7 +18,6 @@
 !
 ! !USES:
 !
-<<<<<<< HEAD
       !-----------------------------------------------------------------
       ! Basic GEOS-Chem modules
       !-----------------------------------------------------------------
@@ -105,165 +104,6 @@
       USE I6_READ_MOD           ! For reading I6 data (all other met)
       USE GWET_READ_MOD         ! For reading GEOS-3 GWET data
       USE XTRA_READ_MOD         ! For reading GEOS-3 extra data fields
-=======
-      USE A3_READ_MOD,       ONLY : GET_A3_FIELDS
-      USE A3_READ_MOD,       ONLY : OPEN_A3_FIELDS
-      USE A3_READ_MOD,       ONLY : UNZIP_A3_FIELDS
-      USE A6_READ_MOD,       ONLY : GET_A6_FIELDS
-      USE A6_READ_MOD,       ONLY : OPEN_A6_FIELDS
-      USE A6_READ_MOD,       ONLY : UNZIP_A6_FIELDS
-      USE BENCHMARK_MOD,     ONLY : STDRUN
-      ! (hotp 5/24/09) Modified for SOA from aroms
-      !USE CARBON_MOD,        ONLY : WRITE_GPROD_APROD
-      ! Add RECOMPUTE_OD to call AOD calculation twice (skim, 02/02/11)
-      USE CHEMISTRY_MOD,     ONLY : DO_CHEMISTRY, RECOMPUTE_OD
-      USE CONVECTION_MOD,    ONLY : DO_CONVECTION
-      USE COMODE_MOD,        ONLY : INIT_COMODE
-      USE GCKPP_COMODE_MOD,  ONLY : INIT_GCKPP_COMODE
-      USE DIAG_MOD,          ONLY : DIAGCHLORO
-      USE DIAG41_MOD,        ONLY : DIAG41,          ND41
-      USE DIAG42_MOD,        ONLY : DIAG42,          ND42
-      USE DIAG48_MOD,        ONLY : DIAG48,          ITS_TIME_FOR_DIAG48
-      USE DIAG49_MOD,        ONLY : DIAG49,          ITS_TIME_FOR_DIAG49
-      USE DIAG50_MOD,        ONLY : DIAG50,          DO_SAVE_DIAG50
-      USE DIAG51_MOD,        ONLY : DIAG51,          DO_SAVE_DIAG51
-      USE DIAG51b_MOD,       ONLY : DIAG51b,         DO_SAVE_DIAG51b
-      USE DIAG59_MOD,        ONLY : DIAG59,          ITS_TIME_FOR_DIAG59
-      USE DIAG_OH_MOD,       ONLY : PRINT_DIAG_OH
-      USE DAO_MOD,           ONLY : AD,              AIRQNT  
-      USE DAO_MOD,           ONLY : AVGPOLE,         CLDTOPS
-      USE DAO_MOD,           ONLY : CONVERT_UNITS,   COPY_I6_FIELDS
-      USE DAO_MOD,           ONLY : GET_COSINE_SZA,  INIT_DAO
-      USE DAO_MOD,           ONLY : INTERP,          PS1
-      USE DAO_MOD,           ONLY : PS2,             PSC2          
-      USE DAO_MOD,           ONLY : T,               TS            
-      USE DAO_MOD,           ONLY : SUNCOS,          SUNCOS_MID
-      USE DAO_MOD,           ONLY : SUNCOS_MID_5hr
-      USE DAO_MOD,           ONLY : MAKE_RH
-      !Add MAKE_GTMM_RESTART for mercury simulation (ccc, 11/19/09)
-      USE DEPO_MERCURY_MOD,  ONLY : MAKE_GTMM_RESTART, UPDATE_DEP
-      USE DRYDEP_MOD,        ONLY : DO_DRYDEP
-      USE EMISSIONS_MOD,     ONLY : DO_EMISSIONS
-      USE ERROR_MOD,         ONLY : DEBUG_MSG,       ERROR_STOP
-      USE FILE_MOD,          ONLY : IU_BPCH,         IU_DEBUG
-      USE FILE_MOD,          ONLY : IU_ND48,         IU_SMV2LOG    
-      USE FILE_MOD,          ONLY : CLOSE_FILES
-      USE GLOBAL_CH4_MOD,    ONLY : INIT_GLOBAL_CH4, CH4_AVGTP
-      USE GCAP_READ_MOD,     ONLY : GET_GCAP_FIELDS
-      USE GCAP_READ_MOD,     ONLY : OPEN_GCAP_FIELDS
-      USE GCAP_READ_MOD,     ONLY : UNZIP_GCAP_FIELDS
-      USE GWET_READ_MOD,     ONLY : GET_GWET_FIELDS
-      USE GWET_READ_MOD,     ONLY : OPEN_GWET_FIELDS
-      USE GWET_READ_MOD,     ONLY : UNZIP_GWET_FIELDS
-      USE I6_READ_MOD,       ONLY : GET_I6_FIELDS_1
-      USE I6_READ_MOD,       ONLY : GET_I6_FIELDS_2
-      USE I6_READ_MOD,       ONLY : OPEN_I6_FIELDS
-      USE I6_READ_MOD,       ONLY : UNZIP_I6_FIELDS
-      USE INPUT_MOD,         ONLY : READ_INPUT_FILE
-      USE LAI_MOD,           ONLY : RDISOLAI
-      USE LIGHTNING_NOX_MOD, ONLY : LIGHTNING
-      USE LOGICAL_MOD,       ONLY : LEMIS,     LCHEM, LUNZIP,  LDUST
-      USE LOGICAL_MOD,       ONLY : LLIGHTNOX, LPRT,  LSTDRUN, LSVGLB
-      USE LOGICAL_MOD,       ONLY : LWAIT,     LTRAN, LUPBD,   LCONV
-      USE LOGICAL_MOD,       ONLY : LWETD,     LTURB, LDRYD,   LMEGAN  
-      USE LOGICAL_MOD,       ONLY : LDYNOCEAN, LSOA,  LVARTROP,LKPP
-      USE LOGICAL_MOD,       ONLY : LLINOZ,    LWINDO
-      ! Add LGTMM logical for mercury simulation (ccc, 11/19/09)
-      USE LOGICAL_MOD,       ONLY : LGTMM
-      USE MEGAN_MOD,         ONLY : INIT_MEGAN
-      USE MEGAN_MOD,         ONLY : UPDATE_T_15_AVG
-      USE MEGAN_MOD,         ONLY : UPDATE_T_DAY
-      USE PBL_MIX_MOD,       ONLY : DO_PBL_MIX
-      USE OCEAN_MERCURY_MOD, ONLY : MAKE_OCEAN_Hg_RESTART
-      USE OCEAN_MERCURY_MOD, ONLY : READ_OCEAN_Hg_RESTART
-      USE PLANEFLIGHT_MOD,   ONLY : PLANEFLIGHT
-      USE PLANEFLIGHT_MOD,   ONLY : SETUP_PLANEFLIGHT 
-      USE PRESSURE_MOD,      ONLY : INIT_PRESSURE
-      USE PRESSURE_MOD,      ONLY : SET_FLOATING_PRESSURE, get_pedge
-      ! add support for saving APROD, GPROD (dkh, 11/09/06)  
-      USE SOAPROD_MOD,       ONLY : SET_SOAPROD, MAKE_SOAPROD_FILE
-      USE SOAPROD_MOD,       ONLY : READ_SOAPROD_FILE
-      ! hotp 5/25/09
-      USE SOAPROD_MOD,       ONLY : FIRST_APRODGPROD
-      USE TIME_MOD,          ONLY : GET_NYMDb,        GET_NHMSb
-      USE TIME_MOD,          ONLY : GET_NYMD,         GET_NHMS
-      USE TIME_MOD,          ONLY : GET_A3_TIME,      GET_FIRST_A3_TIME
-      USE TIME_MOD,          ONLY : GET_A6_TIME,      GET_FIRST_A6_TIME
-      USE TIME_MOD,          ONLY : GET_I6_TIME,      GET_MONTH
-      USE TIME_MOD,          ONLY : GET_TAU,          GET_TAUb
-      USE TIME_MOD,          ONLY : GET_TS_CHEM,      GET_TS_DYN
-      USE TIME_MOD,          ONLY : GET_ELAPSED_SEC,  GET_TIME_AHEAD
-      USE TIME_MOD,          ONLY : GET_DAY_OF_YEAR,  ITS_A_NEW_DAY
-      USE TIME_MOD,          ONLY : ITS_A_NEW_SEASON, GET_SEASON
-      USE TIME_MOD,          ONLY : ITS_A_NEW_MONTH,  GET_NDIAGTIME
-      USE TIME_MOD,          ONLY : ITS_A_LEAPYEAR,   GET_YEAR
-      USE TIME_MOD,          ONLY : ITS_TIME_FOR_A3,  ITS_TIME_FOR_A6
-      USE TIME_MOD,          ONLY : ITS_TIME_FOR_I6,  ITS_TIME_FOR_CHEM
-      USE TIME_MOD,          ONLY : ITS_TIME_FOR_CONV,ITS_TIME_FOR_DEL
-      USE TIME_MOD,          ONLY : ITS_TIME_FOR_DIAG,ITS_TIME_FOR_DYN
-      USE TIME_MOD,          ONLY : ITS_TIME_FOR_EMIS,ITS_TIME_FOR_EXIT
-      USE TIME_MOD,          ONLY : ITS_TIME_FOR_UNIT,ITS_TIME_FOR_UNZIP
-      USE TIME_MOD,          ONLY : ITS_TIME_FOR_BPCH
-      USE TIME_MOD,          ONLY : SET_CT_CONV,      SET_CT_DYN
-      USE TIME_MOD,          ONLY : SET_CT_EMIS,      SET_CT_CHEM
-      USE TIME_MOD,          ONLY : SET_CT_DIAG
-      USE TIME_MOD,          ONLY : SET_DIAGb,        SET_DIAGe
-      USE TIME_MOD,          ONLY : SET_CURRENT_TIME, PRINT_CURRENT_TIME
-      USE TIME_MOD,          ONLY : SET_ELAPSED_MIN,  SYSTEM_TIMESTAMP
-      USE TIME_MOD,          ONLY : TIMESTAMP_DIAG
-      USE TIME_MOD,          ONLY : GET_HOUR,         GET_MINUTE
-      USE TIME_MOD,          ONLY : GET_FIRST_I6_TIME
-      USE TPCORE_BC_MOD,     ONLY : SAVE_GLOBAL_TPCORE_BC
-      USE TRACER_MOD,        ONLY : CHECK_STT, N_TRACERS, STT, TCVV
-      USE TRACER_MOD,        ONLY : ITS_AN_AEROSOL_SIM
-      USE TRACER_MOD,        ONLY : ITS_A_CH4_SIM
-      USE TRACER_MOD,        ONLY : ITS_A_FULLCHEM_SIM
-      USE TRACER_MOD,        ONLY : ITS_A_H2HD_SIM
-      USE TRACER_MOD,        ONLY : ITS_A_MERCURY_SIM
-      USE TRACER_MOD,        ONLY : ITS_A_TAGCO_SIM
-      USE TRANSPORT_MOD,     ONLY : DO_TRANSPORT
-      USE TROPOPAUSE_MOD,    ONLY : READ_TROPOPAUSE, CHECK_VAR_TROP
-      USE TROPOPAUSE_MOD,    ONLY : DIAG_TROPOPAUSE
-      USE RESTART_MOD,       ONLY : MAKE_RESTART_FILE, READ_RESTART_FILE
-      USE UPBDFLX_MOD,       ONLY : DO_UPBDFLX,        UPBDFLX_NOY
-      USE UVALBEDO_MOD,      ONLY : READ_UVALBEDO
-      USE WETSCAV_MOD,       ONLY : INIT_WETSCAV,      DO_WETDEP
-      USE XTRA_READ_MOD,     ONLY : GET_XTRA_FIELDS,   OPEN_XTRA_FIELDS
-      USE XTRA_READ_MOD,     ONLY : UNZIP_XTRA_FIELDS
-      USE ERROR_MOD,         ONLY : IT_IS_NAN, IT_IS_FINITE   !yxw
-      USE ERROR_MOD,         ONLY : SAFE_DIV
-      ! To save CSPEC_FULL restart (dkh, 02/12/09)
-      USE LOGICAL_MOD,       ONLY : LSVCSPEC
-      USE RESTART_MOD,       ONLY : MAKE_CSPEC_FILE
-      ! Added (lin, 03/31/09)
-      USE LOGICAL_MOD,       ONLY : LNLPBL
-      USE VDIFF_MOD,         ONLY : DO_PBL_MIX_2
-      USE LINOZ_MOD,         ONLY : LINOZ_READ
-      USE TRACERID_MOD,      ONLY : IS_Hg2
-
-      ! For GTMM for mercury simulations. (ccc, 6/7/10)
-      USE WETSCAV_MOD,       ONLY : GET_WETDEP_IDWETD  
-      USE MERCURY_MOD,       ONLY : PARTITIONHG
-
-      ! For MERRA met fields (bmy, 8/19/10)
-      USE MERRA_A1_MOD,      ONLY : GET_MERRA_A1_FIELDS
-      USE MERRA_A1_MOD,      ONLY : OPEN_MERRA_A1_FIELDS
-      USE MERRA_A3_MOD,      ONLY : GET_MERRA_A3_FIELDS
-      USE MERRA_A3_MOD,      ONLY : OPEN_MERRA_A3_FIELDS
-      USE MERRA_CN_MOD,      ONLY : GET_MERRA_CN_FIELDS
-      USE MERRA_CN_MOD,      ONLY : OPEN_MERRA_CN_FIELDS
-      USE MERRA_I6_MOD,      ONLY : GET_MERRA_I6_FIELDS_1
-      USE MERRA_I6_MOD,      ONLY : GET_MERRA_I6_FIELDS_2
-      USE MERRA_I6_MOD,      ONLY : OPEN_MERRA_I6_FIELDS
-      USE TIME_MOD,          ONLY : GET_A1_TIME
-      USE TIME_MOD,          ONLY : GET_FIRST_A1_TIME
-      USE TIME_MOD,          ONLY : ITS_TIME_FOR_A1
-
-      USE CMN_SIZE_MOD            ! Size parameters
-      USE COMODE_LOOP_MOD         ! SMVGEAR common blocks
-      USE CMN_DIAG_MOD            ! Diagnostic switches, NJDAY
-      USE CMN_GCTM_MOD            ! Physical constants
->>>>>>> 045867e5
 
       IMPLICIT NONE
 
@@ -312,15 +152,11 @@
 !  05 Oct 2011 - R. Yantosca - Now get SUNCOS30 array from routine COSSZA
 !  07 Oct 2011 - R. Yantosca - Rename SUNCOS30 to SUNCOS_MID, which is the
 !                              cos(SZA) at the midpt of the chemistry timestep
-<<<<<<< HEAD
 !  02 Feb 2012 - R. Yantosca - Added modifications for GEOS-5.7.x met fields
 !  06 Feb 2012 - R. Yantosca - Reorganize USE statements for clarity
 !  06 Feb 2012 - R. Yantosca - Renamed NN to NNN to avoid name confusion
 !  07 Feb 2012 - R. Yantosca - Split off met field I/O into internal routines
-!                              READ_INITIAL_MET_FIELDS and READ_MET_FIELDS
-=======
 !  07 Feb 2012 - M. Payer    - Replace call to COSSZA with GET_COSINE_SZA
->>>>>>> 045867e5
 !EOP
 !------------------------------------------------------------------------------
 !BOC
@@ -728,20 +564,10 @@
          CALL AIRQNT
 
          ! Compute the cosine of the solar zenith angle array
-<<<<<<< HEAD
-         ! SUNCOS     = cos(SZA) at the current time
-         ! SUNCOS_MID = cos(SZA) at the midpt of the chemistry timestep
-         CALL COSSZA( DAY_OF_YEAR, SUNCOS, SUNCOS_MID )
-=======
          ! SUNCOS         = cos(SZA) at the current time
          ! SUNCOS_MID     = cos(SZA) at the midpt of the chem timestep
          ! SUNCOS_MID_5hr = cos(SZA) at the midpt of the chem timestep 5hrs ago
-!------------------------------------------------------------------------------
-! Prior to 2/7/12:
-!         CALL COSSZA( DAY_OF_YEAR, SUNCOS, SUNCOS_MID )
-!------------------------------------------------------------------------------
          CALL GET_COSINE_SZA( SUNCOS, SUNCOS_MID, SUNCOS_MID_5hr )
->>>>>>> 045867e5
 
          ! Compute tropopause height for ND55 diagnostic
          IF ( ND55 > 0 ) CALL DIAG_TROPOPAUSE
