--- conflicted
+++ resolved
@@ -1102,12 +1102,6 @@
          ! (ccc, 12/9/08)
          CALL DIAG_2PM( State_Met )
 
-<<<<<<< HEAD
-         ! Get the overhead column O3 for use with FAST-J
-         CALL GET_OVERHEAD_O3_FOR_FASTJ( am_I_Root )
-         
-=======
->>>>>>> c62bb116
          !==============================================================
          !   ***** U N I T   C O N V E R S I O N  ( kg -> v/v ) *****
          !==============================================================
