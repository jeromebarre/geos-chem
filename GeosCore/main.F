!BOC
#if !defined(ESMF_)
!EOC
!------------------------------------------------------------------------------
!                  GEOS-Chem Global Chemical Transport Model                  !
!------------------------------------------------------------------------------
!BOP
!
! !MODULE: geos_chem 
!
! !DESCRIPTION: Program GEOS\_CHEM is the main level driver program for the 
!  GEOS-Chem model of atmospheric chemistry and composition.
!\\
!\\
! !INTERFACE:
!
      PROGRAM GEOS_CHEM
!
! !USES:
!
      !-----------------------------------------------------------------
      ! Parameters to define floating-point variables
      !-----------------------------------------------------------------
      USE PRECISION_MOD, ONLY : fpp => fp  ! Flexible precision
      USE PRECISION_MOD, ONLY : f4         ! 4-byte floating point
      USE PRECISION_MOD, ONLY : f8         ! 8-byte floating point

      !-----------------------------------------------------------------
      ! Basic GEOS-Chem modules
      !-----------------------------------------------------------------
      USE CMN_SIZE_MOD          ! Size parameters
      USE CMN_GCTM_MOD          ! Physical constants
      USE ERROR_MOD             ! For error checking
      USE FILE_MOD              ! For file I/O
      USE GRID_MOD              ! For defining the lons/lats/areas of the grid
      USE INPUT_MOD             ! For reading settings from "input.geos"
      USE MAPPING_MOD           ! For regridding MODIS LAI
      USE OLSON_LANDMAP_MOD     ! Computes IREG, ILAND, IUSE from Olson map
      USE PRESSURE_MOD          ! For computing pressure at grid boxes
      USE RESTART_MOD           ! For restart file I/O
      USE TIME_MOD              ! For computing date & time 
      USE TRACERID_MOD          ! Flags for G-C tracers & chemical species
      USE TRACER_MOD            ! For error-checking the tracer array
      USE REGRID_A2A_MOD        ! For horizontal regridding
      USE UNITCONV_MOD          ! For gas concentration unit conversion
      
      !-----------------------------------------------------------------
      ! GEOS-Chem chemistry modules
      !-----------------------------------------------------------------
      USE CARBON_MOD            ! For SOA simulation
      USE CHEMISTRY_MOD         ! Driver routines for chemistry
      USE COMODE_MOD            ! Allocatable arrays for SMVGEAR solver
      USE COMODE_LOOP_MOD       ! Formerly common-block arrays for SMVGEAR
      USE GCKPP_COMODE_MOD      ! For the KPP chemical solver
      USE GLOBAL_CH4_MOD        ! For offline CH4 simulation
      USE MERCURY_MOD           ! For offline Hg simulation (driver)
      USE OCEAN_MERCURY_MOD     ! For offline Hg simulation (ocean model)
      USE STRAT_CHEM_MOD        ! For linearized stratospheric chemistry
      USE TOMS_MOD              ! For overhead O3 columns (for FAST-J)
      USE UCX_MOD               ! For unified trop-strat chemistry (SDE)
      USE UVALBEDO_MOD          ! For reading UV albedoes (for FAST-J)

      !-----------------------------------------------------------------
      ! GEOS-Chem deposition modules
      !-----------------------------------------------------------------
      USE DEPO_MERCURY_MOD      ! Deposition for offline Hg simulation
      USE DRYDEP_MOD            ! For dry deposition
      USE WETSCAV_MOD           ! For wet deposition (rainout & washout)

      !-----------------------------------------------------------------
      ! GEOS-Chem diagnostics modules
      !-----------------------------------------------------------------
      USE BENCHMARK_MOD         ! For the 1-month benchmark simulations
      USE CMN_DIAG_MOD          ! Logical switches for G-C diagnostics
      USE DIAG_MOD              ! G-C diagnostic arrays & counters
      USE DIAG41_MOD            ! For ND41  (afternoon PBL       ) diag
      USE DIAG42_MOD            ! For ND42  (SOA products        ) diag
      USE DIAG48_MOD            ! For ND48  (station timeseries  ) diag
      USE DIAG49_MOD            ! For ND49  (inst. timeseries    ) diag
      USE DIAG50_MOD            ! For ND50  (24h avg timeseries  ) diag
      USE DIAG51_MOD            ! For ND51  (satellite timeseries) diag
      USE DIAG51b_MOD           ! For ND51b (satellite timeseries) diag
      USE DIAG63_MOD            ! For ND63  (PARANOX timeseries  ) diag
      USE DIAG_OH_MOD           ! For ND43  (OH,HO2,etc. prod    ) diag
      USE PLANEFLIGHT_MOD       ! For ND40  (plane flight track  ) diag
      USE DIAGNOSTICS_MOD       ! New diagnostics module (C. Keller)

      !-----------------------------------------------------------------
      ! GEOS-Chem dynamics modules
      !-----------------------------------------------------------------
      USE CONVECTION_MOD        ! For deep cloud convection
      USE LINOZ_MOD             ! For LINOX linear strat chemistry
      USE PBL_MIX_MOD           ! To compute PBL height 
      USE TPCORE_BC_MOD         ! For nested-grid boundary conditions
      USE TRANSPORT_MOD         ! Driver routines for advection
      USE CHEMGRID_MOD          ! For the dynamic tropopause
      USE VDIFF_MOD             ! For non-local PBL mixing (J. Lin)

      !-----------------------------------------------------------------
      ! GEOS-Chem emissions modules
      !-----------------------------------------------------------------
      USE MODIS_LAI_MOD         ! For MODIS leaf area indices (replacement)
      USE EMISSIONS_MOD         ! For interfacing with HEMCO emissions
      USE MIXING_MOD            ! performs tracer mixing

      !-----------------------------------------------------------------
      ! GEOS-Chem met field I/O modules
      !-----------------------------------------------------------------
      USE DAO_MOD               ! Met field definitions
      USE GCAP_READ_MOD         ! For reading GCAP met data
      USE GEOSFP_READ_MOD       ! For reading GEOS-FP data
      USE MERRA_A1_MOD          ! For reading MERRA A1 data
      USE MERRA_A3_MOD          ! For reading MERRA A3 data
      USE MERRA_CN_MOD          ! For reading MERRA CN data
      USE MERRA_I6_MOD          ! For reading MERRA I6 data
      USE A3_READ_MOD           ! For reading A3 data (all other met)
      USE A6_READ_MOD           ! For reading A6 data (all other met)
      USE I6_READ_MOD           ! For reading I6 data (all other met)
#if defined( EXCHANGE )
      USE EXCHANGE_MOD          ! For two-way coupled simulations
#endif

#if defined( RRTMG )
      !-----------------------------------------------------------------
      ! Radiation modules
      !-----------------------------------------------------------------
      USE RRTMG_RAD_TRANSFER_MOD, ONLY: DO_RRTMG_RAD_TRANSFER,
     &                                  LW_UFLUX, LW_DFLUX,
     &                                  SW_UFLUX, SW_DFLUX,
     &                                  LW_UFLUXC, LW_DFLUXC,
     &                                  SW_UFLUXC, SW_DFLUXC,
     &                                  INIT_SURFACE_RAD,
     &                                  READ_SURFACE_RAD,
     &                                  INIT_STRAT_CLIM,
     &                                  READ_STRAT_CLIM,
     &                                  INIT_MCICA_CLOUDS,
     &                                  SET_SPECMASK
      USE CMN_FJX_MOD,            ONLY: NSPECRADMENU,
     &                                  LSPECRADMENU
      USE rrtmg_lw_init,  ONLY : rrtmg_lw_ini
      USE rrtmg_sw_init,  ONLY : rrtmg_sw_ini

#endif

      !-----------------------------------------------------------------
      ! Modules for the Grid-Independent GEOS-Chem (aka "GIGC")
      !-----------------------------------------------------------------
      USE GIGC_ErrCode_Mod      ! Error codes for success or failure
      USE GIGC_Environment_Mod  ! For allocating objects
      USE GIGC_Input_Opt_Mod    ! Derived type for Input Options 
      USE GIGC_State_Chm_Mod    ! Derived type for Chemistry State object    
      USE GIGC_State_Met_Mod    ! Derived type for Meteorology State object

      IMPLICIT NONE
!
! !REMARKS:
!                                                                             .
!     GGGGGG  EEEEEEE  OOOOO  SSSSSSS       CCCCCC H     H EEEEEEE M     M    
!    G        E       O     O S            C       H     H E       M M M M    
!    G   GGG  EEEEEE  O     O SSSSSSS      C       HHHHHHH EEEEEE  M  M  M    
!    G     G  E       O     O       S      C       H     H E       M     M    
!     GGGGGG  EEEEEEE  OOOOO  SSSSSSS       CCCCCC H     H EEEEEEE M     M    
!                                                                             .
!                                                                             .
!                 (formerly known as the Harvard-GEOS model)
!           for 4 x 5, 2 x 2.5 global grids and hi-res nested grids
!                                                                             .
!       Contact: GEOS-Chem Support Team (geos-chem-support@as.harvard.edu)
!                                                                     
!                                                                             .
!  See the GEOS-Chem Web Site:
!                                                                             .
!     http://acmg.seas.harvard.edu/geos/
!                                                                             .
!  and the GEOS-Chem User's Guide:
!                                                                             .
!     http://acmg.seas.harvard.edu/geos/doc/man/
!                                                                             .
!  and the GEOS-Chem wiki:
!                                                                             .
!     http://wiki.seas.harvard.edu/geos-chem/
!                                                                             .
!  for the most up-to-date GEOS-Chem documentation on the following topics:
!                                                                             .
!     - installation, compilation, and execution
!     - coding practice and style
!     - input files and met field data files
!     - horizontal and vertical resolution
!     - modification history
!
! !REVISION HISTORY: 
!  13 Aug 2010 - R. Yantosca - Added ProTeX headers
!  13 Aug 2010 - R. Yantosca - Add modifications for MERRA (treat like GEOS-5)
!  19 Aug 2010 - R. Yantosca - Now call MERRA met field reader routines
!  02 Feb 2011 - S. Kim      - Call Compute_OD after wet deposition
!  05 Oct 2011 - R. Yantosca - Now get SUNCOS30 array from routine COSSZA
!  07 Oct 2011 - R. Yantosca - Rename SUNCOS30 to SUNCOS_MID, which is the
!                              cos(SZA) at the midpt of the chemistry timestep
!  02 Feb 2012 - R. Yantosca - Added modifications for GEOS-5.7.x met fields
!  06 Feb 2012 - R. Yantosca - Reorganize USE statements for clarity
!  06 Feb 2012 - R. Yantosca - Renamed NN to NNN to avoid name confusion
!  07 Feb 2012 - R. Yantosca - Split off met field I/O into internal routines
!                              READ_INITIAL_MET_FIELDS and READ_MET_FIELDS
!  07 Feb 2012 - M. Payer    - Replace call to COSSZA with GET_COSINE_SZA
!  28 Feb 2012 - R. Yantosca - Removed support for GEOS-3
!  06 Mar 2012 - R. Yantosca - Now call READ_TOMS every month (this was
!                              formerly done within routine "fast_j.F")
!  06 Mar 2012 - R. Yantosca - Add subroutine GET_OVERHEAD_O3_FOR_FASTJ
!                              which calls COMPUTE_OVERHEAD_O3 (in toms_mod.F)
!                              to pre-compute the overhead O3 columsn for
!                              FAST-J photolysis.  This removes code from
!                              "set_prof.F" to facilitate the GI model.
!  19 Mar 2012 - R. Yantosca - Now call routines from olson_landmap_mod.F90
!                              to read the Olson land map data
!  04 Apr 2012 - R. Yantosca - Now call updated LAI routines from new module
!                              modis_lai_mod.F90.  Retire routine RDLAI.
!  05 Apr 2012 - R. Yantosca - Removed reference to LXTRA, it's obsolete
!  11 Apr 2012 - R. Yantosca - Replace lai_mod.F with modis_lai_mod.F90
!  11 Apr 2012 - R. Yantosca - Now call INIT_MODIS_LAI (in modis_lai_mod.F90)
!                              here so that we don't have to call it from 
!                              megan_mod.F and mercury_mod.F separately.
!  17 Apr 2012 - R. Yantosca - Need to set the mapping variable to NULL()
!  10 Jun 2012 - L. Murray   - Remove references to UPBDFLX_MOD.F
!  31 Jul 2012 - R. Yantosca - Now pass am_I_Root variable to lower-level
!                              routines in order to allow PRINT and WRITE
!                              statements to execute on the root CPU.  This
!                              is needed for compatibility w/ the GEOS-5 GCM.
!  13 Aug 2012 - R. Yantosca - Now call FILL_CHEM_STATE_IDs to populate
!                              the CHEM_STATE object ID and name fields
!  18 Oct 2012 - R. Yantosca - Rename LOCAL_MET object to State_Met
!  18 Oct 2012 - R. Yantosca - Rename CHEM_STATE object to State_Chm
!  18 Oct 2012 - R. Yantosca - Now pass am_I_Root, RC arguments to routines
!                              ALLOCATE_ALL, INIT_ALL when using -DDEVEL
!  19 Oct 2012 - R. Yantosca - Now reference gigc_state_chm_mod.F90
!  19 Oct 2012 - R. Yantosca - Now reference gigc_state_met_mod.F90
!  25 Oct 2012 - R. Yantosca - Define logical doDebugPrt for ND70 output
!  25 Oct 2012 - R. Yantosca - Add descriptive comments for DEVEL #ifdefs
!  25 Oct 2012 - R. Yantosca - Now reference gigc_errcode_mod.F90
!  01 Nov 2012 - R. Yantosca - Now read soil NOx restart file
!  01 Nov 2012 - R. Yantosca - Now reference gigc_input_opt_mod.F90
!  08 Nov 2012 - R. Yantosca - Now pass Input_Opt as an arg to DO_CHEMISTRY
!  01 Nov 2012 - R. Yantosca - Now read soil NOx restart file
!  14 Nov 2012 - R. Yantosca - Add am_I_Root, Input_Opt, RC as arguments
!                              to various subroutines
!  15 Nov 2012 - M. Payer    - Replaced all met field arrays with State_Met
!                              derived type object
!  15 Nov 2012 - R. Yantosca - Bring Input_Opt out of the DEVEL tags
!  26 Feb 2013 - R. Yantosca - Add placeholder tag for Input_Opt%MAX_DEP
!  05 Mar 2013 - R. Yantosca - Now pass am_I_Root, Input_Opt, RC to routine
!                              DO_PBL_MIX_2 (for non-local PBL mixing)
!  15 Mar 2013 - R. Yantosca - Now set Input_Opt%LINOZ_N* fields here
!  26 Mar 2013 - S.D. Eastham- Added initialization of rare tracers
!  29 Mar 2013 - R. Yantosca - Bring code out of DEVEL blocks
!  30 May 2013 - R. Yantosca - Now pass Input_Opt object to STDRUN routine
!  03 Jun 2013 - R. Yantosca - Use routines from updated mercury_mod.F
!  20 Aug 2013 - R. Yantosca - Removed "define.h", this is now obsolete
!  23 Oct 2013 - R. Yantosca - Now pass am_I_root, Input_Opt, RC to INIT_DAO
!  13 Dec 2013 - M. Sulprizio- Now set USE_O3_FROM_MET logical flag during
!                              initialization stage
!  11 Apr 2014 - R. Yantosca - Now remove call to INIT_GLOBAL_CH4; this is
!                              now done from routine GIGC_Init_Extra
!  19 May 2014 - C. Keller   - Added INIT_CHEMISTRY 
!  19 May 2014 - C. Keller   - Added HEMCO
!  23 Jun 2014 - R. Yantosca - Removed references to unix_cmds_mod.F
!  23 Jun 2014 - R. Yantosca - Removed references to directory_mod.F
!  23 Jun 2014 - R. Yantosca - Removed references to logical_mod.F
!  15 Jul 2014 - R. Yantosca - Now reference grid_mod.F90, regrid_a2a_mod.F90
!  15 Jul 2014 - R. Yantosca - Now call Init_Map_A2A to store shadow variables
!                              within regrid_a2a_mod.F90.  This helps to 
!                              break dependencies for the HEMCO implementation.
!  25 Jul 2014 - R. Yantosca - Remove reference to commsoil_mod.F90
!  22 Aug 2014 - R. Yantosca - Now save areas [m2] in State_Met%AREA_M2
!  15 Dec 2014 - M. Yannetti - Added PRECISION_MOD
!  06 Jan 2015 - R. Yantosca - Added two-way coupled simulation options
<<<<<<< HEAD
!  17 Feb 2015 - E. Lundgren - Remove STT and TCVV pointers
!  25 Feb 2015 - E. Lundgren - Remove MAKE-RH call since now in AIRQNT
!  16 Mar 2015 - E. Lundgren - Change tracer main units from kg to kg/kg
!  24 Mar 2015 - E. Lundgren - Now pass Input_Opt to Check_STT
=======
!  17 Feb 2015 - E. Lundgren - Remove STT and TCVV pointers.
!  25 Feb 2015 - E. Lundgren - Remove MAKE_RH call since now in AIRQNT.
>>>>>>> f2f96dcb
!  31 Mar 2015 - E. Lundgren - Move post-transport AIRQNT call to transport_mod 
!  16 Apr 2015 - R. Yantosca - Remove call to INIT_DAO; it's obsolete
!EOP
!------------------------------------------------------------------------------
!BOC
!
! !LOCAL VARIABLES:
!
      ! Scalars
      LOGICAL                  :: FIRST_RT = .TRUE.
      LOGICAL                  :: wasModisRead
      LOGICAL                  :: prtDebug
      INTEGER                  :: I,             IOS,         J
      INTEGER                  :: K,             L,           N
      INTEGER                  :: JDAY,          NDIAGTIME,   N_DYN
      INTEGER                  :: NNN,           N_DYN_STEPS, NSECb 
      INTEGER                  :: N_STEP,        YEAR,        MONTH
      INTEGER                  :: DAY,           DAY_OF_YEAR, SEASON
      INTEGER                  :: NYMD,          NYMDb,       NHMS
      INTEGER                  :: ELAPSED_SEC,   NHMSb,       RC
      INTEGER                  :: ELAPSED_TODAY, HOUR,        MINUTE
      INTEGER                  :: laiYYYY,       laiMM
      REAL(f8)                 :: TAU,           TAUb         
      CHARACTER(LEN=255)       :: ZTYPE

      ! Set cloud flag for RRTMG
      INTEGER                   :: ICLD=0,ISEED=10
      INTEGER                   :: RR

      ! Arrays
      INTEGER                  :: DATE(2)
!      INTEGER                  :: ITIMEVALS(8)
!      REAL*8                   :: OLDSECS, NEWSECS
!      REAL*8                   :: OLDSECST, NEWSECST

      ! Derived type objects
      TYPE(MapWeight), POINTER :: mapping(:,:) => NULL()

      !-----------------------------------------------------------------
      ! %%%% REPLICATING GIGC FUNCTIONALITY IN EXISTING GEOS-CHEM %%%%
      !
      ! We must declare the Chemistry State (State_Chm), Meteorology
      ! State (State_Met), and Input Options (Input_Opt) objects
      ! for use with the Grid-Independent GEOS-Chem code. 
      !
      TYPE(OptInput)           :: Input_Opt   ! Input Options object
      TYPE(ChmState)           :: State_Chm   ! Chemistry State object
      TYPE(MetState)           :: State_Met   ! Meteorology State object
      !
      ! Also define NI, NJ, NL for more consistent naming w/r/t the 
      ! ESMF interface.  Initialize these from IIPAR, JJPAR, JJPAR
      ! (bmy, 11/9/12)
      !
      INTEGER                  :: NI          ! # of longitudes 
      INTEGER                  :: NJ          ! # of latitudes
      INTEGER                  :: NL          ! # of levels
      !
      ! When connecting G-C to an external GCM, we need to only write 
      ! to stdout if we are on the root CPU.  Otherwise this will slow
      ! down the code.  This is why we introduced the am_I_Root logical
      ! variable.
      !
      ! However, if we are using the "traditional" G-C, then we don't
      ! need to restrict I/O to the root CPU.  (This is because each
      ! GEOS-Chem simulation starts out on a single CPU, with other
      ! CPUs joining only within parallel DO loops).  Therefore, we
      ! can just set am_I_Root = .true. here and then have it propagate
      ! down to all of the lower-level routines.  The main.F routine
      ! is not called when connecting G-C to an external GCM.
      ! (mlong, bmy, 7/30/12)
      !
      LOGICAL, PARAMETER       :: am_I_Root = .TRUE. 
      !
      ! Define shadow variables for fields in Input_Opt (bmy, 6/25/14)
      LOGICAL                  :: ITS_A_FULLCHEM_SIM 
      LOGICAL                  :: ITS_A_CH4_SIM
      LOGICAL                  :: ITS_A_MERCURY_SIM  
      LOGICAL                  :: ITS_A_TAGCO_SIM
      LOGICAL                  :: ITS_AN_AEROSOL_SIM 
      LOGICAL                  :: ITS_A_CH3I_SIM
      LOGICAL                  :: ITS_A_SPECIALTY_SIM
      LOGICAL                  :: DO_DIAG_WRITE
      LOGICAL                  :: LCHEM
      LOGICAL                  :: LCONV
      LOGICAL                  :: LDRYD
      LOGICAL                  :: LDYNOCEAN
      LOGICAL                  :: LEMIS
      LOGICAL                  :: LGTMM
      LOGICAL                  :: LKPP
      LOGICAL                  :: LLINOZ
      LOGICAL                  :: LNLPBL
      LOGICAL                  :: LPRT
      LOGICAL                  :: LSTDRUN
      LOGICAL                  :: LSCHEM
      LOGICAL                  :: LSETH2O
      LOGICAL                  :: LSVCSPEC
      LOGICAL                  :: LSVGLB
      LOGICAL                  :: LTRAN
      LOGICAL                  :: LTURB
      LOGICAL                  :: LUCX
      LOGICAL                  :: LUNZIP
      LOGICAL                  :: LVARTROP
      LOGICAL                  :: LWAIT
      LOGICAL                  :: LWETD
      LOGICAL                  :: LWINDO
      LOGICAL                  :: USE_OLSON_2001
      INTEGER                  :: N_TRACERS 
      !-----------------------------------------------------------------

      !=================================================================
      ! GEOS-CHEM starts here!                                            
      !=================================================================

#if defined( TOMAS )
      !(sfarina, 6/19/2013) It may seem strange, but this welcome message
      !                     fixes an issue where geoschem crashes with a
      !                     sigsegv immediately after starting.
      !                     This happens on ace-net's glooscap cluster with
      !                     ifort (IFORT) 11.1 20101201
      !                     this issue does not appear when running inside
      !                     a debugger, and is probably related to
      !                     some initialization garbage in memory
      !                     when using -O2 optimization
      !(bmy, 1/27/2014)   - Need to "CALL FLUSH(6).  FLUSH needs
      !                     an argument.  Unit 6 is Unix stdout.
      PRINT*, '%%%%% USING TOMAS MICROPHYSICS PACKAGE %%%%%'
      CALL FLUSH(6)
#endif

      !-----------------------------------------------------------------
      ! %%%% REPLICATING GIGC FUNCTIONALITY IN EXISTING GEOS-CHEM %%%%
      !
      ! Assume a successful return until otherwise
      !
      RC                      = GIGC_SUCCESS
      !
      ! Define NI, NJ, NL dimensions for use below
      !
      NI                      = IIPAR
      NJ                      = JJPAR
      NL                      = LLPAR
      !
      ! Define dimensions for fields of the Input Options object
      ! NOTE: At this point we have not yet read in the "input.geos"
      ! file so these are just placeholder values (bmy, 11/7/12)
      !
      Input_Opt%MAX_DIAG      = MAX_DIAG
      Input_Opt%MAX_TRCS      = NNPAR
      Input_Opt%MAX_MEMB      = 15
      Input_Opt%MAX_FAMS      = MAXFAM
      Input_Opt%MAX_DEP       = MAXDEP
      Input_Opt%LINOZ_NLEVELS = 25
      Input_Opt%LINOZ_NLAT    = 18
      Input_Opt%LINOZ_NMONTHS = 12
      Input_Opt%LINOZ_NFIELDS = 7
      !
      ! Call the routine GIGC_Allocate_All (located in module file
      ! GeosCore/gigc_environment_mod.F90) to allocate all lat/lon
      ! allocatable arrays used by GEOS-Chem, as well as the Input 
      ! Options object.  The IIPAR and JJPAR dimensions are not 
      ! declared as PARAMETERs, but are module variables that are 
      ! initialized in this call.
      !
      CALL GIGC_Allocate_All( am_I_root, Input_Opt, RC )
      IF ( RC /= GIGC_SUCCESS ) GOTO 9999
      !-----------------------------------------------------------------
      
      ! Display current grid resolution and data set type
      CALL DISPLAY_GRID_AND_MODEL

      !=================================================================
      !            ***** I N I T I A L I Z A T I O N *****
      !=================================================================

      ! Read input file and call init routines from other modules
      CALL Read_Input_File( am_I_Root, Input_Opt, RC ) 

      ! Initialize the regridding module by storing shadow copies
      CALL Initialize_Regridding( am_I_Root, Input_Opt, RC )

      ! Store shadow copies of am_I_Root, Input_Opt in error_mod.F
      CALL Init_Error( am_I_Root, Input_Opt, RC )

      ! Copy values from Input_Opt.  These replace the variables
      ! from logical_mod.F and tracer_mod.F. (bmy, 3/29/13)
      USE_OLSON_2001      =  Input_Opt%USE_OLSON_2001
      ITS_A_FULLCHEM_SIM  =  Input_Opt%ITS_A_FULLCHEM_SIM
      ITS_A_CH4_SIM       =  Input_Opt%ITS_A_CH4_SIM
      ITS_A_MERCURY_SIM   =  Input_Opt%ITS_A_MERCURY_SIM
      ITS_A_TAGCO_SIM     =  Input_Opt%ITS_A_TAGCO_SIM 
      ITS_AN_AEROSOL_SIM  =  Input_Opt%ITS_AN_AEROSOL_SIM
      ITS_A_CH3I_SIM      =  Input_Opt%ITS_A_CH3I_SIM
      ITS_A_SPECIALTY_SIM =  Input_Opt%ITS_A_SPECIALTY_SIM
      DO_DIAG_WRITE       =  Input_Opt%DO_DIAG_WRITE
      LCHEM               =  Input_Opt%LCHEM
      LCONV               =  Input_Opt%LCONV
      LDRYD               =  Input_Opt%LDRYD
      LDYNOCEAN           =  Input_Opt%LDYNOCEAN
      LEMIS               =  Input_Opt%LEMIS
      LGTMM               =  Input_Opt%LGTMM
      LKPP                =  Input_Opt%LKPP
      LLINOZ              =  Input_Opt%LLINOZ
      LNLPBL              =  Input_Opt%LNLPBL
      LPRT                =  Input_Opt%LPRT
      LSCHEM              =  Input_Opt%LSCHEM
      LSETH2O             =  Input_Opt%LSETH2O
      LSTDRUN             =  Input_Opt%LSTDRUN
      LSVCSPEC            =  Input_Opt%LSVCSPEC
      LSVGLB              =  Input_Opt%LSVGLB
      LTRAN               =  Input_Opt%LTRAN
      LTURB               =  Input_Opt%LTURB
      LUCX                =  Input_Opt%LUCX
      LUNZIP              =  Input_Opt%LUNZIP
      LVARTROP            =  Input_Opt%LVARTROP
      LWAIT               =  Input_Opt%LWAIT
      LWETD               =  Input_Opt%LWETD
      LWINDO              =  Input_Opt%LWINDO
      USE_OLSON_2001      =  Input_Opt%USE_OLSON_2001
      N_TRACERS           =  Input_Opt%N_TRACERS  

      ! Set a flag to denote if we should print ND70 debug output
      prtDebug            = ( LPRT .and. am_I_Root )
      
      ! Debug output
      IF ( prtDebug ) CALL DEBUG_MSG( '### MAIN: a READ_INPUT_FILE' )

      !-----------------------------------------------------------------
      ! %%%% REPLICATING GIGC FUNCTIONALITY IN EXISTING GEOS-CHEM %%%%
      !
      ! To replicate the functionality of the ESMF interface, we must
      ! initialize the Meteorology State (i.e. State_Met) and the
      ! Chemistry State (i.e. State_Chm) objects.  These objects hold
      ! several individual data fields that need to be passed as 
      ! inputs to the chemistry routines.
      !
      ! Eventually, the Meteorology State will replace all of the 
      ! individual met field arrays contained in module dao_mod.F.
      ! Likewise, the Chemistry State will replace the STT tracer array
      ! and CSPEC chemical species array.  At present (25 Oct 2012),
      ! we have not yet completed this conversion.
      !
      ! The Chemistry and Meteorology State objects facilitate using
      ! GEOS-Chem directly from the ESMF interface.  This is the main
      ! reason we are migrating towards used of these objects instead
      ! of the existing ALLOCATABLE module arrays. (bmy, 10/25/12)
      !
      ! Initialize Input_Opt, State_Chem, State_Met, objects. 
      ! (bmy, 3/4/13)
      !
      CALL GIGC_Init_All
     &   ( am_I_Root, Input_Opt, State_Chm, State_Met, RC )
      !
      ! Also allocate arrays in GEOS-Chem modules that have not yet
      ! been initialized (i.e. SEASALT_MOD, CARBON_MOD,  DUST_MOD, 
      ! SULFATE_MOD).  This removes the init calls from the run stage,
      ! which is required when connecting to the GEOS-5 GCM w/ ESMF.
      ! (bmy, 3/4/13)
      CALL GIGC_Init_Extra( am_I_Root, Input_Opt, RC )
      !
      ! Assign values to the TRAC_NAME, TRAC_ID, SMVG_ID fields
      ! of the State_Chm object.  NOTE: This has to be done after
      ! the call to READ_INPUT_FILE, since we need the value of
      ! N_TRACERS, which is obtained by reading the input.geos file.
      !
      CALL Fill_Chem_State_Name_IDs( am_I_Root, Input_Opt, State_Chm )
<<<<<<< HEAD
=======

>>>>>>> f2f96dcb
      ! Copy surface area info from AREA_M2 array of grid_mod.F90
      ! to the State_Met%AREA_M2 field.  This will let us convert
      ! HEMCO emissions [kg/m2/s] to [kg] in various routines 
      ! without the overhead of many function calls. (bmy, 8/22/14)
      State_Met%AREA_M2 =  AREA_M2

      !-----------------------------------------------------------------

#if   defined( RRTMG )
      ! Initialize surface rad fields
      ! from rrtmg_rad_transfer_mod.F
      !WRITE(6,*) 'Calling INIT_SURFACE_RAD'
      CALL INIT_SURFACE_RAD
      !WRITE(6,*) 'Calling INIT_STRAT_CLIM'
      CALL INIT_STRAT_CLIM
      CALL READ_STRAT_CLIM( Input_Opt )
      CALL INIT_MCICA_CLOUDS

      ! Initialization
       CALL RRTMG_LW_INI
       CALL RRTMG_SW_INI

#endif

      ! Initialize diagnostic arrays and counters
      CALL INITIALIZE( am_I_Root, Input_Opt, 2, RC )
      CALL INITIALIZE( am_I_Root, Input_Opt, 3, RC )
      IF ( prtDebug ) CALL DEBUG_MSG( '### MAIN: a INITIALIZE' )

      ! Initialize the new hybrid pressure module.  Define Ap and Bp.
      CALL INIT_PRESSURE( am_I_Root )
      IF ( prtDebug ) CALL DEBUG_MSG( '### MAIN: a INIT_PRESSURE' )

      ! Read annual mean tropopause if not a variable tropopause
      ! read_tropopause is obsolete with variable tropopause
      IF ( .not. Input_Opt%LVARTROP ) THEN
         CALL READ_TROPOPAUSE( am_I_Root, Input_Opt, RC )
         IF ( prtDebug ) CALL DEBUG_MSG( '### MAIN: a READ_TROPOPAUSE' )
      ENDIF

      ! Initialize allocatable SMVGEAR/KPP arrays
      IF ( LEMIS .or. LCHEM ) THEN
         IF ( ITS_A_FULLCHEM_SIM   .or.
     &        ITS_AN_AEROSOL_SIM ) THEN
            CALL INIT_COMODE( am_I_Root, Input_Opt, RC )
         ENDIF
         IF ( LKPP ) THEN
            CALL INIT_GCKPP_COMODE( am_I_Root, IIPAR,  JJPAR,   
     &                              LLCHEM,    ITLOOP, NMTRATE, 
     &                              IGAS,      RC )
         ENDIF
         IF ( RC == 1 )
     $        CALL ERROR_STOP( "Alloc error", "INIT_GCKPP_COMODE" )
         IF ( prtDebug ) CALL DEBUG_MSG( '### MAIN: a INIT_COMODE' )
      ENDIF
         
      ! Added to read input file for linoz strat (dbj, jliu, bmy, 10/16/09)
      IF ( LLINOZ ) THEN
         CALL LINOZ_READ( am_I_Root, Input_Opt, RC )
      ENDIF

      ! Define time variables for use below
      NHMS  = GET_NHMS()
      NHMSb = GET_NHMSb()
      NYMD  = GET_NYMD()
      NYMDb = GET_NYMDb()
      TAU   = GET_TAU()
      TAUb  = GET_TAUb()

      !=================================================================
      !        ***** I N I T I A L I Z A T I O N  continued *****
      !=================================================================

      ! Read the initial met fields from disk
      CALL READ_INITIAL_MET_FIELDS()

      ! Compute avg surface pressure near polar caps
      CALL AVGPOLE( State_Met%PS1 )
      IF ( prtDebug ) CALL DEBUG_MSG( '### MAIN: a AVGPOLE' )

      CALL SET_FLOATING_PRESSURE( State_Met%PS1 )
      IF ( prtDebug ) CALL DEBUG_MSG( '### MAIN: a SET_FLT_PRS' )

      ! Call AIRQNT to compute air mass quantities
      CALL AIRQNT( am_I_Root, State_Met, RC )
      IF ( prtDebug ) CALL DEBUG_MSG( '### MAIN: a AIRQNT' )

      ! Initialize the derived type object containing
      ! mapping information for the MODIS LAI routines
      IF ( USE_OLSON_2001 ) THEN
         CALL Init_Mapping( am_I_Root, Input_Opt,
     &                      1440, 720, IIPAR, JJPAR, mapping, RC )
      ELSE
         CALL Init_Mapping( am_I_Root, Input_Opt,
     &                       720, 360, IIPAR, JJPAR, mapping, RC )
      ENDIF

      ! Compute the Olson land types that occur in each grid box
      ! (i.e. this is a replacement for rdland.F and vegtype.global)
      CALL Init_Olson_Landmap   ( am_I_Root, Input_Opt, RC        )
      CALL Compute_Olson_Landmap( am_I_Root, mapping,   State_Met )
      CALL Cleanup_Olson_Landmap( am_I_Root                       )

       ! Initialize PBL quantities but do not do mixing
       ! Add option for non-local PBL (Lin, 03/31/09) 
       CALL INIT_MIXING ( am_I_Root, Input_Opt, 
     &                    State_Met, State_Chm, RC ) 
 
      ! Initialize chemistry
      ! Moved here (from chemistry_mod.F and chemdr.F) because some
      ! of the variables are used for non-local PBL mixing BEFORE 
      ! the first call of the chemistry routines (ckeller, 05/19/14).
      IF ( ITS_A_FULLCHEM_SIM .OR. ITS_AN_AEROSOL_SIM ) THEN
         CALL INIT_CHEMISTRY ( am_I_Root, Input_Opt, State_Chm, RC )
      ENDIF

      ! Initialize HEMCO. This reads the HEMCO configuration file
      ! and creates entries for all data files needed for emission
      ! calculation. Also sets some logical switches in Input_Opt
      ! (e.g. LSOILNOX).
      ! Note: always call HEMCO, even if LEMIS is set to FALSE. This
      ! is to make sure that HEMCO can still be used to read
      ! non-emission data such as stratospheric Bry fields. If LEMIS
      ! is set to FALSE, the emissions driver routines will make sure
      ! that HEMCO does not calculate any emissions (ckeller, 1/12/15).
      ! 
      ! This call will also initialize the three built-in HEMCO 
      ! diagnostics (default, manual, restart).
      CALL EMISSIONS_INIT( am_I_Root, Input_Opt,
     &                     State_Met, State_Chm, RC )

      ! Stop the run if the HEMCO init sequence dies w/ an error
      IF ( RC /= GIGC_SUCCESS ) THEN
         CALL ERROR_STOP( 'Error in EMISSIONS_INIT!', 'main.F' )
      ENDIF

      !=================================================================
      !       *****  I N I T I A L   C O N D I T I O N S *****
      !=================================================================

      ! Read initial tracer conditions.
      CALL READ_RESTART_FILE( NYMDb,     NHMSb, 
     &                        Input_Opt, State_Met, State_Chm )
      IF ( prtDebug ) CALL DEBUG_MSG( '### MAIN: a READ_RESTART_FILE' )

      ! Initialize stratospheric routines
      IF ( LUCX ) THEN
         !CALL INIT_UCX( am_I_Root, Input_Opt, NYMDb, NHMSb )
         CALL INIT_UCX( am_I_Root, Input_Opt )
         IF ( prtDebug ) CALL DEBUG_MSG( '### MAIN: a INIT_UCX' )
      ENDIF

      ! Set simple initial tracer conditions
      CALL SET_INITIAL_MIXRATIOS( am_I_Root, Input_Opt, State_Met,
     &                            State_Chm )
      IF ( prtDebug ) THEN
         CALL DEBUG_MSG( '### MAIN: a SET_INITIAL_MIXRATIOS' )
      ENDIF

!!%%%%%%%%%%%%%%%%%%%%%%%%%%%%%%%%%%%%%%%%%%%%%%%%%%%%%%%%%%%%%%%%%%%%%%
!     ! TEMPORARY - ewl, 3/19/15
!     ! Go back to legacy units [kg] for INIT_STRAT_CHEM. 
!     ! This ensures allocatable array MInit
!     ! used for later strat chem remains in kg for the time being.
      CALL Convert_MMR_to_KG( N_TRACERS, State_Met%AD, 
     &                        State_Chm%TRACERS )
!!%%%%%%%%%%%%%%%%%%%%%%%%%%%%%%%%%%%%%%%%%%%%%%%%%%%%%%%%%%%%%%%%%%%%%

      ! Capture initial state of atmosphere for STE flux calc (ltm, 06/10/12)
      IF ( LSCHEM ) THEN
         CALL INIT_STRAT_CHEM( am_I_Root, Input_Opt, State_Chm, RC )
      ENDIF

!%%%%%%%%%%%%%%%%%%%%%%%%%%%%%%%%%%%%%%%%%%%%%%%%%%%%%%%%%%%%%%%%%%%%%%
      ! TEMPORARY - ewl, 3/19/15
      CALL Convert_KG_to_MMR( N_TRACERS, State_Met%AD, 
     &                        State_Chm%TRACERS )
!%%%%%%%%%%%%%%%%%%%%%%%%%%%%%%%%%%%%%%%%%%%%%%%%%%%%%%%%%%%%%%%%%%%%%

      ! Read ocean Hg initial conditions (if necessary)
      IF ( ITS_A_MERCURY_SIM .and. LDYNOCEAN ) THEN
         CALL READ_OCEAN_Hg_RESTART( NYMDb, NHMSb, Input_Opt )
         IF ( prtDebug ) THEN 
            CALL DEBUG_MSG( '### MAIN: a READ_OCEAN_RESTART' )
         ENDIF
      ENDIF

      ! Save initial tracer masses to disk for benchmark runs
      IF ( LSTDRUN ) THEN 
         CALL STDRUN( Input_Opt, State_Chm, LBEGIN=.TRUE. )
      ENDIF

!-----------------------------------------------------------------------------
! TWO-WAY NESTING OPTION
! This is only invoked when compiling GEOS-Chem with COUPLE=y
!
#if defined( EXCHANGE )

      ! Initialize the two-way nesting.  This will only get done if you
      ! compile GEOS-Chem with EXCHANGE=yes. (yanyy, 03/28/14)
      CALL INIT_EXCHANGE( am_I_Root )

# if defined( GRID4x5 ) || defined( GRID2x25 )

      ! Initialize exchange of global boundary conditions
      CALL EXCHANGE_GLOBAL_INIT()

#elif defined( NESTED_CH ) || defined( NESTED_NA ) || defined( NESTED_EU ) || defined( NESTED_SE )
      ! Initialize exchange of nested boundary conditions
      CALL EXCHANGE_NESTED_INIT()

# endif
#endif

!-----------------------------------------------------------------------------

      !=================================================================
      !      ***** INITIALIZE DIAGNOSTICS ***** 
      !=================================================================      

#if defined( DEVEL )
      ! Initialize diagnostics other than the default HEMCO diagnostics
      ! initialized above (ckeller, 1/13/15).
      CALL Diagnostics_Init( am_I_Root, Input_Opt, 
     &                       State_Met, State_Chm, RC )
#endif 

      !=================================================================
      !      ***** 6 - H O U R   T I M E S T E P   L O O P  *****
      !=================================================================      

      ! Echo message before first timestep
      WRITE( 6, '(a)' )
      WRITE( 6, '(a)' ) REPEAT( '*', 44 )
      WRITE( 6, '(a)' ) '* B e g i n   T i m e   S t e p p i n g !! *'
      WRITE( 6, '(a)' ) REPEAT( '*', 44 )
      WRITE( 6, '(a)' ) 

      ! NSTEP is the number of dynamic timesteps w/in the outer loop
#if   defined( GEOS_FP ) 
      N_DYN_STEPS = 180 / GET_TS_DYN()     ! GEOS-5.7.x has a 3-hr interval
#else
      N_DYN_STEPS = 360 / GET_TS_DYN()     ! All other met has a 6hr interval
#endif

      ! Start a new outer loop
      DO 

      ! Compute time parameters at start of 6-h loop
      CALL SET_CURRENT_TIME

      ! NSECb is # of seconds (measured from 00 GMT today) 
      ! at the start of this 6-hr timestepping loop.
      ! NOTE: Assume we start at the head of each minute (i.e. SECONDS=0)
      HOUR   = GET_HOUR()
      HOUR   = ( HOUR / 6 ) * 6
      MINUTE = GET_MINUTE()
      NSECb  = ( HOUR * 3600 ) + ( MINUTE * 60 )

      ! Get dynamic timestep in seconds
      N_DYN  = 60e+0_fpp * GET_TS_DYN()

      !=================================================================
      !     ***** D Y N A M I C   T I M E S T E P   L O O P *****
      !=================================================================
      DO N_STEP = 1, N_DYN_STEPS

         ! Compute & print time quantities at start of dyn step
         CALL SET_CURRENT_TIME
         CALL PRINT_CURRENT_TIME

         ! Set time variables for dynamic loop
         DAY_OF_YEAR   = GET_DAY_OF_YEAR()
         DAY           = GET_DAY()
         ELAPSED_SEC   = GET_ELAPSED_SEC()
         MONTH         = GET_MONTH()
         NHMS          = GET_NHMS()
         NYMD          = GET_NYMD()
         HOUR          = GET_HOUR()
         MINUTE        = GET_MINUTE()
         TAU           = GET_TAU()
         YEAR          = GET_YEAR()
         SEASON        = GET_SEASON()
         ELAPSED_TODAY = ( HOUR * 3600 ) + ( MINUTE * 60 )

         !### Debug
         IF ( prtDebug ) THEN
            CALL DEBUG_MSG( '### MAIN: a SET_CURRENT_TIME' )
         ENDIf

         !==============================================================
         !       ***** R U N   H E M C O   P H A S E   1 *****
         ! 
         !    Phase 1 updates the HEMCO clock and the content of the 
         !    HEMCO data list. This should be done before writing the
         !    diagnostics organized in the HEMCO diagnostics structure,
         !    and before using any of the HEMCO data list fields.
         !    (ckeller, 4/1/15)
         !==============================================================
         CALL EMISSIONS_RUN( am_I_Root, Input_Opt, State_Met, 
     &                       State_Chm, ITS_TIME_FOR_EMIS(), 1, RC )

         !==============================================================
         !   ***** W R I T E   D I A G N O S T I C   F I L E S *****
         !==============================================================

         ! Write HEMCO diagnostics as well as new GEOS-Chem diagnostics
         ! (the latter is currently only defined in development mode)
         ! (ckeller, 4/1/15). 
         CALL Diagnostics_Write( am_I_Root, Input_Opt, .FALSE., RC)

         ! Original diagnostics
         IF ( ITS_TIME_FOR_BPCH() ) THEN

            ! Set time at end of diagnostic timestep
            CALL SET_DIAGe( TAU )

            ! Write bpch file
            IF ( DO_DIAG_WRITE ) THEN
               CALL DIAG3( am_I_Root, Input_Opt, State_Chm, RC )

               ! Flush file units
               CALL CTM_FLUSH
            ENDIF

            !===========================================================
            !    *****  W R I T E   R E S T A R T   F I L E S  *****
            !===========================================================
            IF ( LSVGLB ) THEN

!%%%%%%%%%%%%%%%%%%%%%%%%%%%%%%%%%%%%%%%%%%%%%%%%%%%%%%%%%%%%%%%%%%%%%%
               ! TEMPORARY - ewl, 3/19/15
               ! Go back to legacy units [kg] for
               ! CALC_STE, which is a routine in strat_chem_mod.
               ! More generally, deal with strat_chem_mod routines later,
               ! as they all depend on a global array in the module that
               ! is set to the initial state of the atm in kg (STT after
               ! reading in restart file and converting units).
               CALL Convert_MMR_to_KG( N_TRACERS, State_Met%AD, 
     &                        State_Chm%TRACERS )
!%%%%%%%%%%%%%%%%%%%%%%%%%%%%%%%%%%%%%%%%%%%%%%%%%%%%%%%%%%%%%%%%%%%%%

               ! Determine and print STE fluxes (ltm, 06/10/12)
               IF ( LSCHEM ) THEN
                  CALL CALC_STE( am_I_Root, Input_Opt, State_Chm, RC )
               ENDIF
               
!%%%%%%%%%%%%%%%%%%%%%%%%%%%%%%%%%%%%%%%%%%%%%%%%%%%%%%%%%%%%%%%%%%%%%%
               ! TEMPORARY - ewl, 3/19/15
               CALL Convert_KG_to_MMR( N_TRACERS, State_Met%AD, 
     &                        State_Chm%TRACERS )
!%%%%%%%%%%%%%%%%%%%%%%%%%%%%%%%%%%%%%%%%%%%%%%%%%%%%%%%%%%%%%%%%%%%%%

               ! Make atmospheric restart file
               CALL MAKE_RESTART_FILE
     &            ( am_I_Root, Input_Opt, NYMD,      NHMS,     
     &              TAU,       State_Met, State_Chm, RC    )
                  
               ! Make ocean mercury restart file
               IF ( ITS_A_MERCURY_SIM .and. LDYNOCEAN ) THEN
                  CALL MAKE_OCEAN_Hg_RESTART
     &               ( NYMD, NHMS, TAU, Input_Opt )
               ENDIF

               ! Save species concentrations (CSPEC_FULL). (dkh, 02/12/09)
               IF ( LCHEM .and. LSVCSPEC ) THEN 
                  CALL MAKE_CSPEC_FILE( am_I_Root, Input_Opt, NYMD, 
     &                                  NHMS,      State_Chm, RC    )
               ENDIF 

               ! Force the output of a HEMCO restart file. 
               ! (ckeller, 4/1/15)
               CALL Diagnostics_Write( am_I_Root, Input_Opt, .TRUE., RC)

               !### Debug
               IF ( prtDebug ) THEN
                  CALL DEBUG_MSG( '### MAIN: a MAKE_RESTART_FILE' )
               ENDIF

            ENDIF

            ! Set time at beginning of next diagnostic timestep
            CALL SET_DIAGb( TAU )

            !===========================================================
            !        ***** Z E R O   D I A G N O S T I C S *****
            !===========================================================
            CALL INITIALIZE( am_I_Root, Input_Opt, 2, RC )  ! Zero diag arrays

            CALL INITIALIZE( am_I_Root, Input_Opt, 3, RC )  ! Zero counters

         ENDIF

         !=============================================================
         !   ***** W R I T E   MERCURY RESTART  F I L E *****
         !     ***** MUST be done after call to diag3 *****
         !=============================================================
         ! Make land restart file: for GTMM runs only, beginning of each 
         ! month but not start of the run.
         IF ( LGTMM .AND. ITS_A_NEW_MONTH() .AND. NYMD /= NYMDb ) THEN
            IF (.NOT.( ITS_TIME_FOR_BPCH() )) THEN
               N = 1
               NNN = GET_WETDEP_IDWETD( N )
               DO WHILE( .NOT.(IS_Hg2( NNN )) )
               
                  N = N + 1
                  ! Tracer number
                  NNN = GET_WETDEP_IDWETD( N )

               ENDDO

               CALL UPDATE_DEP( N )
            ENDIF
            CALL MAKE_GTMM_RESTART( am_I_Root, Input_Opt, NYMD, 
     &                              NHMS,      TAU,       RC    )
         ENDIF

         !==============================================================
         !       ***** T E S T   F O R   E N D   O F   R U N *****
         !==============================================================
         IF ( ITS_TIME_FOR_EXIT() ) GOTO 9999

         !==============================================================
         !          ****** R E A D   M E T   F I E L D S ******
         !
         !    For clarity, we have split off the code that reads met 
         !    fields into the internal subroutine READ_MET_FIELDS.
         !    Lightning NOx emissions are also computed at the same
         !    time when A3 or A6 met fields are read from disk.
         !==============================================================
         CALL READ_MET_FIELDS()

#if   defined( GEOS_5 )

         ! When TOMS data is not available, then we will use
         ! the O3 columns directly from the met fields.  
         ! Currently, this is only done for GEOS-5 met.
         IF ( YEAR > LAST_TOMS_YEAR ) THEN
            Input_Opt%USE_O3_FROM_MET = .TRUE.
         ELSE
            Input_Opt%USE_O3_FROM_MET = .FALSE.
         ENDIF

#elif defined( GEOS_FP )

         ! For GEOS-FP met, always use the O3 columns
         ! from the A1 met field files (bmy, 11/14/13)
         Input_Opt%USE_O3_FROM_MET = .TRUE.

#else

         ! When TOMS data is not available, then we will use
         ! the TOMS data from the last valid year.  This is
         ! done for all met field products other than GEOS-5.
         Input_Opt%USE_O3_FROM_MET = .FALSE.

#endif

         !==============================================================
         !              ***** D A I L Y   D A T A *****
         !==============================================================
         laiMM = -1
         wasModisRead = .FALSE.
         IF ( ITS_A_NEW_DAY() ) THEN 

            !-----------------------------------------------------------
            !    %%%%%%% UPDATED LEAF AREA INDEX ALGORITHM %%%%%%%
            ! 
            ! Note that GEOS-Chem uses LAI data from two separate
            ! sources.  The dry deposition and soil NOx modules rely
            ! on the data from lai*.global ASCII files.  These files
            ! (which are pre-processed offline by IDL codes) are 
            ! generated for each specific GEOS-Chem grid configuration
            ! (e.g. 4x5, 2x25, 0.5x0.666 nested grids).  These files
            ! are read from disk by routine RDLAI, which saves
            ! the LAI data into the XLAI and XYLAI arrays.  XLAI and
            ! XYLAI store the leaf area index as a function of Olson 
            ! land type (cf Olson 1992 land map).
            !
            ! However, the MEGAN biogenic emissions code relies on 
            ! LAI data stored at 1x1 resolution stored in bpch format.
            ! These binary files are read by routine RDISOLAI (and
            ! other underlying routines in lai_mod.F), and are
            ! regridded on-the-fly to the current GEOS-Chem grid
            ! resolution.
            !
            ! Therefore, these two sources of LAI data present an
            ! inconsistency that should be resolved.  Also, for the 
            ! Grid-Indpendent GEOS-Chem project, we must move away
            ! from ASCII files (which prevent interfacing with 
            ! external GCMs).  We also cannot assume any particular
            ! horizontal grid, since that is now to be specified at
            ! the start of the simulation.
            !
            ! Also, to facilitate simulations at ultra-fine horizontal
            ! resolution, we will eventually adopt the Olson 2001 land 
            ! map, which has a native resolution of 0.25 x 0.25 
            ! degrees, and likewise use an updated version of the 
            ! MODIS LAI data at 0.25 x 0.25 resolution.
            !
            ! To resolve these issues, we have created a new module
            ! (modis_lai_mod.F90) which reads from the MODIS LAI data
            ! in netCDF format at the native resolution and then
            ! regrids the LAI data to GEOS-Chem resolution on-the-fly.
            ! The XLAI array is are populated for backwards
            ! compatibility with the existing legacy codes.  The LAI
            ! arrays used for MEGAN (ISOLAI, PMISOLAI, MISOLAI, and
            ! NMISOLAI) are now replaced by arrays GC_LAI, GC_LAI_PM, 
            ! GC_LAI_CM, and GC_LAI_NM) from modis_lai_mod.F.
            !
            ! We have validated that the new scheme generates identical 
            ! XLAI arrays w/r/t the old scheme.  The arrays GC_LAI etc. 
            ! differ from the ISOLAI etc. arrays slightly (but generally 
            ! agree to within 0.001).  This is due to the fact that the 
            ! ISOLAI arrays were regridded from 1 x 1 native resolution, 
            ! but now we are regridding from much finer resolution 
            ! (either 0.5 x 0.5 or 0.25 x 0.25).
            !
            ! NOTES:
            ! (1) At the present time, we have removed all references
            !     to the obsolete XYLAI array and its parent module
            !     CMN_VEL_mod.F.
            ! (2) As of Dec 2012, the XLAI and XLAI2 arrays are now
            !     carried in State_Met.  We can remove the obsolete
            !     module Headers/CMN_DEP_mod.F.
            ! 
            !      -- Bob Yantosca (09 Apr 2012)
            !-----------------------------------------------------------

            ! Find the proper month and year for LAI  based on the current 
            ! month & year.  LAI months begin in the middle of the month.
            CALL Find_Lai_Month( day_of_year, month, year, 
     &                                        laiMM, laiYYYY )
            
            ! Read MODIS LAI from disk (if it is a new LAI month)
            ! Logical flag MODISREAD determines if data was just read in
            CALL Read_Modis_Lai( am_I_Root, Input_Opt,    laiYYYY, 
     &                           laiMM,     wasModisRead, RC       )

            ! Interpolate LAI quantities from native grid to GEOS-Chem grid
            CALL Compute_Modis_Lai( am_I_Root,    Input_Opt, State_Met, 
     &                              day_of_year,  laiMM,     mapping,
     &                              wasModisRead, RC )

            !### Debug
            IF ( prtDebug ) CALL DEBUG_MSG ( '### MAIN: a DAILY DATA' )
         ENDIF

         !==============================================================
         !   ***** I N T E R P O L A T E   Q U A N T I T I E S *****   
         !==============================================================
         
         ! Interpolate I-6 fields to current dynamic timestep, 
         ! based on their values at NSEC and NSEC+N_DYN
         CALL INTERP( NSECb, ELAPSED_TODAY,
     &                N_DYN, Input_Opt,     State_Met )

         ! Case of variable tropopause:
         ! Check LLTROP and set LMIN, LMAX, and LPAUSE
         ! since this is not done with READ_TROPOPAUSE anymore.
         ! (Need to double-check that LMIN, Lmax are not used before-phs) 
         IF ( LVARTROP ) CALL CHECK_VAR_TROP( State_Met )

         ! If we are not doing transport, then make sure that
         ! the floating pressure is set to PSC2 (bdf, bmy, 8/22/02)
         IF ( .not. LTRAN ) CALL SET_FLOATING_PRESSURE( State_Met%PSC2 )

         ! Compute airmass quantities at each grid box 
         CALL AIRQNT( am_I_Root, State_Met, RC )

<<<<<<< HEAD
         ! SDE 05/28/13: Set H2O to State_Chm tracer if relevant
=======
         ! SDE 05/28/13: Set H2O to tracer if relevant
>>>>>>> f2f96dcb
         IF (IDTH2O.ne.0) THEN
            CALL SET_H2O_TRAC( am_I_Root, 
     &                         ( ( .not. LUCX ) .or. LSETH2O ),
     &                         Input_Opt, State_Met, State_Chm, RC )
            ! Only force strat once if using UCX
            IF (LSETH2O) LSETH2O = .FALSE.
         ENDIF

         ! Compute the cosine of the solar zenith angle array
         ! State_Met%SUNCOS     = at the current time
         ! State_Met%SUNCOSmid  = at the midpt of the chem timestep
         ! State_Met%SUNCOSmid5 = at the midpt of the chem timestep 5hrs ago
         CALL GET_COSINE_SZA( am_I_Root, Input_Opt, State_Met, RC )

         ! Compute tropopause height for ND55 diagnostic
         IF ( ND55 > 0 ) CALL DIAG_TROPOPAUSE( State_Met )

         ! Update dynamic timestep
         CALL SET_CT_DYN( INCREMENT=.TRUE. )

         !### Debug
         IF ( prtDebug ) CALL DEBUG_MSG( '### MAIN: a INTERP, etc' )

         ! Get averaging intervals for local-time diagnostics
         ! (NOTE: maybe improve this later on)
         ! Placed after interpolation to get correct value of TROPP. 
         ! (ccc, 12/9/08)
         CALL DIAG_2PM( State_Met )

         !----------------------------------------------------------
         ! %%% GET SOME NON-EMISSIONS DATA FIELDS VIA HEMCO %%%
         !
         ! HEMCO can track non-emission data fields for chemistry
         ! simulations.  Put these subroutine calls after the 
         ! call to EMISSIONS_RUN, so that the HEMCO data structure
         ! will be initialized. (bmy, 3/20/15)
         !
         ! HEMCO data list is now updated further above, so can
         ! take these calls out of the emissions sequence.
         ! (ckeller, 4/01/15) 
         !----------------------------------------------------------
         IF ( LCHEM .and. ITS_A_NEW_MONTH() ) THEN
 
            ! The following only apply when photolysis is used,
            ! that is for fullchem or aerosol simulations.
            IF ( ITS_A_FULLCHEM_SIM  .or. ITS_AN_AEROSOL_SIM ) THEN

               ! Copy UV Albedo data (for photolysis) into the
               ! State_Met%UVALBEDO field. (bmy, 3/20/15)
               CALL GET_UVALBEDO(am_I_Root, Input_Opt, State_Met, RC)

               ! Get TOMS overhead O3 columns for photolysis from
               ! the HEMCO data structure (bmy, 3/20/15)
               CALL READ_TOMS( am_I_Root, Input_Opt, RC )

            ENDIF

            ! Read data required for Hg2 gas-particle partitioning 
            ! (H Amos, 25 Oct 2011)
            IF ( ITS_A_MERCURY_SIM ) THEN 
               CALL READ_Hg2_PARTITIONING
     &            ( am_I_Root, Input_Opt, State_Met, MONTH, RC )
               IF ( prtDebug ) THEN
                 CALL DEBUG_MSG( '### MAIN: a READ_HG2_PARTITIONING')
               ENDIF
            ENDIF
         ENDIF

         !==============================================================
         !   ***** U N I T   C O N V E R S I O N  ( kg -> v/v ) *****
         !==============================================================
         IF ( ITS_TIME_FOR_UNIT() ) THEN
            CALL CONVERT_UNITS( 1,  N_TRACERS, Input_Opt%TCVV, 
     &                          State_Met%AD, State_Chm%TRACERS )

            !### Debug
            IF ( prtDebug ) THEN 
               CALL DEBUG_MSG( '### MAIN: a CONVERT_UNITS:1' )
            ENDIF
         ENDIF

!%%%%%%%%%%%%%%%%%%%%%%%%%%%%%%%%%%%%%%%%%%%%%%%%%%%%%%%%%%%%%%%%%%%%%%
         ! TEMPORARY - ewl, 3/19/15
         ! Convert MMR to VMR
         IF ( ITS_TIME_FOR_UNIT() ) THEN 
            CALL Convert_MMR_to_VMR( N_TRACERS, Input_Opt%TCVV, 
     &                        State_Chm%TRACERS )
         ENDIF

!         !==============================================================
!         !   ***** U N I T   C O N V E R S I O N  ( kg -> v/v ) *****
!         !==============================================================
!         IF ( ITS_TIME_FOR_UNIT() ) THEN
!            CALL CONVERT_UNITS( 1,  N_TRACERS, Input_Opt%TCVV, 
!     &                          State_Met%AD, State_Chm%TRACERS )
!
!            !### Debug
!            IF ( prtDebug ) THEN 
!               CALL DEBUG_MSG( '### MAIN: a CONVERT_UNITS:1' )
!            ENDIF
!         ENDIF
!%%%%%%%%%%%%%%%%%%%%%%%%%%%%%%%%%%%%%%%%%%%%%%%%%%%%%%%%%%%%%%%%%%%%%


         !==============================================================
         !              ***** T R A N S P O R T *****
         !==============================================================
         IF ( ITS_TIME_FOR_DYN() ) THEN

            ! Output BC's
            ! Save boundary conditions (global grid) for future nested run
            IF ( LWINDO ) THEN
               CALL SAVE_GLOBAL_TPCORE_BC
     &            ( am_I_Root, Input_Opt, State_Chm, RC )
            ENDIF

!-----------------------------------------------------------------------------
! TWO-WAY NESTING OPTION
! This is only invoked when compiling GEOS-Chem with COUPLE=y
!
#if defined( EXCHANGE )
# if defined( GRID4x5 ) || defined( GRID2x25 )

            ! Exchange the position of POST (global simulations)
            IF ( ITS_TIME_FOR_EXCHANGE() ) THEN 
               CALL EXCHANGE_GLOBAL_POST
     &              ( am_I_Root, Input_Opt, State_Met, State_Chm, RC )
            ENDIF

# elif defined( NESTED_CH ) || defined( NESTED_NA ) || defined( NESTED_EU ) || defined( NESTED_SE )

            ! Exchange the position of POST (nested-grid simulations)
            IF ( ITS_TIME_FOR_EXCHANGE() ) THEN
               CALL EXCHANGE_NESTED_POST
     &              ( am_I_Root, Input_Opt, State_Met, State_Chm, RC )
            ENDIF

# endif
#endif
!-----------------------------------------------------------------------------

            ! Call the appropriate version of TPCORE
            IF ( LTRAN ) THEN 
               CALL DO_TRANSPORT
     &            ( am_I_Root, Input_Opt, State_Met, State_Chm, RC )
            ENDIF

            ! Initialize wet scavenging and wetdep fields after
            ! the airmass quantities are reset after transport
#if defined ( TOMAS )
            ! ... TOMAS microphysics: Always call INIT_WETSCAV ...
            CALL INIT_WETSCAV
     &         ( am_I_Root, Input_Opt, State_Met, State_Chm, RC )

#else 
            ! ... Standard GEOS-Chem: Call INIT_WETSCAV if   ...
            ! ... convection or wet scavenging or chemistry are turned on ...
            IF ( LCONV .or. LWETD .or. LCHEM ) THEN
               CALL INIT_WETSCAV
     &            ( am_I_Root, Input_Opt, State_Met, State_Chm, RC )
            ENDIF

#endif
         ENDIF

         ! SDE 10/16/13: Set clock tracer if relevant
         IF ( IDTCLOCK .ne. 0 ) THEN
            CALL SET_CLOCK_TRAC( GET_TS_DYN(), State_Chm )
         ENDIF

         !--------------------------------------------------------------
         ! Compute PBL height
         ! Move this call from the PBL mixing routines because the PBL
         ! height is used by drydep and some of the emissions routines.
         ! (ckeller, 3/5/15) 
         !--------------------------------------------------------------
         CALL COMPUTE_PBL_HEIGHT ( State_Met )

         !--------------------------------------------------------------
         ! Test for emission timestep
         ! Now always do emissions here, even for full-mixing
         ! (ckeller, 3/5/15)
         !--------------------------------------------------------------
         IF ( ITS_TIME_FOR_EMIS() ) THEN

<<<<<<< HEAD
=======
            IF ( ITS_TIME_FOR_UNIT() )  ! v/v -> kg
     &         CALL CONVERT_UNITS( 2, N_TRACERS, Input_Opt%TCVV,
     &                             State_Met%AD, State_Chm%TRACERS )

>>>>>>> f2f96dcb
            ! Increment emission counter
            CALL SET_CT_EMIS( INCREMENT=.TRUE. )

!%%%%%%%%%%%%%%%%%%%%%%%%%%%%%%%%%%%%%%%%%%%%%%%%%%%%%%%%%%%%%%%%%%%%%%
         ! TEMPORARY - ewl, 3/24/15
         ! Convert VMR to MMR
            IF ( ITS_TIME_FOR_UNIT() ) THEN 
               CALL Convert_VMR_to_MMR( N_TRACERS, Input_Opt%TCVV, 
     &                        State_Chm%TRACERS )
            ENDIF
!            IF ( ITS_TIME_FOR_UNIT() )  ! v/v -> kg
!     &         CALL CONVERT_UNITS( 2, N_TRACERS, Input_Opt%TCVV,
!     &                             State_Met%AD, State_Chm%TRACERS )

!%%%%%%%%%%%%%%%%%%%%%%%%%%%%%%%%%%%%%%%%%%%%%%%%%%%%%%%%%%%%%%%%%%%%%

!%%%%%%%%%%%%%%%%%%%%%%%%%%%%%%%%%%%%%%%%%%%%%%%%%%%%%%%%%%%%%%%%%%%%%%
         ! TEMPORARY - ewl, 3/24/15
         ! Go back to legacy units [kg] for dry dep and emissions
            IF ( ITS_TIME_FOR_UNIT() ) THEN 
               CALL Convert_MMR_to_KG( N_TRACERS, State_Met%AD, 
     &                        State_Chm%TRACERS )
            ENDIF
!%%%%%%%%%%%%%%%%%%%%%%%%%%%%%%%%%%%%%%%%%%%%%%%%%%%%%%%%%%%%%%%%%%%%%


            !===========================================================
            !         ***** D R Y   D E P O S I T I O N *****
            !===========================================================
            IF ( LDRYD ) THEN
               CALL DO_DRYDEP( am_I_Root, Input_Opt, 
     &                         State_Met, State_Chm, RC )
            ENDIF

            !===========================================================
            !             ***** E M I S S I O N S *****
            !
            ! NOTE: For a complete description of how emissions from
            ! HEMCO are added into GEOS-Chem (and how they are mixed
            ! into the boundary layer), please see the wiki page:
            !
            ! http://wiki-geos-chem.org/Distributing_emissions_in_the_PBL
            !===========================================================

            ! EMISSIONS_RUN will call HEMCO run phase 2. HEMCO run phase
            ! only calculates emissions. All data has been read to disk
            ! in phase 1 at the beginning of the time step. 
            ! (ckeller, 4/1/15)
            CALL EMISSIONS_RUN( am_I_Root, Input_Opt, State_Met, 
     &                          State_Chm, ITS_TIME_FOR_EMIS(), 2, RC )

!%%%%%%%%%%%%%%%%%%%%%%%%%%%%%%%%%%%%%%%%%%%%%%%%%%%%%%%%%%%%%%%%%%%%%%
         ! TEMPORARY - ewl, 3/24/15
            CALL Convert_KG_to_MMR( N_TRACERS, State_Met%AD, 
     &                        State_Chm%TRACERS )
!%%%%%%%%%%%%%%%%%%%%%%%%%%%%%%%%%%%%%%%%%%%%%%%%%%%%%%%%%%%%%%%%%%%%%

            ! Stop the run if the HEMCO run sequence dies w/ an error
            IF ( RC /= GIGC_SUCCESS ) THEN
               CALL ERROR_STOP( 'Error in EMISSIONS_RUN!', 'main.F' )
            ENDIF
 
<<<<<<< HEAD
!%%%%%%%%%%%%%%%%%%%%%%%%%%%%%%%%%%%%%%%%%%%%%%%%%%%%%%%%%%%%%%%%%%%%%%
         ! TEMPORARY - ewl, 3/24/15
         ! Convert MMR to v/v using new unit conversion routine.
            IF ( ITS_TIME_FOR_UNIT() ) THEN 
               CALL Convert_MMR_to_VMR( N_TRACERS, Input_Opt%TCVV, 
     &                        State_Chm%TRACERS )
            ENDIF
!            ! Unit conversion
!            IF ( ITS_TIME_FOR_UNIT() )
!     &         CALL CONVERT_UNITS( 1, N_TRACERS, Input_Opt%TCVV, 
!     &                             State_Met%AD, State_Chm%TRACERS )! kg->v/v=
!%%%%%%%%%%%%%%%%%%%%%%%%%%%%%%%%%%%%%%%%%%%%%%%%%%%%%%%%%%%%%%%%%%%%%

=======
            ! Unit conversion
            IF ( ITS_TIME_FOR_UNIT() )
     &         CALL CONVERT_UNITS( 1, N_TRACERS, Input_Opt%TCVV, 
     &                             State_Met%AD, State_Chm%TRACERS )! kg->v/v
>>>>>>> f2f96dcb
         ENDIF

         !-------------------------------
         ! Test for convection timestep
         !-------------------------------
         IF ( ITS_TIME_FOR_CONV() ) THEN

            ! Increment the convection timestep
            CALL SET_CT_CONV( INCREMENT=.TRUE. )

            !===========================================================
            !      ***** M I X E D   L A Y E R   M I X I N G *****
            !===========================================================

            ! Note: mixing routine expects tracers in v/v
            ! DO_MIXING applies the tracer tendencies (dry deposition,
            ! emission rates) to the tracer arrays and performs PBL
            ! mixing. 
            ! In the non-local PBL scheme, dry deposition and emission
            ! fluxes below the PBL are handled within the PBL mixing
            ! routine. Otherwise, tracer concentrations are first updated
            ! and the full-mixing is then applied.
            ! (ckeller, 3/5/15)
            CALL DO_MIXING ( am_I_Root, Input_Opt, 
     &                       State_Met, State_Chm, RC )
            IF ( RC /= GIGC_SUCCESS ) THEN
               CALL ERROR_STOP( 'Error in MIX_TRACERS!', 'main.F' )
            ENDIF

            IF ( prtDebug ) CALL DEBUG_MSG( '### MAIN: a TURBDAY:2' )

            !===========================================================
            !        ***** C L O U D   C O N V E C T I O N *****
            !===========================================================
            IF ( LCONV ) THEN
            
               ! Call the appropriate convection routine
               CALL DO_CONVECTION
     &            ( am_I_Root, Input_Opt, State_Met, State_Chm, RC )

               !### Debug
               IF ( prtDebug ) THEN
                  CALL DEBUG_MSG( '### MAIN: a CONVECTION' )
               ENDIF
            ENDIF 
         ENDIF 

<<<<<<< HEAD
!%%%%%%%%%%%%%%%%%%%%%%%%%%%%%%%%%%%%%%%%%%%%%%%%%%%%%%%%%%%%%%%%%%%%%%
         ! TEMPORARY - ewl, 3/24/15
         ! Convert v/v to MMR using new conversion routine.
         IF ( ITS_TIME_FOR_UNIT() ) THEN 
            CALL Convert_VMR_to_MMR( N_TRACERS, Input_Opt%TCVV, 
     &                        State_Chm%TRACERS )
=======
         !==============================================================
         !    ***** U N I T   C O N V E R S I O N  ( v/v -> kg ) *****
         !==============================================================

         IF ( ITS_TIME_FOR_UNIT() ) THEN 
            CALL CONVERT_UNITS( 2, N_TRACERS, Input_Opt%TCVV, 
     &                          State_Met%AD, State_Chm%TRACERS )

            !### Debug
            IF ( prtDebug ) THEN 
               CALL DEBUG_MSG( '### MAIN: a CONVERT_UNITS:2' )
            ENDIF
>>>>>>> f2f96dcb
         ENDIF
!         !==============================================================
!         !    ***** U N I T   C O N V E R S I O N  ( v/v -> kg ) *****
!         !==============================================================
!
!         IF ( ITS_TIME_FOR_UNIT() ) THEN 
!            CALL CONVERT_UNITS( 2, N_TRACERS, Input_Opt%TCVV, 
!     &                          State_Met%AD, State_Chm%TRACERS )
!
!            !### Debug
!            IF ( prtDebug ) THEN 
!               CALL DEBUG_MSG( '### MAIN: a CONVERT_UNITS:2' )
!            ENDIF
!         ENDIF
!%%%%%%%%%%%%%%%%%%%%%%%%%%%%%%%%%%%%%%%%%%%%%%%%%%%%%%%%%%%%%%%%%%%%%

         !==============================================================
         !               ***** C H E M I S T R Y *****
         !============================================================== 

         ! Get the overhead column O3 for use with FAST-J
         ! NOTE: Move to CHEMISTRY section.  This now has to come after
         ! the call to HEMCO emissions driver EMISSIONS_RUN. (bmy, 3/20/15)
         CALL GET_OVERHEAD_O3_FOR_FASTJ( am_I_Root )
         
         ! Also need to compute avg P, T for CH4 chemistry (bmy, 1/16/01)
         IF ( ITS_A_CH4_SIM ) CALL CH4_AVGTP( State_Met )

!%%%%%%%%%%%%%%%%%%%%%%%%%%%%%%%%%%%%%%%%%%%%%%%%%%%%%%%%%%%%%%%%%%%%%%
         ! TEMPORARY - ewl, 3/24/15
         ! Go back to legacy units [kg] for chem
            CALL Convert_MMR_to_KG( N_TRACERS, State_Met%AD, 
     &                        State_Chm%TRACERS )
!%%%%%%%%%%%%%%%%%%%%%%%%%%%%%%%%%%%%%%%%%%%%%%%%%%%%%%%%%%%%%%%%%%%%%

         ! Every chemistry timestep...
         IF ( ITS_TIME_FOR_CHEM() ) THEN

            ! Increment chemistry timestep counter
            CALL SET_CT_CHEM( INCREMENT=.TRUE. )

<<<<<<< HEAD
            ! SDE 05/28/13: Set H2O to State_Chm tracer if relevant
=======
            ! SDE 05/28/13: Set H2O to tracer if relevant
>>>>>>> f2f96dcb
            IF (IDTH2O.ne.0) THEN
               CALL SET_H2O_TRAC( am_I_Root, (.not. LUCX), Input_Opt ,
     &                            State_Met, State_Chm, RC )
            ENDIF


            ! Do GEOS-Chem chemistry
            CALL DO_CHEMISTRY( am_I_Root, Input_Opt, 
     &                         State_Chm, State_Met, RC ) 

         ENDIF 

<<<<<<< HEAD
         ! Check State_Chm tracers (yxw)   
=======
         ! Check STT (tracers) (yxw)   
>>>>>>> f2f96dcb
#if   defined( GEOS_5 ) && defined( GRID05x0666 )
         CALL CHECK_STT_05x0666( State_Chm, Input_Opt, 
     &                           'end of chem section, before wetdep' )
#endif 
#if   defined( GEOS_FP) && defined( GRID025x03125)
         CALL CHECK_STT_025x03125( State_Chm, Input_Opt,
     &                             'after chemistry' )
#endif 

<<<<<<< HEAD
!%%%%%%%%%%%%%%%%%%%%%%%%%%%%%%%%%%%%%%%%%%%%%%%%%%%%%%%%%%%%%%%%%%%%%%
               ! TEMPORARY - ewl, 3/25/15
               ! Use mass mixing ratio for wet dep
               CALL Convert_KG_to_MMR( N_TRACERS, State_Met%AD, 
     &                        State_Chm%TRACERS )
!%%%%%%%%%%%%%%%%%%%%%%%%%%%%%%%%%%%%%%%%%%%%%%%%%%%%%%%%%%%%%%%%%%%%%


=======
>>>>>>> f2f96dcb
         !==============================================================
         ! ***** W E T   D E P O S I T I O N  (rainout + washout) *****
         !==============================================================
         IF ( LWETD .and. ITS_TIME_FOR_DYN() ) THEN

            ! Do wet deposition
            CALL DO_WETDEP
     &         ( am_I_Root, Input_Opt, State_Met, State_Chm, RC )

         ENDIF

!%%%%%%%%%%%%%%%%%%%%%%%%%%%%%%%%%%%%%%%%%%%%%%%%%%%%%%%%%%%%%%%%%%%%%%
         ! TEMPORARY - ewl, 3/24/15
         ! Go back to legacy units [kg] for more chemistry
         ! (waiting for FlexChem for chemistry unit conversion work)
            CALL Convert_MMR_to_KG( N_TRACERS, State_Met%AD, 
     &                        State_Chm%TRACERS )
!%%%%%%%%%%%%%%%%%%%%%%%%%%%%%%%%%%%%%%%%%%%%%%%%%%%%%%%%%%%%%%%%%%%%%


         !==============================================================
         !      ***** U P D A T E  O P T I C A L  D E P T H *****          
         !==============================================================
         ! Recalculate the optical depth at the wavelength(s) specified
         ! in the Radiation Menu. This must be done before the call to any
         ! diagnostic and only on a chemistry timestep.
         ! (skim, 02/05/11)
         IF ( ITS_TIME_FOR_CHEM() ) THEN
            CALL RECOMPUTE_OD
     &         ( am_I_Root, Input_Opt, State_Met, State_Chm, RC )
         ENDIF

#if defined( RRTMG )
         !==============================================================
         !  ***** R R T M G   R A D I A T I V E   T R A N S F E R *****
         !==============================================================
         IF ( Input_opt%LRAD ) THEN 
            IF ( ITS_TIME_FOR_RT() ) THEN
               
               ! Splash page
               IF ( am_I_Root .and. FIRST_RT ) THEN
                  WRITE( 6, '(a)' ) REPEAT( '#', 79 )
                  WRITE( 6, 500 )     
     &              'R R T M G : Radiative Transfer Model (by AER)'
 500              FORMAT( '#####', 12x, a, 12x, '#####' )
                  WRITE( 6, '(a)' ) REPEAT( '#', 79 )
                  FIRST_RT = .FALSE.
               ENDIF

               iseed=iseed+15

               !clear-sky is output with all-sky, so we just need to run once 
               !regardless of whether both are required or just one
               IF ( Input_Opt%LSKYRAD(2) ) THEN
                  !Determine if we are doing CLEAR-SKY (1) or ALL-SKY (2)
                  ICLD=1
               ELSE
                  ICLD=0 !clouds are on
               ENDIF

               !set all values to one for baseline RT calc
               CALL SET_SPECMASK(0)

               !First call for baseline (all aerosol and ozone)
               CALL DO_RRTMG_RAD_TRANSFER( DAY, MONTH, ICLD, 0, ISEED,
     &                                     Input_Opt, State_Met,
     &                                     State_Chm)

               !Second call with aerosols or ozone if requested
               DO N = 1, NSPECRADMENU
                  IF (LSPECRADMENU(N).EQ.1) THEN
                     !generate mask for species in RT
                     CALL SET_SPECMASK(N)
                     CALL DO_RRTMG_RAD_TRANSFER(DAY, MONTH, ICLD,
     &                                          N,   ISEED, Input_Opt,
     &                                          State_Met, State_Chm )
                  ENDIF
               ENDDO

               ! Increment radiation timestep counter
               CALL SET_CT_RAD( INCREMENT=.TRUE. )

               !### Debug
               IF ( prtDebug ) THEN 
                  CALL DEBUG_MSG( '### MAIN: a DO_RRTMG_RAD_TRANSFER' )
               ENDIF

            ENDIF
         ENDIF

!%%%%%%%%%%%%%%%%%%%%%%%%%%%%%%%%%%%%%%%%%%%%%%%%%%%%%%%%%%%%%%%%%%%%%%
               ! TEMPORARY - ewl, 3/25/15
               ! Last Unit Conversion!!!
               CALL Convert_KG_to_MMR( N_TRACERS, State_Met%AD, 
     &                        State_Chm%TRACERS )
!%%%%%%%%%%%%%%%%%%%%%%%%%%%%%%%%%%%%%%%%%%%%%%%%%%%%%%%%%%%%%%%%%%%%%

         !==============================================================
         !   ***** I N C R E M E N T   E L A P S E D   T I M E *****
         !============================================================== 
         ! Moved before diagnostics to count the last timestep as done.
         ! Need to save timestamps for filenames.
         ! (ccc, 5/13/09)
 
         ! Plane following diagnostic
         IF ( ND40 > 0 .and. DO_DIAG_WRITE ) THEN 
         
            ! Call SETUP_PLANEFLIGHT routine if necessary
            IF ( ITS_A_NEW_DAY() ) THEN
               
               ! If it's a full-chemistry simulation but LCHEM=F,
               ! or if it's an offline simulation, call setup routine 
               IF ( ITS_A_FULLCHEM_SIM ) THEN
                  IF ( .not. LCHEM ) THEN
                     CALL SETUP_PLANEFLIGHT( am_I_Root, Input_Opt, RC )
                  ENDIF
               ELSE
                  CALL SETUP_PLANEFLIGHT( am_I_Root, Input_Opt, RC )
               ENDIF
            ENDIF
         ENDIF

         CALL TIMESTAMP_DIAG
         CALL SET_ELAPSED_MIN
         CALL SET_CURRENT_TIME
         IF ( prtDebug ) THEN
            CALL DEBUG_MSG( '### MAIN: after SET_ELAPSED_MIN' )
         ENDIF

         ! Plane following diagnostic, moved here to be consistent
         ! with species array and not be biased by emissions, kyu 30
         ! jan 2015
         IF ( ND40 > 0 ) THEN 
            ! Archive data along the flight track
            CALL PLANEFLIGHT
     &           ( am_I_Root, Input_Opt, State_Met, State_Chm, RC )
         ENDIF

         IF ( prtDebug ) CALL DEBUG_MSG( '### MAIN: after DIAG40' )

         !==============================================================
         !       ***** A R C H I V E   D I A G N O S T I C S *****
         !==============================================================
         IF ( ITS_TIME_FOR_DIAG() ) THEN

            !### Debug
            IF ( prtDebug ) CALL DEBUG_MSG( '### MAIN: b DIAGNOSTICS' )

            ! Accumulate several diagnostic quantities
            CALL DIAG1
     &         ( am_I_Root, Input_Opt, State_Met, State_Chm, RC )
            IF ( prtDebug ) CALL DEBUG_MSG( '### MAIN: after DIAG1' )

            ! ND41: save PBL height in 1200-1600 LT (amf)
            ! (for comparison w/ Holzworth, 1967)
            IF ( ND41 > 0 ) CALL DIAG41
            IF ( prtDebug ) CALL DEBUG_MSG( '### MAIN: after DIAG41' )

            ! ND42: SOA concentrations [ug/m3]
            IF ( ND42 > 0 ) THEN
               CALL DIAG42( Input_Opt, State_Met, State_Chm )
            ENDIF
            IF ( prtDebug ) CALL DEBUG_MSG( '### MAIN: after DIAG42' )

            ! 24-hr timeseries
            IF ( DO_SAVE_DIAG50 ) THEN
               CALL DIAG50
     &            ( am_I_Root, Input_Opt, State_Met, State_Chm, RC )
            ENDIF

            ! Increment diagnostic timestep counter. (ccc, 5/13/09)
            CALL SET_CT_DIAG( INCREMENT=.TRUE. )

            ! Planeflight diagnostic moved to be after chemistry, kyu
            !### Debug
            IF ( prtDebug ) CALL DEBUG_MSG( '### MAIN: a DIAGNOSTICS' )
         ENDIF

         !==============================================================
         !   ***** T I M E S E R I E S   D I A G N O S T I C S  *****
         !
         ! NOTE: Since we are saving soluble tracers, we must move
         !       the ND40, ND49, and ND52 timeseries diagnostics
         !       to after the call to DO_WETDEP (bmy, 4/22/04)
         !============================================================== 

         IF ( prtDebug ) CALL DEBUG_MSG( '### MAIN: before TIMESERIES' )

         ! Station timeseries
         IF ( ITS_TIME_FOR_DIAG48() ) THEN
            CALL DIAG48
     &         ( am_I_Root, Input_Opt, State_Met, State_Chm, RC )
         ENDIF
         IF ( prtDebug ) CALL DEBUG_MSG( '### MAIN: after DIAG48' )

         ! 3-D timeseries
         IF ( ITS_TIME_FOR_DIAG49() ) THEN
            CALL DIAG49
     &         ( am_I_Root, Input_Opt, State_Met, State_Chm, RC )
         ENDIF
         IF ( prtDebug ) CALL DEBUG_MSG( '### MAIN: after DIAG49' )

         ! Ship timeseries
         IF ( ITS_TIME_FOR_DIAG63() ) THEN
            CALL DIAG63( am_I_Root, Input_Opt, RC )
         ENDIF
         IF ( prtDebug ) CALL DEBUG_MSG( '### MAIN: after DIAG63' )

         ! Morning or afternoon timeseries
         IF ( DO_SAVE_DIAG51 ) THEN
            CALL DIAG51
     &         ( am_I_Root, Input_Opt, State_Met, State_Chm, RC )
         ENDIF
         IF ( DO_SAVE_DIAG51b ) THEN
            CALL DIAG51b
     &         ( am_I_Root, Input_Opt, State_Met, State_Chm, RC )
         ENDIF
         IF ( prtDebug ) CALL DEBUG_MSG( '### MAIN: after DIAG51' )

         ! Comment out for now 
         !! Column timeseries
         !IF ( ND52 > 0 .and. ITS_TIME_FOR_ND52() ) THEN
         !   CALL DIAG52
         !   IF ( prtDebug ) CALL DEBUG_MSG( '### MAIN: a ND52' )
         !ENDIF

!#if dfined( DEVEL )
!         ! Write diagnostic data to the GEOS-Chem diagnostics netCDF file.
!         ! Each diagnostic has a specified averaging period specified 
!         ! in Input_Opt. (ckeller, bmy, 1/15/15)
!         CALL Diagnostics_Write( am_I_Root, Input_Opt, .FALSE., RC )
!#endif

         !### After diagnostics
         IF ( prtDebug ) CALL DEBUG_MSG( '### MAIN: after TIMESERIES' )

         !==============================================================
         !  ***** E N D   O F   D Y N A M I C   T I M E S T E P *****
         !==============================================================

         ! Check for NaN, Negatives, Infinities in tracers each time diag are
         ! saved. (ccc, 5/13/09)
         IF ( ITS_TIME_FOR_DIAG() ) THEN

         ! Sometimes tracers in the stratosphere can be negative at 
         ! the nested-grid domain edges. Force them to be zero before
         ! CHECK_STT (yxw)
#if   defined( GEOS_5 ) && defined( GRID05x0666 )
            CALL CHECK_STT_05x0666( State_Chm, Input_Opt,
     &                              'after dynamics step' )
#endif
#if   defined( GEOS_FP) && defined( GRID025x03125)
         CALL CHECK_STT_025x03125( State_Chm, Input_Opt,
     &                             'after dynamics step' )
#endif 


            CALL CHECK_STT( State_Chm, Input_Opt, 
     &                      'End of Dynamic Loop' )
         ENDIF
          
      ENDDO

      !=================================================================
      !     ***** C O P Y   I - 3   O R   I - 6   F I E L D S *****
      !
      !     The I-3 or I-6 fields at the end of this outer timestep 
      !     become the fields at the beginning of the next timestep
      !=================================================================
      CALL COPY_I3_I6_FIELDS( State_Met )
      IF ( prtDebug ) THEN 
         CALL DEBUG_MSG( '### MAIN: after COPY_I3_I6_FIELDS' )
      ENDIF

      ENDDO

      !=================================================================
      !         ***** C L E A N U P   A N D   Q U I T *****
      !=================================================================
 9999 CONTINUE

      ! Remove all files from temporary directory 
      IF ( LUNZIP ) THEN
         
         ! Type of operation
         ZTYPE = 'remove all'

         ! Remove A3, A6, I6 fields
         CALL UNZIP_A3_FIELDS( Input_Opt, ZTYPE )
         CALL UNZIP_A6_FIELDS( Input_Opt, ZTYPE )
         CALL UNZIP_I6_FIELDS( Input_Opt, ZTYPE )

#if   defined( GCAP )
         ! Remove GCAP PHIS field (if necessary)
         CALL UNZIP_GCAP_FIELDS( Input_Opt, ZTYPE )
#endif

      ENDIF

      ! Print the mass-weighted mean OH concentration (if applicable)
      CALL PRINT_DIAG_OH( am_I_Root, Input_Opt, RC )

!#if defined( DEVEL )
!      ! Write diagnostic data to the GEOS-Chem restart netCDF file.
!      ! Each diagnostic has a specified averaging period specified 
!      ! in Input_Opt. (ckeller, bmy, 1/15/15)
!      CALL Diagnostics_Write( am_I_Root, Input_Opt, .TRUE., RC )
!#endif

      ! For model benchmarking, save final masses of 
      ! Rn,Pb,Be or Ox to a binary punch file 
      IF ( LSTDRUN ) THEN 
         CALL STDRUN( Input_Opt, State_Chm, LBEGIN=.FALSE. )
      ENDIF

      ! Close all files
      CALL CLOSE_FILES
      IF ( prtDebug ) CALL DEBUG_MSG( '### MAIN: a CLOSE_FILES' )

      ! Deallocate fields of the Input Options object
      CALL Cleanup_GIGC_Input_Opt( am_I_Root, Input_Opt, RC )
      IF ( prtDebug ) CALL DEBUG_MSG( '### MAIN: a cleanup Input_Opt' )

      ! Deallocate fields of the Chemistry State object
      CALL Cleanup_GIGC_State_Chm( am_I_Root, State_Chm, RC )
      IF ( prtDebug ) CALL DEBUG_MSG( '### MAIN: a cleanup State_Chm' )

      ! Deallocate fields of the Meteorology State object
      CALL Cleanup_GIGC_State_Met( am_I_Root, State_Met, RC )
      IF ( prtDebug ) CALL DEBUG_MSG( '### MAIN: a cleanup State_met' )

      ! Deallocate dynamic module arrays
      CALL CLEANUP( am_I_Root, Input_Opt, RC )

      ! Deallocate the derived type object w/ mapping info
      CALL CLEANUP_MAPPING( mapping )

!-----------------------------------------------------------------------------
! TWO-WAY NESTING OPTION
! This is only invoked when compiling GEOS-Chem with COUPLE=y
!
#if defined( EXCHANGE )
      ! Finalize the two-way nesting
      CALL CLEANUP_EXCHANGE( am_I_Root )
#endif
!-----------------------------------------------------------------------------

      ! Free the shadow variables in error_mod.F
      CALL CLEANUP_ERROR()

#if defined( GTMM_Hg )
      ! Deallocate arrays from GTMM model for mercury simulation
      IF ( LGTMM ) CALL CleanupCASAarrays
#endif

      IF ( prtDebug ) CALL DEBUG_MSG( '### MAIN: a CLEANUP' )

      ! Print ending time of simulation
      CALL DISPLAY_END_TIME

      CONTAINS
!EOC
!------------------------------------------------------------------------------
!                  GEOS-Chem Global Chemical Transport Model                  !
!------------------------------------------------------------------------------
!BOP
!
! !IROUTINE: display_grid_and_model
!
! !DESCRIPTION: Internal Subroutine DISPLAY\_GRID\_AND\_MODEL displays the 
!  appropriate messages for the given model grid and machine type.  It also 
!  prints the starting time and date (local time) of the GEOS-Chem simulation.
!\\
!\\
! !INTERFACE:
!
      SUBROUTINE DISPLAY_GRID_AND_MODEL
! 
! !REVISION HISTORY: 
!  02 Dec 2003 - R. Yantosca - Initial version
!  13 Aug 2010 - R. Yantosca - Added ProTeX headers
!  13 Aug 2010 - R. Yantosca - Added extra output
!  02 Feb 2012 - R. Yantosca - Added output for GEOS-5.7.x met fields
!  28 Feb 2012 - R. Yantosca - Removed support for GEOS-3
!  19 Mar 2012 - R. Yantosca - Now echo info for 0.25 x 0.3125 runs
!  19 Mar 2012 - R. Yantosca - Now echo info if ISORROPIA is turned off
!  22 Oct 2012 - R. Yantosca - Now echo info if -DDEVEL is used

!EOP
!------------------------------------------------------------------------------
!BOC
!
! !LOCAL VARIABLES:
!
      ! For system time stamp
      CHARACTER(LEN=16) :: STAMP

      !-------------------------------------------------
      ! Print resolution info
      !-------------------------------------------------
#if   defined( GRID4x5   )
      WRITE( 6, '(a)' )                   
     &    REPEAT( '*', 13 )                                          //
     &    '   S T A R T I N G   4 x 5   G E O S--C H E M   '         //
     &    REPEAT( '*', 13 )

#elif defined( GRID2x25  )
      WRITE( 6, '(a)' ) 
     &    REPEAT( '*', 13 )                                          // 
     &    '   S T A R T I N G   2 x 2.5   G E O S--C H E M   '       //
     &    REPEAT( '*', 13 )

#elif defined( GRID1x125 )
      WRITE( 6, '(a)' ) 
     &    REPEAT( '*', 13 )                                          // 
     &    '   S T A R T I N G   1 x 1.25   G E O S--C H E M   '      //
     &    REPEAT( '*', 13 )

#elif defined( GRID1x1 )
      WRITE( 6, '(a)' ) 
     &    REPEAT( '*', 13 )                                          // 
     &    '   S T A R T I N G   1 x 1   G E O S -- C H E M   '       //
     &    REPEAT( '*', 13 )

#elif defined( GRID05x0666 )
      WRITE( 6, '(a)' ) 
     &    REPEAT( '*', 13 )                                          // 
     &    '   S T A R T I N G   0.5 x 0.666   G E O S -- C H E M   ' //
     &    REPEAT( '*', 13 )

#elif defined( GRID025x03125 )
      WRITE( 6, '(a)' ) 
     &    REPEAT( '*', 13 )                                          // 
     &    '   S T A R T I N G  0.25 x 0.3125  G E O S -- C H E M   ' //
     &    REPEAT( '*', 13 )

#endif

      !-------------------------------------------------
      ! Print machine info
      !-------------------------------------------------

      ! Get the proper FORMAT statement for the model being used
#if   defined( COMPAQ    )
      WRITE( 6, '(a)' ) 'Created w/ HP/COMPAQ Alpha compiler'
#elif defined( IBM_AIX   )
      WRITE( 6, '(a)' ) 'Created w/ IBM-AIX compiler'
#elif defined( LINUX_PGI )
      WRITE( 6, '(a)' ) 'Created w/ LINUX/PGI compiler'
#elif defined( LINUX_IFORT )
      WRITE( 6, '(a)' ) 'Created w/ LINUX/IFORT compiler'
      WRITE( 6, '(a)' ) 'Use ifort -V to print version information'
#elif defined( SGI_MIPS  )
      WRITE( 6, '(a)' ) 'Created w/ SGI MIPSpro compiler'
#elif defined( SPARC     )
      WRITE( 6, '(a)' ) 'Created w/ Sun/SPARC compiler'
#endif

      !-------------------------------------------------
      ! Print met field info
      !-------------------------------------------------
#if   defined( GEOS_4 )
      WRITE( 6, '(a)' ) 'Using GMAO GEOS-4 met fields'
#elif defined( GEOS_5 )
      WRITE( 6, '(a)' ) 'Using GMAO GEOS-5 met fields'
#elif defined( GEOS_FP )
      WRITE( 6, '(a)' ) 'Using GMAO GEOS-FP met fields'
#elif defined( MERRA )
      WRITE( 6, '(a)' ) 'Using GMAO MERRA met fields'
#elif defined( GCAP  )
      WRITE( 6, '(a)' ) 'Using GCAP/GISS met fields'
#endif

      !-------------------------------------------------
      ! Print msg if ISORROPIA is turned off for debug
      !-------------------------------------------------
#if   defined( NO_ISORROPIA ) 
      WRITE( 6, '(a)' ) REPEAT( '#', 39 )
      WRITE( 6, '(a)' ) '# ISORROPIA TURNED OFF FOR TESTING!!! #'
      WRITE( 6, '(a)' ) REPEAT( '#', 39 )
#endif

      !-------------------------------------------------
      ! Print msg if ISORROPIA is turned off for debug
      !-------------------------------------------------
#if   defined( DEVEL ) 
      WRITE( 6, '(a)' ) REPEAT( '#', 39 )
      WRITE( 6, '(a)' ) '# USING -DDEVEL FOR TESTING THE GIGC  #'
      WRITE( 6, '(a)' ) REPEAT( '#', 39 )
#endif

      
      !-------------------------------------------------
      ! System time stamp
      !-------------------------------------------------
      STAMP = SYSTEM_TIMESTAMP()
      WRITE( 6, 100 ) STAMP
 100  FORMAT( /, '===> SIMULATION START TIME: ', a, ' <===', / )

      END SUBROUTINE DISPLAY_GRID_AND_MODEL
!EOC
!------------------------------------------------------------------------------
!                  GEOS-Chem Global Chemical Transport Model                  !
!------------------------------------------------------------------------------
!BOP
!
! !IROUTINE: ctm_flush
!
! !DESCRIPTION: Internal subroutine CTM\_FLUSH flushes certain diagnostic
! file buffers to disk. 
!\\
!\\
! CTM\_FLUSH should normally be called after each diagnostic output, so that 
! in case the run dies, the output files from the last diagnostic timestep 
! will not be lost.  
!\\
!\\
! FLUSH is an intrinsic FORTRAN subroutine and takes as input the unit number 
! of the file to be flushed to disk.
!\\
!\\
! !INTERFACE:
!
      SUBROUTINE CTM_FLUSH
! 
! !REVISION HISTORY: 
!  31 Aug 2000 - R. Yantosca - Initial version
!  13 Aug 2010 - R. Yantosca - Added ProTeX headers
!  06 Aug 2012 - R. Yantosca - IU_BPCH is only global file LUN still needed
!EOP
!------------------------------------------------------------------------------
!BOC
      CALL FLUSH( IU_BPCH )  

      END SUBROUTINE CTM_FLUSH
!EOC
!------------------------------------------------------------------------------
!                  GEOS-Chem Global Chemical Transport Model                  !
!------------------------------------------------------------------------------
!BOP
!
! !IROUTINE: display_end_time
!
! !DESCRIPTION: Internal subroutine DISPLAY\_END\_TIME prints the ending 
!  time of the GEOS-Chem simulation.
!\\
!\\
! !INTERFACE:
!
      SUBROUTINE DISPLAY_END_TIME
! 
! !REVISION HISTORY: 
!  03 May 2005 - R. Yantosca - Initial version
!  13 Aug 2010 - R. Yantosca - Added ProTeX headers
!EOP
!------------------------------------------------------------------------------
!BOC
!
! !LOCAL VARIABLES:
!
      CHARACTER(LEN=16) :: STAMP

      ! Print system time stamp
      STAMP = SYSTEM_TIMESTAMP()
      WRITE( 6, 100 ) STAMP
 100  FORMAT( /, '===> SIMULATION END TIME: ', a, ' <===', / )

      ! Echo info
      WRITE ( 6, 3000 ) 
 3000 FORMAT
     &   ( /, '**************   E N D   O F   G E O S -- C H E M   ',
     &        '**************' )

      END SUBROUTINE DISPLAY_END_TIME
!EOC
!------------------------------------------------------------------------------
!                  GEOS-Chem Global Chemical Transport Model                  !
!------------------------------------------------------------------------------
!BOP
!
! !IROUTINE: read_initial_met_fields
!
! !DESCRIPTION: Internal subroutine READ\_INITIAL\_MET\_FIELDS calls the
!  various routines to read met fields at the beginning of a GEOS-Chem
!  simulation.  This code was moved out of the main routine for clarity,
!  due to the many \#if defined() blocks that are required.
!\\
!\\
! !INTERFACE:
!
      SUBROUTINE READ_INITIAL_MET_FIELDS()
! 
! !REMARKS:
!  All variables used in this routine are declared above in the main 
!  program, and as such, are visible here.
!                                                                             .
!  Also calls the following routines:
!  (1) AVGPOLE   (average pressure @ poles) when I3 or I6 fields are read
!  (2) LIGHTNING (lightning NOx emissions)  when A3 or A6 fields are read
!
! !REVISION HISTORY: 
!  07 Feb 2012 - R. Yantosca - Initial version
!  28 Feb 2012 - R. Yantosca - Removed support for GEOS-3
!  23 Oct 2013 - R. Yantosca - Now pass Input_Opt to GET_A6_FIELDS
!  23 Oct 2013 - R. Yantosca - Now pass Input_Opt to GET_MERRA_A3_FIELDS
!  24 Jun 2014 - R. Yantosca - Now pass Input_Opt to other routines
!  24 Jun 2014 - R. Yantosca - Cosmetic changes, line up arguments
!EOP
!------------------------------------------------------------------------------
!BOC
!
! !LOCAL VARIABLES:
!
      ! Convenience variable for date & time
      INTEGER :: D(2)

      !=================================================================
      !    *****  R E A D   G E O S -- F P   F I E L D S    *****
      !    *****  At the start of the GEOS-Chem simulation  *****
      !
      !    Handle GEOS-FP met fields separately from other met 
      !=================================================================

#if   defined( GEOS_FP )

      ! Read time-invariant data
      CALL GEOSFP_READ_CN  (             Input_Opt, State_Met )

      ! Read 1-hr time-averaged data
      D = GET_FIRST_A1_TIME()
      CALL GEOSFP_READ_A1  ( D(1), D(2), Input_Opt, State_Met )

      ! Read 3-hr time averaged data
      D = GET_FIRST_A3_TIME()
      CALL GEOSFP_READ_A3  ( D(1), D(2), Input_Opt, State_Met )

      ! Read 3-hr time averaged data
      D = GET_FIRST_I3_TIME()
      CALL GEOSFP_READ_I3_1( D(1), D(2), Input_Opt, State_Met )

#elif defined( MERRA )

      !=================================================================
      !    *****  R E A D   M E R R A   M E T   F I E L D S  *****
      !    *****  At the start of the GEOS-Chem simulation   *****
      !
      !    Handle MERRA met fields separately from other met products
      !=================================================================

      ! Open constant fields
      D = (/ 20000101, 000000 /)
      CALL OPEN_MERRA_CN_FIELDS ( D(1), D(2), Input_Opt               )
      CALL GET_MERRA_CN_FIELDS  ( D(1), D(2), Input_Opt, State_Met    )
      IF ( LPRT ) THEN
         CALL DEBUG_MSG( '### MAIN: a 1st MERRA CN TIME' )
      ENDIF

      ! Open and read A-1 fields
      D = GET_FIRST_A1_TIME()
      CALL OPEN_MERRA_A1_FIELDS ( D(1), D(2), Input_Opt, RESET=.TRUE. )
      CALL GET_MERRA_A1_FIELDS  ( D(1), D(2), Input_Opt, State_Met    )
      IF ( LPRT ) THEN
         CALL DEBUG_MSG( '### MAIN: a 1st MERRA A1 TIME' )
      ENDIF

      ! Open and read A-3 fields
      D = GET_FIRST_A3_TIME()
      CALL OPEN_MERRA_A3_FIELDS ( D(1), D(2), Input_Opt               )
      CALL GET_MERRA_A3_FIELDS  ( D(1), D(2), Input_Opt, State_Met    )
      IF ( LPRT ) THEN
         CALL DEBUG_MSG( '### MAIN: a 1st MERRA A3 TIME' )
      ENDIF

      ! Open & read I-6 fields
      D = GET_FIRST_I6_TIME()
      CALL OPEN_MERRA_I6_FIELDS ( D(1), D(2), Input_Opt               )
      CALL GET_MERRA_I6_FIELDS_1( D(1), D(2), Input_Opt, State_Met    )
      IF ( LPRT ) THEN 
         CALL DEBUG_MSG( '### MAIN: a 1st I6 TIME' )
      ENDIF

#else

      !=================================================================
      !    *****      U N Z I P   M E T   F I E L D S        *****
      !    ***** At at the start of the GEOS-Chem simulation *****
      !
      !   Here we unzip the initial GEOS-3, GEOS-4, GEOS-5, GCAP data
      !=================================================================
      IF ( Input_Opt%LUNZIP ) THEN

         !---------------------
         ! Remove all files
         !---------------------

         ! Type of unzip operation
         ZTYPE = 'remove all'
         
         ! Remove any leftover A-3, A-6, I-6, in temp dir
         CALL UNZIP_A3_FIELDS( Input_Opt, ZTYPE )
         CALL UNZIP_A6_FIELDS( Input_Opt, ZTYPE )
         CALL UNZIP_I6_FIELDS( Input_Opt, ZTYPE )

#if   defined( GCAP )
         ! Unzip GCAP PHIS field (if necessary)
         CALL UNZIP_GCAP_FIELDS( Input_Opt, ZTYPE )
#endif

         !---------------------
         ! Unzip in foreground
         !---------------------

         ! Type of unzip operation
         ZTYPE = 'unzip foreground'

         ! Unzip A-3, A-6, I-6 files for START of run
         CALL UNZIP_A3_FIELDS( Input_Opt, ZTYPE, NYMDb )
         CALL UNZIP_A6_FIELDS( Input_Opt, ZTYPE, NYMDb )
         CALL UNZIP_I6_FIELDS( Input_Opt, ZTYPE, NYMDb )

#if   defined( GCAP )
         ! Unzip GCAP PHIS field (if necessary)
         CALL UNZIP_GCAP_FIELDS( Input_Opt, ZTYPE )
#endif

         !### Debug output
         IF ( LPRT ) CALL DEBUG_MSG( '### MAIN: a UNZIP' )
      ENDIF

      !=================================================================
      !      *****      R E A D   M E T   F I E L D S       *****
      !      ***** At the start of the GEOS-Chem simulation *****
      !
      !  Here we read in the initial GEOS-3, GEOS-4, GEOS-5, GCAP data
      !=================================================================

      ! Open and read A-3 fields
      D = GET_FIRST_A3_TIME()
      CALL OPEN_A3_FIELDS ( D(1), D(2), Input_Opt, RESET=.TRUE. )
      CALL GET_A3_FIELDS  ( D(1), D(2), Input_Opt, State_Met    )
      IF ( LPRT ) THEN
         CALL DEBUG_MSG( '### MAIN: a 1st A3 TIME' )
      ENDIF

      ! Open & read A-6 fields
      D = GET_FIRST_A6_TIME()
      CALL OPEN_A6_FIELDS ( D(1), D(2), Input_Opt               )
      CALL GET_A6_FIELDS  ( D(1), D(2), Input_Opt, State_Met    )      
      IF ( LPRT ) THEN
         CALL DEBUG_MSG( '### MAIN: a 1st A6 TIME' )
      ENDIF

      ! Open & read I-6 fields
      D = GET_FIRST_I6_TIME()
      CALL OPEN_I6_FIELDS ( D(1), D(2), Input_Opt               )
      CALL GET_I6_FIELDS_1( D(1), D(2), Input_Opt, State_Met    )
      IF ( LPRT ) THEN
         CALL DEBUG_MSG( '### MAIN: a 1st I6 TIME' )
      ENDIF

#if   defined( GCAP )

      !-----------------------------------------------------------------
      ! Read additional fields for GCAP meteorology
      !-----------------------------------------------------------------

      ! Read GCAP PHIS and LWI fields (if necessary)
      CALL OPEN_GCAP_FIELDS( Input_Opt            )
      CALL GET_GCAP_FIELDS ( Input_Opt, State_Met )

      ! Remove temporary file (if necessary)
      IF ( LUNZIP ) THEN
         CALL UNZIP_GCAP_FIELDS( Input_Opt, 'remove date' )
      ENDIF

#endif

#endif

#if defined( RRTMG )
      !  Adding the call to retrieve MODIS-derived surface
      !  albedo and emissivity here.
      !  There is a check within READ_SURFACE_RAD to make
      !  sure we dont re-read the same files
      WRITE(6,*) 'IN INITIAL_MET_FIELDS'
      !  Start day may not be one of the 8-day values
      !  Therefore we pass the init flag to ensure
      !  the closest date to the current day is read
      !  rather than nothing at all
      CALL READ_SURFACE_RAD( Input_Opt, FORCEREAD =.TRUE. )
#endif

      END SUBROUTINE READ_INITIAL_MET_FIELDS
!EOC
!------------------------------------------------------------------------------
!                  GEOS-Chem Global Chemical Transport Model                  !
!------------------------------------------------------------------------------
!BOP
!
! !IROUTINE: read_met_fields
!
! !DESCRIPTION: Internal subroutine READ\_MET\_FIELDS calls the
!  various routines to read met fields in the main GEOS-Chem timestepping
!  loop.  This code was moved out of the main routine for clarity, due to
!  the many \#if defined() blocks that are required.
!\\
!\\
! !INTERFACE:
!
      SUBROUTINE READ_MET_FIELDS()
! 
! !REMARKS:
!  All variables used in this routine are declared above in the main 
!  program, and as such, are visible here.
!                                                                             .
!  Also calls the following routines:
!  (1) AVGPOLE   (average pressure @ poles) when I3 or I6 fields are read
!  (2) LIGHTNING (lightning NOx emissions)  when A3 or A6 fields are read
!
! !REVISION HISTORY: 
!  07 Feb 2012 - R. Yantosca - Initial version
!  28 Feb 2012 - R. Yantosca - Removed support for GEOS-3
!  04 Jan 2013 - M. Payer    - Call UPDATE_T_DAY for MERRA and GEOS-5.7.2 (tmf)
!  23 Oct 2013 - R. Yantosca - Now pass Input_Opt to GET_A6_FIELDS
!  24 Jun 2014 - R. Yantosca - Now pass Input_Opt to other routines
!  24 Jun 2014 - R. Yantosca - Cosmetic changes, line up arguments
!EOP
!------------------------------------------------------------------------------
!BOC
!
! !LOCAL VARIABLES:
!
      ! Convenience variable for date & time
      INTEGER :: D(2)

#if   defined( GEOS_FP )

      !==============================================================
      !  ****** R E A D   G E O S -- F P   F I E L D S  *****
      !==============================================================

      !---------------------------------
      ! A-1 fields (1hr time averaged)
      !---------------------------------
      IF ( ITS_TIME_FOR_A1() ) THEN
         D = GET_A1_TIME()
         CALL GEOSFP_READ_A1  ( D(1), D(2), Input_Opt, State_Met )
      ENDIF

      !----------------------------------
      ! A-3 fields (3-hr time averaged)
      !----------------------------------
      IF ( ITS_TIME_FOR_A3() ) THEN
         D = GET_A3_TIME()
         CALL GEOSFP_READ_A3  ( D(1), D(2), Input_Opt, State_Met )
      ENDIF

      !----------------------------------
      ! I-3 fields (3-hr instantaneous
      !----------------------------------
      IF ( ITS_TIME_ FOR_I3() ) THEN
         D = GET_I3_TIME()
         CALL GEOSFP_READ_I3_2( D(1), D(2), Input_Opt, State_Met )

         ! Compute avg pressure at polar caps 
         CALL AVGPOLE( State_Met%PS2 )

      ENDIF

#elif defined( MERRA )

      !==============================================================
      !    ***** R E A D   M E R R A   A - 1   F I E L D S *****
      !
      !    The MERRA archive contains hourly surface data fields.
      !==============================================================
      IF ( ITS_TIME_FOR_A1() ) THEN

         ! Get the date/time for the next A-3 data block
         D = GET_A1_TIME()

         ! Open & read A-3 fields
         CALL OPEN_MERRA_A1_FIELDS ( D(1), D(2), Input_Opt            )
         CALL GET_MERRA_A1_FIELDS  ( D(1), D(2), Input_Opt, State_Met )
      ENDIf

      !==============================================================
      !    ***** R E A D   M E R R A   A - 3   F I E L D S *****
      !
      !     The MERRA archive contains 3-hourly 3-D data fields.
      !==============================================================
      IF ( ITS_TIME_FOR_A3() ) THEN
         
         ! Get the date/time for the next A-6 data block
         D = GET_A3_TIME()

         ! Open and read A-6 fields
         CALL OPEN_MERRA_A3_FIELDS ( D(1), D(2), Input_Opt            )
         CALL GET_MERRA_A3_FIELDS  ( D(1), D(2), Input_Opt, State_Met )
      ENDIF

      !==============================================================
      !    ***** R E A D   M E R R A   I - 6   F I E L D S *****
      !
      !    The MERRA archive contains 6-hourly instantaneous data.
      !==============================================================
      IF ( ITS_TIME_FOR_I6() ) THEN

         ! Get the date/time for the next I-6 data block
         D = GET_I6_TIME()

         ! Open and read files
         CALL OPEN_MERRA_I6_FIELDS ( D(1), D(2), Input_Opt            )
         CALL GET_MERRA_I6_FIELDS_2( D(1), D(2), Input_Opt, State_Met )

         ! Compute avg pressure at polar caps 
         CALL AVGPOLE( State_Met%PS2 )

      ENDIF

#else

      !===============================================================
      !         ***** U N Z I P   M E T   F I E L D S *****
      !
      !      Some met data (except MERRA) are stored compressed.
      !===============================================================
      IF ( LUNZIP .and. ITS_TIME_FOR_UNZIP() ) THEN
         
         ! Get the date & time for 12h (720 mins) from now
         DATE = GET_TIME_AHEAD( 720 )
      
         ! If LWAIT=T then wait for the met fields to be
         ! fully unzipped before proceeding w/ the run.
         ! Otherwise, unzip fields in the background
         IF ( LWAIT ) THEN
            ZTYPE = 'unzip foreground'
         ELSE
            ZTYPE = 'unzip background'
         ENDIF
         
         ! Unzip A3, A6, I6 fields
         CALL UNZIP_A3_FIELDS( Input_Opt, ZTYPE, DATE(1) )
         CALL UNZIP_A6_FIELDS( Input_Opt, ZTYPE, DATE(1) )
         CALL UNZIP_I6_FIELDS( Input_Opt, ZTYPE, DATE(1) )
      
      ENDIF

      !===============================================================
      !        ***** R E M O V E   M E T   F I E L D S *****  
      !===============================================================
      IF ( LUNZIP .and. ITS_TIME_FOR_DEL() ) THEN

         ! Type of operation
         ZTYPE = 'remove date'

         ! Remove A-3, A-6, and I-6 files only for the current date
         CALL UNZIP_A3_FIELDS( Input_Opt, ZTYPE, NYMD )
         CALL UNZIP_A6_FIELDS( Input_Opt, ZTYPE, NYMD )
         CALL UNZIP_I6_FIELDS( Input_Opt, ZTYPE, NYMD )

      ENDIF  

      !==============================================================
      !          ***** R E A D   A - 3   F I E L D S *****
      !
      !  All met data (except MERRA) contain 3-hourly surface data.
      !==============================================================
      IF ( ITS_TIME_FOR_A3() ) THEN

         ! Get the date/time for the next A-3 data block
         D = GET_A3_TIME()

         ! Open & read A-3 fields
         CALL OPEN_A3_FIELDS( D(1), D(2), Input_Opt            ) 
         CALL GET_A3_FIELDS ( D(1), D(2), Input_Opt, State_Met )

      ENDIF

      !==============================================================
      !          ***** R E A D   A - 6   F I E L D S *****  
      !
      !      All other met fields contain 6-hourly 3-D data. 
      !==============================================================
      IF ( ITS_TIME_FOR_A6() ) THEN
         
         ! Get the date/time for the next A-6 data block
         D = GET_A6_TIME()

         ! Open and read A-6 fields
         CALL OPEN_A6_FIELDS( D(1), D(2), Input_Opt            )
         CALL GET_A6_FIELDS(  D(1), D(2), Input_Opt, State_Met )      

      ENDIF

      !==============================================================
      !          ***** R E A D   I - 6   F I E L D S *****   
      !==============================================================
      IF ( ITS_TIME_FOR_I6() ) THEN

         ! Get the date/time for the next I-6 data block
         D = GET_I6_TIME()

         ! Open and read files
         CALL OPEN_I6_FIELDS ( D(1), D(2), Input_Opt            )
         CALL GET_I6_FIELDS_2( D(1), D(2), Input_Opt, State_Met )

         ! Compute avg pressure at polar caps 
         CALL AVGPOLE( State_Met%PS2 )

      ENDIF

#endif

#if defined( RRTMG )
      !  Adding the call to retrieve MODIS-derived surface
      !  albedo and emissivity here.
      !  There is a check within READ_SURFACE_RAD to make
      !  sure we dont re-read the same files
      IF ( ITS_TIME_FOR_SURFACE_RAD() ) THEN
!         WRITE(6,*) 'ITS TIME FOR SURFACE RAD'
         CALL READ_SURFACE_RAD( Input_Opt )
      ENDIF
#endif

      END SUBROUTINE READ_MET_FIELDS
!EOC
!------------------------------------------------------------------------------
!                  GEOS-Chem Global Chemical Transport Model                  !
!------------------------------------------------------------------------------
!BOP
!
! !IROUTINE: get_overhead_o3_for_fastj
!
! !DESCRIPTION: Internal subroutine GET\_OVERHEAD\_O3\_FOR\_FASTJ 
!\\
!\\
! !INTERFACE:
!
      SUBROUTINE GET_OVERHEAD_O3_FOR_FASTJ( am_I_Root )
!
! INPUT ARGUMENTS:
! 
      LOGICAL, INTENT(IN   )   :: am_I_Root   ! Root CPU?
! 
! !REMARKS:
!  This routine makes use of variables declared in above in the main program
!  (which are visible in all sub-programs below the CONTAINS statement).
!                                                                             .
!  The original code was done in FAST-J routine "set_prof.F", but has been
!  split off to facilitate development of the grid-independent model.
!
! !REVISION HISTORY: 
!  07 Mar 2012 - R. Yantosca - Initial version
!  14 Nov 2013 - R. Yantosca - For GEOS-FP, read O3 from met field files
!  13 Dec 2013 - M. Sulprizio- Moved USE_O3_FROM_MET to the Input_Opt object and
!                              set in initialization stage of GEOS_CHEM
!  22 Oct 2014 - C. Keller   - Added am_I_Root
!EOP
!------------------------------------------------------------------------------
!BOC
!
! !LOCAL VARIABLES:
!
      ! FAST-J is only used for fullchem, offline aerosol
      ! and CH3I simulations, so skip otherwise
      IF ( ITS_A_FULLCHEM_SIM  .or.
     &     ITS_AN_AEROSOL_SIM  .or.
     &     ITS_A_CH3I_SIM     ) THEN

         ! Only execute this if we are doing chemistry
         ! and if it we are at a chemistry timestep
         IF ( LCHEM .and. ITS_TIME_FOR_CHEM() ) THEN
             
            ! Get the overhead O3 column for FAST-J.  Take either the
            ! TOMS O3 data or the column O3 directly from the met fields
            CALL COMPUTE_OVERHEAD_O3( am_I_Root,  
     &                                DAY,
     &                                Input_Opt%USE_O3_FROM_MET, 
     &                                State_Met%TO3 )
         ENDIF
      ENDIF

      END SUBROUTINE GET_OVERHEAD_O3_FOR_FASTJ
!EOC
!------------------------------------------------------------------------------
!                  GEOS-Chem Global Chemical Transport Model                  !
!------------------------------------------------------------------------------
!BOP
!
! !IROUTINE: initialize_regridding
!
! !DESCRIPTION: Internal subroutine Initialize\_Regridding passes several
!  variables to regrid\_a2a\_mod.F90, where they are locally shadowed.
!\\
!\\
! !INTERFACE:
!
      SUBROUTINE Initialize_Regridding( am_I_Root, Input_Opt, RC )
!
! !INPUT PARAMETERS:
!
      LOGICAL,        INTENT(IN)  :: am_I_Root   ! Are we on the root CPU?
      TYPE(OptInput), INTENT(IN)  :: Input_Opt   ! Input Options object
!
! !OUTPUT PARAMETERS:
!
      INTEGER,        INTENT(OUT) :: RC          ! Success or failure?
! 
! !REMARKS:
!  This routine is a wrapper for Init_Map_A2A in regrid_a2a_mod.F90.  
!  Passing variables via Init_Map_A2A helps us to remove dependencies on
!  other GEOS-Chem routines from regrid_a2a_mod.F90.  This in turn 
!  facilitates the implementation of the HEMCO emissions package.
!
! !REVISION HISTORY: 
!  15 Jul 2014 - R. Yantosca - Initial version
!  05 Mar 2015 - R. Yantosca - Now read data w/r/t ExtData/HEMCO
!EOP
!------------------------------------------------------------------------------
!BOC
!
! !LOCAL VARIABLES:
!     
      ! Scalars
      INTEGER            :: I, J
      CHARACTER(LEN=255) :: DIR

      ! Arrays
      REAL(fpp)          :: LONEDG(IIPAR+1       )  ! W longitude edges [deg]
      REAL(fpp)          :: LATSIN(       JJPAR+1)  ! SIN(Lat edges)    [1  ]
      REAL(fpp)          :: AREAS (IIPAR, JJPAR  )  ! Surface Areas     [m2 ]

      !================================================================
      ! Initialize_Regridding begins here!
      !================================================================

      ! Assume success
      RC  = GIGC_SUCCESS

      ! Directory where netCDF ifles are found
      DIR = TRIM( Input_Opt%DATA_DIR ) // 'HEMCO/MAP_A2A/v2014-07/'

      ! Initialize longitudes [deg]
      DO I = 1, IIPAR+1
         LONEDG(I) = GET_XEDGE( I, 1, 1 )
      ENDDO

      ! Initialize sines of latitude [1]
      DO J = 1, JJPAR+1
         LATSIN(J) = GET_YSIN( 1, J, 1 )
      ENDDO

      ! Initialize surface areas [m2]
      DO J = 1, JJPAR
      DO I = 1, IIPAR
         AREAS(I,J) = GET_AREA_M2( I, J, 1 )
      ENDDO
      ENDDO

      ! Pass to regrid_a2a_mod.F90, where these will be shadowed locally
      CALL Init_Map_A2A( IIPAR, JJPAR, LONEDG, LATSIN, AREAS, DIR )
      
      END SUBROUTINE Initialize_Regridding
!EOC
      END PROGRAM GEOS_CHEM
#endif<|MERGE_RESOLUTION|>--- conflicted
+++ resolved
@@ -272,15 +272,10 @@
 !  22 Aug 2014 - R. Yantosca - Now save areas [m2] in State_Met%AREA_M2
 !  15 Dec 2014 - M. Yannetti - Added PRECISION_MOD
 !  06 Jan 2015 - R. Yantosca - Added two-way coupled simulation options
-<<<<<<< HEAD
 !  17 Feb 2015 - E. Lundgren - Remove STT and TCVV pointers
 !  25 Feb 2015 - E. Lundgren - Remove MAKE-RH call since now in AIRQNT
 !  16 Mar 2015 - E. Lundgren - Change tracer main units from kg to kg/kg
 !  24 Mar 2015 - E. Lundgren - Now pass Input_Opt to Check_STT
-=======
-!  17 Feb 2015 - E. Lundgren - Remove STT and TCVV pointers.
-!  25 Feb 2015 - E. Lundgren - Remove MAKE_RH call since now in AIRQNT.
->>>>>>> f2f96dcb
 !  31 Mar 2015 - E. Lundgren - Move post-transport AIRQNT call to transport_mod 
 !  16 Apr 2015 - R. Yantosca - Remove call to INIT_DAO; it's obsolete
 !EOP
@@ -546,10 +541,6 @@
       ! N_TRACERS, which is obtained by reading the input.geos file.
       !
       CALL Fill_Chem_State_Name_IDs( am_I_Root, Input_Opt, State_Chm )
-<<<<<<< HEAD
-=======
-
->>>>>>> f2f96dcb
       ! Copy surface area info from AREA_M2 array of grid_mod.F90
       ! to the State_Met%AREA_M2 field.  This will let us convert
       ! HEMCO emissions [kg/m2/s] to [kg] in various routines 
@@ -1120,11 +1111,7 @@
          ! Compute airmass quantities at each grid box 
          CALL AIRQNT( am_I_Root, State_Met, RC )
 
-<<<<<<< HEAD
          ! SDE 05/28/13: Set H2O to State_Chm tracer if relevant
-=======
-         ! SDE 05/28/13: Set H2O to tracer if relevant
->>>>>>> f2f96dcb
          IF (IDTH2O.ne.0) THEN
             CALL SET_H2O_TRAC( am_I_Root, 
      &                         ( ( .not. LUCX ) .or. LSETH2O ),
@@ -1197,8 +1184,7 @@
          !   ***** U N I T   C O N V E R S I O N  ( kg -> v/v ) *****
          !==============================================================
          IF ( ITS_TIME_FOR_UNIT() ) THEN
-            CALL CONVERT_UNITS( 1,  N_TRACERS, Input_Opt%TCVV, 
-     &                          State_Met%AD, State_Chm%TRACERS )
+            CALL CONVERT_UNITS( 1,  N_TRACERS, TCVV, State_Met%AD, STT )
 
             !### Debug
             IF ( prtDebug ) THEN 
@@ -1310,13 +1296,6 @@
          !--------------------------------------------------------------
          IF ( ITS_TIME_FOR_EMIS() ) THEN
 
-<<<<<<< HEAD
-=======
-            IF ( ITS_TIME_FOR_UNIT() )  ! v/v -> kg
-     &         CALL CONVERT_UNITS( 2, N_TRACERS, Input_Opt%TCVV,
-     &                             State_Met%AD, State_Chm%TRACERS )
-
->>>>>>> f2f96dcb
             ! Increment emission counter
             CALL SET_CT_EMIS( INCREMENT=.TRUE. )
 
@@ -1379,7 +1358,6 @@
                CALL ERROR_STOP( 'Error in EMISSIONS_RUN!', 'main.F' )
             ENDIF
  
-<<<<<<< HEAD
 !%%%%%%%%%%%%%%%%%%%%%%%%%%%%%%%%%%%%%%%%%%%%%%%%%%%%%%%%%%%%%%%%%%%%%%
          ! TEMPORARY - ewl, 3/24/15
          ! Convert MMR to v/v using new unit conversion routine.
@@ -1393,12 +1371,6 @@
 !     &                             State_Met%AD, State_Chm%TRACERS )! kg->v/v=
 !%%%%%%%%%%%%%%%%%%%%%%%%%%%%%%%%%%%%%%%%%%%%%%%%%%%%%%%%%%%%%%%%%%%%%
 
-=======
-            ! Unit conversion
-            IF ( ITS_TIME_FOR_UNIT() )
-     &         CALL CONVERT_UNITS( 1, N_TRACERS, Input_Opt%TCVV, 
-     &                             State_Met%AD, State_Chm%TRACERS )! kg->v/v
->>>>>>> f2f96dcb
          ENDIF
 
          !-------------------------------
@@ -1446,27 +1418,12 @@
             ENDIF 
          ENDIF 
 
-<<<<<<< HEAD
 !%%%%%%%%%%%%%%%%%%%%%%%%%%%%%%%%%%%%%%%%%%%%%%%%%%%%%%%%%%%%%%%%%%%%%%
          ! TEMPORARY - ewl, 3/24/15
          ! Convert v/v to MMR using new conversion routine.
          IF ( ITS_TIME_FOR_UNIT() ) THEN 
             CALL Convert_VMR_to_MMR( N_TRACERS, Input_Opt%TCVV, 
      &                        State_Chm%TRACERS )
-=======
-         !==============================================================
-         !    ***** U N I T   C O N V E R S I O N  ( v/v -> kg ) *****
-         !==============================================================
-
-         IF ( ITS_TIME_FOR_UNIT() ) THEN 
-            CALL CONVERT_UNITS( 2, N_TRACERS, Input_Opt%TCVV, 
-     &                          State_Met%AD, State_Chm%TRACERS )
-
-            !### Debug
-            IF ( prtDebug ) THEN 
-               CALL DEBUG_MSG( '### MAIN: a CONVERT_UNITS:2' )
-            ENDIF
->>>>>>> f2f96dcb
          ENDIF
 !         !==============================================================
 !         !    ***** U N I T   C O N V E R S I O N  ( v/v -> kg ) *****
@@ -1508,11 +1465,7 @@
             ! Increment chemistry timestep counter
             CALL SET_CT_CHEM( INCREMENT=.TRUE. )
 
-<<<<<<< HEAD
             ! SDE 05/28/13: Set H2O to State_Chm tracer if relevant
-=======
-            ! SDE 05/28/13: Set H2O to tracer if relevant
->>>>>>> f2f96dcb
             IF (IDTH2O.ne.0) THEN
                CALL SET_H2O_TRAC( am_I_Root, (.not. LUCX), Input_Opt ,
      &                            State_Met, State_Chm, RC )
@@ -1525,11 +1478,7 @@
 
          ENDIF 
 
-<<<<<<< HEAD
          ! Check State_Chm tracers (yxw)   
-=======
-         ! Check STT (tracers) (yxw)   
->>>>>>> f2f96dcb
 #if   defined( GEOS_5 ) && defined( GRID05x0666 )
          CALL CHECK_STT_05x0666( State_Chm, Input_Opt, 
      &                           'end of chem section, before wetdep' )
@@ -1539,7 +1488,6 @@
      &                             'after chemistry' )
 #endif 
 
-<<<<<<< HEAD
 !%%%%%%%%%%%%%%%%%%%%%%%%%%%%%%%%%%%%%%%%%%%%%%%%%%%%%%%%%%%%%%%%%%%%%%
                ! TEMPORARY - ewl, 3/25/15
                ! Use mass mixing ratio for wet dep
@@ -1548,8 +1496,6 @@
 !%%%%%%%%%%%%%%%%%%%%%%%%%%%%%%%%%%%%%%%%%%%%%%%%%%%%%%%%%%%%%%%%%%%%%
 
 
-=======
->>>>>>> f2f96dcb
          !==============================================================
          ! ***** W E T   D E P O S I T I O N  (rainout + washout) *****
          !==============================================================
