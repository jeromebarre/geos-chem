!BOC
#if !defined(ESMF_)
!EOC
!------------------------------------------------------------------------------
!                  GEOS-Chem Global Chemical Transport Model                  !
!------------------------------------------------------------------------------
!BOP
!
! !MODULE: geos_chem 
!
! !DESCRIPTION: Program GEOS\_CHEM is the main level driver program for the 
!  GEOS-Chem model of atmospheric chemistry and composition.
!\\
!\\
! !INTERFACE:
!
      PROGRAM GEOS_CHEM
!
! !USES:
!
      !-----------------------------------------------------------------
      ! Parameters to define floating-point variables
      !-----------------------------------------------------------------
      USE PRECISION_MOD, ONLY : fpp => fp  ! Flexible precision
      USE PRECISION_MOD, ONLY : f4         ! 4-byte floating point
      USE PRECISION_MOD, ONLY : f8         ! 8-byte floating point

      !-----------------------------------------------------------------
      ! Basic GEOS-Chem modules
      !-----------------------------------------------------------------
      USE CMN_SIZE_MOD          ! Size parameters
      USE CMN_GCTM_MOD          ! Physical constants
      USE ERROR_MOD             ! For error checking
      USE FILE_MOD              ! For file I/O
      USE GRID_MOD              ! For defining the lons/lats/areas of the grid
      USE INPUT_MOD             ! For reading settings from "input.geos"
      USE MAPPING_MOD           ! For regridding MODIS LAI
      USE OLSON_LANDMAP_MOD     ! Computes IREG, ILAND, IUSE from Olson map
      USE PRESSURE_MOD          ! For computing pressure at grid boxes
      USE RESTART_MOD           ! For restart file I/O
      USE TIME_MOD              ! For computing date & time 
      USE TRACERID_MOD          ! Flags for G-C tracers & chemical species
      USE TRACER_MOD            ! For error-checking the tracer array
      USE REGRID_A2A_MOD        ! For horizontal regridding
<<<<<<< HEAD
      USE UNITCONV_MOD          ! For gas concentration unit conversion
=======
      USE GEOS_TIMERS           ! For optional timing of components
>>>>>>> 73fb7075
      
      !-----------------------------------------------------------------
      ! GEOS-Chem chemistry modules
      !-----------------------------------------------------------------
      USE CARBON_MOD            ! For SOA simulation
      USE CHEMISTRY_MOD         ! Driver routines for chemistry
      USE COMODE_MOD            ! Allocatable arrays for SMVGEAR solver
      USE COMODE_LOOP_MOD       ! Formerly common-block arrays for SMVGEAR
      USE GCKPP_COMODE_MOD      ! For the KPP chemical solver
      USE GLOBAL_CH4_MOD        ! For offline CH4 simulation
      USE MERCURY_MOD           ! For offline Hg simulation (driver)
      USE OCEAN_MERCURY_MOD     ! For offline Hg simulation (ocean model)
      USE STRAT_CHEM_MOD        ! For linearized stratospheric chemistry
      USE TOMS_MOD              ! For overhead O3 columns (for FAST-J)
      USE UCX_MOD               ! For unified trop-strat chemistry (SDE)
      USE UVALBEDO_MOD          ! For reading UV albedoes (for FAST-J)

      !-----------------------------------------------------------------
      ! GEOS-Chem deposition modules
      !-----------------------------------------------------------------
      USE DEPO_MERCURY_MOD      ! Deposition for offline Hg simulation
      USE DRYDEP_MOD            ! For dry deposition
      USE WETSCAV_MOD           ! For wet deposition (rainout & washout)

      !-----------------------------------------------------------------
      ! GEOS-Chem diagnostics modules
      !-----------------------------------------------------------------
      USE BENCHMARK_MOD         ! For the 1-month benchmark simulations
      USE CMN_DIAG_MOD          ! Logical switches for G-C diagnostics
      USE DIAG_MOD              ! G-C diagnostic arrays & counters
      USE DIAG41_MOD            ! For ND41  (afternoon PBL       ) diag
      USE DIAG42_MOD            ! For ND42  (SOA products        ) diag
      USE DIAG48_MOD            ! For ND48  (station timeseries  ) diag
      USE DIAG49_MOD            ! For ND49  (inst. timeseries    ) diag
      USE DIAG50_MOD            ! For ND50  (24h avg timeseries  ) diag
      USE DIAG51_MOD            ! For ND51  (satellite timeseries) diag
      USE DIAG51b_MOD           ! For ND51b (satellite timeseries) diag
      USE DIAG63_MOD            ! For ND63  (PARANOX timeseries  ) diag
      USE DIAG_OH_MOD           ! For ND43  (OH,HO2,etc. prod    ) diag
      USE PLANEFLIGHT_MOD       ! For ND40  (plane flight track  ) diag
      USE DIAGNOSTICS_MOD       ! New diagnostics module (C. Keller)

      !-----------------------------------------------------------------
      ! GEOS-Chem dynamics modules
      !-----------------------------------------------------------------
      USE CONVECTION_MOD        ! For deep cloud convection
      USE LINOZ_MOD             ! For LINOX linear strat chemistry
      USE PBL_MIX_MOD           ! To compute PBL height 
      USE TPCORE_BC_MOD         ! For nested-grid boundary conditions
      USE TRANSPORT_MOD         ! Driver routines for advection
      USE CHEMGRID_MOD          ! For the dynamic tropopause
      USE VDIFF_MOD             ! For non-local PBL mixing (J. Lin)

      !-----------------------------------------------------------------
      ! GEOS-Chem emissions modules
      !-----------------------------------------------------------------
      USE MODIS_LAI_MOD         ! For MODIS leaf area indices (replacement)
      USE EMISSIONS_MOD         ! For interfacing with HEMCO emissions
      USE MIXING_MOD            ! performs tracer mixing

      !-----------------------------------------------------------------
      ! GEOS-Chem met field I/O modules
      !-----------------------------------------------------------------
      USE DAO_MOD               ! Met field definitions
      USE GCAP_READ_MOD         ! For reading GCAP met data
      USE GEOSFP_READ_MOD       ! For reading GEOS-FP data
      USE MERRA_A1_MOD          ! For reading MERRA A1 data
      USE MERRA_A3_MOD          ! For reading MERRA A3 data
      USE MERRA_CN_MOD          ! For reading MERRA CN data
      USE MERRA_I6_MOD          ! For reading MERRA I6 data
      USE A3_READ_MOD           ! For reading A3 data (all other met)
      USE A6_READ_MOD           ! For reading A6 data (all other met)
      USE I6_READ_MOD           ! For reading I6 data (all other met)
#if defined( EXCHANGE )
      USE EXCHANGE_MOD          ! For two-way coupled simulations
#endif

#if defined( RRTMG )
      !-----------------------------------------------------------------
      ! Radiation modules
      !-----------------------------------------------------------------
      USE RRTMG_RAD_TRANSFER_MOD, ONLY: DO_RRTMG_RAD_TRANSFER,
     &                                  LW_UFLUX, LW_DFLUX,
     &                                  SW_UFLUX, SW_DFLUX,
     &                                  LW_UFLUXC, LW_DFLUXC,
     &                                  SW_UFLUXC, SW_DFLUXC,
     &                                  INIT_SURFACE_RAD,
     &                                  READ_SURFACE_RAD,
     &                                  INIT_STRAT_CLIM,
     &                                  READ_STRAT_CLIM,
     &                                  INIT_MCICA_CLOUDS,
     &                                  SET_SPECMASK
      USE CMN_FJX_MOD,            ONLY: NSPECRADMENU,
     &                                  LSPECRADMENU
      USE rrtmg_lw_init,  ONLY : rrtmg_lw_ini
      USE rrtmg_sw_init,  ONLY : rrtmg_sw_ini

#endif

      !-----------------------------------------------------------------
      ! Modules for the Grid-Independent GEOS-Chem (aka "GIGC")
      !-----------------------------------------------------------------
      USE GIGC_ErrCode_Mod      ! Error codes for success or failure
      USE GIGC_Environment_Mod  ! For allocating objects
      USE GIGC_Input_Opt_Mod    ! Derived type for Input Options 
      USE GIGC_State_Chm_Mod    ! Derived type for Chemistry State object    
      USE GIGC_State_Met_Mod    ! Derived type for Meteorology State object

      IMPLICIT NONE
!
! !REMARKS:
!                                                                             .
!     GGGGGG  EEEEEEE  OOOOO  SSSSSSS       CCCCCC H     H EEEEEEE M     M    
!    G        E       O     O S            C       H     H E       M M M M    
!    G   GGG  EEEEEE  O     O SSSSSSS      C       HHHHHHH EEEEEE  M  M  M    
!    G     G  E       O     O       S      C       H     H E       M     M    
!     GGGGGG  EEEEEEE  OOOOO  SSSSSSS       CCCCCC H     H EEEEEEE M     M    
!                                                                             .
!                                                                             .
!                 (formerly known as the Harvard-GEOS model)
!           for 4 x 5, 2 x 2.5 global grids and hi-res nested grids
!                                                                             .
!       Contact: GEOS-Chem Support Team (geos-chem-support@as.harvard.edu)
!                                                                     
!                                                                             .
!  See the GEOS-Chem Web Site:
!                                                                             .
!     http://acmg.seas.harvard.edu/geos/
!                                                                             .
!  and the GEOS-Chem User's Guide:
!                                                                             .
!     http://acmg.seas.harvard.edu/geos/doc/man/
!                                                                             .
!  and the GEOS-Chem wiki:
!                                                                             .
!     http://wiki.seas.harvard.edu/geos-chem/
!                                                                             .
!  for the most up-to-date GEOS-Chem documentation on the following topics:
!                                                                             .
!     - installation, compilation, and execution
!     - coding practice and style
!     - input files and met field data files
!     - horizontal and vertical resolution
!     - modification history
!
! !REVISION HISTORY: 
!  13 Aug 2010 - R. Yantosca - Added ProTeX headers
!  13 Aug 2010 - R. Yantosca - Add modifications for MERRA (treat like GEOS-5)
!  19 Aug 2010 - R. Yantosca - Now call MERRA met field reader routines
!  02 Feb 2011 - S. Kim      - Call Compute_OD after wet deposition
!  05 Oct 2011 - R. Yantosca - Now get SUNCOS30 array from routine COSSZA
!  07 Oct 2011 - R. Yantosca - Rename SUNCOS30 to SUNCOS_MID, which is the
!                              cos(SZA) at the midpt of the chemistry timestep
!  02 Feb 2012 - R. Yantosca - Added modifications for GEOS-5.7.x met fields
!  06 Feb 2012 - R. Yantosca - Reorganize USE statements for clarity
!  06 Feb 2012 - R. Yantosca - Renamed NN to NNN to avoid name confusion
!  07 Feb 2012 - R. Yantosca - Split off met field I/O into internal routines
!                              READ_INITIAL_MET_FIELDS and READ_MET_FIELDS
!  07 Feb 2012 - M. Payer    - Replace call to COSSZA with GET_COSINE_SZA
!  28 Feb 2012 - R. Yantosca - Removed support for GEOS-3
!  06 Mar 2012 - R. Yantosca - Now call READ_TOMS every month (this was
!                              formerly done within routine "fast_j.F")
!  06 Mar 2012 - R. Yantosca - Add subroutine GET_OVERHEAD_O3_FOR_FASTJ
!                              which calls COMPUTE_OVERHEAD_O3 (in toms_mod.F)
!                              to pre-compute the overhead O3 columsn for
!                              FAST-J photolysis.  This removes code from
!                              "set_prof.F" to facilitate the GI model.
!  19 Mar 2012 - R. Yantosca - Now call routines from olson_landmap_mod.F90
!                              to read the Olson land map data
!  04 Apr 2012 - R. Yantosca - Now call updated LAI routines from new module
!                              modis_lai_mod.F90.  Retire routine RDLAI.
!  05 Apr 2012 - R. Yantosca - Removed reference to LXTRA, it's obsolete
!  11 Apr 2012 - R. Yantosca - Replace lai_mod.F with modis_lai_mod.F90
!  11 Apr 2012 - R. Yantosca - Now call INIT_MODIS_LAI (in modis_lai_mod.F90)
!                              here so that we don't have to call it from 
!                              megan_mod.F and mercury_mod.F separately.
!  17 Apr 2012 - R. Yantosca - Need to set the mapping variable to NULL()
!  10 Jun 2012 - L. Murray   - Remove references to UPBDFLX_MOD.F
!  31 Jul 2012 - R. Yantosca - Now pass am_I_Root variable to lower-level
!                              routines in order to allow PRINT and WRITE
!                              statements to execute on the root CPU.  This
!                              is needed for compatibility w/ the GEOS-5 GCM.
!  13 Aug 2012 - R. Yantosca - Now call FILL_CHEM_STATE_IDs to populate
!                              the CHEM_STATE object ID and name fields
!  18 Oct 2012 - R. Yantosca - Rename LOCAL_MET object to State_Met
!  18 Oct 2012 - R. Yantosca - Rename CHEM_STATE object to State_Chm
!  18 Oct 2012 - R. Yantosca - Now pass am_I_Root, RC arguments to routines
!                              ALLOCATE_ALL, INIT_ALL when using -DDEVEL
!  19 Oct 2012 - R. Yantosca - Now reference gigc_state_chm_mod.F90
!  19 Oct 2012 - R. Yantosca - Now reference gigc_state_met_mod.F90
!  25 Oct 2012 - R. Yantosca - Define logical doDebugPrt for ND70 output
!  25 Oct 2012 - R. Yantosca - Add descriptive comments for DEVEL #ifdefs
!  25 Oct 2012 - R. Yantosca - Now reference gigc_errcode_mod.F90
!  01 Nov 2012 - R. Yantosca - Now read soil NOx restart file
!  01 Nov 2012 - R. Yantosca - Now reference gigc_input_opt_mod.F90
!  08 Nov 2012 - R. Yantosca - Now pass Input_Opt as an arg to DO_CHEMISTRY
!  01 Nov 2012 - R. Yantosca - Now read soil NOx restart file
!  14 Nov 2012 - R. Yantosca - Add am_I_Root, Input_Opt, RC as arguments
!                              to various subroutines
!  15 Nov 2012 - M. Payer    - Replaced all met field arrays with State_Met
!                              derived type object
!  15 Nov 2012 - R. Yantosca - Bring Input_Opt out of the DEVEL tags
!  26 Feb 2013 - R. Yantosca - Add placeholder tag for Input_Opt%MAX_DEP
!  05 Mar 2013 - R. Yantosca - Now pass am_I_Root, Input_Opt, RC to routine
!                              DO_PBL_MIX_2 (for non-local PBL mixing)
!  15 Mar 2013 - R. Yantosca - Now set Input_Opt%LINOZ_N* fields here
!  26 Mar 2013 - S.D. Eastham- Added initialization of rare tracers
!  29 Mar 2013 - R. Yantosca - Bring code out of DEVEL blocks
!  30 May 2013 - R. Yantosca - Now pass Input_Opt object to STDRUN routine
!  03 Jun 2013 - R. Yantosca - Use routines from updated mercury_mod.F
!  20 Aug 2013 - R. Yantosca - Removed "define.h", this is now obsolete
!  23 Oct 2013 - R. Yantosca - Now pass am_I_root, Input_Opt, RC to INIT_DAO
!  13 Dec 2013 - M. Sulprizio- Now set USE_O3_FROM_MET logical flag during
!                              initialization stage
!  11 Apr 2014 - R. Yantosca - Now remove call to INIT_GLOBAL_CH4; this is
!                              now done from routine GIGC_Init_Extra
!  19 May 2014 - C. Keller   - Added INIT_CHEMISTRY 
!  19 May 2014 - C. Keller   - Added HEMCO
!  23 Jun 2014 - R. Yantosca - Removed references to unix_cmds_mod.F
!  23 Jun 2014 - R. Yantosca - Removed references to directory_mod.F
!  23 Jun 2014 - R. Yantosca - Removed references to logical_mod.F
!  15 Jul 2014 - R. Yantosca - Now reference grid_mod.F90, regrid_a2a_mod.F90
!  15 Jul 2014 - R. Yantosca - Now call Init_Map_A2A to store shadow variables
!                              within regrid_a2a_mod.F90.  This helps to 
!                              break dependencies for the HEMCO implementation.
!  25 Jul 2014 - R. Yantosca - Remove reference to commsoil_mod.F90
!  22 Aug 2014 - R. Yantosca - Now save areas [m2] in State_Met%AREA_M2
!  15 Dec 2014 - M. Yannetti - Added PRECISION_MOD
!  06 Jan 2015 - R. Yantosca - Added two-way coupled simulation options
!  17 Feb 2015 - E. Lundgren - Remove STT and TCVV pointers.
!  25 Feb 2015 - E. Lundgren - Remove MAKE_RH call since now in AIRQNT.
!  31 Mar 2015 - E. Lundgren - Move post-transport AIRQNT call to transport_mod 
!  16 Apr 2015 - R. Yantosca - Remove call to INIT_DAO; it's obsolete
!EOP
!------------------------------------------------------------------------------
!BOC
!
! !LOCAL VARIABLES:
!
      ! Scalars
      LOGICAL                  :: FIRST_RT = .TRUE.
      LOGICAL                  :: wasModisRead
      LOGICAL                  :: prtDebug
      INTEGER                  :: I,             IOS,         J
      INTEGER                  :: K,             L,           N
      INTEGER                  :: JDAY,          NDIAGTIME,   N_DYN
      INTEGER                  :: NNN,           N_DYN_STEPS, NSECb 
      INTEGER                  :: N_STEP,        YEAR,        MONTH
      INTEGER                  :: DAY,           DAY_OF_YEAR, SEASON
      INTEGER                  :: NYMD,          NYMDb,       NHMS
      INTEGER                  :: ELAPSED_SEC,   NHMSb,       RC
      INTEGER                  :: ELAPSED_TODAY, HOUR,        MINUTE
      INTEGER                  :: laiYYYY,       laiMM
      REAL(f8)                 :: TAU,           TAUb         
      CHARACTER(LEN=255)       :: ZTYPE

      ! Set cloud flag for RRTMG
      INTEGER                   :: ICLD=0,ISEED=10
      INTEGER                   :: RR

      ! Arrays
      INTEGER                  :: DATE(2)
!      INTEGER                  :: ITIMEVALS(8)
!      REAL*8                   :: OLDSECS, NEWSECS
!      REAL*8                   :: OLDSECST, NEWSECST

      ! Derived type objects
      TYPE(MapWeight), POINTER :: mapping(:,:) => NULL()

      !-----------------------------------------------------------------
      ! %%%% REPLICATING GIGC FUNCTIONALITY IN EXISTING GEOS-CHEM %%%%
      !
      ! We must declare the Chemistry State (State_Chm), Meteorology
      ! State (State_Met), and Input Options (Input_Opt) objects
      ! for use with the Grid-Independent GEOS-Chem code. 
      !
      TYPE(OptInput)           :: Input_Opt   ! Input Options object
      TYPE(ChmState)           :: State_Chm   ! Chemistry State object
      TYPE(MetState)           :: State_Met   ! Meteorology State object
      !
      ! Also define NI, NJ, NL for more consistent naming w/r/t the 
      ! ESMF interface.  Initialize these from IIPAR, JJPAR, JJPAR
      ! (bmy, 11/9/12)
      !
      INTEGER                  :: NI          ! # of longitudes 
      INTEGER                  :: NJ          ! # of latitudes
      INTEGER                  :: NL          ! # of levels
      !
      ! When connecting G-C to an external GCM, we need to only write 
      ! to stdout if we are on the root CPU.  Otherwise this will slow
      ! down the code.  This is why we introduced the am_I_Root logical
      ! variable.
      !
      ! However, if we are using the "traditional" G-C, then we don't
      ! need to restrict I/O to the root CPU.  (This is because each
      ! GEOS-Chem simulation starts out on a single CPU, with other
      ! CPUs joining only within parallel DO loops).  Therefore, we
      ! can just set am_I_Root = .true. here and then have it propagate
      ! down to all of the lower-level routines.  The main.F routine
      ! is not called when connecting G-C to an external GCM.
      ! (mlong, bmy, 7/30/12)
      !
      LOGICAL, PARAMETER       :: am_I_Root = .TRUE. 
      !
      ! Define shadow variables for fields in Input_Opt (bmy, 6/25/14)
      LOGICAL                  :: ITS_A_FULLCHEM_SIM 
      LOGICAL                  :: ITS_A_CH4_SIM
      LOGICAL                  :: ITS_A_MERCURY_SIM  
      LOGICAL                  :: ITS_A_TAGCO_SIM
      LOGICAL                  :: ITS_AN_AEROSOL_SIM 
      LOGICAL                  :: ITS_A_CH3I_SIM
      LOGICAL                  :: ITS_A_SPECIALTY_SIM
      LOGICAL                  :: DO_DIAG_WRITE
      LOGICAL                  :: LCHEM
      LOGICAL                  :: LCONV
      LOGICAL                  :: LDRYD
      LOGICAL                  :: LDYNOCEAN
      LOGICAL                  :: LEMIS
      LOGICAL                  :: LGTMM
      LOGICAL                  :: LKPP
      LOGICAL                  :: LLINOZ
      LOGICAL                  :: LNLPBL
      LOGICAL                  :: LPRT
      LOGICAL                  :: LSTDRUN
      LOGICAL                  :: LSCHEM
      LOGICAL                  :: LSETH2O
      LOGICAL                  :: LSVCSPEC
      LOGICAL                  :: LSVGLB
      LOGICAL                  :: LTRAN
      LOGICAL                  :: LTURB
      LOGICAL                  :: LUCX
      LOGICAL                  :: LUNZIP
      LOGICAL                  :: LVARTROP
      LOGICAL                  :: LWAIT
      LOGICAL                  :: LWETD
      LOGICAL                  :: LWINDO
      LOGICAL                  :: USE_OLSON_2001
      INTEGER                  :: N_TRACERS 
      !-----------------------------------------------------------------

      !=================================================================
      ! GEOS-CHEM starts here!                                            
      !=================================================================

#if defined( TOMAS )
      !(sfarina, 6/19/2013) It may seem strange, but this welcome message
      !                     fixes an issue where geoschem crashes with a
      !                     sigsegv immediately after starting.
      !                     This happens on ace-net's glooscap cluster with
      !                     ifort (IFORT) 11.1 20101201
      !                     this issue does not appear when running inside
      !                     a debugger, and is probably related to
      !                     some initialization garbage in memory
      !                     when using -O2 optimization
      !(bmy, 1/27/2014)   - Need to "CALL FLUSH(6).  FLUSH needs
      !                     an argument.  Unit 6 is Unix stdout.
      PRINT*, '%%%%% USING TOMAS MICROPHYSICS PACKAGE %%%%%'
      CALL FLUSH(6)
#endif

      !-----------------------------------------------------------------
      ! %%%% REPLICATING GIGC FUNCTIONALITY IN EXISTING GEOS-CHEM %%%%
      !
      ! Assume a successful return until otherwise
      !
      RC                      = GIGC_SUCCESS
      !
      ! Define NI, NJ, NL dimensions for use below
      !
      NI                      = IIPAR
      NJ                      = JJPAR
      NL                      = LLPAR
      !
      ! Define dimensions for fields of the Input Options object
      ! NOTE: At this point we have not yet read in the "input.geos"
      ! file so these are just placeholder values (bmy, 11/7/12)
      !
      Input_Opt%MAX_DIAG      = MAX_DIAG
      Input_Opt%MAX_TRCS      = NNPAR
      Input_Opt%MAX_MEMB      = 15
      Input_Opt%MAX_FAMS      = MAXFAM
      Input_Opt%MAX_DEP       = MAXDEP
      Input_Opt%LINOZ_NLEVELS = 25
      Input_Opt%LINOZ_NLAT    = 18
      Input_Opt%LINOZ_NMONTHS = 12
      Input_Opt%LINOZ_NFIELDS = 7
      !
      ! Call the routine GIGC_Allocate_All (located in module file
      ! GeosCore/gigc_environment_mod.F90) to allocate all lat/lon
      ! allocatable arrays used by GEOS-Chem, as well as the Input 
      ! Options object.  The IIPAR and JJPAR dimensions are not 
      ! declared as PARAMETERs, but are module variables that are 
      ! initialized in this call.
      !
      CALL GIGC_Allocate_All( am_I_root, Input_Opt, RC )
      IF ( RC /= GIGC_SUCCESS ) GOTO 9999
      !-----------------------------------------------------------------
      
      ! Display current grid resolution and data set type
      CALL DISPLAY_GRID_AND_MODEL

      !=================================================================
      !            ***** I N I T I A L I Z A T I O N *****
      !=================================================================

      ! Call timer initilization
      CALL GEOS_Timer_Setup ( 1 )
      RC = GEOS_Timer_Add ( "Initialization" )
      RC = GEOS_Timer_Add ( "Timesteps" )
      RC = GEOS_Timer_Add ( "HEMCO" )
      RC = GEOS_Timer_Add ( "Chemistry" )
      RC = GEOS_Timer_Add ( "Chemistry-Stratospheric" )
      RC = GEOS_Timer_Add ( "Chemistry-Gas-Phase" )
      RC = GEOS_Timer_Add ( "Chemistry-Sulfate" )
      RC = GEOS_Timer_Add ( "Aerosols" )
      RC = GEOS_Timer_Add ( "Transport" )
      RC = GEOS_Timer_Add ( "Convection" )
      RC = GEOS_Timer_Add ( "Emissions" )
      RC = GEOS_Timer_Add ( "Deposition" )
      RC = GEOS_Timer_Add ( "Radiation" )
      RC = GEOS_Timer_Add ( "Diagnostics" )
      RC = GEOS_Timer_Start ( "Initialization" )

      ! Read input file and call init routines from other modules
      CALL Read_Input_File( am_I_Root, Input_Opt, RC ) 

      ! Initialize the regridding module by storing shadow copies
      CALL Initialize_Regridding( am_I_Root, Input_Opt, RC )

      ! Store shadow copies of am_I_Root, Input_Opt in error_mod.F
      CALL Init_Error( am_I_Root, Input_Opt, RC )

      ! Copy values from Input_Opt.  These replace the variables
      ! from logical_mod.F and tracer_mod.F. (bmy, 3/29/13)
      USE_OLSON_2001      =  Input_Opt%USE_OLSON_2001
      ITS_A_FULLCHEM_SIM  =  Input_Opt%ITS_A_FULLCHEM_SIM
      ITS_A_CH4_SIM       =  Input_Opt%ITS_A_CH4_SIM
      ITS_A_MERCURY_SIM   =  Input_Opt%ITS_A_MERCURY_SIM
      ITS_A_TAGCO_SIM     =  Input_Opt%ITS_A_TAGCO_SIM 
      ITS_AN_AEROSOL_SIM  =  Input_Opt%ITS_AN_AEROSOL_SIM
      ITS_A_CH3I_SIM      =  Input_Opt%ITS_A_CH3I_SIM
      ITS_A_SPECIALTY_SIM =  Input_Opt%ITS_A_SPECIALTY_SIM
      DO_DIAG_WRITE       =  Input_Opt%DO_DIAG_WRITE
      LCHEM               =  Input_Opt%LCHEM
      LCONV               =  Input_Opt%LCONV
      LDRYD               =  Input_Opt%LDRYD
      LDYNOCEAN           =  Input_Opt%LDYNOCEAN
      LEMIS               =  Input_Opt%LEMIS
      LGTMM               =  Input_Opt%LGTMM
      LKPP                =  Input_Opt%LKPP
      LLINOZ              =  Input_Opt%LLINOZ
      LNLPBL              =  Input_Opt%LNLPBL
      LPRT                =  Input_Opt%LPRT
      LSCHEM              =  Input_Opt%LSCHEM
      LSETH2O             =  Input_Opt%LSETH2O
      LSTDRUN             =  Input_Opt%LSTDRUN
      LSVCSPEC            =  Input_Opt%LSVCSPEC
      LSVGLB              =  Input_Opt%LSVGLB
      LTRAN               =  Input_Opt%LTRAN
      LTURB               =  Input_Opt%LTURB
      LUCX                =  Input_Opt%LUCX
      LUNZIP              =  Input_Opt%LUNZIP
      LVARTROP            =  Input_Opt%LVARTROP
      LWAIT               =  Input_Opt%LWAIT
      LWETD               =  Input_Opt%LWETD
      LWINDO              =  Input_Opt%LWINDO
      USE_OLSON_2001      =  Input_Opt%USE_OLSON_2001
      N_TRACERS           =  Input_Opt%N_TRACERS  

      ! Set a flag to denote if we should print ND70 debug output
      prtDebug            = ( LPRT .and. am_I_Root )
      
      ! Debug output
      IF ( prtDebug ) CALL DEBUG_MSG( '### MAIN: a READ_INPUT_FILE' )

      !-----------------------------------------------------------------
      ! %%%% REPLICATING GIGC FUNCTIONALITY IN EXISTING GEOS-CHEM %%%%
      !
      ! To replicate the functionality of the ESMF interface, we must
      ! initialize the Meteorology State (i.e. State_Met) and the
      ! Chemistry State (i.e. State_Chm) objects.  These objects hold
      ! several individual data fields that need to be passed as 
      ! inputs to the chemistry routines.
      !
      ! Eventually, the Meteorology State will replace all of the 
      ! individual met field arrays contained in module dao_mod.F.
      ! Likewise, the Chemistry State will replace the STT tracer array
      ! and CSPEC chemical species array.  At present (25 Oct 2012),
      ! we have not yet completed this conversion.
      !
      ! The Chemistry and Meteorology State objects facilitate using
      ! GEOS-Chem directly from the ESMF interface.  This is the main
      ! reason we are migrating towards used of these objects instead
      ! of the existing ALLOCATABLE module arrays. (bmy, 10/25/12)
      !
      ! Initialize Input_Opt, State_Chem, State_Met, objects. 
      ! (bmy, 3/4/13)
      !
      CALL GIGC_Init_All
     &   ( am_I_Root, Input_Opt, State_Chm, State_Met, RC )
      !
      ! Also allocate arrays in GEOS-Chem modules that have not yet
      ! been initialized (i.e. SEASALT_MOD, CARBON_MOD,  DUST_MOD, 
      ! SULFATE_MOD).  This removes the init calls from the run stage,
      ! which is required when connecting to the GEOS-5 GCM w/ ESMF.
      ! (bmy, 3/4/13)
      CALL GIGC_Init_Extra( am_I_Root, Input_Opt, RC )
      !
      ! Assign values to the TRAC_NAME, TRAC_ID, SMVG_ID fields
      ! of the State_Chm object.  NOTE: This has to be done after
      ! the call to READ_INPUT_FILE, since we need the value of
      ! N_TRACERS, which is obtained by reading the input.geos file.
      !
      CALL Fill_Chem_State_Name_IDs( am_I_Root, Input_Opt, State_Chm )

      ! Copy surface area info from AREA_M2 array of grid_mod.F90
      ! to the State_Met%AREA_M2 field.  This will let us convert
      ! HEMCO emissions [kg/m2/s] to [kg] in various routines 
      ! without the overhead of many function calls. (bmy, 8/22/14)
      State_Met%AREA_M2 =  AREA_M2

      !-----------------------------------------------------------------

#if   defined( RRTMG )
      ! Initialize surface rad fields
      ! from rrtmg_rad_transfer_mod.F
      !WRITE(6,*) 'Calling INIT_SURFACE_RAD'
      CALL INIT_SURFACE_RAD()
      !WRITE(6,*) 'Calling INIT_STRAT_CLIM'
      CALL INIT_STRAT_CLIM()
      CALL READ_STRAT_CLIM( Input_Opt )
      CALL INIT_MCICA_CLOUDS()

      ! Initialization
       CALL RRTMG_LW_INI()
       CALL RRTMG_SW_INI()

#endif

      ! Initialize diagnostic arrays and counters
      CALL INITIALIZE( am_I_Root, Input_Opt, 2, RC )
      CALL INITIALIZE( am_I_Root, Input_Opt, 3, RC )
      IF ( prtDebug ) CALL DEBUG_MSG( '### MAIN: a INITIALIZE' )

      ! Initialize the new hybrid pressure module.  Define Ap and Bp.
      CALL INIT_PRESSURE( am_I_Root )
      IF ( prtDebug ) CALL DEBUG_MSG( '### MAIN: a INIT_PRESSURE' )

      ! Read annual mean tropopause if not a variable tropopause
      ! read_tropopause is obsolete with variable tropopause
      IF ( .not. Input_Opt%LVARTROP ) THEN
         CALL READ_TROPOPAUSE( am_I_Root, Input_Opt, RC )
         IF ( prtDebug ) CALL DEBUG_MSG( '### MAIN: a READ_TROPOPAUSE' )
      ENDIF

      ! Initialize allocatable SMVGEAR/KPP arrays
      IF ( LEMIS .or. LCHEM ) THEN
         IF ( ITS_A_FULLCHEM_SIM   .or.
     &        ITS_AN_AEROSOL_SIM ) THEN
            CALL INIT_COMODE( am_I_Root, Input_Opt, RC )
         ENDIF
         IF ( LKPP ) THEN
            CALL INIT_GCKPP_COMODE( am_I_Root, IIPAR,  JJPAR,   
     &                              LLCHEM,    ITLOOP, NMTRATE, 
     &                              IGAS,      RC )
         ENDIF
         IF ( RC == 1 )
     $        CALL ERROR_STOP( "Alloc error", "INIT_GCKPP_COMODE" )
         IF ( prtDebug ) CALL DEBUG_MSG( '### MAIN: a INIT_COMODE' )
      ENDIF
         
      ! Added to read input file for linoz strat (dbj, jliu, bmy, 10/16/09)
      IF ( LLINOZ ) THEN
         CALL LINOZ_READ( am_I_Root, Input_Opt, RC )
      ENDIF

      ! Define time variables for use below
      NHMS  = GET_NHMS()
      NHMSb = GET_NHMSb()
      NYMD  = GET_NYMD()
      NYMDb = GET_NYMDb()
      TAU   = GET_TAU()
      TAUb  = GET_TAUb()

      !=================================================================
      !        ***** I N I T I A L I Z A T I O N  continued *****
      !=================================================================

      ! Read the initial met fields from disk
      CALL READ_INITIAL_MET_FIELDS()

      ! Compute avg surface pressure near polar caps
      CALL AVGPOLE( State_Met%PS1 )
      IF ( prtDebug ) CALL DEBUG_MSG( '### MAIN: a AVGPOLE' )

      CALL SET_FLOATING_PRESSURE( State_Met%PS1 )
      IF ( prtDebug ) CALL DEBUG_MSG( '### MAIN: a SET_FLT_PRS' )

      ! Call AIRQNT to compute air mass quantities
      CALL AIRQNT( am_I_Root, State_Met, RC )
      IF ( prtDebug ) CALL DEBUG_MSG( '### MAIN: a AIRQNT' )

      ! Initialize the derived type object containing
      ! mapping information for the MODIS LAI routines
      IF ( USE_OLSON_2001 ) THEN
         CALL Init_Mapping( am_I_Root, Input_Opt,
     &                      1440, 720, IIPAR, JJPAR, mapping, RC )
      ELSE
         CALL Init_Mapping( am_I_Root, Input_Opt,
     &                       720, 360, IIPAR, JJPAR, mapping, RC )
      ENDIF

      ! Compute the Olson land types that occur in each grid box
      ! (i.e. this is a replacement for rdland.F and vegtype.global)
      CALL Init_Olson_Landmap   ( am_I_Root, Input_Opt, RC        )
      CALL Compute_Olson_Landmap( am_I_Root, mapping,   State_Met )
      CALL Cleanup_Olson_Landmap( am_I_Root                       )

       ! Initialize PBL quantities but do not do mixing
       ! Add option for non-local PBL (Lin, 03/31/09) 
       CALL INIT_MIXING ( am_I_Root, Input_Opt, 
     &                    State_Met, State_Chm, RC ) 
 
      ! Initialize chemistry
      ! Moved here (from chemistry_mod.F and chemdr.F) because some
      ! of the variables are used for non-local PBL mixing BEFORE 
      ! the first call of the chemistry routines (ckeller, 05/19/14).
      IF ( ITS_A_FULLCHEM_SIM .OR. ITS_AN_AEROSOL_SIM ) THEN
         CALL INIT_CHEMISTRY ( am_I_Root, Input_Opt, State_Chm, RC )
      ENDIF

      ! Initialize HEMCO. This reads the HEMCO configuration file
      ! and creates entries for all data files needed for emission
      ! calculation. Also sets some logical switches in Input_Opt
      ! (e.g. LSOILNOX).
      ! Note: always call HEMCO, even if LEMIS is set to FALSE. This
      ! is to make sure that HEMCO can still be used to read
      ! non-emission data such as stratospheric Bry fields. If LEMIS
      ! is set to FALSE, the emissions driver routines will make sure
      ! that HEMCO does not calculate any emissions (ckeller, 1/12/15).
      ! 
      ! This call will also initialize the three built-in HEMCO 
      ! diagnostics (default, manual, restart).
      RC = GEOS_Timer_Start ( "HEMCO" )
      CALL EMISSIONS_INIT( am_I_Root, Input_Opt,
     &                     State_Met, State_Chm, RC )

      ! Stop the run if the HEMCO init sequence dies w/ an error
      IF ( RC /= GIGC_SUCCESS ) THEN
         CALL ERROR_STOP( 'Error in EMISSIONS_INIT!', 'main.F' )
      ENDIF
      RC = GEOS_Timer_End ( "HEMCO" )

      !=================================================================
      !       *****  I N I T I A L   C O N D I T I O N S *****
      !=================================================================

      ! Read initial tracer conditions.
      CALL READ_RESTART_FILE( NYMDb,     NHMSb, 
     &                        Input_Opt, State_Met, State_Chm )
      IF ( prtDebug ) CALL DEBUG_MSG( '### MAIN: a READ_RESTART_FILE' )

      ! Initialize stratospheric routines
      IF ( LUCX ) THEN
         !CALL INIT_UCX( am_I_Root, Input_Opt, NYMDb, NHMSb )
         CALL INIT_UCX( am_I_Root, Input_Opt )
         IF ( prtDebug ) CALL DEBUG_MSG( '### MAIN: a INIT_UCX' )
      ENDIF

      ! Set simple initial tracer conditions
      CALL SET_INITIAL_MIXRATIOS( am_I_Root, Input_Opt, State_Met,
     &                            State_Chm )
      IF ( prtDebug ) THEN
         CALL DEBUG_MSG( '### MAIN: a SET_INITIAL_MIXRATIOS' )
      ENDIF

      ! Capture initial state of atmosphere for STE flux calc (ltm, 06/10/12)
      IF ( LSCHEM ) THEN
         CALL INIT_STRAT_CHEM( am_I_Root, Input_Opt, State_Chm, RC )
      ENDIF

      ! Read ocean Hg initial conditions (if necessary)
      IF ( ITS_A_MERCURY_SIM .and. LDYNOCEAN ) THEN
         CALL READ_OCEAN_Hg_RESTART( NYMDb, NHMSb, Input_Opt )
         IF ( prtDebug ) THEN 
            CALL DEBUG_MSG( '### MAIN: a READ_OCEAN_RESTART' )
         ENDIF
      ENDIF

      ! Save initial tracer masses to disk for benchmark runs
      IF ( LSTDRUN ) THEN 
         CALL STDRUN( Input_Opt, State_Chm, LBEGIN=.TRUE. )
      ENDIF

!-----------------------------------------------------------------------------
! TWO-WAY NESTING OPTION
! This is only invoked when compiling GEOS-Chem with COUPLE=y
!
#if defined( EXCHANGE )

      ! Initialize the two-way nesting.  This will only get done if you
      ! compile GEOS-Chem with EXCHANGE=yes. (yanyy, 03/28/14)
      CALL INIT_EXCHANGE( am_I_Root )

# if defined( GRID4x5 ) || defined( GRID2x25 )

      ! Initialize exchange of global boundary conditions
      CALL EXCHANGE_GLOBAL_INIT()

#elif defined( NESTED_CH ) || defined( NESTED_NA ) || defined( NESTED_EU ) || defined( NESTED_SE )
      ! Initialize exchange of nested boundary conditions
      CALL EXCHANGE_NESTED_INIT()

# endif
#endif

!-----------------------------------------------------------------------------

      !=================================================================
      !      ***** INITIALIZE DIAGNOSTICS ***** 
      !=================================================================      

#if defined( DEVEL )
      ! Initialize diagnostics other than the default HEMCO diagnostics
      ! initialized above (ckeller, 1/13/15).
      CALL Diagnostics_Init( am_I_Root, Input_Opt, 
     &                       State_Met, State_Chm, RC )
#endif 

<<<<<<< HEAD
=======
      RC = GEOS_Timer_End ( "Initialization" )

 
>>>>>>> 73fb7075
      !=================================================================
      !      ***** 6 - H O U R   T I M E S T E P   L O O P  *****
      !=================================================================      
 
      RC = GEOS_Timer_Start ( "Timesteps" )

      ! Echo message before first timestep
      WRITE( 6, '(a)' )
      WRITE( 6, '(a)' ) REPEAT( '*', 44 )
      WRITE( 6, '(a)' ) '* B e g i n   T i m e   S t e p p i n g !! *'
      WRITE( 6, '(a)' ) REPEAT( '*', 44 )
      WRITE( 6, '(a)' ) 

      ! NSTEP is the number of dynamic timesteps w/in the outer loop
#if   defined( GEOS_FP ) 
      N_DYN_STEPS = 180 / GET_TS_DYN()     ! GEOS-5.7.x has a 3-hr interval
#else
      N_DYN_STEPS = 360 / GET_TS_DYN()     ! All other met has a 6hr interval
#endif

      ! Start a new outer loop
      DO 
      ! Compute time parameters at start of 6-h loop
      CALL SET_CURRENT_TIME

      ! NSECb is # of seconds (measured from 00 GMT today) 
      ! at the start of this 6-hr timestepping loop.
      ! NOTE: Assume we start at the head of each minute (i.e. SECONDS=0)
      HOUR   = GET_HOUR()
      HOUR   = ( HOUR / 6 ) * 6
      MINUTE = GET_MINUTE()
      NSECb  = ( HOUR * 3600 ) + ( MINUTE * 60 )

      ! Get dynamic timestep in seconds
      N_DYN  = 60e+0_fpp * GET_TS_DYN()

      !=================================================================
      !     ***** D Y N A M I C   T I M E S T E P   L O O P *****
      !=================================================================
      DO N_STEP = 1, N_DYN_STEPS
    
         ! Compute & print time quantities at start of dyn step
         CALL SET_CURRENT_TIME
         CALL PRINT_CURRENT_TIME

         ! Set time variables for dynamic loop
         DAY_OF_YEAR   = GET_DAY_OF_YEAR()
         DAY           = GET_DAY()
         ELAPSED_SEC   = GET_ELAPSED_SEC()
         MONTH         = GET_MONTH()
         NHMS          = GET_NHMS()
         NYMD          = GET_NYMD()
         HOUR          = GET_HOUR()
         MINUTE        = GET_MINUTE()
         TAU           = GET_TAU()
         YEAR          = GET_YEAR()
         SEASON        = GET_SEASON()
         ELAPSED_TODAY = ( HOUR * 3600 ) + ( MINUTE * 60 )

         !### Debug
         IF ( prtDebug ) THEN
            CALL DEBUG_MSG( '### MAIN: a SET_CURRENT_TIME' )
         ENDIf

         !==============================================================
         !       ***** R U N   H E M C O   P H A S E   1 *****
         ! 
         !    Phase 1 updates the HEMCO clock and the content of the 
         !    HEMCO data list. This should be done before writing the
         !    diagnostics organized in the HEMCO diagnostics structure,
         !    and before using any of the HEMCO data list fields.
         !    (ckeller, 4/1/15)
         !==============================================================
         RC = GEOS_Timer_Start ( "HEMCO" )
         CALL EMISSIONS_RUN( am_I_Root, Input_Opt, State_Met, 
     &                       State_Chm, ITS_TIME_FOR_EMIS(), 1, RC )

         !==============================================================
         !   ***** W R I T E   D I A G N O S T I C   F I L E S *****
         !==============================================================
         RC = GEOS_Timer_Start ( "Diagnostics" )
         ! Write HEMCO diagnostics as well as new GEOS-Chem diagnostics
         ! (the latter is currently only defined in development mode)
         ! (ckeller, 4/1/15). 
         CALL Diagnostics_Write( am_I_Root, Input_Opt, .FALSE., RC)
         RC = GEOS_Timer_End ( "HEMCO" )
         ! Original diagnostics
         IF ( ITS_TIME_FOR_BPCH() ) THEN
            
            ! Set time at end of diagnostic timestep
            CALL SET_DIAGe( TAU )

            ! Write bpch file
            IF ( DO_DIAG_WRITE ) THEN
               CALL DIAG3( am_I_Root, Input_Opt, State_Chm, RC )

               ! Flush file units
               CALL CTM_FLUSH
            ENDIF

            !===========================================================
            !    *****  W R I T E   R E S T A R T   F I L E S  *****
            !===========================================================
            IF ( LSVGLB ) THEN

               ! Determine and print STE fluxes (ltm, 06/10/12)
               IF ( LSCHEM ) THEN
                  CALL CALC_STE( am_I_Root, Input_Opt, State_Chm, RC )
               ENDIF

               ! Make atmospheric restart file
               CALL MAKE_RESTART_FILE
     &            ( am_I_Root, Input_Opt, NYMD,      NHMS,     
     &              TAU,       State_Met, State_Chm, RC    )
                  
               ! Make ocean mercury restart file
               IF ( ITS_A_MERCURY_SIM .and. LDYNOCEAN ) THEN
                  CALL MAKE_OCEAN_Hg_RESTART
     &               ( NYMD, NHMS, TAU, Input_Opt )
               ENDIF

               ! Save species concentrations (CSPEC_FULL). (dkh, 02/12/09)
               IF ( LCHEM .and. LSVCSPEC ) THEN 
                  CALL MAKE_CSPEC_FILE( am_I_Root, Input_Opt, NYMD, 
     &                                  NHMS,      State_Chm, RC    )
               ENDIF 

               ! Force the output of a HEMCO restart file. 
               ! (ckeller, 4/1/15)
               RC = GEOS_Timer_Start ( "HEMCO" )
               CALL Diagnostics_Write( am_I_Root, Input_Opt, .TRUE., RC)
               RC = GEOS_Timer_End ( "HEMCO" )
               !### Debug
               IF ( prtDebug ) THEN
                  CALL DEBUG_MSG( '### MAIN: a MAKE_RESTART_FILE' )
               ENDIF

            ENDIF

            ! Set time at beginning of next diagnostic timestep
            CALL SET_DIAGb( TAU )

            !===========================================================
            !        ***** Z E R O   D I A G N O S T I C S *****
            !===========================================================
            CALL INITIALIZE( am_I_Root, Input_Opt, 2, RC )  ! Zero diag arrays

            CALL INITIALIZE( am_I_Root, Input_Opt, 3, RC )  ! Zero counters

         ENDIF
         RC = GEOS_Timer_End ( "Diagnostics" )
         !=============================================================
         !   ***** W R I T E   MERCURY RESTART  F I L E *****
         !     ***** MUST be done after call to diag3 *****
         !=============================================================
         ! Make land restart file: for GTMM runs only, beginning of each 
         ! month but not start of the run.
         IF ( LGTMM .AND. ITS_A_NEW_MONTH() .AND. NYMD /= NYMDb ) THEN
            IF (.NOT.( ITS_TIME_FOR_BPCH() )) THEN
               N = 1
               NNN = GET_WETDEP_IDWETD( N )
               DO WHILE( .NOT.(IS_Hg2( NNN )) )
               
                  N = N + 1
                  ! Tracer number
                  NNN = GET_WETDEP_IDWETD( N )

               ENDDO

               CALL UPDATE_DEP( N )
            ENDIF
            CALL MAKE_GTMM_RESTART( am_I_Root, Input_Opt, NYMD, 
     &                              NHMS,      TAU,       RC    )
         ENDIF

         !==============================================================
         !       ***** T E S T   F O R   E N D   O F   R U N *****
         !==============================================================
         IF ( ITS_TIME_FOR_EXIT() ) GOTO 9999

         !==============================================================
         !          ****** R E A D   M E T   F I E L D S ******
         !
         !    For clarity, we have split off the code that reads met 
         !    fields into the internal subroutine READ_MET_FIELDS.
         !    Lightning NOx emissions are also computed at the same
         !    time when A3 or A6 met fields are read from disk.
         !==============================================================
         CALL READ_MET_FIELDS()

#if   defined( GEOS_5 )

         ! When TOMS data is not available, then we will use
         ! the O3 columns directly from the met fields.  
         ! Currently, this is only done for GEOS-5 met.
         IF ( YEAR > LAST_TOMS_YEAR ) THEN
            Input_Opt%USE_O3_FROM_MET = .TRUE.
         ELSE
            Input_Opt%USE_O3_FROM_MET = .FALSE.
         ENDIF

#elif defined( GEOS_FP )

         ! For GEOS-FP met, always use the O3 columns
         ! from the A1 met field files (bmy, 11/14/13)
         Input_Opt%USE_O3_FROM_MET = .TRUE.

#else

         ! When TOMS data is not available, then we will use
         ! the TOMS data from the last valid year.  This is
         ! done for all met field products other than GEOS-5.
         Input_Opt%USE_O3_FROM_MET = .FALSE.

#endif

         !==============================================================
         !              ***** D A I L Y   D A T A *****
         !==============================================================
         laiMM = -1
         wasModisRead = .FALSE.
         IF ( ITS_A_NEW_DAY() ) THEN 

            !-----------------------------------------------------------
            !    %%%%%%% UPDATED LEAF AREA INDEX ALGORITHM %%%%%%%
            ! 
            ! Note that GEOS-Chem uses LAI data from two separate
            ! sources.  The dry deposition and soil NOx modules rely
            ! on the data from lai*.global ASCII files.  These files
            ! (which are pre-processed offline by IDL codes) are 
            ! generated for each specific GEOS-Chem grid configuration
            ! (e.g. 4x5, 2x25, 0.5x0.666 nested grids).  These files
            ! are read from disk by routine RDLAI, which saves
            ! the LAI data into the XLAI and XYLAI arrays.  XLAI and
            ! XYLAI store the leaf area index as a function of Olson 
            ! land type (cf Olson 1992 land map).
            !
            ! However, the MEGAN biogenic emissions code relies on 
            ! LAI data stored at 1x1 resolution stored in bpch format.
            ! These binary files are read by routine RDISOLAI (and
            ! other underlying routines in lai_mod.F), and are
            ! regridded on-the-fly to the current GEOS-Chem grid
            ! resolution.
            !
            ! Therefore, these two sources of LAI data present an
            ! inconsistency that should be resolved.  Also, for the 
            ! Grid-Indpendent GEOS-Chem project, we must move away
            ! from ASCII files (which prevent interfacing with 
            ! external GCMs).  We also cannot assume any particular
            ! horizontal grid, since that is now to be specified at
            ! the start of the simulation.
            !
            ! Also, to facilitate simulations at ultra-fine horizontal
            ! resolution, we will eventually adopt the Olson 2001 land 
            ! map, which has a native resolution of 0.25 x 0.25 
            ! degrees, and likewise use an updated version of the 
            ! MODIS LAI data at 0.25 x 0.25 resolution.
            !
            ! To resolve these issues, we have created a new module
            ! (modis_lai_mod.F90) which reads from the MODIS LAI data
            ! in netCDF format at the native resolution and then
            ! regrids the LAI data to GEOS-Chem resolution on-the-fly.
            ! The XLAI array is are populated for backwards
            ! compatibility with the existing legacy codes.  The LAI
            ! arrays used for MEGAN (ISOLAI, PMISOLAI, MISOLAI, and
            ! NMISOLAI) are now replaced by arrays GC_LAI, GC_LAI_PM, 
            ! GC_LAI_CM, and GC_LAI_NM) from modis_lai_mod.F.
            !
            ! We have validated that the new scheme generates identical 
            ! XLAI arrays w/r/t the old scheme.  The arrays GC_LAI etc. 
            ! differ from the ISOLAI etc. arrays slightly (but generally 
            ! agree to within 0.001).  This is due to the fact that the 
            ! ISOLAI arrays were regridded from 1 x 1 native resolution, 
            ! but now we are regridding from much finer resolution 
            ! (either 0.5 x 0.5 or 0.25 x 0.25).
            !
            ! NOTES:
            ! (1) At the present time, we have removed all references
            !     to the obsolete XYLAI array and its parent module
            !     CMN_VEL_mod.F.
            ! (2) As of Dec 2012, the XLAI and XLAI2 arrays are now
            !     carried in State_Met.  We can remove the obsolete
            !     module Headers/CMN_DEP_mod.F.
            ! 
            !      -- Bob Yantosca (09 Apr 2012)
            !-----------------------------------------------------------

            ! Find the proper month and year for LAI  based on the current 
            ! month & year.  LAI months begin in the middle of the month.
            CALL Find_Lai_Month( day_of_year, month, year, 
     &                                        laiMM, laiYYYY )
            
            ! Read MODIS LAI from disk (if it is a new LAI month)
            ! Logical flag MODISREAD determines if data was just read in
            CALL Read_Modis_Lai( am_I_Root, Input_Opt,    laiYYYY, 
     &                           laiMM,     wasModisRead, RC       )

            ! Interpolate LAI quantities from native grid to GEOS-Chem grid
            CALL Compute_Modis_Lai( am_I_Root,    Input_Opt, State_Met, 
     &                              day_of_year,  laiMM,     mapping,
     &                              wasModisRead, RC )

            !### Debug
            IF ( prtDebug ) CALL DEBUG_MSG ( '### MAIN: a DAILY DATA' )
         ENDIF

         !==============================================================
         !   ***** I N T E R P O L A T E   Q U A N T I T I E S *****   
         !==============================================================
         
         ! Interpolate I-6 fields to current dynamic timestep, 
         ! based on their values at NSEC and NSEC+N_DYN
         CALL INTERP( NSECb, ELAPSED_TODAY,
     &                N_DYN, Input_Opt,     State_Met )

         ! Case of variable tropopause:
         ! Check LLTROP and set LMIN, LMAX, and LPAUSE
         ! since this is not done with READ_TROPOPAUSE anymore.
         ! (Need to double-check that LMIN, Lmax are not used before-phs) 
         IF ( LVARTROP ) CALL CHECK_VAR_TROP( State_Met )

         ! If we are not doing transport, then make sure that
         ! the floating pressure is set to PSC2 (bdf, bmy, 8/22/02)
         IF ( .not. LTRAN ) CALL SET_FLOATING_PRESSURE( State_Met%PSC2 )

         ! Compute airmass quantities at each grid box 
         CALL AIRQNT( am_I_Root, State_Met, RC )

         ! SDE 05/28/13: Set H2O to tracer if relevant
         IF (IDTH2O.ne.0) THEN
            CALL SET_H2O_TRAC( am_I_Root, 
     &                         ( ( .not. LUCX ) .or. LSETH2O ),
     &                         Input_Opt, State_Met, State_Chm, RC )
            ! Only force strat once if using UCX
            IF (LSETH2O) LSETH2O = .FALSE.
         ENDIF

         ! Compute the cosine of the solar zenith angle array
         ! State_Met%SUNCOS     = at the current time
         ! State_Met%SUNCOSmid  = at the midpt of the chem timestep
         ! State_Met%SUNCOSmid5 = at the midpt of the chem timestep 5hrs ago
         CALL GET_COSINE_SZA( am_I_Root, Input_Opt, State_Met, RC )

         ! Compute tropopause height for ND55 diagnostic
         IF ( ND55 > 0 ) CALL DIAG_TROPOPAUSE( State_Met )

         ! Update dynamic timestep
         CALL SET_CT_DYN( INCREMENT=.TRUE. )

         !### Debug
         IF ( prtDebug ) CALL DEBUG_MSG( '### MAIN: a INTERP, etc' )

         ! Get averaging intervals for local-time diagnostics
         ! (NOTE: maybe improve this later on)
         ! Placed after interpolation to get correct value of TROPP. 
         ! (ccc, 12/9/08)
         CALL DIAG_2PM( State_Met )

         !----------------------------------------------------------
         ! %%% GET SOME NON-EMISSIONS DATA FIELDS VIA HEMCO %%%
         !
         ! HEMCO can track non-emission data fields for chemistry
         ! simulations.  Put these subroutine calls after the 
         ! call to EMISSIONS_RUN, so that the HEMCO data structure
         ! will be initialized. (bmy, 3/20/15)
         !
         ! HEMCO data list is now updated further above, so can
         ! take these calls out of the emissions sequence.
         ! (ckeller, 4/01/15) 
         !----------------------------------------------------------
         IF ( LCHEM .and. ITS_A_NEW_MONTH() ) THEN
 
            ! The following only apply when photolysis is used,
            ! that is for fullchem or aerosol simulations.
            IF ( ITS_A_FULLCHEM_SIM  .or. ITS_AN_AEROSOL_SIM ) THEN

               ! Copy UV Albedo data (for photolysis) into the
               ! State_Met%UVALBEDO field. (bmy, 3/20/15)
               CALL GET_UVALBEDO(am_I_Root, Input_Opt, State_Met, RC)

               ! Get TOMS overhead O3 columns for photolysis from
               ! the HEMCO data structure (bmy, 3/20/15)
               CALL READ_TOMS( am_I_Root, Input_Opt, RC )

            ENDIF

            ! Read data required for Hg2 gas-particle partitioning 
            ! (H Amos, 25 Oct 2011)
            IF ( ITS_A_MERCURY_SIM ) THEN 
               CALL READ_Hg2_PARTITIONING
     &            ( am_I_Root, Input_Opt, State_Met, MONTH, RC )
               IF ( prtDebug ) THEN
                 CALL DEBUG_MSG( '### MAIN: a READ_HG2_PARTITIONING')
               ENDIF
            ENDIF
         ENDIF

         !==============================================================
         !   ***** U N I T   C O N V E R S I O N  ( kg -> v/v ) *****
         !==============================================================
         IF ( ITS_TIME_FOR_UNIT() ) THEN
            CALL CONVERT_UNITS( 1,  N_TRACERS, Input_Opt%TCVV, 
     &                          State_Met%AD, State_Chm%TRACERS )

            !### Debug
            IF ( prtDebug ) THEN 
               CALL DEBUG_MSG( '### MAIN: a CONVERT_UNITS:1' )
            ENDIF
         ENDIF

         !==============================================================
         !              ***** T R A N S P O R T *****
         !==============================================================
         IF ( ITS_TIME_FOR_DYN() ) THEN
            RC = GEOS_Timer_Start ( "Transport" )
            ! Output BC's
            ! Save boundary conditions (global grid) for future nested run
            IF ( LWINDO ) THEN
               CALL SAVE_GLOBAL_TPCORE_BC
     &            ( am_I_Root, Input_Opt, State_Chm, RC )
            ENDIF

!-----------------------------------------------------------------------------
! TWO-WAY NESTING OPTION
! This is only invoked when compiling GEOS-Chem with COUPLE=y
!
#if defined( EXCHANGE )
# if defined( GRID4x5 ) || defined( GRID2x25 )

            ! Exchange the position of POST (global simulations)
            IF ( ITS_TIME_FOR_EXCHANGE() ) THEN 
               CALL EXCHANGE_GLOBAL_POST
     &              ( am_I_Root, Input_Opt, State_Met, State_Chm, RC )
            ENDIF

# elif defined( NESTED_CH ) || defined( NESTED_NA ) || defined( NESTED_EU ) || defined( NESTED_SE )

            ! Exchange the position of POST (nested-grid simulations)
            IF ( ITS_TIME_FOR_EXCHANGE() ) THEN
               CALL EXCHANGE_NESTED_POST
     &              ( am_I_Root, Input_Opt, State_Met, State_Chm, RC )
            ENDIF

# endif
#endif
!-----------------------------------------------------------------------------

            ! Call the appropriate version of TPCORE
            IF ( LTRAN ) THEN 
               CALL DO_TRANSPORT
     &            ( am_I_Root, Input_Opt, State_Met, State_Chm, RC )
            ENDIF

            ! Initialize wet scavenging and wetdep fields after
            ! the airmass quantities are reset after transport
#if defined ( TOMAS )
            ! ... TOMAS microphysics: Always call INIT_WETSCAV ...
            CALL INIT_WETSCAV
     &         ( am_I_Root, Input_Opt, State_Met, State_Chm, RC )

#else 
            ! ... Standard GEOS-Chem: Call INIT_WETSCAV if   ...
            ! ... convection or wet scavenging or chemistry are turned on ...
            IF ( LCONV .or. LWETD .or. LCHEM ) THEN
               CALL INIT_WETSCAV
     &            ( am_I_Root, Input_Opt, State_Met, State_Chm, RC )
            ENDIF

#endif
            RC = GEOS_Timer_End ( "Transport" )
         ENDIF

         ! SDE 10/16/13: Set clock tracer if relevant
         IF ( IDTCLOCK .ne. 0 ) THEN
            CALL SET_CLOCK_TRAC( GET_TS_DYN(), State_Chm )
         ENDIF

         !--------------------------------------------------------------
         ! Compute PBL height
         ! Move this call from the PBL mixing routines because the PBL
         ! height is used by drydep and some of the emissions routines.
         ! (ckeller, 3/5/15) 
         !--------------------------------------------------------------
         CALL COMPUTE_PBL_HEIGHT ( State_Met )

         !--------------------------------------------------------------
         ! Test for emission timestep
         ! Now always do emissions here, even for full-mixing
         ! (ckeller, 3/5/15)
         !--------------------------------------------------------------
         IF ( ITS_TIME_FOR_EMIS() ) THEN
<<<<<<< HEAD

            IF ( ITS_TIME_FOR_UNIT() )  ! v/v -> kg
     &         CALL CONVERT_UNITS( 2, N_TRACERS, Input_Opt%TCVV,
     &                             State_Met%AD, State_Chm%TRACERS )
=======
            RC = GEOS_Timer_Start ( "Emissions" )
            IF ( ITS_TIME_FOR_UNIT() )
     &         CALL CONVERT_UNITS( 2, N_TRACERS, TCVV,
     &                             State_Met%AD, STT ) ! v/v -> kg
>>>>>>> 73fb7075

            ! Increment emission counter
            CALL SET_CT_EMIS( INCREMENT=.TRUE. )

            !===========================================================
            !         ***** D R Y   D E P O S I T I O N *****
            !===========================================================
            IF ( LDRYD ) THEN
               RC = GEOS_Timer_Start ( "Deposition" )
               CALL DO_DRYDEP( am_I_Root, Input_Opt, 
     &                         State_Met, State_Chm, RC )
               RC = GEOS_Timer_End ( "Deposition" )
            ENDIF

            !===========================================================
            !             ***** E M I S S I O N S *****
            !
            ! NOTE: For a complete description of how emissions from
            ! HEMCO are added into GEOS-Chem (and how they are mixed
            ! into the boundary layer), please see the wiki page:
            !
            ! http://wiki-geos-chem.org/Distributing_emissions_in_the_PBL
            !===========================================================

            ! EMISSIONS_RUN will call HEMCO run phase 2. HEMCO run phase
            ! only calculates emissions. All data has been read to disk
            ! in phase 1 at the beginning of the time step. 
            ! (ckeller, 4/1/15)
            RC = GEOS_Timer_Start ( "HEMCO" )
            CALL EMISSIONS_RUN( am_I_Root, Input_Opt, State_Met, 
     &                          State_Chm, ITS_TIME_FOR_EMIS(), 2, RC )

            ! Stop the run if the HEMCO run sequence dies w/ an error
            IF ( RC /= GIGC_SUCCESS ) THEN
               CALL ERROR_STOP( 'Error in EMISSIONS_RUN!', 'main.F' )
            ENDIF
            RC = GEOS_Timer_End ( "HEMCO" )
            ! Unit conversion
            IF ( ITS_TIME_FOR_UNIT() )
<<<<<<< HEAD
     &         CALL CONVERT_UNITS( 1, N_TRACERS, Input_Opt%TCVV, 
     &                             State_Met%AD, State_Chm%TRACERS )! kg->v/v
=======
     &         CALL CONVERT_UNITS( 1, N_TRACERS, TCVV, 
     &                             State_Met%AD, STT ) ! kg -> v/v
            RC = GEOS_Timer_End ( "Emissions" )
>>>>>>> 73fb7075
         ENDIF

         !-------------------------------
         ! Test for convection timestep
         !-------------------------------
         IF ( ITS_TIME_FOR_CONV() ) THEN
            RC = GEOS_Timer_Start ( "Convection" )
            ! Increment the convection timestep
            CALL SET_CT_CONV( INCREMENT=.TRUE. )

            !===========================================================
            !      ***** M I X E D   L A Y E R   M I X I N G *****
            !===========================================================

            ! Note: mixing routine expects tracers in v/v
            ! DO_MIXING applies the tracer tendencies (dry deposition,
            ! emission rates) to the tracer arrays and performs PBL
            ! mixing. 
            ! In the non-local PBL scheme, dry deposition and emission
            ! fluxes below the PBL are handled within the PBL mixing
            ! routine. Otherwise, tracer concentrations are first updated
            ! and the full-mixing is then applied.
            ! (ckeller, 3/5/15)
            CALL DO_MIXING ( am_I_Root, Input_Opt, 
     &                       State_Met, State_Chm, RC )
            IF ( RC /= GIGC_SUCCESS ) THEN
               CALL ERROR_STOP( 'Error in MIX_TRACERS!', 'main.F' )
            ENDIF

            IF ( prtDebug ) CALL DEBUG_MSG( '### MAIN: a TURBDAY:2' )

            !===========================================================
            !        ***** C L O U D   C O N V E C T I O N *****
            !===========================================================
            IF ( LCONV ) THEN
            
               ! Call the appropriate convection routine
               CALL DO_CONVECTION
     &            ( am_I_Root, Input_Opt, State_Met, State_Chm, RC )

               !### Debug
               IF ( prtDebug ) THEN
                  CALL DEBUG_MSG( '### MAIN: a CONVECTION' )
               ENDIF
            ENDIF 
            RC = GEOS_Timer_End ( "Convection" )
         ENDIF 

         !==============================================================
         !    ***** U N I T   C O N V E R S I O N  ( v/v -> kg ) *****
         !==============================================================

         IF ( ITS_TIME_FOR_UNIT() ) THEN 
            CALL CONVERT_UNITS( 2, N_TRACERS, Input_Opt%TCVV, 
     &                          State_Met%AD, State_Chm%TRACERS )

            !### Debug
            IF ( prtDebug ) THEN 
               CALL DEBUG_MSG( '### MAIN: a CONVERT_UNITS:2' )
            ENDIF
         ENDIF
         
!         !-------------------------------
!         ! Test for emission timestep
!         !-------------------------------
!         IF ( ( .NOT. LNLPBL ) .AND. ITS_TIME_FOR_EMIS() ) THEN
!
!            ! Increment emission counter
!            CALL SET_CT_EMIS( INCREMENT=.TRUE. )
!
!            !===========================================================
!            !         ***** D R Y   D E P O S I T I O N *****
!            !===========================================================
!            IF ( LDRYD ) THEN
!               CALL DO_DRYDEP
!     &            ( am_I_Root, Input_Opt, State_Met, State_Chm, RC )
!            ENDIF
!
!            !===========================================================
!            !             ***** E M I S S I O N S *****
!            !===========================================================
!!            IF ( LEMIS ) THEN
!               
!               ! Call the HEMCO emissions modules
!               ! Always call HEMCO, even if LEMIS is set to FALSE. 
!               ! This is to make sure that HEMCO can still be used to read
!               ! non-emission data such as stratospheric Bry fields. 
!               ! (ckeller, 1/12/15).
!               RC = GEOS_Timer_Start ( "HEMCO" )
!               CALL EMISSIONS_RUN ( am_I_Root, Input_Opt, 
!     &                              State_Met, State_Chm, RC )
!
!               ! Return upon error in HEMCO
!               IF ( RC /= GIGC_SUCCESS ) THEN
!                  CALL ERROR_STOP( 'Error in EMISSIONS_RUN!', 'main.F' )
!               ENDIF
!
!               RC = GEOS_Timer_End ( "HEMCO" )
!
!               !### Debug
!               IF ( prtDebug ) THEN 
!                  CALL DEBUG_MSG( '### MAIN: a DO_EMISSIONS' )
!               ENDIF
!!            ENDIF

             ! --> now set in EMISSIONS_RUN (ckeller, 3/4/15)
!            IF ( ITS_A_FULLCHEM_SIM ) THEN
!               !========================================================
!               !jpp, 2/12/08: putting a call to SET_CH3Br
!               !              which is in bromocarb_mod.f
!               !       ***** Fix CH3Br Concentration in PBL *****
!               ! Kludge: eventually I want to keep the concentration
!               !         entirely fixed! Ask around on how to...
!               !========================================================
!               IF ( LEMIS .and. ( IDTCH3Br > 0 ) ) THEN
!                  CALL SET_CH3Br( am_I_Root, Input_Opt, State_Met, 
!     &                            .FALSE.,   State_Chm, RC         )
!
!               ENDIF
!
!               ! ----------------------------------------------------
!               ! If selected in input.geos, then set the MBL
!               ! concentration of BrO equal to 1 pptv during daytime.
!               ! ----------------------------------------------------
!               IF ( LEMIS .and. ( IDTBrO > 0 ) ) THEN
!                  CALL SET_BrO( am_I_Root, Input_Opt, State_Met, 
!     &                          .FALSE.,   State_Chm, RC  )
!               ENDIF
!            ENDIF
!
!         ENDIF

         !==============================================================
         !               ***** C H E M I S T R Y *****
         !============================================================== 

         RC = GEOS_Timer_Start ( "Chemistry" )

         ! Get the overhead column O3 for use with FAST-J
         ! NOTE: Move to CHEMISTRY section.  This now has to come after
         ! the call to HEMCO emissions driver EMISSIONS_RUN. (bmy, 3/20/15)
         CALL GET_OVERHEAD_O3_FOR_FASTJ( am_I_Root )
         
         ! Also need to compute avg P, T for CH4 chemistry (bmy, 1/16/01)
         IF ( ITS_A_CH4_SIM ) CALL CH4_AVGTP( State_Met )

         ! Every chemistry timestep...
         IF ( ITS_TIME_FOR_CHEM() ) THEN

            ! Increment chemistry timestep counter
            CALL SET_CT_CHEM( INCREMENT=.TRUE. )

            ! SDE 05/28/13: Set H2O to tracer if relevant
            IF (IDTH2O.ne.0) THEN
               CALL SET_H2O_TRAC( am_I_Root, (.not. LUCX), Input_Opt ,
     &                            State_Met, State_Chm, RC )
            ENDIF

            ! Do GEOS-Chem chemistry
            CALL DO_CHEMISTRY( am_I_Root, Input_Opt, 
     &                         State_Chm, State_Met, RC ) 

         ENDIF 

         ! Check STT (tracers) (yxw)   
#if   defined( GEOS_5 ) && defined( GRID05x0666 )
         CALL CHECK_STT_05x0666( State_Chm, 
     &                           'end of chem section, before wetdep' )
#endif 
#if   defined( GEOS_FP) && defined( GRID025x03125)
         CALL CHECK_STT_025x03125( State_Chm, 'after chemistry' )
#endif 

<<<<<<< HEAD
=======
         RC = GEOS_Timer_End ( "Chemistry" )

>>>>>>> 73fb7075
         !==============================================================
         ! ***** W E T   D E P O S I T I O N  (rainout + washout) *****
         !==============================================================
         IF ( LWETD .and. ITS_TIME_FOR_DYN() ) THEN
            RC = GEOS_Timer_Start ( "Deposition" )
            ! Do wet deposition
            CALL DO_WETDEP
     &         ( am_I_Root, Input_Opt, State_Met, State_Chm, RC )
<<<<<<< HEAD

=======
            RC = GEOS_Timer_End ( "Deposition" )
>>>>>>> 73fb7075
         ENDIF

         !==============================================================
         !      ***** U P D A T E  O P T I C A L  D E P T H *****          
         !==============================================================
         ! Recalculate the optical depth at the wavelength(s) specified
         ! in the Radiation Menu. This must be done before the call to any
         ! diagnostic and only on a chemistry timestep.
         ! (skim, 02/05/11)
         IF ( ITS_TIME_FOR_CHEM() ) THEN
            CALL RECOMPUTE_OD
     &         ( am_I_Root, Input_Opt, State_Met, State_Chm, RC )
         ENDIF

#if defined( RRTMG )
         !==============================================================
         !  ***** R R T M G   R A D I A T I V E   T R A N S F E R *****
         !==============================================================
         IF ( Input_opt%LRAD ) THEN 
            IF ( ITS_TIME_FOR_RT() ) THEN
               RC = GEOS_Timer_Start ( "Radiation" )
               ! Splash page
               IF ( am_I_Root .and. FIRST_RT ) THEN
                  WRITE( 6, '(a)' ) REPEAT( '#', 79 )
                  WRITE( 6, 500 )     
     &              'R R T M G : Radiative Transfer Model (by AER)'
 500              FORMAT( '#####', 12x, a, 12x, '#####' )
                  WRITE( 6, '(a)' ) REPEAT( '#', 79 )
                  FIRST_RT = .FALSE.
               ENDIF

               iseed=iseed+15

               !clear-sky is output with all-sky, so we just need to run once 
               !regardless of whether both are required or just one
               IF ( Input_Opt%LSKYRAD(2) ) THEN
                  !Determine if we are doing CLEAR-SKY (1) or ALL-SKY (2)
                  ICLD=1
               ELSE
                  ICLD=0 !clouds are on
               ENDIF

               !set all values to one for baseline RT calc
               CALL SET_SPECMASK(0)

               !First call for baseline (all aerosol and ozone)
               CALL DO_RRTMG_RAD_TRANSFER( DAY, MONTH, ICLD, 0, ISEED,
     &                                     Input_Opt, State_Met,
     &                                     State_Chm)

               !Second call with aerosols or ozone if requested
               DO N = 1, NSPECRADMENU
                  IF (LSPECRADMENU(N).EQ.1) THEN
                     !generate mask for species in RT
                     CALL SET_SPECMASK(N)
                     CALL DO_RRTMG_RAD_TRANSFER(DAY, MONTH, ICLD,
     &                                          N,   ISEED, Input_Opt,
     &                                          State_Met, State_Chm )
                  ENDIF
               ENDDO

               ! Increment radiation timestep counter
               CALL SET_CT_RAD( INCREMENT=.TRUE. )

               !### Debug
               IF ( prtDebug ) THEN 
                  CALL DEBUG_MSG( '### MAIN: a DO_RRTMG_RAD_TRANSFER' )
               ENDIF
             RC = GEOS_Timer_End ( "Radiation" )
            ENDIF
         ENDIF
#endif

         !==============================================================
         !   ***** I N C R E M E N T   E L A P S E D   T I M E *****
         !============================================================== 
         ! Moved before diagnostics to count the last timestep as done.
         ! Need to save timestamps for filenames.
         ! (ccc, 5/13/09)
         RC = GEOS_Timer_Start ( "Diagnostics" )
         ! Plane following diagnostic
         IF ( ND40 > 0 .and. DO_DIAG_WRITE ) THEN 
         
            ! Call SETUP_PLANEFLIGHT routine if necessary
            IF ( ITS_A_NEW_DAY() ) THEN
               
               ! If it's a full-chemistry simulation but LCHEM=F,
               ! or if it's an offline simulation, call setup routine 
               IF ( ITS_A_FULLCHEM_SIM ) THEN
                  IF ( .not. LCHEM ) THEN
                     CALL SETUP_PLANEFLIGHT( am_I_Root, Input_Opt, RC )
                  ENDIF
               ELSE
                  CALL SETUP_PLANEFLIGHT( am_I_Root, Input_Opt, RC )
               ENDIF
            ENDIF
         ENDIF

         CALL TIMESTAMP_DIAG
         CALL SET_ELAPSED_MIN
         CALL SET_CURRENT_TIME
         IF ( prtDebug ) THEN
            CALL DEBUG_MSG( '### MAIN: after SET_ELAPSED_MIN' )
         ENDIF

         ! Plane following diagnostic, moved here to be consistent
         ! with species array and not be biased by emissions, kyu 30
         ! jan 2015
         IF ( ND40 > 0 ) THEN 
            ! Archive data along the flight track
            CALL PLANEFLIGHT
     &           ( am_I_Root, Input_Opt, State_Met, State_Chm, RC )
         ENDIF

         IF ( prtDebug ) CALL DEBUG_MSG( '### MAIN: after DIAG40' )

         !==============================================================
         !       ***** A R C H I V E   D I A G N O S T I C S *****
         !==============================================================
         IF ( ITS_TIME_FOR_DIAG() ) THEN
            !### Debug
            IF ( prtDebug ) CALL DEBUG_MSG( '### MAIN: b DIAGNOSTICS' )

            ! Accumulate several diagnostic quantities
            CALL DIAG1
     &         ( am_I_Root, Input_Opt, State_Met, State_Chm, RC )
            IF ( prtDebug ) CALL DEBUG_MSG( '### MAIN: after DIAG1' )

            ! ND41: save PBL height in 1200-1600 LT (amf)
            ! (for comparison w/ Holzworth, 1967)
            IF ( ND41 > 0 ) CALL DIAG41
            IF ( prtDebug ) CALL DEBUG_MSG( '### MAIN: after DIAG41' )

            ! ND42: SOA concentrations [ug/m3]
            IF ( ND42 > 0 ) THEN
               CALL DIAG42( Input_Opt, State_Met, State_Chm )
            ENDIF
            IF ( prtDebug ) CALL DEBUG_MSG( '### MAIN: after DIAG42' )

            ! 24-hr timeseries
            IF ( DO_SAVE_DIAG50 ) THEN
               CALL DIAG50
     &            ( am_I_Root, Input_Opt, State_Met, State_Chm, RC )
            ENDIF

            ! Increment diagnostic timestep counter. (ccc, 5/13/09)
            CALL SET_CT_DIAG( INCREMENT=.TRUE. )

            ! Planeflight diagnostic moved to be after chemistry, kyu
            !### Debug
            IF ( prtDebug ) CALL DEBUG_MSG( '### MAIN: a DIAGNOSTICS' )
         ENDIF

         !==============================================================
         !   ***** T I M E S E R I E S   D I A G N O S T I C S  *****
         !
         ! NOTE: Since we are saving soluble tracers, we must move
         !       the ND40, ND49, and ND52 timeseries diagnostics
         !       to after the call to DO_WETDEP (bmy, 4/22/04)
         !============================================================== 

         IF ( prtDebug ) CALL DEBUG_MSG( '### MAIN: before TIMESERIES' )

         ! Station timeseries
         IF ( ITS_TIME_FOR_DIAG48() ) THEN
            CALL DIAG48
     &         ( am_I_Root, Input_Opt, State_Met, State_Chm, RC )
         ENDIF
         IF ( prtDebug ) CALL DEBUG_MSG( '### MAIN: after DIAG48' )

         ! 3-D timeseries
         IF ( ITS_TIME_FOR_DIAG49() ) THEN
            CALL DIAG49
     &         ( am_I_Root, Input_Opt, State_Met, State_Chm, RC )
         ENDIF
         IF ( prtDebug ) CALL DEBUG_MSG( '### MAIN: after DIAG49' )

         ! Ship timeseries
         IF ( ITS_TIME_FOR_DIAG63() ) THEN
            CALL DIAG63( am_I_Root, Input_Opt, RC )
         ENDIF
         IF ( prtDebug ) CALL DEBUG_MSG( '### MAIN: after DIAG63' )

         ! Morning or afternoon timeseries
         IF ( DO_SAVE_DIAG51 ) THEN
            CALL DIAG51
     &         ( am_I_Root, Input_Opt, State_Met, State_Chm, RC )
         ENDIF
         IF ( DO_SAVE_DIAG51b ) THEN
            CALL DIAG51b
     &         ( am_I_Root, Input_Opt, State_Met, State_Chm, RC )
         ENDIF
         IF ( prtDebug ) CALL DEBUG_MSG( '### MAIN: after DIAG51' )

         ! Comment out for now 
         !! Column timeseries
         !IF ( ND52 > 0 .and. ITS_TIME_FOR_ND52() ) THEN
         !   CALL DIAG52
         !   IF ( prtDebug ) CALL DEBUG_MSG( '### MAIN: a ND52' )
         !ENDIF

!#if dfined( DEVEL )
!         ! Write diagnostic data to the GEOS-Chem diagnostics netCDF file.
!         ! Each diagnostic has a specified averaging period specified 
!         ! in Input_Opt. (ckeller, bmy, 1/15/15)
!         CALL Diagnostics_Write( am_I_Root, Input_Opt, .FALSE., RC )
!#endif

         !### After diagnostics
         IF ( prtDebug ) CALL DEBUG_MSG( '### MAIN: after TIMESERIES' )

         !==============================================================
         !  ***** E N D   O F   D Y N A M I C   T I M E S T E P *****
         !==============================================================

         ! Check for NaN, Negatives, Infinities in tracers each time diag are
         ! saved. (ccc, 5/13/09)
         IF ( ITS_TIME_FOR_DIAG() ) THEN

         ! Sometimes tracers in the stratosphere can be negative at 
         ! the nested-grid domain edges. Force them to be zero before
         ! CHECK_STT (yxw)
#if   defined( GEOS_5 ) && defined( GRID05x0666 )
            CALL CHECK_STT_05x0666( State_Chm, 'after dynamics step' )
#endif
#if   defined( GEOS_FP) && defined( GRID025x03125)
         CALL CHECK_STT_025x03125( State_Chm, 'after dynamics step' )
#endif 


            CALL CHECK_STT( State_Chm, 'End of Dynamic Loop' )
         ENDIF
         RC = GEOS_Timer_End ( "Diagnostics" )
      ENDDO

      !=================================================================
      !     ***** C O P Y   I - 3   O R   I - 6   F I E L D S *****
      !
      !     The I-3 or I-6 fields at the end of this outer timestep 
      !     become the fields at the beginning of the next timestep
      !=================================================================
      CALL COPY_I3_I6_FIELDS( State_Met )
      IF ( prtDebug ) THEN 
         CALL DEBUG_MSG( '### MAIN: after COPY_I3_I6_FIELDS' )
      ENDIF

      ENDDO

      !=================================================================
      !         ***** C L E A N U P   A N D   Q U I T *****
      !=================================================================
 9999 CONTINUE
      ! Remove all files from temporary directory 
      IF ( LUNZIP ) THEN
         
         ! Type of operation
         ZTYPE = 'remove all'

         ! Remove A3, A6, I6 fields
         CALL UNZIP_A3_FIELDS( Input_Opt, ZTYPE )
         CALL UNZIP_A6_FIELDS( Input_Opt, ZTYPE )
         CALL UNZIP_I6_FIELDS( Input_Opt, ZTYPE )

#if   defined( GCAP )
         ! Remove GCAP PHIS field (if necessary)
         CALL UNZIP_GCAP_FIELDS( Input_Opt, ZTYPE )
#endif

      ENDIF

      ! Print the mass-weighted mean OH concentration (if applicable)
      CALL PRINT_DIAG_OH( am_I_Root, Input_Opt, RC )

!#if defined( DEVEL )
!      ! Write diagnostic data to the GEOS-Chem restart netCDF file.
!      ! Each diagnostic has a specified averaging period specified 
!      ! in Input_Opt. (ckeller, bmy, 1/15/15)
!      CALL Diagnostics_Write( am_I_Root, Input_Opt, .TRUE., RC )
!#endif

      ! For model benchmarking, save final masses of 
      ! Rn,Pb,Be or Ox to a binary punch file 
      IF ( LSTDRUN ) THEN 
         CALL STDRUN( Input_Opt, State_Chm, LBEGIN=.FALSE. )
      ENDIF

      RC = GEOS_Timer_End ( "Timesteps" )

      ! Close all files
      CALL CLOSE_FILES
      IF ( prtDebug ) CALL DEBUG_MSG( '### MAIN: a CLOSE_FILES' )

      ! Deallocate fields of the Input Options object
      CALL Cleanup_GIGC_Input_Opt( am_I_Root, Input_Opt, RC )
      IF ( prtDebug ) CALL DEBUG_MSG( '### MAIN: a cleanup Input_Opt' )

      ! Deallocate fields of the Chemistry State object
      CALL Cleanup_GIGC_State_Chm( am_I_Root, State_Chm, RC )
      IF ( prtDebug ) CALL DEBUG_MSG( '### MAIN: a cleanup State_Chm' )

      ! Deallocate fields of the Meteorology State object
      CALL Cleanup_GIGC_State_Met( am_I_Root, State_Met, RC )
      IF ( prtDebug ) CALL DEBUG_MSG( '### MAIN: a cleanup State_met' )

      ! Deallocate dynamic module arrays
      CALL CLEANUP( am_I_Root, Input_Opt, .FALSE., RC )

      ! Deallocate the derived type object w/ mapping info
      CALL CLEANUP_MAPPING( mapping )

!-----------------------------------------------------------------------------
! TWO-WAY NESTING OPTION
! This is only invoked when compiling GEOS-Chem with COUPLE=y
!
#if defined( EXCHANGE )
      ! Finalize the two-way nesting
      CALL CLEANUP_EXCHANGE( am_I_Root )
#endif
!-----------------------------------------------------------------------------

      ! Free the shadow variables in error_mod.F
      CALL CLEANUP_ERROR()

#if defined( GTMM_Hg )
      ! Deallocate arrays from GTMM model for mercury simulation
      IF ( LGTMM ) CALL CleanupCASAarrays
#endif

      IF ( prtDebug ) CALL DEBUG_MSG( '### MAIN: a CLEANUP' )

      RC = GEOS_Timer_PrintAll ()

      ! Print ending time of simulation
      CALL DISPLAY_END_TIME

      CONTAINS
!EOC
!------------------------------------------------------------------------------
!                  GEOS-Chem Global Chemical Transport Model                  !
!------------------------------------------------------------------------------
!BOP
!
! !IROUTINE: display_grid_and_model
!
! !DESCRIPTION: Internal Subroutine DISPLAY\_GRID\_AND\_MODEL displays the 
!  appropriate messages for the given model grid and machine type.  It also 
!  prints the starting time and date (local time) of the GEOS-Chem simulation.
!\\
!\\
! !INTERFACE:
!
      SUBROUTINE DISPLAY_GRID_AND_MODEL
! 
! !REVISION HISTORY: 
!  02 Dec 2003 - R. Yantosca - Initial version
!  13 Aug 2010 - R. Yantosca - Added ProTeX headers
!  13 Aug 2010 - R. Yantosca - Added extra output
!  02 Feb 2012 - R. Yantosca - Added output for GEOS-5.7.x met fields
!  28 Feb 2012 - R. Yantosca - Removed support for GEOS-3
!  19 Mar 2012 - R. Yantosca - Now echo info for 0.25 x 0.3125 runs
!  19 Mar 2012 - R. Yantosca - Now echo info if ISORROPIA is turned off
!  22 Oct 2012 - R. Yantosca - Now echo info if -DDEVEL is used

!EOP
!------------------------------------------------------------------------------
!BOC
!
! !LOCAL VARIABLES:
!
      ! For system time stamp
      CHARACTER(LEN=16) :: STAMP

      !-------------------------------------------------
      ! Print resolution info
      !-------------------------------------------------
#if   defined( GRID4x5   )
      WRITE( 6, '(a)' )                   
     &    REPEAT( '*', 13 )                                          //
     &    '   S T A R T I N G   4 x 5   G E O S--C H E M   '         //
     &    REPEAT( '*', 13 )

#elif defined( GRID2x25  )
      WRITE( 6, '(a)' ) 
     &    REPEAT( '*', 13 )                                          // 
     &    '   S T A R T I N G   2 x 2.5   G E O S--C H E M   '       //
     &    REPEAT( '*', 13 )

#elif defined( GRID1x125 )
      WRITE( 6, '(a)' ) 
     &    REPEAT( '*', 13 )                                          // 
     &    '   S T A R T I N G   1 x 1.25   G E O S--C H E M   '      //
     &    REPEAT( '*', 13 )

#elif defined( GRID1x1 )
      WRITE( 6, '(a)' ) 
     &    REPEAT( '*', 13 )                                          // 
     &    '   S T A R T I N G   1 x 1   G E O S -- C H E M   '       //
     &    REPEAT( '*', 13 )

#elif defined( GRID05x0666 )
      WRITE( 6, '(a)' ) 
     &    REPEAT( '*', 13 )                                          // 
     &    '   S T A R T I N G   0.5 x 0.666   G E O S -- C H E M   ' //
     &    REPEAT( '*', 13 )

#elif defined( GRID025x03125 )
      WRITE( 6, '(a)' ) 
     &    REPEAT( '*', 13 )                                          // 
     &    '   S T A R T I N G  0.25 x 0.3125  G E O S -- C H E M   ' //
     &    REPEAT( '*', 13 )

#endif

      !-------------------------------------------------
      ! Print machine info
      !-------------------------------------------------

      ! Get the proper FORMAT statement for the model being used
#if   defined( COMPAQ    )
      WRITE( 6, '(a)' ) 'Created w/ HP/COMPAQ Alpha compiler'
#elif defined( IBM_AIX   )
      WRITE( 6, '(a)' ) 'Created w/ IBM-AIX compiler'
#elif defined( LINUX_PGI )
      WRITE( 6, '(a)' ) 'Created w/ LINUX/PGI compiler'
#elif defined( LINUX_IFORT )
      WRITE( 6, '(a)' ) 'Created w/ LINUX/IFORT compiler'
      WRITE( 6, '(a)' ) 'Use ifort -V to print version information'
#elif defined( SGI_MIPS  )
      WRITE( 6, '(a)' ) 'Created w/ SGI MIPSpro compiler'
#elif defined( SPARC     )
      WRITE( 6, '(a)' ) 'Created w/ Sun/SPARC compiler'
#endif

      !-------------------------------------------------
      ! Print met field info
      !-------------------------------------------------
#if   defined( GEOS_4 )
      WRITE( 6, '(a)' ) 'Using GMAO GEOS-4 met fields'
#elif defined( GEOS_5 )
      WRITE( 6, '(a)' ) 'Using GMAO GEOS-5 met fields'
#elif defined( GEOS_FP )
      WRITE( 6, '(a)' ) 'Using GMAO GEOS-FP met fields'
#elif defined( MERRA )
      WRITE( 6, '(a)' ) 'Using GMAO MERRA met fields'
#elif defined( GCAP  )
      WRITE( 6, '(a)' ) 'Using GCAP/GISS met fields'
#endif

      !-------------------------------------------------
      ! Print msg if ISORROPIA is turned off for debug
      !-------------------------------------------------
#if   defined( NO_ISORROPIA ) 
      WRITE( 6, '(a)' ) REPEAT( '#', 39 )
      WRITE( 6, '(a)' ) '# ISORROPIA TURNED OFF FOR TESTING!!! #'
      WRITE( 6, '(a)' ) REPEAT( '#', 39 )
#endif

      !-------------------------------------------------
      ! Print msg if ISORROPIA is turned off for debug
      !-------------------------------------------------
#if   defined( DEVEL ) 
      WRITE( 6, '(a)' ) REPEAT( '#', 39 )
      WRITE( 6, '(a)' ) '# USING -DDEVEL FOR TESTING THE GIGC  #'
      WRITE( 6, '(a)' ) REPEAT( '#', 39 )
#endif

      
      !-------------------------------------------------
      ! System time stamp
      !-------------------------------------------------
      STAMP = SYSTEM_TIMESTAMP()
      WRITE( 6, 100 ) STAMP
 100  FORMAT( /, '===> SIMULATION START TIME: ', a, ' <===', / )

      END SUBROUTINE DISPLAY_GRID_AND_MODEL
!EOC
!------------------------------------------------------------------------------
!                  GEOS-Chem Global Chemical Transport Model                  !
!------------------------------------------------------------------------------
!BOP
!
! !IROUTINE: ctm_flush
!
! !DESCRIPTION: Internal subroutine CTM\_FLUSH flushes certain diagnostic
! file buffers to disk. 
!\\
!\\
! CTM\_FLUSH should normally be called after each diagnostic output, so that 
! in case the run dies, the output files from the last diagnostic timestep 
! will not be lost.  
!\\
!\\
! FLUSH is an intrinsic FORTRAN subroutine and takes as input the unit number 
! of the file to be flushed to disk.
!\\
!\\
! !INTERFACE:
!
      SUBROUTINE CTM_FLUSH
! 
! !REVISION HISTORY: 
!  31 Aug 2000 - R. Yantosca - Initial version
!  13 Aug 2010 - R. Yantosca - Added ProTeX headers
!  06 Aug 2012 - R. Yantosca - IU_BPCH is only global file LUN still needed
!EOP
!------------------------------------------------------------------------------
!BOC
      CALL FLUSH( IU_BPCH )  

      END SUBROUTINE CTM_FLUSH
!EOC
!------------------------------------------------------------------------------
!                  GEOS-Chem Global Chemical Transport Model                  !
!------------------------------------------------------------------------------
!BOP
!
! !IROUTINE: display_end_time
!
! !DESCRIPTION: Internal subroutine DISPLAY\_END\_TIME prints the ending 
!  time of the GEOS-Chem simulation.
!\\
!\\
! !INTERFACE:
!
      SUBROUTINE DISPLAY_END_TIME
! 
! !REVISION HISTORY: 
!  03 May 2005 - R. Yantosca - Initial version
!  13 Aug 2010 - R. Yantosca - Added ProTeX headers
!EOP
!------------------------------------------------------------------------------
!BOC
!
! !LOCAL VARIABLES:
!
      CHARACTER(LEN=16) :: STAMP

      ! Print system time stamp
      STAMP = SYSTEM_TIMESTAMP()
      WRITE( 6, 100 ) STAMP
 100  FORMAT( /, '===> SIMULATION END TIME: ', a, ' <===', / )

      ! Echo info
      WRITE ( 6, 3000 ) 
 3000 FORMAT
     &   ( /, '**************   E N D   O F   G E O S -- C H E M   ',
     &        '**************' )

      END SUBROUTINE DISPLAY_END_TIME
!EOC
!------------------------------------------------------------------------------
!                  GEOS-Chem Global Chemical Transport Model                  !
!------------------------------------------------------------------------------
!BOP
!
! !IROUTINE: read_initial_met_fields
!
! !DESCRIPTION: Internal subroutine READ\_INITIAL\_MET\_FIELDS calls the
!  various routines to read met fields at the beginning of a GEOS-Chem
!  simulation.  This code was moved out of the main routine for clarity,
!  due to the many \#if defined() blocks that are required.
!\\
!\\
! !INTERFACE:
!
      SUBROUTINE READ_INITIAL_MET_FIELDS()
! 
! !REMARKS:
!  All variables used in this routine are declared above in the main 
!  program, and as such, are visible here.
!                                                                             .
!  Also calls the following routines:
!  (1) AVGPOLE   (average pressure @ poles) when I3 or I6 fields are read
!  (2) LIGHTNING (lightning NOx emissions)  when A3 or A6 fields are read
!
! !REVISION HISTORY: 
!  07 Feb 2012 - R. Yantosca - Initial version
!  28 Feb 2012 - R. Yantosca - Removed support for GEOS-3
!  23 Oct 2013 - R. Yantosca - Now pass Input_Opt to GET_A6_FIELDS
!  23 Oct 2013 - R. Yantosca - Now pass Input_Opt to GET_MERRA_A3_FIELDS
!  24 Jun 2014 - R. Yantosca - Now pass Input_Opt to other routines
!  24 Jun 2014 - R. Yantosca - Cosmetic changes, line up arguments
!EOP
!------------------------------------------------------------------------------
!BOC
!
! !LOCAL VARIABLES:
!
      ! Convenience variable for date & time
      INTEGER :: D(2)

      !=================================================================
      !    *****  R E A D   G E O S -- F P   F I E L D S    *****
      !    *****  At the start of the GEOS-Chem simulation  *****
      !
      !    Handle GEOS-FP met fields separately from other met 
      !=================================================================

#if   defined( GEOS_FP )

      ! Read time-invariant data
      CALL GEOSFP_READ_CN  (             Input_Opt, State_Met )

      ! Read 1-hr time-averaged data
      D = GET_FIRST_A1_TIME()
      CALL GEOSFP_READ_A1  ( D(1), D(2), Input_Opt, State_Met )

      ! Read 3-hr time averaged data
      D = GET_FIRST_A3_TIME()
      CALL GEOSFP_READ_A3  ( D(1), D(2), Input_Opt, State_Met )

      ! Read 3-hr time averaged data
      D = GET_FIRST_I3_TIME()
      CALL GEOSFP_READ_I3_1( D(1), D(2), Input_Opt, State_Met )

#elif defined( MERRA )

      !=================================================================
      !    *****  R E A D   M E R R A   M E T   F I E L D S  *****
      !    *****  At the start of the GEOS-Chem simulation   *****
      !
      !    Handle MERRA met fields separately from other met products
      !=================================================================

      ! Open constant fields
      D = (/ 20000101, 000000 /)
      CALL OPEN_MERRA_CN_FIELDS ( D(1), D(2), Input_Opt               )
      CALL GET_MERRA_CN_FIELDS  ( D(1), D(2), Input_Opt, State_Met    )
      IF ( LPRT ) THEN
         CALL DEBUG_MSG( '### MAIN: a 1st MERRA CN TIME' )
      ENDIF

      ! Open and read A-1 fields
      D = GET_FIRST_A1_TIME()
      CALL OPEN_MERRA_A1_FIELDS ( D(1), D(2), Input_Opt, RESET=.TRUE. )
      CALL GET_MERRA_A1_FIELDS  ( D(1), D(2), Input_Opt, State_Met    )
      IF ( LPRT ) THEN
         CALL DEBUG_MSG( '### MAIN: a 1st MERRA A1 TIME' )
      ENDIF

      ! Open and read A-3 fields
      D = GET_FIRST_A3_TIME()
      CALL OPEN_MERRA_A3_FIELDS ( D(1), D(2), Input_Opt               )
      CALL GET_MERRA_A3_FIELDS  ( D(1), D(2), Input_Opt, State_Met    )
      IF ( LPRT ) THEN
         CALL DEBUG_MSG( '### MAIN: a 1st MERRA A3 TIME' )
      ENDIF

      ! Open & read I-6 fields
      D = GET_FIRST_I6_TIME()
      CALL OPEN_MERRA_I6_FIELDS ( D(1), D(2), Input_Opt               )
      CALL GET_MERRA_I6_FIELDS_1( D(1), D(2), Input_Opt, State_Met    )
      IF ( LPRT ) THEN 
         CALL DEBUG_MSG( '### MAIN: a 1st I6 TIME' )
      ENDIF

#else

      !=================================================================
      !    *****      U N Z I P   M E T   F I E L D S        *****
      !    ***** At at the start of the GEOS-Chem simulation *****
      !
      !   Here we unzip the initial GEOS-3, GEOS-4, GEOS-5, GCAP data
      !=================================================================
      IF ( Input_Opt%LUNZIP ) THEN

         !---------------------
         ! Remove all files
         !---------------------

         ! Type of unzip operation
         ZTYPE = 'remove all'
         
         ! Remove any leftover A-3, A-6, I-6, in temp dir
         CALL UNZIP_A3_FIELDS( Input_Opt, ZTYPE )
         CALL UNZIP_A6_FIELDS( Input_Opt, ZTYPE )
         CALL UNZIP_I6_FIELDS( Input_Opt, ZTYPE )

#if   defined( GCAP )
         ! Unzip GCAP PHIS field (if necessary)
         CALL UNZIP_GCAP_FIELDS( Input_Opt, ZTYPE )
#endif

         !---------------------
         ! Unzip in foreground
         !---------------------

         ! Type of unzip operation
         ZTYPE = 'unzip foreground'

         ! Unzip A-3, A-6, I-6 files for START of run
         CALL UNZIP_A3_FIELDS( Input_Opt, ZTYPE, NYMDb )
         CALL UNZIP_A6_FIELDS( Input_Opt, ZTYPE, NYMDb )
         CALL UNZIP_I6_FIELDS( Input_Opt, ZTYPE, NYMDb )

#if   defined( GCAP )
         ! Unzip GCAP PHIS field (if necessary)
         CALL UNZIP_GCAP_FIELDS( Input_Opt, ZTYPE )
#endif

         !### Debug output
         IF ( LPRT ) CALL DEBUG_MSG( '### MAIN: a UNZIP' )
      ENDIF

      !=================================================================
      !      *****      R E A D   M E T   F I E L D S       *****
      !      ***** At the start of the GEOS-Chem simulation *****
      !
      !  Here we read in the initial GEOS-3, GEOS-4, GEOS-5, GCAP data
      !=================================================================

      ! Open and read A-3 fields
      D = GET_FIRST_A3_TIME()
      CALL OPEN_A3_FIELDS ( D(1), D(2), Input_Opt, RESET=.TRUE. )
      CALL GET_A3_FIELDS  ( D(1), D(2), Input_Opt, State_Met    )
      IF ( LPRT ) THEN
         CALL DEBUG_MSG( '### MAIN: a 1st A3 TIME' )
      ENDIF

      ! Open & read A-6 fields
      D = GET_FIRST_A6_TIME()
      CALL OPEN_A6_FIELDS ( D(1), D(2), Input_Opt               )
      CALL GET_A6_FIELDS  ( D(1), D(2), Input_Opt, State_Met    )      
      IF ( LPRT ) THEN
         CALL DEBUG_MSG( '### MAIN: a 1st A6 TIME' )
      ENDIF

      ! Open & read I-6 fields
      D = GET_FIRST_I6_TIME()
      CALL OPEN_I6_FIELDS ( D(1), D(2), Input_Opt               )
      CALL GET_I6_FIELDS_1( D(1), D(2), Input_Opt, State_Met    )
      IF ( LPRT ) THEN
         CALL DEBUG_MSG( '### MAIN: a 1st I6 TIME' )
      ENDIF

#if   defined( GCAP )

      !-----------------------------------------------------------------
      ! Read additional fields for GCAP meteorology
      !-----------------------------------------------------------------

      ! Read GCAP PHIS and LWI fields (if necessary)
      CALL OPEN_GCAP_FIELDS( Input_Opt            )
      CALL GET_GCAP_FIELDS ( Input_Opt, State_Met )

      ! Remove temporary file (if necessary)
      IF ( LUNZIP ) THEN
         CALL UNZIP_GCAP_FIELDS( Input_Opt, 'remove date' )
      ENDIF

#endif

#endif

#if defined( RRTMG )
      !  Adding the call to retrieve MODIS-derived surface
      !  albedo and emissivity here.
      !  There is a check within READ_SURFACE_RAD to make
      !  sure we dont re-read the same files
      WRITE(6,*) 'IN INITIAL_MET_FIELDS'
      !  Start day may not be one of the 8-day values
      !  Therefore we pass the init flag to ensure
      !  the closest date to the current day is read
      !  rather than nothing at all
      CALL READ_SURFACE_RAD( Input_Opt, FORCEREAD =.TRUE. )
#endif

      END SUBROUTINE READ_INITIAL_MET_FIELDS
!EOC
!------------------------------------------------------------------------------
!                  GEOS-Chem Global Chemical Transport Model                  !
!------------------------------------------------------------------------------
!BOP
!
! !IROUTINE: read_met_fields
!
! !DESCRIPTION: Internal subroutine READ\_MET\_FIELDS calls the
!  various routines to read met fields in the main GEOS-Chem timestepping
!  loop.  This code was moved out of the main routine for clarity, due to
!  the many \#if defined() blocks that are required.
!\\
!\\
! !INTERFACE:
!
      SUBROUTINE READ_MET_FIELDS()
! 
! !REMARKS:
!  All variables used in this routine are declared above in the main 
!  program, and as such, are visible here.
!                                                                             .
!  Also calls the following routines:
!  (1) AVGPOLE   (average pressure @ poles) when I3 or I6 fields are read
!  (2) LIGHTNING (lightning NOx emissions)  when A3 or A6 fields are read
!
! !REVISION HISTORY: 
!  07 Feb 2012 - R. Yantosca - Initial version
!  28 Feb 2012 - R. Yantosca - Removed support for GEOS-3
!  04 Jan 2013 - M. Payer    - Call UPDATE_T_DAY for MERRA and GEOS-5.7.2 (tmf)
!  23 Oct 2013 - R. Yantosca - Now pass Input_Opt to GET_A6_FIELDS
!  24 Jun 2014 - R. Yantosca - Now pass Input_Opt to other routines
!  24 Jun 2014 - R. Yantosca - Cosmetic changes, line up arguments
!EOP
!------------------------------------------------------------------------------
!BOC
!
! !LOCAL VARIABLES:
!
      ! Convenience variable for date & time
      INTEGER :: D(2)

#if   defined( GEOS_FP )

      !==============================================================
      !  ****** R E A D   G E O S -- F P   F I E L D S  *****
      !==============================================================

      !---------------------------------
      ! A-1 fields (1hr time averaged)
      !---------------------------------
      IF ( ITS_TIME_FOR_A1() ) THEN
         D = GET_A1_TIME()
         CALL GEOSFP_READ_A1  ( D(1), D(2), Input_Opt, State_Met )
      ENDIF

      !----------------------------------
      ! A-3 fields (3-hr time averaged)
      !----------------------------------
      IF ( ITS_TIME_FOR_A3() ) THEN
         D = GET_A3_TIME()
         CALL GEOSFP_READ_A3  ( D(1), D(2), Input_Opt, State_Met )
      ENDIF

      !----------------------------------
      ! I-3 fields (3-hr instantaneous
      !----------------------------------
      IF ( ITS_TIME_ FOR_I3() ) THEN
         D = GET_I3_TIME()
         CALL GEOSFP_READ_I3_2( D(1), D(2), Input_Opt, State_Met )

         ! Compute avg pressure at polar caps 
         CALL AVGPOLE( State_Met%PS2 )

      ENDIF

#elif defined( MERRA )

      !==============================================================
      !    ***** R E A D   M E R R A   A - 1   F I E L D S *****
      !
      !    The MERRA archive contains hourly surface data fields.
      !==============================================================
      IF ( ITS_TIME_FOR_A1() ) THEN

         ! Get the date/time for the next A-3 data block
         D = GET_A1_TIME()

         ! Open & read A-3 fields
         CALL OPEN_MERRA_A1_FIELDS ( D(1), D(2), Input_Opt            )
         CALL GET_MERRA_A1_FIELDS  ( D(1), D(2), Input_Opt, State_Met )
      ENDIf

      !==============================================================
      !    ***** R E A D   M E R R A   A - 3   F I E L D S *****
      !
      !     The MERRA archive contains 3-hourly 3-D data fields.
      !==============================================================
      IF ( ITS_TIME_FOR_A3() ) THEN
         
         ! Get the date/time for the next A-6 data block
         D = GET_A3_TIME()

         ! Open and read A-6 fields
         CALL OPEN_MERRA_A3_FIELDS ( D(1), D(2), Input_Opt            )
         CALL GET_MERRA_A3_FIELDS  ( D(1), D(2), Input_Opt, State_Met )
      ENDIF

      !==============================================================
      !    ***** R E A D   M E R R A   I - 6   F I E L D S *****
      !
      !    The MERRA archive contains 6-hourly instantaneous data.
      !==============================================================
      IF ( ITS_TIME_FOR_I6() ) THEN

         ! Get the date/time for the next I-6 data block
         D = GET_I6_TIME()

         ! Open and read files
         CALL OPEN_MERRA_I6_FIELDS ( D(1), D(2), Input_Opt            )
         CALL GET_MERRA_I6_FIELDS_2( D(1), D(2), Input_Opt, State_Met )

         ! Compute avg pressure at polar caps 
         CALL AVGPOLE( State_Met%PS2 )

      ENDIF

#else

      !===============================================================
      !         ***** U N Z I P   M E T   F I E L D S *****
      !
      !      Some met data (except MERRA) are stored compressed.
      !===============================================================
      IF ( LUNZIP .and. ITS_TIME_FOR_UNZIP() ) THEN
         
         ! Get the date & time for 12h (720 mins) from now
         DATE = GET_TIME_AHEAD( 720 )
      
         ! If LWAIT=T then wait for the met fields to be
         ! fully unzipped before proceeding w/ the run.
         ! Otherwise, unzip fields in the background
         IF ( LWAIT ) THEN
            ZTYPE = 'unzip foreground'
         ELSE
            ZTYPE = 'unzip background'
         ENDIF
         
         ! Unzip A3, A6, I6 fields
         CALL UNZIP_A3_FIELDS( Input_Opt, ZTYPE, DATE(1) )
         CALL UNZIP_A6_FIELDS( Input_Opt, ZTYPE, DATE(1) )
         CALL UNZIP_I6_FIELDS( Input_Opt, ZTYPE, DATE(1) )
      
      ENDIF

      !===============================================================
      !        ***** R E M O V E   M E T   F I E L D S *****  
      !===============================================================
      IF ( LUNZIP .and. ITS_TIME_FOR_DEL() ) THEN

         ! Type of operation
         ZTYPE = 'remove date'

         ! Remove A-3, A-6, and I-6 files only for the current date
         CALL UNZIP_A3_FIELDS( Input_Opt, ZTYPE, NYMD )
         CALL UNZIP_A6_FIELDS( Input_Opt, ZTYPE, NYMD )
         CALL UNZIP_I6_FIELDS( Input_Opt, ZTYPE, NYMD )

      ENDIF  

      !==============================================================
      !          ***** R E A D   A - 3   F I E L D S *****
      !
      !  All met data (except MERRA) contain 3-hourly surface data.
      !==============================================================
      IF ( ITS_TIME_FOR_A3() ) THEN

         ! Get the date/time for the next A-3 data block
         D = GET_A3_TIME()

         ! Open & read A-3 fields
         CALL OPEN_A3_FIELDS( D(1), D(2), Input_Opt            ) 
         CALL GET_A3_FIELDS ( D(1), D(2), Input_Opt, State_Met )

      ENDIF

      !==============================================================
      !          ***** R E A D   A - 6   F I E L D S *****  
      !
      !      All other met fields contain 6-hourly 3-D data. 
      !==============================================================
      IF ( ITS_TIME_FOR_A6() ) THEN
         
         ! Get the date/time for the next A-6 data block
         D = GET_A6_TIME()

         ! Open and read A-6 fields
         CALL OPEN_A6_FIELDS( D(1), D(2), Input_Opt            )
         CALL GET_A6_FIELDS(  D(1), D(2), Input_Opt, State_Met )      

      ENDIF

      !==============================================================
      !          ***** R E A D   I - 6   F I E L D S *****   
      !==============================================================
      IF ( ITS_TIME_FOR_I6() ) THEN

         ! Get the date/time for the next I-6 data block
         D = GET_I6_TIME()

         ! Open and read files
         CALL OPEN_I6_FIELDS ( D(1), D(2), Input_Opt            )
         CALL GET_I6_FIELDS_2( D(1), D(2), Input_Opt, State_Met )

         ! Compute avg pressure at polar caps 
         CALL AVGPOLE( State_Met%PS2 )

      ENDIF

#endif

#if defined( RRTMG )
      !  Adding the call to retrieve MODIS-derived surface
      !  albedo and emissivity here.
      !  There is a check within READ_SURFACE_RAD to make
      !  sure we dont re-read the same files
      IF ( ITS_TIME_FOR_SURFACE_RAD() ) THEN
!         WRITE(6,*) 'ITS TIME FOR SURFACE RAD'
         CALL READ_SURFACE_RAD( Input_Opt )
      ENDIF
#endif

      END SUBROUTINE READ_MET_FIELDS
!EOC
!------------------------------------------------------------------------------
!                  GEOS-Chem Global Chemical Transport Model                  !
!------------------------------------------------------------------------------
!BOP
!
! !IROUTINE: get_overhead_o3_for_fastj
!
! !DESCRIPTION: Internal subroutine GET\_OVERHEAD\_O3\_FOR\_FASTJ 
!\\
!\\
! !INTERFACE:
!
      SUBROUTINE GET_OVERHEAD_O3_FOR_FASTJ( am_I_Root )
!
! INPUT ARGUMENTS:
! 
      LOGICAL, INTENT(IN   )   :: am_I_Root   ! Root CPU?
! 
! !REMARKS:
!  This routine makes use of variables declared in above in the main program
!  (which are visible in all sub-programs below the CONTAINS statement).
!                                                                             .
!  The original code was done in FAST-J routine "set_prof.F", but has been
!  split off to facilitate development of the grid-independent model.
!
! !REVISION HISTORY: 
!  07 Mar 2012 - R. Yantosca - Initial version
!  14 Nov 2013 - R. Yantosca - For GEOS-FP, read O3 from met field files
!  13 Dec 2013 - M. Sulprizio- Moved USE_O3_FROM_MET to the Input_Opt object and
!                              set in initialization stage of GEOS_CHEM
!  22 Oct 2014 - C. Keller   - Added am_I_Root
!EOP
!------------------------------------------------------------------------------
!BOC
!
! !LOCAL VARIABLES:
!
      ! FAST-J is only used for fullchem, offline aerosol
      ! and CH3I simulations, so skip otherwise
      IF ( ITS_A_FULLCHEM_SIM  .or.
     &     ITS_AN_AEROSOL_SIM  .or.
     &     ITS_A_CH3I_SIM     ) THEN

         ! Only execute this if we are doing chemistry
         ! and if it we are at a chemistry timestep
         IF ( LCHEM .and. ITS_TIME_FOR_CHEM() ) THEN
             
            ! Get the overhead O3 column for FAST-J.  Take either the
            ! TOMS O3 data or the column O3 directly from the met fields
            CALL COMPUTE_OVERHEAD_O3( am_I_Root,  
     &                                DAY,
     &                                Input_Opt%USE_O3_FROM_MET, 
     &                                State_Met%TO3 )
         ENDIF
      ENDIF

      END SUBROUTINE GET_OVERHEAD_O3_FOR_FASTJ
!EOC
!------------------------------------------------------------------------------
!                  GEOS-Chem Global Chemical Transport Model                  !
!------------------------------------------------------------------------------
!BOP
!
! !IROUTINE: initialize_regridding
!
! !DESCRIPTION: Internal subroutine Initialize\_Regridding passes several
!  variables to regrid\_a2a\_mod.F90, where they are locally shadowed.
!\\
!\\
! !INTERFACE:
!
      SUBROUTINE Initialize_Regridding( am_I_Root, Input_Opt, RC )
!
! !INPUT PARAMETERS:
!
      LOGICAL,        INTENT(IN)  :: am_I_Root   ! Are we on the root CPU?
      TYPE(OptInput), INTENT(IN)  :: Input_Opt   ! Input Options object
!
! !OUTPUT PARAMETERS:
!
      INTEGER,        INTENT(OUT) :: RC          ! Success or failure?
! 
! !REMARKS:
!  This routine is a wrapper for Init_Map_A2A in regrid_a2a_mod.F90.  
!  Passing variables via Init_Map_A2A helps us to remove dependencies on
!  other GEOS-Chem routines from regrid_a2a_mod.F90.  This in turn 
!  facilitates the implementation of the HEMCO emissions package.
!
! !REVISION HISTORY: 
!  15 Jul 2014 - R. Yantosca - Initial version
!  05 Mar 2015 - R. Yantosca - Now read data w/r/t ExtData/HEMCO
!EOP
!------------------------------------------------------------------------------
!BOC
!
! !LOCAL VARIABLES:
!     
      ! Scalars
      INTEGER            :: I, J
      CHARACTER(LEN=255) :: DIR

      ! Arrays
      REAL(fpp)          :: LONEDG(IIPAR+1       )  ! W longitude edges [deg]
      REAL(fpp)          :: LATSIN(       JJPAR+1)  ! SIN(Lat edges)    [1  ]
      REAL(fpp)          :: AREAS (IIPAR, JJPAR  )  ! Surface Areas     [m2 ]

      !================================================================
      ! Initialize_Regridding begins here!
      !================================================================

      ! Assume success
      RC  = GIGC_SUCCESS

      ! Directory where netCDF ifles are found
      DIR = TRIM( Input_Opt%DATA_DIR ) // 'HEMCO/MAP_A2A/v2014-07/'

      ! Initialize longitudes [deg]
      DO I = 1, IIPAR+1
         LONEDG(I) = GET_XEDGE( I, 1, 1 )
      ENDDO

      ! Initialize sines of latitude [1]
      DO J = 1, JJPAR+1
         LATSIN(J) = GET_YSIN( 1, J, 1 )
      ENDDO

      ! Initialize surface areas [m2]
      DO J = 1, JJPAR
      DO I = 1, IIPAR
         AREAS(I,J) = GET_AREA_M2( I, J, 1 )
      ENDDO
      ENDDO

      ! Pass to regrid_a2a_mod.F90, where these will be shadowed locally
      CALL Init_Map_A2A( IIPAR, JJPAR, LONEDG, LATSIN, AREAS, DIR )
      
      END SUBROUTINE Initialize_Regridding
!EOC
      END PROGRAM GEOS_CHEM
#endif<|MERGE_RESOLUTION|>--- conflicted
+++ resolved
@@ -42,11 +42,8 @@
       USE TRACERID_MOD          ! Flags for G-C tracers & chemical species
       USE TRACER_MOD            ! For error-checking the tracer array
       USE REGRID_A2A_MOD        ! For horizontal regridding
-<<<<<<< HEAD
       USE UNITCONV_MOD          ! For gas concentration unit conversion
-=======
       USE GEOS_TIMERS           ! For optional timing of components
->>>>>>> 73fb7075
       
       !-----------------------------------------------------------------
       ! GEOS-Chem chemistry modules
@@ -691,6 +688,7 @@
       ! This call will also initialize the three built-in HEMCO 
       ! diagnostics (default, manual, restart).
       RC = GEOS_Timer_Start ( "HEMCO" )
+
       CALL EMISSIONS_INIT( am_I_Root, Input_Opt,
      &                     State_Met, State_Chm, RC )
 
@@ -698,13 +696,14 @@
       IF ( RC /= GIGC_SUCCESS ) THEN
          CALL ERROR_STOP( 'Error in EMISSIONS_INIT!', 'main.F' )
       ENDIF
+
       RC = GEOS_Timer_End ( "HEMCO" )
 
       !=================================================================
       !       *****  I N I T I A L   C O N D I T I O N S *****
       !=================================================================
 
-      ! Read initial tracer conditions.
+      ! Read initial tracer conditions
       CALL READ_RESTART_FILE( NYMDb,     NHMSb, 
      &                        Input_Opt, State_Met, State_Chm )
       IF ( prtDebug ) CALL DEBUG_MSG( '### MAIN: a READ_RESTART_FILE' )
@@ -776,12 +775,8 @@
      &                       State_Met, State_Chm, RC )
 #endif 
 
-<<<<<<< HEAD
-=======
       RC = GEOS_Timer_End ( "Initialization" )
 
- 
->>>>>>> 73fb7075
       !=================================================================
       !      ***** 6 - H O U R   T I M E S T E P   L O O P  *****
       !=================================================================      
@@ -804,6 +799,7 @@
 
       ! Start a new outer loop
       DO 
+
       ! Compute time parameters at start of 6-h loop
       CALL SET_CURRENT_TIME
 
@@ -856,6 +852,7 @@
          !    (ckeller, 4/1/15)
          !==============================================================
          RC = GEOS_Timer_Start ( "HEMCO" )
+
          CALL EMISSIONS_RUN( am_I_Root, Input_Opt, State_Met, 
      &                       State_Chm, ITS_TIME_FOR_EMIS(), 1, RC )
 
@@ -863,11 +860,14 @@
          !   ***** W R I T E   D I A G N O S T I C   F I L E S *****
          !==============================================================
          RC = GEOS_Timer_Start ( "Diagnostics" )
+
          ! Write HEMCO diagnostics as well as new GEOS-Chem diagnostics
          ! (the latter is currently only defined in development mode)
          ! (ckeller, 4/1/15). 
          CALL Diagnostics_Write( am_I_Root, Input_Opt, .FALSE., RC)
+
          RC = GEOS_Timer_End ( "HEMCO" )
+
          ! Original diagnostics
          IF ( ITS_TIME_FOR_BPCH() ) THEN
             
@@ -914,6 +914,7 @@
                RC = GEOS_Timer_Start ( "HEMCO" )
                CALL Diagnostics_Write( am_I_Root, Input_Opt, .TRUE., RC)
                RC = GEOS_Timer_End ( "HEMCO" )
+
                !### Debug
                IF ( prtDebug ) THEN
                   CALL DEBUG_MSG( '### MAIN: a MAKE_RESTART_FILE' )
@@ -932,7 +933,9 @@
             CALL INITIALIZE( am_I_Root, Input_Opt, 3, RC )  ! Zero counters
 
          ENDIF
+
          RC = GEOS_Timer_End ( "Diagnostics" )
+
          !=============================================================
          !   ***** W R I T E   MERCURY RESTART  F I L E *****
          !     ***** MUST be done after call to diag3 *****
@@ -1196,7 +1199,9 @@
          !              ***** T R A N S P O R T *****
          !==============================================================
          IF ( ITS_TIME_FOR_DYN() ) THEN
+
             RC = GEOS_Timer_Start ( "Transport" )
+
             ! Output BC's
             ! Save boundary conditions (global grid) for future nested run
             IF ( LWINDO ) THEN
@@ -1251,7 +1256,9 @@
             ENDIF
 
 #endif
+
             RC = GEOS_Timer_End ( "Transport" )
+
          ENDIF
 
          ! SDE 10/16/13: Set clock tracer if relevant
@@ -1273,17 +1280,12 @@
          ! (ckeller, 3/5/15)
          !--------------------------------------------------------------
          IF ( ITS_TIME_FOR_EMIS() ) THEN
-<<<<<<< HEAD
+
+            RC = GEOS_Timer_Start ( "Emissions" )
 
             IF ( ITS_TIME_FOR_UNIT() )  ! v/v -> kg
      &         CALL CONVERT_UNITS( 2, N_TRACERS, Input_Opt%TCVV,
      &                             State_Met%AD, State_Chm%TRACERS )
-=======
-            RC = GEOS_Timer_Start ( "Emissions" )
-            IF ( ITS_TIME_FOR_UNIT() )
-     &         CALL CONVERT_UNITS( 2, N_TRACERS, TCVV,
-     &                             State_Met%AD, STT ) ! v/v -> kg
->>>>>>> 73fb7075
 
             ! Increment emission counter
             CALL SET_CT_EMIS( INCREMENT=.TRUE. )
@@ -1292,10 +1294,14 @@
             !         ***** D R Y   D E P O S I T I O N *****
             !===========================================================
             IF ( LDRYD ) THEN
+
                RC = GEOS_Timer_Start ( "Deposition" )
+
                CALL DO_DRYDEP( am_I_Root, Input_Opt, 
      &                         State_Met, State_Chm, RC )
+
                RC = GEOS_Timer_End ( "Deposition" )
+
             ENDIF
 
             !===========================================================
@@ -1313,6 +1319,7 @@
             ! in phase 1 at the beginning of the time step. 
             ! (ckeller, 4/1/15)
             RC = GEOS_Timer_Start ( "HEMCO" )
+
             CALL EMISSIONS_RUN( am_I_Root, Input_Opt, State_Met, 
      &                          State_Chm, ITS_TIME_FOR_EMIS(), 2, RC )
 
@@ -1320,24 +1327,25 @@
             IF ( RC /= GIGC_SUCCESS ) THEN
                CALL ERROR_STOP( 'Error in EMISSIONS_RUN!', 'main.F' )
             ENDIF
+
             RC = GEOS_Timer_End ( "HEMCO" )
+
             ! Unit conversion
             IF ( ITS_TIME_FOR_UNIT() )
-<<<<<<< HEAD
      &         CALL CONVERT_UNITS( 1, N_TRACERS, Input_Opt%TCVV, 
      &                             State_Met%AD, State_Chm%TRACERS )! kg->v/v
-=======
-     &         CALL CONVERT_UNITS( 1, N_TRACERS, TCVV, 
-     &                             State_Met%AD, STT ) ! kg -> v/v
+
             RC = GEOS_Timer_End ( "Emissions" )
->>>>>>> 73fb7075
+
          ENDIF
 
          !-------------------------------
          ! Test for convection timestep
          !-------------------------------
          IF ( ITS_TIME_FOR_CONV() ) THEN
+
             RC = GEOS_Timer_Start ( "Convection" )
+
             ! Increment the convection timestep
             CALL SET_CT_CONV( INCREMENT=.TRUE. )
 
@@ -1376,7 +1384,9 @@
                   CALL DEBUG_MSG( '### MAIN: a CONVECTION' )
                ENDIF
             ENDIF 
+
             RC = GEOS_Timer_End ( "Convection" )
+
          ENDIF 
 
          !==============================================================
@@ -1504,24 +1514,21 @@
          CALL CHECK_STT_025x03125( State_Chm, 'after chemistry' )
 #endif 
 
-<<<<<<< HEAD
-=======
          RC = GEOS_Timer_End ( "Chemistry" )
 
->>>>>>> 73fb7075
          !==============================================================
          ! ***** W E T   D E P O S I T I O N  (rainout + washout) *****
          !==============================================================
          IF ( LWETD .and. ITS_TIME_FOR_DYN() ) THEN
+
             RC = GEOS_Timer_Start ( "Deposition" )
+
             ! Do wet deposition
             CALL DO_WETDEP
      &         ( am_I_Root, Input_Opt, State_Met, State_Chm, RC )
-<<<<<<< HEAD
-
-=======
+
             RC = GEOS_Timer_End ( "Deposition" )
->>>>>>> 73fb7075
+
          ENDIF
 
          !==============================================================
@@ -1542,7 +1549,9 @@
          !==============================================================
          IF ( Input_opt%LRAD ) THEN 
             IF ( ITS_TIME_FOR_RT() ) THEN
+
                RC = GEOS_Timer_Start ( "Radiation" )
+
                ! Splash page
                IF ( am_I_Root .and. FIRST_RT ) THEN
                   WRITE( 6, '(a)' ) REPEAT( '#', 79 )
@@ -1590,7 +1599,9 @@
                IF ( prtDebug ) THEN 
                   CALL DEBUG_MSG( '### MAIN: a DO_RRTMG_RAD_TRANSFER' )
                ENDIF
-             RC = GEOS_Timer_End ( "Radiation" )
+
+               RC = GEOS_Timer_End ( "Radiation" )
+
             ENDIF
          ENDIF
 #endif
@@ -1601,7 +1612,9 @@
          ! Moved before diagnostics to count the last timestep as done.
          ! Need to save timestamps for filenames.
          ! (ccc, 5/13/09)
+
          RC = GEOS_Timer_Start ( "Diagnostics" )
+
          ! Plane following diagnostic
          IF ( ND40 > 0 .and. DO_DIAG_WRITE ) THEN 
          
@@ -1642,6 +1655,7 @@
          !       ***** A R C H I V E   D I A G N O S T I C S *****
          !==============================================================
          IF ( ITS_TIME_FOR_DIAG() ) THEN
+
             !### Debug
             IF ( prtDebug ) CALL DEBUG_MSG( '### MAIN: b DIAGNOSTICS' )
 
@@ -1754,7 +1768,9 @@
 
             CALL CHECK_STT( State_Chm, 'End of Dynamic Loop' )
          ENDIF
+
          RC = GEOS_Timer_End ( "Diagnostics" )
+
       ENDDO
 
       !=================================================================
@@ -1774,6 +1790,7 @@
       !         ***** C L E A N U P   A N D   Q U I T *****
       !=================================================================
  9999 CONTINUE
+
       ! Remove all files from temporary directory 
       IF ( LUNZIP ) THEN
          
