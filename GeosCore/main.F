--- conflicted
+++ resolved
@@ -316,18 +316,11 @@
       INTEGER                  :: ELAPSED_SEC,   NHMSb,       RC
       INTEGER                  :: ELAPSED_TODAY, HOUR,        MINUTE
       INTEGER                  :: laiYYYY,       laiMM,       id_CLOCK
-<<<<<<< HEAD
       INTEGER                  :: id_H2O,        id_CH4,      SECOND
       INTEGER                  :: ND40x
       REAL(f8)                 :: TAU,           TAUb      
+      REAL(fpp)                :: COST_FUNC ! Add here temporarily (mps,6/16/17)
       CHARACTER(LEN=255)       :: ThisLoc,       ZTYPE
-=======
-      INTEGER                  :: id_H2O
-      REAL(f8)                 :: TAU,           TAUb         
-      REAL(fpp)                :: COST_FUNC ! Add here temporarily (mps,6/16/17)
-      CHARACTER(LEN=255)       :: ZTYPE
-      CHARACTER(LEN=255)       :: ErrMsg,        ThisLoc
->>>>>>> a765d3a4
       CHARACTER(LEN=255)       :: historyConfigFile
       CHARACTER(LEN=512)       :: ErrMsg
 #if defined( RRTMG )
@@ -1862,12 +1855,6 @@
          ! the call to HEMCO emissions driver EMISSIONS_RUN. (bmy, 3/20/15)
          CALL Get_Overhead_O3_For_FastJ( am_I_Root )
          
-<<<<<<< HEAD
-         ! Also need to compute avg P, T for CH4 chemistry (bmy, 1/16/01)
-         IF ( ITS_A_CH4_SIM ) CALL CH4_AvgTp( State_Met )
-
-=======
->>>>>>> a765d3a4
          ! Every chemistry timestep...
          IF ( ITS_TIME_FOR_CHEM() ) THEN
 
@@ -2130,10 +2117,9 @@
                CALL GEOS_Timer_Start( "=> Binary punch diagnostics", RC)
 #endif      
 
-<<<<<<< HEAD
                ! Initialize planeflight diagnostic
                CALL Setup_PlaneFlight( am_I_Root, Input_Opt, 
-     &                                 State_Chm, RC )
+     &                                 State_Chm, State_Met, RC )
 
                ! Trap potential errors
                IF ( RC /= GC_SUCCESS ) THEN
@@ -2146,12 +2132,7 @@
                CALL GEOS_Timer_End( "Output",                      RC )
                CALL GEOS_Timer_End( "=> Binary punch diagnostics", RC )
 #endif      
-=======
-         ! Planeflight diagnostic
-         IF ( ND40 > 0 .and. DO_DIAG_WRITE ) THEN 
-            IF ( ITS_A_NEW_DAY() ) THEN
-               CALL SETUP_PLANEFLIGHT( am_I_Root, Input_Opt, 
-     &                                 State_Chm, State_Met, RC )
+
             ENDIF
          ENDIF
 
@@ -2200,7 +2181,6 @@
 !            ! Track cost function contributions
 !            CF_GOSCH4 = CF_GOSCH4 + COST_FUNC - CF_PRIOR
 !------------------------------------------------------------------------------
->>>>>>> a765d3a4
             ENDIF
          ENDIF
 
