!------------------------------------------------------------------------------
!                  GEOS-Chem Global Chemical Transport Model                  !
!------------------------------------------------------------------------------
!BOP
!
! !MODULE: vdiff_mod
!
! !DESCRIPTION: Module VDIFF\_MOD includes all routines for the non-local PBL
!  mixing scheme.
!\\
!\\
! !INTERFACE: 
!
MODULE VDIFF_MOD
! 
! !USES:
!
  USE CMN_DIAG_MOD,  ONLY : ND15,  ND44            ! Diagnostics
  USE CMN_SIZE_MOD,  ONLY : IIPAR, JJPAR, LLPAR    ! Grid dimensions
  USE CMN_SIZE_MOD,  ONLY : plev  => LLPAR         ! # of levels
  USE PHYSCONSTANTS                                ! Physical constants
  USE ERROR_MOD,     ONLY : DEBUG_MSG              ! Routine for debug output
  USE VDIFF_PRE_MOD, ONLY : PCNST                  ! N_TRACERS
  USE VDIFF_PRE_MOD, ONLY : LPRT                   ! Debug print?
  USE VDIFF_PRE_MOD, ONLY : LTURB                  ! Do PBL mixing?
  USE SPECIES_MOD,   ONLY : Species

  USE PRECISION_MOD    ! For GEOS-Chem Precision (fp)

  IMPLICIT NONE
  PRIVATE
!
! !PUBLIC MEMBER FUNCTIONS:
!
  public :: DO_PBL_MIX_2 
!
! !PRIVATE DATA MEMBERS:
!  
  save
  
  integer :: plevp

  real(fp), parameter ::            &
       cpair  = 1004.64e+0_fp,      &
       latvap = 2.5104e+06_fp,      &
       rhoh2o = 1.e+3_fp,           &
       tfh2o  = 273.16e+0_fp,       &
       rair   = Rd,                 & 
       rh2o   = Rv,                 &         
       gravit = g0,                 & 
       zvir   = rh2o/rair - 1.,     &
       cappa  = Rd/cpair,           &       
       r_g    = Rd / g0                       

  ! Obsolete variables and variables that are now defined with global params
  ! (ewl, 1/7/16)
!  real(fp), parameter ::          &
!       rearth = 6.37122e+6_fp,      & ! not used
!       cpwv   = 1.81e+3_fp,         & ! not used
!       ra     = 1.e+0_fp/rearth,    & ! not used
!       epsilo = 0.622e+0_fp,        & ! not used
!       latice = 3.336e+5_fp,        & ! not used
!       rair   = 287.04e+0_fp,       & ! now use global Rd
!       rh2o   = 461.e+0_fp,         & ! now use global Rv
!       gravit = 9.80616e+0_fp,      & ! now use global g0
!       cappa  = rair/cpair,     &     ! now use global Rd
!       r_g    = rair / gravit,  &     ! now use global Rd and g0

!-----------------------------------------------------------------------
! 	... pbl constants
!-----------------------------------------------------------------------

  ! These are constants, so use PARAMETER tag
  real(fp), parameter ::   &
       betam  = 15.e+0_fp,   & ! constant in wind gradient expression
       betas  =  5.e+0_fp,   & ! constant in surface layer gradient expression
       betah  = 15.e+0_fp,   & ! constant in temperature gradient expression 
       fak    =  8.5e+0_fp,  & ! constant in surface temperature excess         
       fakn   =  7.2e+0_fp,  & ! constant in turbulent prandtl number
       ricr   =   .3e+0_fp,  & ! critical richardson number
       sffrac =   .1e+0_fp,  & ! surface layer fraction of boundary layer
       vk     =   .4e+0_fp     ! von karmans constant

  ! These are assigned later, so we can't use the PARAMETER tag
  real(fp) ::              & 
       g,                & ! gravitational acceleration
       onet,             & ! 1/3 power in wind gradient expression
       ccon,             & ! fak * sffrac * vk
       binm,             & ! betam * sffrac
       binh                ! betah * sffrac

!-----------------------------------------------------------------------
! 	... constants used in vertical diffusion and pbl
!-----------------------------------------------------------------------
  real(fp) :: &
       zkmin            ! minimum kneutral*f(ri)
  real(fp), allocatable :: ml2(:)   ! mixing lengths squaredB
  real(fp), allocatable :: qmincg(:)   ! min. constituent concentration 
                                     !  counter-gradient term
  
  integer :: &
       ntopfl, &        ! top level to which vertical diffusion is applied.
       npbl             ! maximum number of levels in pbl from surface

  logical, parameter :: divdiff = .true. , arvdiff = .false.
  
  logical, parameter :: pblh_ar = .true.
  
  logical, parameter :: pbl_mean_drydep = .false.  ! use mean concentration 
                                                   !  within the  PBL for 
                                                   ! calculating drydep fluxes
  logical, parameter :: drydep_back_cons = .false. ! backward consistency 
                                                   !  with previous GEOS-Chem 
                                                   !  drydep budgets 
                                                   !-- useless when 
                                                   !   pbl_mean_drydep=.false.
!
! !REMARKS:
!  The non-local PBL mixing routine VDIFF modifies the specific humidity,
!  (State_Met%SPHU) field.  Therefore, we must pass State_Met as an argument
!  to DO_PBL_MIX_2 and VDIFFDR with INTENT(INOUT).
!                                                                             .
!  Because logical_mod.F and tracer_mod.F have been superseded by Input_Opt,
!  we now use VDIFF_PRE_MOD to supply values 
!
! !REVISION HISTORY:
!  (1 ) This code is modified from mo_vdiff.F90 in MOZART-2.4. (lin, 5/14/09)
!  07 Oct 2009 - R. Yantosca - Added CVS Id Tag
!  24 Sep 2010 - J. Lin      - Modified ND15 to account for all mixing
!                              processes but not dry deposition and emissions.
!  17 Dec 2010 - R. Yantosca - Declare constants w/ the PARAMETER attribute
!  20 Dec 2010 - R. Yantosca - Bug fixes for the parallelization
!  02 Mar 2011 - R. Yantosca - Bug fixes for PGI compiler: these mostly
!                              involve explicitly using "D" exponents
!  25 Mar 2011 - R. Yantosca - Corrected bug fixes noted by Jintai Lin
!  08 Feb 2012 - R. Yantosca - Add modifications for GEOS-5.7.2 met
!  22 Jun 2012 - R. Yantosca - Now use pointers to flip arrays in vertical
!  20 Aug 2013 - R. Yantosca - Removed "define.h", this is now obsolete
!  24 Jun 2014 - R. Yantosca - Now get PCNST from vdiff_pre_mod.F90
!  24 Nov 2014 - M. Yannetti - Added PRECISION_MOD
!  07 Jan 2016 - E. Lundgren - Replace hard-coded physical params w/ global and
!                              remove unused parameters
!  22 Jun 2016 - M. Yannetti - Replaced references to TCVV.
!EOP
!------------------------------------------------------------------------------
!BOC
contains
!EOC
!------------------------------------------------------------------------------
!                  GEOS-Chem Global Chemical Transport Model                  !
!------------------------------------------------------------------------------
!BOP
!
! !IROUTINE: pbinti
!
! !DESCRIPTION: Subroutine PBINTI initializes time independent variables 
!  of pbl package
!\\
!\\
! !INTERFACE:
!
  subroutine pbinti( gravx )

!
! !USES:
!
    implicit none
!
! !INPUT PARAMETERS: 
!
    real(fp), intent(in) :: gravx     !  acceleration of gravity
!
! !REVISION HISTORY: 
!  02 Mar 2011 - R. Yantosca - Bug fixes for PGI compiler: these mostly
!                              involve explicitly using "D" exponents
!EOP
!------------------------------------------------------------------------------
!BOC
    !=================================================================
    ! pbinti begins here!
    !=================================================================
!-----------------------------------------------------------------------
! 	... basic constants
!-----------------------------------------------------------------------
    plevp = plev+1
    g     = gravx
    onet  = 1e+0_fp/3.e+0_fp
    
!-----------------------------------------------------------------------
! 	... derived constants
!-----------------------------------------------------------------------
    ccon = fak*sffrac*vk
    binm = betam*sffrac
    binh = betah*sffrac
    
  end subroutine pbinti
!EOC
!------------------------------------------------------------------------------
!                  GEOS-Chem Global Chemical Transport Model                  !
!------------------------------------------------------------------------------
!BOP
!
! !IROUTINE: vdiff
!
! !DESCRIPTION:
!  Subroutine vdiff is the driver routine to compute vertical diffusion of 
!  momentum, moisture, trace constituents and potential temperature. 
!\\
!\\
! !INTERFACE:
!
  subroutine vdiff( lat,        ip,        uwnd,       vwnd,        &
                    tadv,       pmid,      pint,       rpdel_arg,   &
                    rpdeli_arg, ztodt,     zm_arg,     shflx_arg,   &
                    sflx,       thp_arg,   as2,        pblh_arg,    &
                    kvh_arg,    kvm_arg,   tpert_arg,  qpert_arg,   &
                    cgs_arg,    shp,       wvflx_arg,  plonl,       &
                    Input_Opt,  State_Met, State_Chm,  taux_arg,    &
                    tauy_arg,   ustar_arg )
!
! !USES:
!
    USE DIAG_MOD,           ONLY : TURBFLUP
    USE GIGC_Input_Opt_Mod, ONLY : OptInput
    USE GIGC_State_Met_Mod, ONLY : MetState
<<<<<<< HEAD
=======
    USE VDIFF_PRE_MOD,      ONLY : ND15
    USE GIGC_State_Chm_Mod, ONLY : ChmState
>>>>>>> 66ff3da3

    implicit none
!
! !INPUT PARAMETERS: 
!
    integer, intent(in) :: lat, ip ! latitude index, long tile index
    integer, intent(in) :: plonl   ! number of local longitudes
    real(fp),  intent(in) ::   &
         ztodt                     ! 2 delta-t
    real(fp),  intent(in) ::   &
         uwnd(:,:,:),        &     ! u wind input
         vwnd(:,:,:),        &     ! v wind input
         tadv(:,:,:),        &     ! temperature input
         pmid(:,:,:),        &     ! midpoint pressures
         pint(:,:,:),        &     ! interface pressures
         rpdel_arg(:,:,:),   &     ! 1./pdel  (thickness bet interfaces)
         rpdeli_arg(:,:,:),  &     ! 1./pdeli (thickness bet midpoints)
         zm_arg(:,:,:),      &     ! midpoint geoptl height above sfc
         shflx_arg(:,:),     &     ! surface sensible heat flux (w/m2)
         sflx(:,:,:),        &     ! surface constituent flux (kg/m2/s)
         wvflx_arg(:,:)            ! water vapor flux (kg/m2/s)
    TYPE(OptInput), INTENT(IN) :: Input_Opt   ! Input Options object
    TYPE(MetState), INTENT(IN) :: State_Met   ! Meteorology State object
!
! !INPUT/OUTPUT PARAMETERS: 
!
    real(fp), intent(inout) :: &
         as2(:,:,:,:),       &     ! moist, tracers after vert. diff
         shp(:,:,:),         &     ! specific humidity (kg/kg)
         thp_arg(:,:,:)            ! pot temp after vert. diffusion
    TYPE(ChmState), INTENT(INOUT) :: State_Chm   ! Chemistry State object
!
! !OUTPUT PARAMETERS: 
!
    real(fp), intent(out) ::   &
         kvh_arg(:,:,:),     &     ! coefficient for heat and tracers
         kvm_arg(:,:,:),     &     ! coefficient for momentum
         tpert_arg(:,:),     &     ! convective temperature excess
         qpert_arg(:,:),     &     ! convective humidity excess
         cgs_arg(:,:,:)            ! counter-grad star (cg/flux)

    real(fp), optional, intent(inout) :: &
         taux_arg(:,:),      &     ! x surface stress (n)
         tauy_arg(:,:),      &     ! y surface stress (n)
         ustar_arg(:,:)            ! surface friction velocity

    real(fp), intent(inout) :: pblh_arg(:,:) ! boundary-layer height [m]

!
! !REMARKS:
!  Free atmosphere diffusivities are computed first; then modified by the 
!  boundary layer scheme; then passed to individual parameterizations mvdiff, 
!  qvdiff.
!
!  The free atmosphere diffusivities are based on standard mixing length forms 
!  for the neutral diffusivity multiplied by functions of Richardson number. 
!  k = l^2 * |dv/dz| * f(ri). The same functions are used for momentum, 
!  potential temperature, and constitutents.
!
!  The stable Richardson num function (ri>0) is taken from Holtslag and 
!  Beljaars (1989), ECMWF proceedings. f = 1 / (1 + 10*ri*(1 + 8*ri)).
!  The unstable richardson number function (ri<0) is taken from ccm1.
!  f = sqrt(1 - 18*ri)
!
! !REVISION HISTORY:
! (1 ) All arguments are full arrays now. Latitude slices are copied in local
!      variables. (ccc, 11/19/09)
!  24 Sep 2010 - J. Lin      - Moved call to ND15 at the end of vdiff.
!                              Modified to account for all mixing processes.
!  02 Mar 2011 - R. Yantosca - Bug fixes for PGI compiler: these mostly
!                              involve explicitly using "D" exponents
!  09 Nov 2012 - M. Payer    - Replaced all met field arrays with State_Met
!                              derived type object
!  25 Jun 2014 - R. Yantosca - Now accept Input_Opt via the arg list
!  25 Jun 2014 - R. Yantosca - Remove references to tracer_mod.F
!EOP
!------------------------------------------------------------------------------
!BOC
!
! !LOCAL VARIABLES:
!
    integer :: &
         i, &                   ! longitude index
         k, l, &                ! vertical index
         m                      ! constituent index
    integer :: &
         indx(plonl), &         ! array of indices of potential q<0
         nval, &                ! num of values which meet criteria
         ii                     ! longitude index of found points
    real(fp) :: &
         dvdz2 , &                 ! (du/dz)**2 + (dv/dz)**2
         dz , &                    ! delta z between midpoints
         fstab , &                 ! stable f(ri)
         funst , &                 ! unstable f(ri)
         rinub, &                  ! richardson no=(g/theta)(dtheta/dz)/
                                   !               (du/dz**2+dv/dz**2)
         sstab, &                  ! static stability = g/th  * dth/dz
         kvn, &                    ! neutral kv
         tmp2, &                   ! temporary storage
         rcpair, &                 ! 1./cpair
         ztodtgor, &               ! ztodt*gravit/rair
         gorsq                     ! (gravit/rair)**2
    real(fp) :: &
         cah(plonl,plev), &        ! -upper diag for heat and constituts
         cam(plonl,plev), &        ! -upper diagonal for momentum
         cch(plonl,plev), &        ! -lower diag for heat and constits
         ccm(plonl,plev), &        ! -lower diagonal for momentum
         cgh(plonl,plevp), &       ! countergradient term for heat
         cgq(plonl,plevp,pcnst), & ! countergrad term for constituent
         cgsh(plonl,plevp), &      ! countergrad term for sh
         kvf(plonl,plevp)          ! free atmosphere kv at interfaces
    real(fp) :: &
         potbar(plonl,plevp), &    ! pintm1(k)/(.5*(tm1(k)+tm1(k-1))
         tmp1(plonl), &            ! temporary storage
         dubot(plonl), &           ! lowest layer u change from stress
         dvbot(plonl), &           ! lowest layer v change from stress
         dtbot(plonl), &           ! lowest layer t change from heat flx
         dqbot(plonl,pcnst), &     ! lowest layer q change from const flx
         dshbot(plonl), &          ! lowest layer sh change from wvflx
         thx(plonl,plev), &        ! temperature input + counter gradient
         thv(plonl,plev), &        ! virtual potential temperature
         qmx(plonl,plev,pcnst), &  ! constituents input + counter grad
         shmx(plonl,plev), &       ! sh input + counter grad
         zeh(plonl,plev), &        ! term in tri-diag. matrix system (t & q)
         zem(plonl,plev), &        ! term in tri-diag. matrix system (momentum)
         termh(plonl,plev), &      ! 1./(1.+cah(k) + cch(k) - cch(k)*zeh(k-1))
         termm(plonl,plev)         ! 1./(1.+cam(k) + ccm(k) - ccm(k)*zem(k-1))
    logical :: adjust(plonl)

    real(fp) :: &
         um1(plonl,plev), &        ! u wind input
         vm1(plonl,plev), &        ! v wind input
         tm1(plonl,plev), &        ! temperature input
         pmidm1(plonl,plev), &     ! midpoint pressures
         pintm1(plonl,plevp), &    ! interface pressures
         rpdel(plonl,plev), &      ! 1./pdel  (thickness bet interfaces)
         rpdeli(plonl,plev), &     ! 1./pdeli (thickness bet midpoints)
         zm(plonl,plev), &         ! midpoint geoptl height above sfc
         shflx(plonl), &           ! surface sensible heat flux (w/m2)
         cflx(plonl,pcnst), &      ! surface constituent flux (kg/m2/s)
         wvflx(plonl)              ! water vapor flux (kg/m2/s)
    real(fp) :: &
         qp1(plonl,plev,pcnst), &  ! moist, tracers after vert. diff
         shp1(plonl,plev), &       ! specific humidity (kg/kg)
         thp(plonl,plev)           ! pot temp after vert. diffusion
    real(fp) :: &
         kvh(plonl,plevp), &       ! coefficient for heat and tracers
         kvm(plonl,plevp), &       ! coefficient for momentum
         tpert(plonl), &           ! convective temperature excess
         qpert(plonl), &           ! convective humidity excess
         cgs(plonl,plevp)          ! counter-grad star (cg/flux)

    real(fp) :: &
        taux(plonl), &             ! x surface stress (n)
        tauy(plonl), &             ! y surface stress (n)
        ustar(plonl)               ! surface friction velocity

    real(fp) :: pblh(plonl)          ! boundary-layer height [m]

    real(fp) :: qp0(plonl,plev,pcnst) ! To store initial concentration values
                                    ! (as2)

    ! Pointers
    TYPE(Species), POINTER :: ThisSpc

    ! Temporary
    REAL(fp)          :: tempTCVV


    !=================================================================
    ! vdiff begins here!
    !=================================================================

    !### Debug
    IF ( LPRT .and. ip < 5 .and. lat < 5 ) &
         CALL DEBUG_MSG( '### VDIFF: vdiff begins' )

    ! Initialize Pointers
    ThisSpc => NULL()

    !Populate local variables with values from arguments.(ccc, 11/17/09)
    um1    = uwnd(:,lat,:)
    vm1    = vwnd(:,lat,:)
    tm1    = tadv(:,lat,:)    
    pmidm1 = pmid(:,lat,:)  
    pintm1 = pint(:,lat,:)      
    rpdel  = rpdel_arg(:,lat,:)  
    rpdeli = rpdeli_arg(:,lat,:)
    zm     = zm_arg(:,lat,:)
    shflx  = shflx_arg(:,lat)
    cflx   = sflx(:,lat,:)
    wvflx  = wvflx_arg(:,lat)
    qp1    = as2(:,lat,:,:)
    qp0    = as2(:,lat,:,:)
    shp1   = shp(:,lat,:)
    thp    = thp_arg(:,lat,:)
    kvh    = kvh_arg(:,lat,:)
    kvm    = kvm_arg(:,lat,:)
    tpert  = tpert_arg(:,lat)
    qpert  = qpert_arg(:,lat)
    cgs    = cgs_arg(:,lat,:)
    pblh   = pblh_arg(:,lat)

    IF (PRESENT(taux_arg )) taux  = taux_arg(:,lat)
    IF (PRESENT(tauy_arg )) tauy  = tauy_arg(:,lat)
    IF (PRESENT(ustar_arg)) ustar = ustar_arg(:,lat)

!-----------------------------------------------------------------------
! 	... convert the surface fluxes to lowest level tendencies
!-----------------------------------------------------------------------
    rcpair = 1.e+0_fp/cpair
    do i = 1,plonl
       tmp1(i)      = ztodt*gravit*rpdel(i,plev)
       ! simplified treatment -- dubot and dvbot are not used under current PBL scheme, anyway
!ccc       if (present(taux) .and. present(tauy)) then 
       if (present(taux_arg) .and. present(tauy_arg)) then 
          dubot(i)     = taux(i)*tmp1(i)
          dvbot(i)     = tauy(i)*tmp1(i)
       endif
       dshbot(i)    = wvflx(i)*tmp1(i)
       dtbot(i)     = shflx(i)*tmp1(i)*rcpair
       kvf(i,plevp) = 0.e+0_fp
    end do
    do m = 1,pcnst
       dqbot(:plonl,m) = cflx(:plonl,m)*tmp1(:plonl)
    end do
    
!      !### Debug
    IF ( LPRT .and. ip < 5 .and. lat < 5 ) &
         CALL DEBUG_MSG( '### VDIFF: diffusion begins' )

!-----------------------------------------------------------------------
! 	... set the vertical diffusion coefficient above the top diffusion level
!-----------------------------------------------------------------------
    do k = 1,ntopfl
       kvf(:plonl,k) = 0.e+0_fp
    end do

!-----------------------------------------------------------------------
! 	... compute virtual potential temperature for use in static stability 
!           calculation.  0.61 is 1. - r(water vapor)/r(dry air).  use 0.61 instead
!           of a computed variable in order to obtain an identical simulation to
!           case 414.
!-----------------------------------------------------------------------
!      call virtem( thp, shp1, thv, plonl )
    do k = 1,plev
       thv(:,k) = thp(:,k)*(1. + zvir*shp1(:,k))
    end do
    
!      !### Debug
    IF ( LPRT .and. ip < 5 .and. lat < 5 ) &
         CALL DEBUG_MSG( '### VDIFF: compute free atmos. diffusion' )

!-----------------------------------------------------------------------
! 	... compute the free atmosphere vertical diffusion coefficients
!           kvh = kvq = kvm. 
!-----------------------------------------------------------------------
    do k = ntopfl,plev-1
       do i = 1,plonl
!-----------------------------------------------------------------------
! 	... vertical shear squared, min value of (delta v)**2 prevents zero shear.
!-----------------------------------------------------------------------
          dvdz2 = (um1(i,k) - um1(i,k+1))**2 + &
                 (vm1(i,k) - vm1(i,k+1))**2
          dvdz2 = max( dvdz2,1.e-36_fp )
          dz    = zm(i,k) - zm(i,k+1)
          dvdz2 = dvdz2/(dz**2)
!-----------------------------------------------------------------------
! 	... static stability (use virtual potential temperature)
!-----------------------------------------------------------------------
          sstab = gravit*2.e+0_fp*(thv(i,k) - thv(i,k+1))/((thv(i,k) &
                 + thv(i,k+1))*dz)
!-----------------------------------------------------------------------
! 	... richardson number, stable and unstable modifying functions
!-----------------------------------------------------------------------
          rinub = sstab/dvdz2
          fstab = 1.0e+0_fp/(1.0e+0_fp + 10.0e+0_fp*rinub*(1.0e+0_fp &
                 + 8.0e+0_fp*rinub))
          funst = max( 1.e+0_fp - 18.e+0_fp*rinub,0.e+0_fp )
!-----------------------------------------------------------------------
! 	... select the appropriate function of the richardson number
!-----------------------------------------------------------------------
          if( rinub < 0.e+0_fp ) then
             fstab = sqrt( funst )
          end if
!-----------------------------------------------------------------------
! 	... neutral diffusion coefficient
!           compute mixing length (z), where z is the interface height estimated
!           with an 8 km scale height.
!-----------------------------------------------------------------------
          kvn = ml2(k)*sqrt( dvdz2 )
!-----------------------------------------------------------------------
! 	... full diffusion coefficient (modified by f(ri)),
!-----------------------------------------------------------------------
          kvf(i,k+1) = max( zkmin,kvn*fstab )
       end do
    end do
    
    !### Debug
    IF ( LPRT .and. ip < 5 .and. lat < 5 ) &
         CALL DEBUG_MSG( '### VDIFF: pbldif begins' )

!-----------------------------------------------------------------------
! 	... determine the boundary layer kvh (=kvq), kvm, 
!           counter gradient terms (cgh, cgq, cgs)
!           boundary layer height (pblh) and 
!           the perturbation temperature and moisture (tpert and qpert)
!           the free atmosphere kv is returned above the boundary layer top.
!-----------------------------------------------------------------------

    ! ustar must always be inputted 
!ccc    if (present(taux) .and. present(tauy)) then
    if (present(taux_arg) .and. present(tauy_arg)) then
       call pbldif( thp, shp1, zm, um1, vm1, &
                    tm1, pmidm1, kvf, cflx, shflx, &
                    kvm, kvh, &
                    cgh, cgq, cgs, pblh, tpert, qpert, &
                    wvflx, cgsh, plonl, & 
                    taux=taux, tauy=tauy, ustar=ustar )     
    else
       call pbldif( thp, shp1, zm, um1, vm1, &
                    tm1, pmidm1, kvf, cflx, shflx, &
                    kvm, kvh, &
                    cgh, cgq, cgs, pblh, tpert, qpert, &
                    wvflx, cgsh, plonl, ustar=ustar )
    endif

    !### Debug
    IF ( LPRT .and. ip < 5 .and. lat < 5 ) &
         CALL DEBUG_MSG( '### VDIFF: after pbldif' )

!-----------------------------------------------------------------------
! 	... add the counter grad terms to potential temp, specific humidity
!           and other constituents in the bdry layer. note, npbl gives the max
!           num of levels which are permitted to be within the boundary layer.
!-----------------------------------------------------------------------
!-----------------------------------------------------------------------
! 	... first set values above boundary layer
!-----------------------------------------------------------------------
    do k = 1,plev-npbl
       do i = 1,plonl
          thx(i,k)  = thp(i,k)
          shmx(i,k) = shp1(i,k)
       end do
       do m = 1,pcnst
          do i = 1,plonl
             qmx(i,k,m) = qp1(i,k,m)
          end do
       end do
    end do
    do k = 2,plev
       do i = 1,plonl
          potbar(i,k) = pintm1(i,k)/(.5e+0_fp*(tm1(i,k) + tm1(i,k-1)))
       end do
    end do
    do i = 1,plonl
       potbar(i,plevp) = pintm1(i,plevp)/tm1(i,plev)
    end do

!-----------------------------------------------------------------------
! 	... now focus on the boundary layer
!-----------------------------------------------------------------------
    ztodtgor = ztodt*gravit/rair
    do k = plev-npbl+1,plev
       do i = 1,plonl
          tmp1(i) = ztodtgor*rpdel(i,k)
          thx(i,k) = thp(i,k) + tmp1(i) &
                     *(potbar(i,k+1)*kvh(i,k+1)*cgh(i,k+1) &
                     - potbar(i,k)*kvh(i,k)*cgh(i,k))
          shmx(i,k) = shp1(i,k) + tmp1(i) &
                      *(potbar(i,k+1)*kvh(i,k+1)*cgsh(i,k+1) &
                      - potbar(i,k)*kvh(i,k)*cgsh(i,k))
       end do
       do m = 1,pcnst
          do i = 1,plonl
             qmx(i,k,m) = qp1(i,k,m) + tmp1(i) &
                          *(potbar(i,k+1)*kvh(i,k+1)*cgq(i,k+1,m) &
                          - potbar(i,k)*kvh(i,k)*cgq(i,k,m))
          end do
       end do
    end do

!-----------------------------------------------------------------------
! 	... check for neg qs in each constituent and put the original vertical
!           profile back if a neg value is found. a neg value implies that the
!           quasi-equilibrium conditions assumed for the countergradient term are
!           strongly violated.
!-----------------------------------------------------------------------
    do m = 1,pcnst
       adjust(:plonl) = .false.
       do k = plev-npbl+1,plev
          do i = 1,plonl
             if( qmx(i,k,m) < qmincg(m) ) then
                adjust(i) = .true.
             end if
          end do
       end do
!-----------------------------------------------------------------------
! 	... find long indices of those columns for which negatives were found
!-----------------------------------------------------------------------
       nval = count( adjust(:plonl) )
!-----------------------------------------------------------------------
! 	... replace those columns with original values
!-----------------------------------------------------------------------
       if( nval > 0 ) then
          do k = plev-npbl+1,plev
             where( adjust(:plonl) )
                qmx(:plonl,k,m) = qp1(:plonl,k,m)
             endwhere
          end do
       end if
    end do

!-----------------------------------------------------------------------
! 	... repeat above for sh
!-----------------------------------------------------------------------
    adjust(:plonl) = .false.
    do k = plev-npbl+1,plev
       do i = 1,plonl
!-----------------------------------------------------------------------
! 	... 1.e-12 is the value of qmin (=qmincg) used in ccm2.
!-----------------------------------------------------------------------
          if( shmx(i,k) < 1.d-12 ) then
             adjust(i) = .true.
          end if
       end do
    end do
!-----------------------------------------------------------------------
! 	... find long indices of those columns for which negatives were found
!-----------------------------------------------------------------------
    nval = count( adjust(:plonl) )
!-----------------------------------------------------------------------
! 	... replace those columns with original values
!-----------------------------------------------------------------------
    if( nval > 0 ) then
       do k = plev-npbl+1,plev
          where( adjust(:plonl) )
             shmx(:plonl,k) = shp1(:plonl,k)
          endwhere
       end do
    end if

!-----------------------------------------------------------------------
! 	... determine superdiagonal (ca(k)) and subdiagonal (cc(k)) coeffs
!           of the tridiagonal diffusion matrix. the diagonal elements are a
!           combination of ca and cc; they are not explicitly provided to the 
!           solver
!-----------------------------------------------------------------------

    gorsq = (gravit/rair)**2
    do k = ntopfl,plev-1
       do i = 1,plonl
          tmp2 = ztodt*gorsq*rpdeli(i,k)*(potbar(i,k+1)**2)
          cah(i,k  ) = kvh(i,k+1)*tmp2*rpdel(i,k  )
          cam(i,k  ) = kvm(i,k+1)*tmp2*rpdel(i,k  )
          cch(i,k+1) = kvh(i,k+1)*tmp2*rpdel(i,k+1)
          ccm(i,k+1) = kvm(i,k+1)*tmp2*rpdel(i,k+1)
       end do
    end do

!-----------------------------------------------------------------------
! 	... the last element of the upper diagonal is zero.
!-----------------------------------------------------------------------
    do i = 1,plonl
       cah(i,plev) = 0.e+0_fp
       cam(i,plev) = 0.e+0_fp
    end do

!-----------------------------------------------------------------------
! 	... calculate e(k) for heat & momentum vertical diffusion.  this term is 
!           required in solution of tridiagonal matrix defined by implicit diffusion eqn.
!-----------------------------------------------------------------------
    do i = 1,plonl
       termh(i,ntopfl) = 1.e+0_fp/(1.e+0_fp + cah(i,ntopfl))
       termm(i,ntopfl) = 1.e+0_fp/(1.e+0_fp + cam(i,ntopfl))
       zeh(i,ntopfl)   = cah(i,ntopfl)*termh(i,ntopfl)
       zem(i,ntopfl)   = cam(i,ntopfl)*termm(i,ntopfl)
    end do
    do k = ntopfl+1,plev-1
       do i = 1,plonl
          termh(i,k) = 1.e+0_fp/(1.e+0_fp + cah(i,k) + cch(i,k) &
                      - cch(i,k)*zeh(i,k-1))
          termm(i,k) = 1.e+0_fp/(1.e+0_fp + cam(i,k) + ccm(i,k) &
                      - ccm(i,k)*zem(i,k-1))
          zeh(i,k)   = cah(i,k)*termh(i,k)
          zem(i,k)   = cam(i,k)*termm(i,k)
       end do
    end do

    !### Debug
    IF ( LPRT .and. ip < 5 .and. lat < 5 ) &
         CALL DEBUG_MSG( '### VDIFF: starting diffusion' )

!-----------------------------------------------------------------------
! 	... diffuse constituents
!-----------------------------------------------------------------------

    call qvdiff( pcnst, qmx, dqbot, cch, zeh, &
	         termh, qp1, plonl )

!-----------------------------------------------------------------------
! 	... identify and correct constituents exceeding user defined bounds
!-----------------------------------------------------------------------
!      call qneg3( 'vdiff   ', lat, qp1, plonl )
! just use a simplified treatment
    where (qp1 < 0.e+0_fp)
       qp1 = 0.e+0_fp
    endwhere

!-----------------------------------------------------------------------
! 	... diffuse sh
!-----------------------------------------------------------------------

    call qvdiff( 1, shmx, dshbot, cch, zeh, &
	         termh, shp1, plonl ) 

!-----------------------------------------------------------------------
! 	... correct sh
!-----------------------------------------------------------------------
!      call shneg( 'vdiff:sh', lat, shp1, plonl )
! just use a simplified treatment
    where (shp1 < 1.d-12)
       shp1 = 0.e+0_fp
    endwhere

!-----------------------------------------------------------------------
! 	... diffuse potential temperature
!-----------------------------------------------------------------------
    call qvdiff( 1, thx, dtbot, cch, zeh, &
	         termh, thp, plonl )

    !Output values from local variables to arguments.(ccc, 11/17/09)
    as2(:,lat,:,:)   = qp1 
    shp(:,lat,:)     = shp1
    thp_arg(:,lat,:) = thp
    kvh_arg(:,lat,:) = kvh    
    kvm_arg(:,lat,:) = kvm    
    tpert_arg(:,lat) = tpert  
    qpert_arg(:,lat) = qpert  
    cgs_arg(:,lat,:)   = cgs    
    pblh_arg(:,lat)  = pblh   

    IF (PRESENT(taux_arg )) taux_arg(:,lat)  = taux   
    IF (PRESENT(tauy_arg )) tauy_arg(:,lat)  = tauy   
    IF (PRESENT(ustar_arg)) ustar_arg(:,lat) = ustar  

    !=======================================================
    ! ND15 Diagnostic: 
    ! mass change due to mixing in the boundary layer
    ! ND15 diagnostic moved here to not count the emissions
    ! and dry deposition in the Turbulent Flux.
    ! Needs to call qvdiff with emis+dep = 0 (dqbot) to 
    ! account for all mixing. (ccc, 9/24/10)
    !=======================================================
    IF ( ND15 > 0 ) THEN

       dqbot = 0e+0_fp
       call qvdiff( pcnst, qmx, dqbot, cch, zeh, &
            termh, qp1, plonl )

       DO M = 1, pcnst
        ! TCVV Calculation
        ThisSpc => State_Chm%SpcData(M)%Info
        tempTCVV = ( AIRMW / ThisSpc%emMW_g )
        ThisSpc => NULL()
       DO L = 1, plev 
       do I = 1, plonl
          ! Arrays in vdiff are upside-down
          K = plev - L + 1
          ! qp1 and qp0 are volume mixing ratio
          TURBFLUP(I,lat,k,M) = TURBFLUP(I,lat,k,M) &
                              + (qp1(I,L,M) - qp0(I,L,M)) &
                              * State_Met%AD(I,lat,k) &
                              / ( tempTCVV * ztodt )
       enddo
       enddo
       ENDDO

    ENDIF

  end subroutine vdiff
!EOC
!------------------------------------------------------------------------------
!                  GEOS-Chem Global Chemical Transport Model                  !
!------------------------------------------------------------------------------
!BOP
!
! !IROUTINE: pbldif
!
! !DESCRIPTION: Subroutine PBLDIF computes the atmospheric boundary layer.
!  The nonlocal scheme determines eddy diffusivities based on a diagnosed 
!  boundary layer height and a turbulent velocity scale. Also, countergradient 
!  effects for heat and moisture, and constituents are included, along with 
!  temperature and humidity perturbations which measure the strength of 
!  convective thermals in the lower part of the atmospheric boundary layer.
!\\
!\\
! References:
!
!  \begin{enumerate}
!  \item Holtslag, A. A. M., and B. A. Boville, 1993: \emph{Local versus 
!         nonlocal boundary-layer diffusion in a global climate model}, 
!         \underline{J. Clim.}, \textbf{6}, 1825-1842.
!  \end{enumerate}
!
! !INTERFACE:
!
  subroutine pbldif( th      ,q       ,z       ,u       ,v, &
                     t       ,pmid    ,kvf     ,cflx    ,shflx, &
                     kvm     ,kvh, &
                     cgh     ,cgq     ,cgs     ,pblh    ,tpert, &
                     qpert   ,wvflx   ,cgsh    ,plonl, &
                     taux    ,tauy    ,ustar )
!
! !USES:
! 
    implicit none
!
! !INPUT PARAMETERS: 
!
    integer, intent(in) :: &
	 plonl
    real(fp), intent(in) :: &
         th(plonl,plev), &          ! potential temperature [k]
         q(plonl,plev), &           ! specific humidity [kg/kg]
         z(plonl,plev), &           ! height above surface [m]
         u(plonl,plev), &           ! windspeed x-direction [m/s]
         v(plonl,plev), &           ! windspeed y-direction [m/s]
         t(plonl,plev), &           ! temperature (used for density)
         pmid(plonl,plev), &        ! midpoint pressures
         kvf(plonl,plevp), &        ! free atmospheric eddy diffsvty [m2/s]
         cflx(plonl,pcnst), &       ! surface constituent flux (kg/m2/s)
         wvflx(plonl), &            ! water vapor flux (kg/m2/s)
         shflx(plonl)               ! surface heat flux (w/m2)
!
! !INPUT/OUTPUT PARAMETERS: 
!
    real(fp), optional, intent(inout) :: &
         taux(plonl), &            ! x surface stress (n)
         tauy(plonl), &            ! y surface stress (n)
         ustar(plonl)              ! surface friction velocity

    real(fp), intent(inout) :: pblh(plonl)       ! boundary-layer height [m]
!
! !OUTPUT PARAMETERS:
!
    real(fp), intent(out) :: &
         kvm(plonl,plevp), &        ! eddy diffusivity for momentum [m2/s]
         kvh(plonl,plevp), &        ! eddy diffusivity for heat [m2/s]
         cgh(plonl,plevp), &        ! counter-gradient term for heat [k/m]
         cgq(plonl,plevp,pcnst), &  ! counter-gradient term for constituents
         cgsh(plonl,plevp), &       ! counter-gradient term for sh
         cgs(plonl,plevp), &        ! counter-gradient star (cg/flux)
         tpert(plonl), &            ! convective temperature excess
         qpert(plonl)               ! convective humidity excess
!
! !REVISION HISTORY: 
!  02 Mar 2011 - R. Yantosca - Bug fixes for PGI compiler: these mostly
!                              involve explicitly using "D" exponents
!EOP
!------------------------------------------------------------------------------
!BOC
!
! !LOCAL VARIABLES:
!
    real(fp), parameter :: tiny = 1.e-36_fp      ! lower bound for wind magnitude
    
    integer :: &
         i, &                 ! longitude index
         k, &                 ! level index
         m                    ! constituent index
    logical :: &
         unstbl(plonl), &     ! pts w/unstbl pbl (positive virtual ht flx)
         stblev(plonl), &     ! stable pbl with levels within pbl
         unslev(plonl), &     ! unstbl pbl with levels within pbl
         unssrf(plonl), &     ! unstb pbl w/lvls within srf pbl lyr
         unsout(plonl), &     ! unstb pbl w/lvls in outer pbl lyr
         check(plonl)         ! true=>chk if richardson no.>critcal
    real(fp) :: &
         heatv(plonl), &         ! surface virtual heat flux
         thvsrf(plonl), &        ! sfc (bottom) level virtual temperature
         thvref(plonl), &        ! reference level virtual temperature
         tkv, &                  ! model level potential temperature
         therm(plonl), &         ! thermal virtual temperature excess
         phiminv(plonl), &       ! inverse phi function for momentum
         phihinv(plonl), &       ! inverse phi function for heat 
         wm(plonl), &            ! turbulent velocity scale for momentum
         vvk, &                  ! velocity magnitude squared
         zm(plonl), &            ! current level height
         zp(plonl), &            ! current level height + one level up
         khfs(plonl), &          ! surface kinematic heat flux [mk/s]
         kqfs(plonl,pcnst), &    ! sfc kinematic constituent flux [m/s]
         kshfs(plonl), &         ! sfc kinematic moisture flux [m/s]
         zmzp                    ! level height halfway between zm and zp
    real(fp) :: &
         rino(plonl,plev), &     ! bulk richardson no. from level to ref lev
         tlv(plonl), &           ! ref. level pot tmp + tmp excess
         fak1(plonl), &          ! k*ustar*pblh
         fak2(plonl), &          ! k*wm*pblh
         fak3(plonl), &          ! fakn*wstr/wm 
         pblk(plonl), &          ! level eddy diffusivity for momentum
         pr(plonl), &            ! prandtl number for eddy diffusivities
         zl(plonl), &            ! zmzp / obukhov length
         zh(plonl), &            ! zmzp / pblh
         zzh(plonl), &           ! (1-(zmzp/pblh))**2
         wstr(plonl), &          ! w*, convective velocity scale
         rrho(plonl), &          ! 1./bottom level density (temporary)
         obklen(plonl), &        ! obukhov length
         ustr                    ! unbounded ustar
    real(fp) :: &
         term, &                 ! intermediate calculation
         fac, &                  ! interpolation factor
         pblmin                  ! min pbl height due to mechanical mixing
    
    !=================================================================
    ! pbldif begins here!
    !=================================================================
    
!------------------------------------------------------------------------
! 	... compute kinematic surface fluxes
!------------------------------------------------------------------------
    do i = 1,plonl
       rrho(i)  = rair*t(i,plev)/pmid(i,plev)
       if (present(taux) .and. present(tauy)) then
          ustr     = sqrt( sqrt( taux(i)**2 + tauy(i)**2 )*rrho(i) )
          ustar(i) = max( ustr,.01e+0_fp )
       endif
       khfs(i)  = shflx(i)*rrho(i)/cpair
       kshfs(i) = wvflx(i)*rrho(i)
    end do
    do m = 1,pcnst
       kqfs(:plonl,m) = cflx(:plonl,m)*rrho(:plonl)
    end do

!------------------------------------------------------------------------
! 	... initialize output arrays with free atmosphere values
!------------------------------------------------------------------------
    do k = 1,plevp
       kvm(:,k)  = kvf(:,k)
       kvh(:,k)  = kvf(:,k)
       cgh(:,k)  = 0.e+0_fp
       cgsh(:,k) = 0.e+0_fp
       cgs(:,k)  = 0.e+0_fp
    end do
    do m = 1,pcnst
       do k = 1,plevp
          cgq(:,k,m) = 0.e+0_fp
       end do
    end do

!------------------------------------------------------------------------
! 	... compute various arrays for use later:
!------------------------------------------------------------------------
    do i = 1,plonl
       thvsrf(i) = th(i,plev)*(1.0e+0_fp + 0.61e+0_fp*q(i,plev))
       heatv(i)  = khfs(i) + 0.61e+0_fp*th(i,plev)*kshfs(i)
       wm(i)     = 0.e+0_fp
       therm(i)  = 0.e+0_fp
       qpert(i)  = 0.e+0_fp
       tpert(i)  = 0.e+0_fp
       fak3(i)   = 0.e+0_fp  
       zh(i)     = 0.e+0_fp  
       obklen(i) = -thvsrf(i)*ustar(i)**3 &
                   /(g*vk*(heatv(i) + sign( 1.d-10,heatv(i) )))
    end do

    if (pblh_ar) then  ! use archived PBLH
       
       do i = 1,plonl
          if( heatv(i) > 0.e+0_fp ) then
             unstbl(i) = .true.
          else
             unstbl(i) = .false.
          end if
          thvref(i) = th(i,plev)*(1.0e+0_fp + 0.61e+0_fp*q(i,plev))
       end do

    else ! use derived PBLH

!------------------------------------------------------------------------
! 	... define first a new factor fac=100 for use in richarson number
!           calculate virtual potential temperature first level
!           and initialize pbl height to z1
!------------------------------------------------------------------------
       fac = 100.
       do i = 1,plonl
          thvref(i) = th(i,plev)*(1.0e+0_fp + 0.61e+0_fp*q(i,plev))
          pblh(i)   = z(i,plev)
          check(i)  = .true.
!------------------------------------------------------------------------
! 	... initialization of lowest level ri number 
!           (neglected in initial holtslag implementation)
!------------------------------------------------------------------------
          rino(i,plev) = 0.e+0_fp
       end do

!------------------------------------------------------------------------
! 	... pbl height calculation:
!           search for level of pbl. scan upward until the richardson number between
!           the first level and the current level exceeds the "critical" value.
!------------------------------------------------------------------------
       do k = plev-1,plev-npbl+1,-1
          do i = 1,plonl
             if( check(i) ) then
                vvk = (u(i,k) - u(i,plev))**2 + (v(i,k) - v(i,plev))**2 + &
                      fac*ustar(i)**2
                vvk = max( vvk,tiny )
                tkv = th(i,k)*(1. + .61e+0_fp*q(i,k))
                rino(i,k) = g*(tkv - thvref(i))*(z(i,k)-z(i,plev))/ &
                            (thvref(i)*vvk)
                if( rino(i,k) >= ricr ) then
                   pblh(i) = z(i,k+1) &
                             + (ricr - rino(i,k+1)) &
                             /(rino(i,k) - rino(i,k+1))*(z(i,k) - z(i,k+1))
                   check(i) = .false.
                end if
             end if
          end do
       end do

!------------------------------------------------------------------------
! 	... set pbl height to maximum value where computation exceeds number of
!           layers allowed
!------------------------------------------------------------------------
       do i = 1,plonl
          if( check(i) ) then
             pblh(i) = z(i,plevp-npbl)
          end if
       end do
       
!------------------------------------------------------------------------
! 	... improve estimate of pbl height for the unstable points.
!           find unstable points (virtual heat flux is positive):
!------------------------------------------------------------------------
       do i = 1,plonl
          if( heatv(i) > 0.e+0_fp ) then
             unstbl(i) = .true.
             check(i)  = .true.
          else
             unstbl(i) = .false.
             check(i)  = .false.
          end if
       end do

!------------------------------------------------------------------------
! 	... for the unstable case, compute velocity scale and the
!           convective temperature excess:
!------------------------------------------------------------------------
       do i = 1,plonl
          if( check(i) ) then
             phiminv(i)   = (1.e+0_fp - binm*pblh(i)/obklen(i))**onet
             wm(i)        = ustar(i)*phiminv(i)
             therm(i)     = heatv(i)*fak/wm(i)       
             rino(i,plev) = 0.e+0_fp
             tlv(i)       = thvref(i) + therm(i)
          end if
       end do

!------------------------------------------------------------------------
! 	... improve pblh estimate for unstable conditions using the
!           convective temperature excess:
!------------------------------------------------------------------------
       do k = plev-1,plev-npbl+1,-1
          do i = 1,plonl
             if( check(i) ) then
                vvk = (u(i,k) - u(i,plev))**2 + (v(i,k) - v(i,plev))**2 &
                      + fac*ustar(i)**2
                vvk = max( vvk,tiny )
                tkv = th(i,k)*(1. + 0.61e+0_fp*q(i,k))
                rino(i,k) = g*(tkv - tlv(i))*(z(i,k)-z(i,plev)) &
                            /(thvref(i)*vvk)
                if( rino(i,k) >= ricr ) then
                   pblh(i) = z(i,k+1) + (ricr - rino(i,k+1)) &
                             /(rino(i,k) - rino(i,k+1))*(z(i,k) - z(i,k+1))
                   check(i) = .false.
                end if
             end if
          end do
       end do

!------------------------------------------------------------------------
! 	... points for which pblh exceeds number of pbl layers allowed;
!           set to maximum
!------------------------------------------------------------------------
       do i = 1,plonl
          if( check(i) ) then
             pblh(i) = z(i,plevp-npbl)
          end if
       end do

!------------------------------------------------------------------------
! pbl height must be greater than some minimum mechanical mixing depth
! several investigators have proposed minimum mechanical mixing depth
! relationships as a function of the local friction velocity, u*.  we 
! make use of a linear relationship of the form h = c u* where c=700.
! the scaling arguments that give rise to this relationship most often 
! represent the coefficient c as some constant over the local coriolis
! parameter.  here we make use of the experimental results of koracin 
! and berkowicz (1988) [blm, vol 43] for wich they recommend 0.07/f
! where f was evaluated at 39.5 n and 52 n.  thus we use a typical mid
! latitude value for f so that c = 0.07/f = 700.
!------------------------------------------------------------------------
       do i = 1,plonl
          pblmin  = 700.e+0_fp*ustar(i)
          pblh(i) = max( pblh(i),pblmin )
       end do
       
    endif ! if pblh_ar

!------------------------------------------------------------------------
! 	... pblh is now available; do preparation for diffusivity calculation:
!------------------------------------------------------------------------
    do i = 1,plonl
       pblk(i) = 0.e+0_fp
       fak1(i) = ustar(i)*pblh(i)*vk
!------------------------------------------------------------------------
! 	... do additional preparation for unstable cases only, set temperature
!           and moisture perturbations depending on stability.
!------------------------------------------------------------------------
       if( unstbl(i) ) then
          phiminv(i) = (1.e+0_fp - binm*pblh(i)/obklen(i))**onet
          phihinv(i) = sqrt(1.e+0_fp - binh*pblh(i)/obklen(i))
          wm(i)      = ustar(i)*phiminv(i)
          fak2(i)    = wm(i)*pblh(i)*vk
          wstr(i)    = (heatv(i)*g*pblh(i)/thvref(i))**onet 
          fak3(i)    = fakn*wstr(i)/wm(i)
          tpert(i)   = max( khfs(i)*fak/wm(i),0.e+0_fp )   
          qpert(i)   = max( kshfs(i)*fak/wm(i),0.e+0_fp )    
       else
          tpert(i)   = max( khfs(i)*fak/ustar(i),0.e+0_fp ) 
          qpert(i)   = max( kshfs(i)*fak/ustar(i),0.e+0_fp ) 
       end if
    end do

!------------------------------------------------------------------------
! 	... main level loop to compute the diffusivities and counter-gradient terms
!------------------------------------------------------------------------
    do k = plev,plev-npbl+2,-1
!------------------------------------------------------------------------
! 	... find levels within boundary layer
!------------------------------------------------------------------------
       do i = 1,plonl
          unslev(i) = .false.
          stblev(i) = .false.
          zm(i) = z(i,k)
          zp(i) = z(i,k-1)
          if( zkmin == 0.e+0_fp .and. zp(i) > pblh(i) ) then
             zp(i) = pblh(i)
          end if
          if( zm(i) < pblh(i) ) then
             zmzp = 0.5e+0_fp*(zm(i) + zp(i))
             zh(i) = zmzp/pblh(i)
             zl(i) = zmzp/obklen(i)
             if( zh(i) <= 1.e+0_fp ) then
                zzh(i) = (1.e+0_fp - zh(i))**2
             else
                zzh(i) = 0.e+0_fp
             end if
!------------------------------------------------------------------------
! 	... stblev for points zm < plbh and stable and neutral
!           unslev for points zm < plbh and unstable
!------------------------------------------------------------------------
             if( unstbl(i) ) then
                unslev(i) = .true.
             else
                stblev(i) = .true.
             end if
          end if
       end do

!------------------------------------------------------------------------
! 	... stable and neutral points; set diffusivities; counter-gradient
!           terms zero for stable case:
!------------------------------------------------------------------------
       do i = 1,plonl
          if( stblev(i) ) then
             if( zl(i) <= 1.e+0_fp ) then
                pblk(i) = fak1(i)*zh(i)*zzh(i)/(1. + betas*zl(i))
             else
                pblk(i) = fak1(i)*zh(i)*zzh(i)/(betas + zl(i))
             end if
             kvm(i,k) = max( pblk(i),kvf(i,k) )
             kvh(i,k) = kvm(i,k)
          end if
       end do

!------------------------------------------------------------------------
! 	... unssrf, unstable within surface layer of pbl
!           unsout, unstable within outer   layer of pbl
!------------------------------------------------------------------------
       do i = 1,plonl
          unssrf(i) = .false.
          unsout(i) = .false.
          if( unslev(i) ) then
             if( zh(i) < sffrac ) then
                unssrf(i) = .true.
             else
                unsout(i) = .true.
             end if
          end if
       end do

!------------------------------------------------------------------------
! 	... unstable for surface layer; counter-gradient terms zero
!------------------------------------------------------------------------
       do i = 1,plonl
          if( unssrf(i) ) then
             term    = (1.e+0_fp - betam*zl(i))**onet
             pblk(i) = fak1(i)*zh(i)*zzh(i)*term
             pr(i)   = term/sqrt(1.e+0_fp - betah*zl(i))
          end if
       end do

!------------------------------------------------------------------------
! 	... unstable for outer layer; counter-gradient terms non-zero:
!------------------------------------------------------------------------
       do i = 1,plonl
          if( unsout(i) ) then
             pblk(i)   = fak2(i)*zh(i)*zzh(i)
             cgs(i,k)  = fak3(i)/(pblh(i)*wm(i))
             cgh(i,k)  = khfs(i)*cgs(i,k)
             pr(i)     = phiminv(i)/phihinv(i) + ccon*fak3(i)/fak
             cgsh(i,k) = kshfs(i)*cgs(i,k)
          end if
       end do
       do m = 1,pcnst
          do i = 1,plonl
             if( unsout(i) ) then
                cgq(i,k,m) = kqfs(i,m)*cgs(i,k)
             end if
          end do
       end do

!------------------------------------------------------------------------
! 	... for all unstable layers, set diffusivities
!------------------------------------------------------------------------
       do i = 1,plonl
          if( unslev(i) ) then
             kvm(i,k) = max( pblk(i),kvf(i,k) )
             kvh(i,k) = max( pblk(i)/pr(i),kvf(i,k) )
          end if
       end do

    end do

  end subroutine pbldif
!EOC
!------------------------------------------------------------------------------
!                  GEOS-Chem Global Chemical Transport Model                  !
!------------------------------------------------------------------------------
!BOP
!
! !IROUTINE: qvdiff
!
! !DESCRIPTION: Subroutine QVDIFF solve vertical diffusion eqtn for constituent
!  with explicit srfc flux.
!\\
!\\ 
! !INTERFACE:
!
  subroutine qvdiff( ncnst, qm1, qflx, cc, ze, &
	             term, qp1, plonl )
! 
! !USES:
!
    implicit none
!
! !INPUT PARAMETERS: 
!
    integer, intent(in) :: &
         plonl
    integer, intent(in) :: &
         ncnst                    ! num of constituents being diffused
    real(fp), intent(in) :: &
         qm1(plonl,plev,ncnst), & ! initial constituent
         qflx(plonl,ncnst), &     ! sfc q flux into lowest model level
         cc(plonl,plev), &        ! -lower diag coeff.of tri-diag matrix
         term(plonl,plev)         ! 1./(1. + ca(k) + cc(k) - cc(k)*ze(k-1))
!
! !INPUT/OUTPUT PARAMETERS: 
!
    real(fp), intent(inout) :: &
         ze(plonl,plev)           ! term in tri-diag. matrix system
!
! !OUTPUT PARAMETERS: 
!
    real(fp), intent(out) :: &
         qp1(plonl,plev,ncnst)    ! final constituent
!
! !REMARKS:
!  Procedure for solution of the implicit equation follows :
!  Richtmyer and Morton (1967,pp 198-199)
!
! !REVISION HISTORY: 
!  02 Mar 2011 - R. Yantosca - Bug fixes for PGI compiler: these mostly
!                              involve explicitly using "D" exponents
!EOP
!------------------------------------------------------------------------------
!BOC
!
! !LOCAL VARIABLES:
!
    real(fp) :: &
         zfq(plonl,plev,pcnst), & ! terms appear in soln of tri-diag sys
         tmp1d(plonl)             ! temporary workspace (1d array)
    integer :: &
         i, k, &               ! longitude,vertical indices
         m                     ! constituent index

    !=================================================================
    ! qvdiff begins here!
    !=================================================================

!-----------------------------------------------------------------------
! 	... calculate fq(k).  terms fq(k) and e(k) are required in solution of 
!           tridiagonal matrix defined by implicit diffusion eqn.
!           note that only levels ntopfl through plev need be solved for.
!           no vertical diffusion is applied above this level
!-----------------------------------------------------------------------
    do m = 1,ncnst
       do i = 1,plonl
          zfq(i,ntopfl,m) = qm1(i,ntopfl,m)*term(i,ntopfl)
       end do
       do k = ntopfl+1,plev-1
          do i = 1,plonl
             zfq(i,k,m) = (qm1(i,k,m) + cc(i,k)*zfq(i,k-1,m))*term(i,k)
             
          end do
       end do
    end do
!-----------------------------------------------------------------------
! 	... bottom level: (includes  surface fluxes)
!-----------------------------------------------------------------------
    do i = 1,plonl
       tmp1d(i) = 1.e+0_fp/(1.e+0_fp + cc(i,plev) - &
                  cc(i,plev)*ze(i,plev-1))
       ze(i,plev) = 0.
    end do
    do m = 1,ncnst
       do i = 1,plonl
          zfq(i,plev,m) = (qm1(i,plev,m) + qflx(i,m) &
                          + cc(i,plev)*zfq(i,plev-1,m))*tmp1d(i)
       end do
    end do
!-----------------------------------------------------------------------
! 	... perform back substitution
!-----------------------------------------------------------------------
    do m = 1,ncnst
       do i = 1,plonl
          qp1(i,plev,m) = zfq(i,plev,m)
       end do
       do k = plev-1,ntopfl,-1
          do i = 1,plonl
             qp1(i,k,m) = zfq(i,k,m) + ze(i,k)*qp1(i,k+1,m)
          end do
       end do
    end do

  end subroutine qvdiff
!EOC
!------------------------------------------------------------------------------
!                  GEOS-Chem Global Chemical Transport Model                  !
!------------------------------------------------------------------------------
!BOP
!
! !IROUTINE: vdiffar
!
! !DESCRIPTION: Subroutine VDIFFAR is the driver routine to compute vertical 
!  diffusion of trace constituents using archived coefficients for cgs and kvh.
!  This is a gutted version of vdiff.
!\\
!\\
! !INTERFACE:
!
  SUBROUTINE VDIFFAR( lat   ,tadv , &
                      pmid  ,pint ,rpdel_arg ,rpdeli_arg  ,ztodt, &
                      sflx  ,as2  ,kvh_arg   ,cgs_arg     ,plonl )
!
! !USES:
! 
    implicit none
!
! !INPUT PARAMETERS: 
!
    integer, intent(in) :: lat     ! latitude index
    integer, intent(in) :: plonl   ! lon tile dim
    real(fp), intent(in) :: &
         ztodt , &                 ! 2 delta-t
         tadv(:,:,:), &        ! temperature input
         pmid(:,:,:), &     ! midpoint pressures
         pint(:,:,:), &    ! interface pressures
         rpdel_arg(:,:,:), &      ! 1./pdel  (thickness bet interfaces)
         rpdeli_arg(:,:,:), &     ! 1./pdeli (thickness bet midpoints)
         sflx(:,:,:), &      ! surface constituent flux (kg/m2/s)
         kvh_arg(:,:,:), &       ! coefficient for heat and tracers
         cgs_arg(:,:,:)          ! counter-grad star (cg/flux)
!
! !INPUT/OUTPUT PARAMETERS: 
!
    real(fp), intent(inout) :: &
         as2(:,:,:,:)     ! moist, tracers after vert. diff
!
! !REVISION HISTORY: 
!  02 Mar 2011 - R. Yantosca - Bug fixes for PGI compiler: these mostly
!                              involve explicitly using "D" exponents
!EOP
!------------------------------------------------------------------------------
!BOC
!
! !LOCAL VARIABLES:
!
    real(fp) :: &
         cah(plonl,plev), &       ! -upper diag for heat and constituts
         cch(plonl,plev), &       ! -lower diag for heat and constits
         cgq(plonl,plevp,pcnst), &! countergrad term for constituent
         potbar(plonl,plevp), &   ! pintm1(k)/(.5*(tm1(k)+tm1(k-1))
         tmp1(plonl), &           ! temporary storage
         tmp2, &                  ! temporary storage
         ztodtgor, &              ! ztodt*gravit/rair
         gorsq, &                 ! (gravit/rair)**2
         dqbot(plonl,pcnst), &    ! lowest layer q change from const flx
         qmx(plonl,plev,pcnst), & ! constituents input + counter grad
         zeh(plonl,plev), &       ! term in tri-diag. matrix system (t & q)
         termh(plonl,plev)        ! 1./(1. + cah(k) + cch(k) - cch(k)*zeh(k-1))
    integer :: &
         indx(plonl), &        ! array of indices of potential q<0
         ilogic(plonl), &      ! 1 => adjust vertical profile
         nval, &               ! num of values which meet criteria
         ii                    ! longitude index of found points
    integer :: &
         i, &                  ! longitude index
         k, &                  ! vertical index
         m                     ! constituent index

    real(fp) :: &
         tm1(plonl,plev), &        ! temperature input
         pmidm1(plonl,plev), &     ! midpoint pressures
         pintm1(plonl,plevp), &    ! interface pressures
         rpdel(plonl,plev), &      ! 1./pdel  (thickness bet interfaces)
         rpdeli(plonl,plev), &     ! 1./pdeli (thickness bet midpoints)
         cflx(plonl,pcnst), &      ! surface constituent flux (kg/m2/s)
         kvh(plonl,plevp), &       ! coefficient for heat and tracers
         cgs(plonl,plevp)          ! counter-grad star (cg/flux)
    real(fp) :: &
         qp1(plonl,plev,pcnst)     ! moist, tracers after vert. diff
    !=================================================================
    ! vdiffar begins here!
    !=================================================================
    
    !Populate local variables with values from arguments (ccc, 11/17/09)
    tm1    = tadv(:,lat,:)
    pmidm1 = pmid(:,lat,:)
    pintm1 = pint(:,lat,:)
    rpdel  = rpdel_arg(:,lat,:)
    rpdeli = rpdeli_arg(:,lat,:)
    cflx   = sflx(:,lat,:)
    kvh    = kvh_arg(:,lat,:)
    cgs    = cgs_arg(:,lat,:)
    qp1    = as2(:,lat,:,:)
    

!-----------------------------------------------------------------------
! 	... convert the surface fluxes to lowest level tendencies
!-----------------------------------------------------------------------
    do i = 1,plonl
       tmp1(i) = ztodt*gravit*rpdel(i,plev)
    end do
    do m = 1,pcnst
       do i = 1,plonl
          dqbot(i,m) = cflx(i,m)*tmp1(i)
       end do
    end do

!-----------------------------------------------------------------------
! 	... counter gradient terms:
!-----------------------------------------------------------------------
    call pbldifar( tm1, pmidm1, cflx, cgs, cgq, plonl )

!-----------------------------------------------------------------------
! 	... add the counter grad terms to potential temp, specific humidity
!           and other constituents in the bdry layer. note, npbl gives the max
!           num of levels which are permitted to be within the boundary layer.
!-----------------------------------------------------------------------
!-----------------------------------------------------------------------
! 	... first set values above boundary layer
!-----------------------------------------------------------------------
    do k = 1,plev-npbl
       do m = 1,pcnst
          qmx(:,k,m) = qp1(:,k,m)
       end do
    end do
    do k = 2,plev
       potbar(:,k) = pintm1(:,k)/(.5e+0_fp*(tm1(:,k) + tm1(:,k-1)))
    end do
    potbar(:,plevp) = pintm1(:,plevp)/tm1(:,plev)

!-----------------------------------------------------------------------
! 	... now focus on the boundary layer
!-----------------------------------------------------------------------
    ztodtgor = ztodt*gravit/rair
    do k = plev-npbl+1,plev
       do i = 1,plonl
          tmp1(i) = ztodtgor*rpdel(i,k)
       end do
       do m = 1,pcnst
          do i = 1,plonl
             qmx(i,k,m) = qp1(i,k,m) + tmp1(i)*(potbar(i,k+1)*kvh(i,k+1)* &
                          cgq(i,k+1,m) - potbar(i,k)*kvh(i,k)*cgq(i,k,m))
          end do
       end do
    end do

!-----------------------------------------------------------------------
! 	... check for neg qs in each constituent and put the original vertical
!           profile back if a neg value is found. a neg value implies that the
!           quasi-equilibrium conditions assumed for the countergradient term are
!           strongly violated.
!           original code rewritten by rosinski 7/8/91 to vectorize in longitude.
!-----------------------------------------------------------------------
    do m = 1,pcnst
       ilogic(:plonl) = 0
       do k = plev-npbl+1,plev
          do i = 1,plonl
             if( qmx(i,k,m) < qmincg(m) ) then
                ilogic(i) = 1
             end if
          end do
       end do
!-----------------------------------------------------------------------
! 	... find long indices of those columns for which negatives were found
!-----------------------------------------------------------------------
       nval = count( ilogic(:plonl) == 1 )

!-----------------------------------------------------------------------
! 	... replace those columns with original values
!-----------------------------------------------------------------------
       if( nval > 0 ) then
          do k = plev-npbl+1,plev
             where( ilogic(:plonl) == 1 )
                qmx(:plonl,k,m) = qp1(:plonl,k,m)
             endwhere
          end do
       end if
    end do

!-----------------------------------------------------------------------
! 	... determine superdiagonal (ca(k)) and subdiagonal (cc(k)) coeffs
!           of the tridiagonal diffusion matrix. the diagonal elements are a
!           combination of ca and cc; they are not explicitly provided to the 
!           solver
!-----------------------------------------------------------------------
    gorsq = (gravit/rair)**2
    do k = ntopfl,plev-1
       do i = 1,plonl
          tmp2 = ztodt*gorsq*rpdeli(i,k)*(potbar(i,k+1)**2)
          cah(i,k  ) = kvh(i,k+1)*tmp2*rpdel(i,k  )
          cch(i,k+1) = kvh(i,k+1)*tmp2*rpdel(i,k+1)
       end do
    end do
!-----------------------------------------------------------------------
! 	... the last element of the upper diagonal is zero.
!-----------------------------------------------------------------------
    do i = 1,plonl
       cah(i,plev) = 0.e+0_fp
    end do
!-----------------------------------------------------------------------
! 	... calculate e(k) for heat vertical diffusion.  this term is 
!           required in solution of tridiagonal matrix defined by implicit 
!           diffusion eqn.
!-----------------------------------------------------------------------
    do i = 1,plonl
       termh(i,ntopfl) = 1.e+0_fp/(1.e+0_fp + cah(i,ntopfl))
       zeh(i,ntopfl) = cah(i,ntopfl)*termh(i,ntopfl)
    end do
    do k = ntopfl+1,plev-1
       do i = 1,plonl
          termh(i,k) = 1.e+0_fp/(1.e+0_fp + cah(i,k) + cch(i,k) &
                      - cch(i,k)*zeh(i,k-1))
          zeh(i,k) = cah(i,k)*termh(i,k)
       end do
    end do
!-----------------------------------------------------------------------
! 	... diffuse constituents
!-----------------------------------------------------------------------
    call qvdiff( pcnst, qmx, dqbot, cch, zeh, &
	         termh, qp1, plonl )
!-----------------------------------------------------------------------
! 	... identify and correct constituents exceeding user defined bounds
!-----------------------------------------------------------------------
!      call qneg3( 'vdiff   ', lat, qp1(1,1,1), plonl )
!     simplified treatment
    where (qp1 < 0.e+0_fp)
       qp1 = 0.e+0_fp
    endwhere
    
    !Output values from local variables to arguments.(ccc, 11/17/09)
    as2(:,lat,:,:) = qp1
    
  END SUBROUTINE VDIFFAR
!EOC
!------------------------------------------------------------------------------
!                  GEOS-Chem Global Chemical Transport Model                  !
!------------------------------------------------------------------------------
!BOP
!
! !IROUTINE: pbldifar
!
! !DESCRIPTION: Subroutine PBLDIFAR is a modified version of pbldif which only
!  calculates cgq given cgs.
!\\
!\\
! !INTERFACE:
!
  SUBROUTINE PBLDIFAR( t, pmid, cflx, cgs, cgq, plonl )
! 
! !USES:
!
    implicit none
!
! !INPUT PARAMETERS: 
!
    integer, intent(in) :: &
         plonl
    real(fp), intent(in) :: &
         t(plonl,plev), &        ! temperature (used for density)
         pmid(plonl,plev), &     ! midpoint pressures
         cflx(plonl,pcnst), &     ! surface constituent flux (kg/m2/s)
         cgs(plonl,plevp)        ! counter-gradient star (cg/flux)
!
! !OUTPUT PARAMETERS: 
!
    real(fp), intent(out) :: &
         cgq(plonl,plevp,pcnst)  ! counter-gradient term for constituents
!
! !REVISION HISTORY: 
!  02 Mar 2011 - R. Yantosca - Bug fixes for PGI compiler: these mostly
!                              involve explicitly using "D" exponents
!EOP
!------------------------------------------------------------------------------
!BOC
!
! !LOCAL VARIABLES:
!
    integer :: &
         i, &                 ! longitude index
         k, &                 ! level index
         m                    ! constituent index
    real(fp) :: &
         rrho(plonl), &          ! 1./bottom level density
         kqfs(plonl,pcnst)       ! sfc kinematic constituent flux [m/s]

    !=================================================================
    ! pbldifar begins here!
    !=================================================================

!------------------------------------------------------------------------
! 	... compute kinematic surface fluxes
!------------------------------------------------------------------------
    rrho(:) = rair*t(:,plev)/pmid(:,plev)
    do m = 1,pcnst
       kqfs(:,m) = cflx(:,m)*rrho(:)
    end do
!------------------------------------------------------------------------
! 	... initialize output arrays with free atmosphere values
!------------------------------------------------------------------------
    do m = 1,pcnst
       do k = 1,plevp
          cgq(:,k,m) = 0.e+0_fp
       end do
    end do
!------------------------------------------------------------------------
! 	... compute the counter-gradient terms:
!------------------------------------------------------------------------
    do k = plev,plev-npbl+2,-1
       do m = 1,pcnst
          cgq(:,k,m) = kqfs(:,m)*cgs(:,k)
       end do
    end do

  END SUBROUTINE PBLDIFAR
!EOC
!------------------------------------------------------------------------------
!                  GEOS-Chem Global Chemical Transport Model                  !
!------------------------------------------------------------------------------
!BOP
!
! !IROUTINE: vdinti
!
! !DESCRIPTION: Subroutine VDINTI initializes time independent fields for 
!  vertical diffusion. Calls initialization routine for boundary layer scheme.
!\\
!\\
! !INTERFACE:
!
  SUBROUTINE VDINTI
!
! !USES:
! 
    USE PRESSURE_MOD, ONLY : GET_AP, GET_BP
    USE ERROR_MOD,    ONLY : ALLOC_ERR
    
    implicit none
!
! !REVISION HISTORY: 
!  02 Mar 2011 - R. Yantosca - Bug fixes for PGI compiler: these mostly
!                              involve explicitly using "D" exponents
!EOP
!------------------------------------------------------------------------------
!BOC
!
! !LOCAL VARIABLES:
!
    real(fp), parameter :: pbl_press = 400.e2         ! pressure cap for pbl (pa)
    integer :: k, &                               ! vertical loop index
               m
    
    integer :: AS
    real(fp)  :: ref_pmid(LLPAR)

    !=================================================================
    ! vdinti begins here!
    !=================================================================

    ref_pmid = 0.e+0_fp
    plevp = plev+1
!-----------------------------------------------------------------------
! 	... hard-wired numbers.
!           zkmin = minimum k = kneutral*f(ri)
!-----------------------------------------------------------------------
    zkmin = .01e+0_fp

!-----------------------------------------------------------------------
! 	... set physical constants for vertical diffusion and pbl
!-----------------------------------------------------------------------

    ! REF_PMID is indexed with K=1 being the atm. top and K=PLEV being 
    ! the surface.  Eliminate call to UPSIDEDOWN (bmy, 12/21/10)
    do k = 1, plev
       ref_pmid(plev-k+1) = 0.5e+0_fp*( GET_AP(k  )*100.e+0_fp &
           + GET_BP(k  )*1.e+5_fp + &
           GET_AP(k+1)*100.e+0_fp + GET_BP(k+1)*1.e+5_fp )
    enddo

!-----------------------------------------------------------------------
! 	... derived constants
!           ntopfl = top level to which v-diff is applied
!           npbl   = max number of levels (from bottom) in pbl
!-----------------------------------------------------------------------
    do k = plev,1,-1
       if( ref_pmid(k) < pbl_press ) then
          exit
       end if
    end do
    npbl = max( 1,plev - k )
    write(*,*) 'vdinti: pbl height will be limited to bottom ',npbl, &
               ' model levels. top is ',1.e-2_fp*ref_pmid(plevp-npbl),' hpa'
    if( plev == 1 ) then
       ntopfl = 0
    else
       ntopfl = 1
    end if

!-----------------------------------------------------------------------
! 	... set the square of the mixing lengths
!-----------------------------------------------------------------------
    ALLOCATE( ml2(plevp), STAT=AS )
    IF ( AS /= 0 ) CALL ALLOC_ERR( 'ml2' )

    ml2(1) = 0.e+0_fp
    do k = 2,plev
       ml2(k) = (30.e+0_fp)**2
    end do
    ml2(plevp) = 0.e+0_fp
!-----------------------------------------------------------------------
! 	... set the minimum mixing ratio for the counter-gradient term.
!           normally this should be the same as qmin.
!-----------------------------------------------------------------------
    
    ALLOCATE( qmincg(pcnst), STAT=AS )
    IF ( AS /= 0 ) CALL ALLOC_ERR( 'DETRAINE' )
    
    do m = 1,pcnst
       qmincg(m) = 0.e+0_fp
    end do

!-----------------------------------------------------------------------
! 	... initialize pbl variables
!-----------------------------------------------------------------------
    call pbinti( gravit)

  END SUBROUTINE VDINTI
!EOC
!------------------------------------------------------------------------------
!                  GEOS-Chem Global Chemical Transport Model                  !
!------------------------------------------------------------------------------
!BOP
!
! !IROUTINE: vdiffdr
!
! !DESCRIPTION: Subroutine VDIFFDR calculates the vertical diffusion on a 
!  latitude slice of data.
!
!  \begin{enumerate}
!  \item The dummy argument as2 is in v\/v. (lin, 06/04/08)
!  \item TCVV and TRACER\_MW\_KG assume 12 g/mol for all HCs. Thus, when using 
!         them to convert units of HCs to be the inputs for vdiffdr, the
!         converted units are NOT kg/kg for concentrations and kg/m2/s for 
!         surface flux. However, since the units for both inputs are 
!         consistent, there should not be any problem. (lin, 06/04/08)
!  \end{enumerate}
!
! !INTERFACE:
!
  SUBROUTINE VDIFFDR( am_I_Root, Input_Opt, State_Met, State_Chm )
!
! !USES:
! 
    USE DAO_MOD,            ONLY : IS_ICE, IS_LAND
    USE DEPO_MERCURY_MOD,   ONLY : ADD_Hg2_DD, ADD_HgP_DD
    USE DEPO_MERCURY_MOD,   ONLY : ADD_Hg2_SNOWPACK
#if defined( BPCH_DIAG )
    USE DIAG_MOD,           ONLY : AD44
#endif
    USE DRYDEP_MOD,         ONLY : DEPSAV
    USE GET_NDEP_MOD,       ONLY : SOIL_DRYDEP
    USE GIGC_Input_Opt_Mod, ONLY : OptInput
    USE GIGC_State_Met_Mod, ONLY : MetState
    USE GIGC_State_Chm_Mod, ONLY : ChmState
    USE GIGC_State_Chm_Mod, ONLY : IND_   ! kyu codeathon
    USE GLOBAL_CH4_MOD,     ONLY : CH4_EMIS
    USE GRID_MOD,           ONLY : GET_AREA_M2
    USE MERCURY_MOD,        ONLY : HG_EMIS
    USE OCEAN_MERCURY_MOD,  ONLY : Fg !hma
    USE OCEAN_MERCURY_MOD,  ONLY : OMMFP => Fp
    USE OCEAN_MERCURY_MOD,  ONLY : LHg2HalfAerosol !cdh
    USE PBL_MIX_MOD,        ONLY : GET_PBL_TOP_m, COMPUTE_PBL_HEIGHT, &
                                   GET_PBL_MAX_L, GET_FRAC_UNDER_PBLTOP
    USE SPECIES_MOD,        ONLY : Species
    USE TIME_MOD,           ONLY : GET_TS_CONV, GET_TS_EMIS
#if defined( USE_TEND )
    USE TENDENCIES_MOD
#endif

    ! HEMCO update
    USE HCOI_GC_MAIN_MOD,   ONLY : GetHcoID, GetHcoVal, GetHcoDiagn
#if defined( NC_DIAG )
    USE ERROR_MOD,          ONLY : ERROR_STOP
    USE HCO_ERROR_MOD,      ONLY : HCO_SUCCESS
    USE HCO_DIAGN_MOD,      ONLY : Diagn_Update
#endif
!@@@@@@@@@@@@@@@@@@@@@@@@@@@@@@@@@@@@@@@@@@@@@@@@@@@@@@@@@@@@@@@@@@@@@@@@@@@@@
!@@@ REMOVE TRACERS MODIFICATION (bmy, 7/27/16)
!@@@ Need to use DEPNAME, NUMDEP, NTRAIND until we remove family tracers
!@@@ becuase these are kludged properly for ISOPNB/ISOPND, MACRN/MVNK species.
!@@@ (bmy, 7/27/16)
!@@@
    USE DRYDEP_MOD,         ONLY : NUMDEP, NTRAIND
!@@@@@@@@@@@@@@@@@@@@@@@@@@@@@@@@@@@@@@@@@@@@@@@@@@@@@@@@@@@@@@@@@@@@@@@@@@@@@

    implicit none
!
! !INPUT/OUTPUT PARAMETERS: 
!
    ! is this the root CPU?
    LOGICAL,        INTENT(IN)            :: am_I_Root

    ! Input options object
    TYPE(OptInput), INTENT(IN)            :: Input_Opt
    
    ! Meteorology State object
    TYPE(MetState), INTENT(INOUT)         :: State_Met   

    ! Chemistry State object
    TYPE(ChmState), INTENT(INOUT)         :: State_Chm
!
! !REMARKS:
!  (1) Need to declare the Meteorology State object (State_MET) with
!      INTENT(INOUT).  This is because VDIFF will modify the specific
!      humidity field. (bmy, 11/21/12)
!                                                                            .
!  (2) VDIFF also archives drydep fluxes to the soil NOx emissions module
!      (by calling routine SOIL_DRYDEP) and to the ND44 diagnostic.
!                                                                            .
!  (3) As of July 2016, we assume that all of the advected species are listed
!      first in the species database.  This is the easiest way to pass a slab
!      to the TPCORE routine.  This may change in the future. (bmy, 7/13/16)

! !REVISION HISTORY:
! (1 ) Calls to vdiff and vdiffar are now done with full arrays as arguments.
!       (ccc, 11/19/09)
!  04 Jun 2010 - C. Carouge  - Updates for mercury simulations with GTMM 
!  25 Aug 2010 - R. Yantosca - Treat MERRA in the same way as GEOS-5
!  24 Sep 2010 - J. Lin      - Move ND15 to vdiff.  
!  21 Dec 2010 - R. Yantosca - Add logical flags for different sim types
!  21 Dec 2010 - R. Yantosca - Now call ITS_A_FULLCHEM_SIM instead of
!                              relying on NCS == 0
!  22 Dec 2010 - C. Carouge  - Combine array flipping w/ unit conversion 
!                              to save on operations
!  02 Mar 2011 - R. Yantosca - Bug fixes for PGI compiler: these mostly
!                              involve explicitly using "D" exponents
!  26 Apr 2011 - J. Fisher   - Use MERRA land fraction information
!  25 Oct 2011 - H. Amos     - bring Hg2 gas-particle partitioning code into
!                              v9-01-02
!  08 Feb 2012 - R. Yantosca - Treat GEOS-5.7.2 in the same way as MERRA
!  01 Mar 2012 - R. Yantosca - Now use GET_AREA_CM2(I,J,L) from grid_mod.F90
!  22 Jun 2012 - R. Yantosca - Now use pointers to flip arrays in vertical
!  09 Nov 2012 - M. Payer    - Replaced all met field arrays with State_Met
!                              derived type object
!  18 Jun 2013 - M. Payer    - Add emissions for offline aerosol simulation
!  01 Aug 2013 - R. Yantosca - Now pass Input_Opt via the arg list
!  01 Aug 2013 - J. Lin      - Modified for Rn-Pb-Be simulation
!  20 Aug 2013 - R. Yantosca - Removed "define.h", this is now obsolete
!  26 Sep 2013 - R. Yantosca - Renamed GEOS_57 Cpp switch to GEOS_FP
!  06 Jun 2014 - R. Yantosca - Fix parallelization error in the HEMCO
!                              modifications: Hold TOPMIX, TEMPBL private
!  06 Jun 2014 - R. Yantosca - Wrap some debug printout in #if defined(DEBUG)
!  25 Jun 2014 - R. Yantosca - Now get N_MEMBERS from input_mod.F
!  16 Oct 2014 - C. Keller   - Bug fix: now add deposition rates instead of
!                              overwriting them.
!  26 Feb 2015 - E. Lundgren - Replace GET_PEDGE and GET_PCENTER with
!                              State_Met%PEDGE and State_Met%PMID.
!                              Remove dependency on pressure_mod.
!                              Use virtual temperature in hypsometric eqn.
!  10 Apr 2015 - C. Keller   - Now exchange PARANOX loss fluxes via HEMCO 
!                              diagnostics.
!  25 Jan 2016 - E. Lundgren - Update netcdf drydep flux diagnostic
!  22 Apr 2016 - R. Yantosca - Now get Hg info from species database
!  29 Apr 2016 - R. Yantosca - Don't initialize pointers in declaration stmts
!  26 May 2016 - E. Lundgren - Replace input_opt TRACER_MW_KG with species
!                              database field emMW_g (emitted species molec wt)
!  16 Jun 2016 - K. Yu       - Now define species ID's with the IND_ function
!  17 Jun 2016 - R. Yantosca - Only define species ID's on the first call
!  30 Jun 2016 - R. Yantosca - Remove instances of STT.  Now get the advected
!                              species ID from State_Chm%Map_Advect.
!  01 Jul 2016 - R. Yantosca - Now rename species DB object ThisSpc to SpcInfo
!  13 Jul 2016 - R. Yantosca - Now use NA as loop index for advected species
!                              and ND as loop index for drydep species
!  19 Jul 2016 - R. Yantosca - Now bracket tendency calls with #ifdef USE_TEND
!  27 Jul 2016 - R. Yantosca - Bug fix: set nDrydep=0 if drydep is turned off
!EOP
!------------------------------------------------------------------------------
!BOC
!
! !LOCAL VARIABLES:
!
    integer :: I, J, L, N, NN, D, trc_id, NA, nAdvect, ND, nDryDep

    REAL(fp)                :: FRAC_NO_HG0_DEP !jaf 
    LOGICAL                 :: ZERO_HG0_DEP !jaf 

    real(fp), TARGET, dimension(IIPAR,JJPAR,LLPAR)   :: pmid, rpdel, rpdeli, zm
    real(fp), TARGET, dimension(IIPAR,JJPAR,LLPAR+1) :: pint
    real(fp), TARGET, dimension(IIPAR,JJPAR,State_Chm%nAdvect) :: sflx
    real(fp), TARGET, dimension(IIPAR,JJPAR,State_Chm%nAdvect) :: eflx, dflx 
                                                              ! surface flux
    real(fp), TARGET, dimension(IIPAR,JJPAR,LLPAR+1) :: cgs, kvh, kvm
    real(fp), TARGET, dimension(IIPAR,JJPAR)         :: pblh, tpert, qpert
    real(fp), TARGET, dimension(IIPAR,JJPAR,LLPAR)   :: thp   ! potential temp
    real(fp), TARGET, dimension(IIPAR,JJPAR)         :: shflx ! water vapor flux
    real(fp), TARGET, dimension(IIPAR,JJPAR,LLPAR)   :: t1
                                                         ! save tracer MR 
                                                         ! before vdiffdr
    real(fp) :: vtemp
    real(fp) :: p0 = 1.e+5_fp
    real(fp) :: dtime
    real(fp) :: wk1, wk2
    real(fp) :: soilflux
    integer  :: pbl_top
      
    REAL(fp) :: DEP_KG !(cdh, 8/28/09)

    ! Array to store a single level of the AS2 array,
    ! so as not to blow up the parallelization (ccc, 12/22.10)
    REAL(fp), dimension(IIPAR, JJPAR, State_Chm%nAdvect)  :: as2_scal

    ! Pointers 
    REAL(fp),  POINTER :: p_um1   (:,:,:  )
    REAL(fp),  POINTER :: p_vm1   (:,:,:  )
    REAL(fp),  POINTER :: p_tadv  (:,:,:  )
    REAL(fp),  POINTER :: p_hflux (:,:    )
    REAL(fp),  POINTER :: p_ustar (:,:    )
    REAL(fp),  POINTER :: p_pmid  (:,:,:  )
    REAL(fp),  POINTER :: p_pint  (:,:,:  )
    REAL(fp),  POINTER :: p_rpdel (:,:,:  ) 
    REAL(fp),  POINTER :: p_rpdeli(:,:,:  )
    REAL(fp),  POINTER :: p_zm    (:,:,:  )
    REAL(fp),  POINTER :: p_thp   (:,:,:  )
    REAL(fp),  POINTER :: p_kvh   (:,:,:  )
    REAL(fp),  POINTER :: p_kvm   (:,:,:  )
    REAL(fp),  POINTER :: p_cgs   (:,:,:  )
    REAL(fp),  POINTER :: p_shp   (:,:,:  )
    REAL(fp),  POINTER :: p_t1    (:,:,:  )
    REAL(fp),  POINTER :: p_as2   (:,:,:,:)

    ! For values from Input_Opt
    LOGICAL            :: IS_CH4,    IS_FULLCHEM, IS_Hg,     IS_TAGO3
    LOGICAL            :: IS_TAGCO,  IS_AEROSOL,  IS_RnPbBe, LDYNOCEAN
    LOGICAL            :: LGTMM,     LSOILNOX
    INTEGER            :: N_TRACERS, N_MEMBERS 
<<<<<<< HEAD
    REAL(fp)           :: TCVV (State_Chm%nAdvect)
=======
    CHARACTER(LEN=255) :: TRACER_NAME (Input_Opt%N_TRACERS)
    !REAL(fp)           :: TCVV        (Input_Opt%N_TRACERS)
>>>>>>> 66ff3da3

    ! HEMCO update
    LOGICAL            :: FND
    REAL(fp)           :: TMPFLX, EMIS, DEP
    INTEGER            :: RC,     HCRC, TOPMIX

    ! For diagnostics
    REAL(fp), TARGET   :: DryDepFlux( IIPAR, JJPAR ) 
#if defined( NC_DIAG )
    REAL(fp), POINTER  :: Ptr3D(:,:,:)
    REAL(fp), POINTER  :: Ptr2D(:,:)
    REAL(fp)           :: Total
    INTEGER            :: cID
    CHARACTER(LEN=30)  :: DiagnName
#endif

    ! PARANOX loss fluxes (kg/m2/s), imported from 
    ! HEMCO PARANOX extension module (ckeller, 4/15/2015)
    REAL(f4), POINTER, SAVE :: PNOXLOSS_O3  (:,:) => NULL()
    REAL(f4), POINTER, SAVE :: PNOXLOSS_HNO3(:,:) => NULL()

    ! SAVEd scalars
    LOGICAL,           SAVE :: FIRST = .TRUE.
    INTEGER,           SAVE :: id_O3
    INTEGER,           SAVE :: id_HNO3

    ! For pointing to the species database
    TYPE(Species),  POINTER :: SpcInfo
    INTEGER                 :: Hg_Cat

    ! Temporary
    REAL(fp)          :: tempTCVV

    ! kyu codeathon
    !=================================================================
    ! vdiffdr begins here!
    !=================================================================
!@@@@@@@@@@@@@@@@@@@@@@@@@@@@@@@@@@@@@@@@@@@@@@@@@@@@@@@@@@@@@@@@@@@@@@@@@@@@@@
!@@@ REMOVE TRACERS MODIFICATION (bmy, 6/30/16)
!@@@ Need to force State_Chm%Species = State_Chm%Tracers during development
!@@@ This can be removed later once State_Chm%Tracers is removed everywhere
!@@@
      REAL(fp) :: Spc_temp(IIPAR,JJPAR,LLPAR,State_Chm%nAdvect)

      ! Number of advected species
      nAdvect = State_Chm%nAdvect

      ! Force State_Chm%SPECIES = State_Chm%TRACERS for testing  
      DO NA = 1, nAdvect
         N                          = State_Chm%Map_Advect(NA)
         Spc_temp(:,:,:,NA)         = State_Chm%Species(:,:,:,N)
         State_Chm%Species(:,:,:,N) = State_Chm%Tracers(:,:,:,N)
      ENDDO
!@@@@@@@@@@@@@@@@@@@@@@@@@@@@@@@@@@@@@@@@@@@@@@@@@@@@@@@@@@@@@@@@@@@@@@@@@@@@@

    !### Debug
    IF ( LPRT ) CALL DEBUG_MSG( '### VDIFFDR: VDIFFDR begins' )

    ! NOTE: The prior behavior of the code assumed that NUMDEP=0 when
    ! drydep was shut off.  NUMDEP=0 prevented the main drydep loops
    ! from occurring, thus avoiding seg faults.  We now replicate the
    ! same behavior here. (bmy, 7/27/16)
    IF ( Input_Opt%LDRYD ) THEN
       nDryDep = State_Chm%nDryDep
    ELSE
       nDryDep = 0
    ENDIF

    ! Initialize pointers
    SpcInfo => NULL()
#if defined( NC_DIAG )
    Ptr3D   => NULL()
    Ptr2D   => NULL()
#endif

    ! Initialize local arrays. (ccc, 12/21/10)
    pmid    = 0e+0_fp
    rpdel   = 0e+0_fp
    rpdeli  = 0e+0_fp
    zm      = 0e+0_fp
    pint    = 0e+0_fp
    sflx    = 0e+0_fp
    eflx    = 0e+0_fp
    dflx    = 0e+0_fp
    soilflux = 0e+0_fp
    cgs     = 0e+0_fp
    kvh     = 0e+0_fp
    kvm     = 0e+0_fp
    pblh    = 0e+0_fp
    tpert   = 0e+0_fp
    qpert   = 0e+0_fp
    thp     = 0e+0_fp
    shflx   = 0e+0_fp
    t1      = 0e+0_fp
    as2_scal= 0e+0_fp

    ! Initialize diagnostic array (ND44)
    DryDepFlux = 0e+0_fp

    ! Copy values from Input_Opt (bmy, 8/1/13)
    IS_CH4       = Input_Opt%ITS_A_CH4_SIM
    IS_Hg        = Input_Opt%ITS_A_MERCURY_SIM
    IS_TAGO3     = Input_Opt%ITS_A_TAGO3_SIM
    IS_AEROSOL   = Input_Opt%ITS_AN_AEROSOL_SIM
    LDYNOCEAN    = Input_Opt%LDYNOCEAN
    LGTMM        = Input_Opt%LGTMM
    LSOILNOX     = Input_Opt%LSOILNOX
    N_MEMBERS    = Input_Opt%MAX_MEMB
<<<<<<< HEAD

    !%%% NOTE: TCVV can be removed soon (bmy, 7/13/16)
    TCVV         = Input_Opt%TCVV(1:nAdvect)
=======
    TRACER_NAME  = Input_Opt%TRACER_NAME (1:N_TRACERS             )
    !TCVV         = Input_Opt%TCVV        (1:N_TRACERS             )
>>>>>>> 66ff3da3

    dtime = GET_TS_CONV()*60e+0_fp ! min -> second
    
    shflx = State_Met%EFLUX / latvap ! latent heat -> water vapor flux

    ! First-time setup
    IF ( FIRST ) THEN

       ! Get species indices (kyu)
       id_O3   = IND_('O3'  ) 
       id_HNO3 = IND_('HNO3')

       ! On first call, get pointers to the PARANOX loss fluxes. These are
       ! stored in diagnostics 'PARANOX_O3_DEPOSITION_FLUX' and 
       ! 'PARANOX_HNO3_DEPOSITION_FLUX'. The call below links pointers 
       ! PNOXLOSS_O3 and PNOXLOSS_HNO3 to the data values stored in the
       ! respective diagnostics. The pointers will remain unassociated if
       ! the diagnostics do not exist (ckeller, 4/10/2015). 
       CALL GetHcoDiagn( am_I_Root, 'PARANOX_O3_DEPOSITION_FLUX'  , &
                         .FALSE.,   HCRC, Ptr2D = PNOXLOSS_O3         ) 
       CALL GetHcoDiagn( am_I_Root, 'PARANOX_HNO3_DEPOSITION_FLUX', &
                         .FALSE.,   HCRC, Ptr2D = PNOXLOSS_HNO3       ) 

       ! Reset first-time flag
       FIRST = .FALSE.
    ENDIF

#if defined( USE_TEND )
    ! Archive concentrations for tendencies calculations. Tracers array
    ! is already in v/v (ckeller, 7/15/2015).
    CALL TEND_STAGE1( am_I_Root, Input_Opt, State_Met, &
                      State_Chm, 'PBLMIX', .TRUE., RC )
#endif

! (Turn off parallelization for now, skim 6/20/12)
    
!$OMP PARALLEL DO DEFAULT( SHARED ) PRIVATE( I, J, L )
    do J = 1, JJPAR
    do I = 1, IIPAR

    ! calculate variables related to pressure
    do L = 1, LLPAR
       pmid(I,J,L) = State_Met%PMID(I,J,L)*100.e+0_fp ! hPa -> Pa
       pint(I,J,L) = State_Met%PEDGE(I,J,L)*100.e+0_fp   ! hPa -> Pa
       ! calculate potential temperature
       thp(I,J,L) = State_Met%T(I,J,L)*(p0/pmid(I,J,L))**cappa
    enddo
    pint(I,J,LLPAR+1) = State_Met%PEDGE(I,J,LLPAR+1)

    enddo
    enddo
!$OMP END PARALLEL DO

!$OMP PARALLEL DO DEFAULT( SHARED ) PRIVATE( I, J, L )
    do J = 1, JJPAR
    do I = 1, IIPAR
    do L = 1, LLPAR
       ! Corrected calculation of zm.
       ! Box height calculation now uses virtual temperature.
       ! Therefore, use virtual temperature in hypsometric equation.
       ! (ewl, 3/3/15)
       zm(I,J,L) = sum( State_Met%BXHEIGHT(I,J,1:L)) &
                 - log( pmid(I,J,L)/pint(I,J,L+1) )  &
                 * r_g * State_Met%TV(I,J,L)

    enddo
    enddo
    enddo
!$OMP END PARALLEL DO

    ! Have to separate the calculations of pmid/pint and rpdel/rpdeli.
    ! (Lin, 06/02/08)
!$OMP PARALLEL DO DEFAULT( SHARED ) PRIVATE( I, J, L )
    do J = 1, JJPAR
    do I = 1, IIPAR
       do L = 1, LLPAR
          rpdel(I,J,L) = 1.e+0_fp / (pint(I,J,L) - pint(I,J,L+1))
       enddo

       !rpdeli(I,J,1) = 1.e+0_fp / (PS(I,J) - pmid(I,J,1))
       rpdeli(I,J,1) = 0.e+0_fp ! follow mozart setup (shown in mo_physlic.F90) 

       do L = 2, LLPAR
          rpdeli(I,J,L) = 1.e+0_fp / (pmid(I,J,L-1) - pmid(I,J,L))
       enddo
    enddo
    enddo
!$OMP END PARALLEL DO

    !!! calculate surface flux = emissions - dry deposition !!!

    ! Define slice of AS2, so as not to blow up the parallelization
    ! (ccc, bmy, 12/20/10)
    !
    ! NOTE: For now, so as to avoid having to rewrite the internals
    ! of the TPCORE routines, just point to 1:nAdvect entries of
    ! State_Chm%Species.  This is OK for now, as of July 2016, all of
    ! the advected species are listed first.  This may change in the
    ! future, but we'll worry about that later. (bmy, 7/13/16)
    as2_scal = State_Chm%Species(:,:,1,1:nAdvect)

!$OMP PARALLEL DO                                                         &
!$OMP DEFAULT( SHARED )                                                   &
!$OMP PRIVATE( I,      J,               L,            N                 ) &
!$OMP PRIVATE( WK1,    WK2,             PBL_TOP,      DEP_KG,  TOPMIX   ) &
<<<<<<< HEAD
!$OMP PRIVATE( fnd,    emis,            dep,          NA,      ND       ) &
!$OMP PRIVATE( TMPFLX, FRAC_NO_HG0_DEP, ZERO_HG0_DEP, SpcInfo, Hg_Cat   )
=======
!$OMP PRIVATE( fnd,    emis,            dep,          tempTCVV          ) &
!$OMP PRIVATE( TMPFLX, FRAC_NO_HG0_DEP, ZERO_HG0_DEP, ThisSpc, Hg_Cat   )
>>>>>>> 66ff3da3
    do J = 1, JJPAR
    do I = 1, IIPAR

       ! PBL top level [integral model levels]
       topmix      = State_Met%PBL_TOP_L(I,J)

       !----------------------------------------------------------------
       ! Add emissions & deposition values calculated in HEMCO.
       ! Here we only consider emissions below the PBL top.
       !
       ! For the full-chemistry simulations, emissions above the PBL
       ! top will be applied in routine SETEMIS, which occurs just
       ! before the SMVGEAR/KPP solvers are invoked.
       !
       ! For the specialty simulations, emissions above the PBL top
       ! will be applied in the chemistry routines for each
       ! specialty simulation. 
       !
       ! For more information, please see this wiki page:
       ! http://wiki.geos-chem.org/Distributing_emissions_in_the_PBL
       !----------------------------------------------------------------
       DO NA = 1, nAdvect
       
          ! Add total emissions in the PBL to the EFLX array
          ! which tracks emission fluxes.  Units are [kg/m2/s].
          tmpflx = 0.0e+0_fp
          DO L = 1, TOPMIX
             CALL GetHcoVal ( NA, I, J, L, fnd, emis=emis )
             IF ( .NOT. fnd ) EXIT
             tmpflx = tmpflx + emis
          ENDDO
          eflx(I,J,NA) = eflx(I,J,NA) + tmpflx

          ! Also add drydep frequencies calculated by HEMCO to the DFLX
          ! array. These values are stored in 1/s. They are added in the 
          ! same manner as the DEPSAV values from drydep_mod.F.
          ! DFLX will be converted to kg/m2/s lateron. (ckeller, 04/01/2014)
          CALL GetHcoVal ( NA, I, J, 1, fnd, dep=dep )
          IF ( fnd ) THEN
<<<<<<< HEAD
             dflx(I,J,NA) = dflx(I,J,NA) + ( dep * as2_scal(I,J,NA) / TCVV(NA) )
=======
             ! TCVV Calculation
             ThisSpc => State_Chm%SpcData(N)%Info
             tempTCVV = ( AIRMW / ThisSpc%emMW_g )
             ThisSpc => NULL()
             dflx(I,J,N) = dflx(I,J,N) + ( dep * as2_scal(I,J,N) / tempTCVV )
>>>>>>> 66ff3da3
          ENDIF
       ENDDO
       
       !----------------------------------------------------------------
       ! Overwrite emissions for offline CH4 simulation.
       ! CH4 emissions become stored in CH4_EMIS in global_ch4_mod.F.
       ! We use CH4_EMIS here instead of the HEMCO internal emissions
       ! only to make sure that total CH4 emissions are properly defined
       ! in a multi-tracer CH4 simulation. For a single-tracer simulation
       ! and/or all other source types, we could use the HEMCO internal
       ! values set above and would not need the code below.
       ! Units are already in kg/m2/s. (ckeller, 10/21/2014)
       !----------------------------------------------------------------
       IF ( IS_CH4 ) THEN
          do NA = 1, nAdvect
             eflx(I,J,NA) = CH4_EMIS(I,J,NA)
          enddo
       ENDIF

       !----------------------------------------------------------------
       ! Overwrite emissions for offline mercury simulation
       ! HG emissions become stored in HG_EMIS in mercury_mod.F.
       ! This is a workaround to ensure backwards compatibility.
       ! Units are already in kg/m2/s. (ckeller, 10/21/2014)
       !----------------------------------------------------------------
       IF ( IS_Hg ) THEN
          do NA = 1, nAdvect
             eflx(I,J,NA) = HG_EMIS(I,J,NA) 
          enddo
       ENDIF

       !----------------------------------------------------------------
       ! Apply dry deposition frequencies
       ! These are the frequencies calculated in drydep_mod.F
       ! The HEMCO drydep frequencies (from air-sea exchange and 
       ! PARANOX) were already added above.
       !----------------------------------------------------------------
<<<<<<< HEAD

!@@@@@@@@@@@@@@@@@@@@@@@@@@@@@@@@@@@@@@@@@@@@@@@@@@@@@@@@@@@@@@@@@@@@@@@@@@@@@
!@@@ REMOVE TRACERS MODIFICATION (bmy, 7/27/16)
!@@@ 
!@@@
!-----------------------------------------------------------------------------
! Activate these lines once we remove family tracers (bmy, 7/27/16)
!       ! Loop over only the drydep species
!       ! If drydep is turned off, nDryDep=0 and the loop won't execute
!       DO ND = 1, nDryDep
!
!          ! Get the species ID from the drydep ID
!          N = State_Chm%Map_Drydep(ND)
!-----------------------------------------------------------------------------
! Remove this when family tracers are taken out (bmy, 7/27/16)
       do ND = 1, NUMDEP 
          
          ! Species ID
          N = NTRAIND(ND)
!-----------------------------------------------------------------------------
!@@@@@@@@@@@@@@@@@@@@@@@@@@@@@@@@@@@@@@@@@@@@@@@@@@@@@@@@@@@@@@@@@@@@@@@@@@@@@

          IF ( N <= 0 ) CYCLE
          
          ! Point to the corresponding Species Database entry
          SpcInfo => State_Chm%SpcData(N)%Info
=======
       do N = 1, NUMDEP ! NUMDEP includes all gases/aerosols
          ! gases + aerosols for full chemistry 
          NN   = NTRAIND(N)
          if (NN == 0) CYCLE

          ! Point to the Species Database entry for tracer NN
          ThisSpc => State_Chm%SpcData(NN)%Info
          tempTCVV = ( AIRMW / ThisSpc%emMW_g )

!          ! Now include sea salt dry deposition (jaegle 5/11/11)
!          IF ( NN == IDTDST1 .OR. &
!               NN == IDTDST2 .OR. &
!               NN == IDTDST3 .OR. &
!               NN == IDTDST4       ) CYCLE

!          IF (TRIM( DEPNAME(N) ) == 'DST1'.OR. &
!              TRIM( DEPNAME(N) ) == 'DST2'.OR. &
!              TRIM( DEPNAME(N) ) == 'DST3'.OR. &
!              TRIM( DEPNAME(N) ) == 'DST4') CYCLE
!              !TRIM( DEPNAME(N) ) == 'SALA'.OR. &
!              !TRIM( DEPNAME(N) ) == 'SALC') CYCLE

          ! adding the backward consistency with previous GEOS-Chem drydep 
          ! calculation. (Lin, 06/04/2008) 
          ! given that as2 is in v/v
          !dflx(I,J,NN) = DEPSAV(I,J,N) * as2(I,J,1,NN) / TCVV(NN) 
>>>>>>> 66ff3da3
          
          ! use mean concentration within the PBL for calculating drydep 
          ! fluxes
          if (pbl_mean_drydep) then 
             wk1 = 0.e+0_fp
             wk2 = 0.e+0_fp
             pbl_top = GET_PBL_MAX_L() ! the highest layer the PBL reaches, 
                                       ! globally
             do L = 1, pbl_top
                wk1 = wk1 + State_Chm%Species    (I,J,L,N) * & 
                            State_Met%AD         (I,J,L  ) * &
                            GET_FRAC_UNDER_PBLTOP(I,J,L  )

                wk2 = wk2 + State_Met%AD         (I,J,L)   * &
                            GET_FRAC_UNDER_PBLTOP(I,J,L)
             enddo
             ! since we only use the ratio of wk1 / wk2, there should not be
             ! a problem even if the PBL top is lower than the top of the 
             ! first (lowest) model layer
             ! given that as2 is in v/v
             ! Now add to existing dflx (ckeller, 10/16/2014).
<<<<<<< HEAD
             dflx(I,J,N) = dflx(I,J,N) &
                         + DEPSAV(I,J,ND) * (wk1/(wk2+1.e-30_fp)) / TCVV(N)
=======
             dflx(I,J,NN) = dflx(I,J,NN) &
                          + DEPSAV(I,J,N) * (wk1/(wk2+1.e-30_fp)) / tempTCVV

             ! Special case for O3. Increase the deposition frequency (SHIPO3DEP)
             ! when there is O3 destruction in subgrid ship plume 
             ! parameterization. This is roughly equivalent to negative
             ! emissions, which were used previously by PARANOX,
             ! but caused instability in the chemical solver
             ! (cdh, 3/21/2013)
             ! Now done through HEMCO (ckeller, 5/19/14).
!             IF (TRIM( DEPNAME(N) ) == 'O3') THEN
!                dflx(I,J,NN) = dflx(I,J,NN) + SHIPO3DEP(I,J) * (wk1/(wk2+1.d-30)) / TCVV(NN)
!             ENDIF
>>>>>>> 66ff3da3

             ! consistency with the standard GEOS-Chem setup (Lin, 07/14/08)
             if (drydep_back_cons) then 
                dflx(I,J,N) = dflx(I,J,N) * (wk2+1.e-30_fp) / &
                               State_Met%AD(I,J,1)         * &
                               State_Met%BXHEIGHT(I,J,1)   / &
                               GET_PBL_TOP_m(I,J)
             endif
          else

             ! only use the lowest model layer for calculating drydep fluxes
             ! given that as2 is in v/v
             ! NOTE: Now use as2_scal(I,J,NN), instead of as2(I,J,1,NN) to 
             ! avoid seg faults in parallelization (ccarouge, bmy, 12/20/10)
             ! Now add to existing dflx (ckeller, 10/16/2014).
<<<<<<< HEAD
             dflx(I,J,N) = dflx(I,J,N) &
                         + DEPSAV(I,J,ND) * as2_scal(I,J,N) / TCVV(N)

=======
             dflx(I,J,NN) = dflx(I,J,NN) &
                          + DEPSAV(I,J,N) * as2_scal(I,J,NN) / tempTCVV

             ! Special case for O3. Increase the deposition frequency (SHIPO3DEP)
             ! when there is O3 destruction in subgrid ship plume 
             ! parameterization. This is roughly equivalent to negative
             ! emissions, which were used previously by PARANOX,
             ! but caused instability in the chemical solver
             ! (cdh, 3/21/2013)
             ! Now done through HEMCO (ckeller, 5/19/14).
!             IF ( (TRIM( DEPNAME(N) ) == 'O3') .and. (SHIPO3DEP(I,J) > 0e+0_fp) ) THEN
!                dflx(I,J,NN) = dflx(I,J,NN) + SHIPO3DEP(I,J) * as2_scal(I,J,NN) / TCVV(NN)
!             ENDIF

             !------------------------------------------------------------------
             !Prior to 25 Oct 2011, H Amos
             !! If flag is set to treat Hg2 as half aerosol, half gas, then
             !! use average deposition velocity (cdh, 9/01/09)
             !IF ( LHG2HALFAEROSOL .AND. IS_HG2(NN) ) THEN
             !
             !   ! NOTE: Now use as2_scal(I,J,NN), instead of as2(I,J,1,NN) to 
             !   ! avoid seg faults in parallelization (ccarouge, bmy, 12/20/10)
             !   dflx(I,J,NN) =  &
             !        ( DEPSAV(I,J,DRYHg2) +  DEPSAV(I,J,DRYHgP) ) / 2D0 * &
             !        as2_scal(I,J,NN) / TCVV(NN) 
             !   
             !ENDIF
             !
!!$ No longer needed since Hg(II) is already partitioned between gas and aerosol. (cdh, 28-Mar-2013)
!!$             IF ( IS_HG2(NN) ) THEN
!!$
!!$                IF ( LHG2HALFAEROSOL ) THEN
!!$                   ! NOTE: Now use as2_scal(I,J,NN), instead of as2(I,J,1,NN) to 
!!$                   ! avoid seg faults in parallelization (ccarouge, bmy, 12/20/10)
!!$
!!$                   ! partition Hg2 50/50 gas/particle
!!$                   dflx(I,J,NN) =  &
!!$                        ( DEPSAV(I,J,DRYHg2) +  DEPSAV(I,J,DRYHgP) ) / 2D0 * &
!!$                        as2_scal(I,J,NN) / TCVV(NN) 
!!$                ELSE
!!$                   
!!$                   ! temperature-dependent Hg2 partitioning
!!$                   dflx(I,J,NN) = ( DEPSAV(I,J,DRYHg2)*Fg(I,J,1) + &
!!$                                    DEPSAV(I,J,DRYHgP)*Fp(I,J,1) ) * &
!!$                                    as2_scal(I,J,NN) / TCVV(NN) 
!!$                ENDIF
!!$                   
!!$             ENDIF
             !------------------------------------------------------------------
>>>>>>> 66ff3da3
          endif
          
          ! Hg(0) exchange with the ocean is handled by ocean_mercury_mod
          ! so disable deposition over water here.
          ! Turn off Hg(0) deposition to snow and ice because we haven't yet
          ! included emission from these surfaces and most field studies
          ! suggest Hg(0) emissions exceed deposition during sunlit hours.

          ! Except in MERRA, we assume entire grid box is water or ice
          ! if conditions are met (jaf, 4/26/11)
          FRAC_NO_HG0_DEP = 1e+0_fp

#if   defined( MERRA ) || defined( GEOS_FP ) || defined( MERRA2 )
          FRAC_NO_HG0_DEP = MIN( State_Met%FROCEAN(I,J) + &
                                 State_Met%FRSNO(I,J)   + &
                                 State_Met%FRLANDIC(I,J), 1e+0_fp)
          ZERO_HG0_DEP    = ( FRAC_NO_HG0_DEP > 0e+0_fp )

#elif defined( GEOS_5 )
          ! GEOS5 snow height (water equivalent) in mm. (Docs wrongly say m)
          ZERO_HG0_DEP = (( State_Met%LWI(I,J) == 0      )  .OR.  &
                          ( IS_ICE ( I, J, State_Met     )) .OR.  &
                          ( IS_LAND( I, J, State_Met     )  .AND. &
                            State_Met%SNOMAS(I,J) > 10e+0_fp ))

#else
          ! GEOS1-4 snow heigt (water equivalent) in mm
          ZERO_HG0_DEP = (( State_Met%LWI(I,J) == 0      )  .OR.  &
                          ( IS_ICE ( I, J, State_Met     )) .OR.  &
                          ( IS_LAND( I, J, State_Met     )  .AND. &
                            State_Met%SNOW(I,J)   > 10e+0_fp ))
#endif
          
          IF ( IS_Hg .AND. SpcInfo%Is_Hg0 ) THEN
             IF ( ZERO_HG0_DEP ) THEN
                DFLX(I,J,N) = DFLX(I,J,N) * &
                               MAX(1e+0_fp - FRAC_NO_HG0_DEP,0e+0_fp)
             ENDIF
          ENDIF

          ! Free species database pointer
          SpcInfo => NULL()
       enddo

       !----------------------------------------------------------------
       ! Apply dry deposition frequencies for Tagged O3 simulation
       ! (Jintai Lin, 06/21/08)
       !----------------------------------------------------------------
       IF ( IS_TAGO3 ) THEN
          do NA = 2, nAdvect ! the first species, O3, has been done above
             if (pbl_mean_drydep) then
                wk1 = 0.e+0_fp
                wk2 = 0.e+0_fp
                pbl_top = GET_PBL_MAX_L() ! the highest layer the PBL reaches,
                                          ! globally
                do L = 1, pbl_top
                   wk1 = wk1 + State_Chm%Species    (I,J,L,NA) * &
                               State_Met%AD         (I,J,L   ) * &
                               GET_FRAC_UNDER_PBLTOP(I,J,L   )

                   wk2 = wk2 + State_Met%AD         (I,J,L   ) * &
                               GET_FRAC_UNDER_PBLTOP(I,J,L   )
                enddo

                ! TCVV Calculation
                ThisSpc => State_Chm%SpcData(1)%Info
                tempTCVV = ( AIRMW / ThisSpc%emMW_g )
                ThisSpc => NULL()
                ! since we only use the ratio of wk1 / wk2, there should not be
                ! a problem even if the PBL top is lower than the top of the 
                ! first (lowest) model layer
                ! given that as2 is in v/v
<<<<<<< HEAD
                dflx(I,J,NA) = DEPSAV(I,J,1) * (wk1/(wk2+1.e-30_fp)) / TCVV(1)
=======
                dflx(I,J,N) = DEPSAV(I,J,1) * (wk1/(wk2+1.e-30_fp)) / tempTCVV
>>>>>>> 66ff3da3

                ! Consistent with the standard GEOS-Chem setup.(Lin, 07/14/08) 
                if (drydep_back_cons) then 
                   dflx(I,J,NA) = dflx(I,J,NA) * (wk2+1.e-30_fp) / &
                                  State_Met%AD(I,J,1)        * &
                                  State_Met%BXHEIGHT(I,J,1)  / &
                                  GET_PBL_TOP_m(I,J)
                endif
             else 
                ! only use the lowest model layer for calculating drydep fluxes
                ! given that as2 is in v/v
                ! NOTE: Now use as2_scal(I,J,NA), instead of as2(I,J,1,NA) to 
                ! avoid seg faults in parallelization (ccarouge, bmy, 12/20/10)
                ! Now add to existing dflx (ckeller, 10/16/2014).
<<<<<<< HEAD
                dflx(I,J,NA) = dflx(I,J,NA) &
                             + DEPSAV(I,J,1) * as2_scal(I,J,NA) / TCVV(1) 
=======
                dflx(I,J,N) = dflx(I,J,N) &
                            + DEPSAV(I,J,1) * as2_scal(I,J,N) / tempTCVV 
>>>>>>> 66ff3da3
             endif
          enddo
       endif

       ! virtual temperature in the lowest model layer
       ! vtemp = tadv(I,J,1)*(1. + zvir*shp(I,J,1))
       ! for deposition: additional step to convert from s-1 to kg/m2/s
       ! dflx(I,J,:) = dflx(I,J,:) * pmid(I,J,1) / rair / vtemp * BXHEIGHT(I,J,1)
       ! alternate method to convert from s-1 to kg/m2/s
       dflx(I,J,:) = dflx(I,J,:) * State_Met%AD(I,J,1) / &
                     GET_AREA_M2( I, J, 1 ) 

       ! Now that dflx is in kg/m2/s, add PARANOX loss to this term. The PARANOX
       ! loss term is already in kg/m2/s. PARANOX loss (deposition) is calculated
       ! for O3 and HNO3 by the PARANOX module, and data is exchanged via the 
       ! HEMCO diagnostics. The data pointers PNOXLOSS_O3 and PNOXLOSS_HNO3 have
       ! been linked to these diagnostics at the beginning of this routine
       ! (ckeller, 4/10/15).
       IF ( ASSOCIATED( PNOXLOSS_O3 ) .AND. id_O3 > 0 ) THEN
          dflx(I,J,id_O3) = dflx(I,J,id_O3) + PNOXLOSS_O3(I,J)
       ENDIF
       IF ( ASSOCIATED( PNOXLOSS_HNO3 ) .AND. id_HNO3 > 0 ) THEN
          dflx(I,J,id_HNO3) = dflx(I,J,id_HNO3) + PNOXLOSS_HNO3(I,J)
       ENDIF

       ! surface flux = emissions - dry deposition
       sflx(I,J,:) = eflx(I,J,:) - dflx(I,J,:) ! kg/m2/s

       !----------------------------------------------------------------
       ! Archive Hg deposition for surface reservoirs (cdh, 08/28/09)
       !----------------------------------------------------------------
       IF ( IS_Hg ) THEN
          
!@@@@@@@@@@@@@@@@@@@@@@@@@@@@@@@@@@@@@@@@@@@@@@@@@@@@@@@@@@@@@@@@@@@@@@@@@@@@
!@@@ REMOVE TRACERS MODIFICATION
!@@@ Restore old code until after family tracer are removed (bmy, 7/27/18)
!----------------------------------------------------------------------------
! Activate these after family tracer removal (bmy, 7/27/16)
!          ! Loop over only the drydep species
!          ! If drydep is turned off, nDryDep=0 and the loop won't execute
!          DO ND = 1, nDryDep
!
!             ! Get the species ID from the drydep ID
!             N = State_Chm%Map_DryDep(ND)
!----------------------------------------------------------------------------
! Remove this code after family tracers are taken out (bmy, 7/27/16)
          DO ND = 1, NUMDEP

             N = NTRAIND(ND)
!----------------------------------------------------------------------------
!@@@@@@@@@@@@@@@@@@@@@@@@@@@@@@@@@@@@@@@@@@@@@@@@@@@@@@@@@@@@@@@@@@@@@@@@@@@@

             ! Point to the Species Database entry for tracer N
             SpcInfo => State_Chm%SpcData(N)%Info

             ! Deposition mass, kg
             DEP_KG = dflx( I, J, N ) * GET_AREA_M2( I, J, 1 ) &
                    * GET_TS_CONV() * 60e+0_fp

             IF ( SpcInfo%Is_Hg2 ) THEN

                ! Get the category number for this Hg2 tracer
                Hg_Cat = SpcInfo%Hg_Cat

                ! Archive dry-deposited Hg2
                CALL ADD_Hg2_DD      ( I, J, Hg_Cat, DEP_KG            )
                CALL ADD_Hg2_SNOWPACK( I, J, Hg_Cat, DEP_KG, State_Met )

             ELSE IF ( SpcInfo%Is_HgP ) THEN 

                ! Get the category number for this HgP tracer
                Hg_Cat = SpcInfo%Hg_Cat

                ! Archive dry-deposited HgP
                CALL ADD_HgP_DD      ( I, J, Hg_Cat, DEP_KG            )
                CALL ADD_Hg2_SNOWPACK( I, J, Hg_Cat, DEP_KG, State_Met )

             ENDIF

             ! Free pointer
             SpcInfo => NULL()
          ENDDO
       ENDIF

    enddo
    enddo
!$OMP END PARALLEL DO

#if defined( DEBUG )
    ! Print debug output for the advected species
    write(*,*) 'eflx and dflx values HEMCO [kg/m2/s]'
    do NA = 1, nAdvect
       write(*,*) 'eflx TRACER ', NA, ': ', SUM(eflx(:,:,NA))
       write(*,*) 'dflx TRACER ', NA, ': ', SUM(dflx(:,:,NA))
    enddo
#endif

    ! Write (surface) emissions into diagnostics
#if defined( NC_DIAG )

    ! Allocate temporary data array
    ALLOCATE(Ptr3D(IIPAR,JJPAR,LLPAR))
    Ptr3D = 0.0_fp

    ! Loop over only the advected species
    DO NA = 1, nAdvect

       ! Emission fluxes
       IF ( ANY(eflx(:,:,NA) > 0.0_fp ) ) THEN
          Ptr3D(:,:,1) = eflx(:,:,NA)
          cID = GetHcoID ( TrcID=NA )
          IF ( cID > 0 ) THEN
             cID = 10000 + cID
             ! Total in kg
             Total = SUM(Ptr3D(:,:,1) * State_Met%AREA_M2(:,:,1)) * dtime 
             CALL Diagn_Update( am_I_Root,                           &
                                cID     = cID,                       &
                                Array3D = Ptr3D,                     &
                                Total   = Total,                     &
                                COL     = Input_Opt%DIAG_COLLECTION, &
                                RC      = HCRC                        )
             Ptr3D = 0.0_fp
          ENDIF
       ENDIF

       !! Drydep fluxes
       !! Now update drydep flux diag below using molec/cm2/s
       !IF ( (ND44>0) .AND. (ANY(dflx(:,:,N) > 0.0_fp) ) ) THEN
       !   Ptr2D => dflx(:,:,N)
       !   cID = 44500 + N
       !   CALL Diagn_Update( am_I_Root,                           &
       !                      cID     = cID,                       &
       !                      Array2D = Ptr2D,                     &
       !                      COL     = Input_Opt%DIAG_COLLECTION, &
       !                      RC      = HCRC                        )
       !   Ptr2D => NULL()
       !ENDIF
    ENDDO

    DEALLOCATE(Ptr3D)

#endif

    !==============================================================
    ! Calculate ND44 diagnostic: drydep flux loss [molec/cm2/s]
    !==============================================================

    ! drydep fluxes diag. for SMVGEAR mechanism 
    ! for gases -- moved from DRYFLX in drydep_mod.f to here
    ! for aerosols -- 
    if (ND44 > 0 .or. LGTMM .or. LSOILNOX) then

!@@@@@@@@@@@@@@@@@@@@@@@@@@@@@@@@@@@@@@@@@@@@@@@@@@@@@@@@@@@@@@@@@@@@@@@@@@@@
!@@@ REMOVE TRACERS MODIFICATION
!@@@ Restore old code until after family tracer are removed (bmy, 7/27/18)
!----------------------------------------------------------------------------
! Activate these after family tracer removal (bmy, 7/27/16)
!       ! Loop over only the drydep species
!       ! If drydep is turned off, nDryDep=0 and the loop won't execute
!       DO ND = 1, nDryDep       
!
!          ! Get the species ID from the drydep Id
!          N = State_Chm%Map_DryDep(ND)
!----------------------------------------------------------------------------
! Remove this after family tracers are taken out (bmy, 7/27/16)
       DO ND = 1, NUMDEP

          ! Species ID
          N = NTRAIND(ND)
!----------------------------------------------------------------------------
!@@@@@@@@@@@@@@@@@@@@@@@@@@@@@@@@@@@@@@@@@@@@@@@@@@@@@@@@@@@@@@@@@@@@@@@@@@@@

          ! Skip if not a valid species
          IF ( N <= 0 ) CYCLE 

          ! Point to the Species Database entry for this tracer
          ! NOTE: Assumes a 1:1 tracer index to species index mapping
          SpcInfo => State_Chm%SpcData(N)%Info

#if defined( BPCH_DIAG )
      !===============================================================
      ! Update dry deposition flux diagnostic for bpch output (ND44) 
      !===============================================================
	  IF( ND44 > 0 .or. LGTMM) THEN                
             ! only for the lowest model layer
             ! Convert : kg/m2/s -> molec/cm2/s
             ! consider timestep difference between convection and emissions
             ! Calculate flux [molec/cm2/s]
             ! For bpch diagnostic output, save flux in global ADD 44 array
	     AD44(:,:,ND,1) = AD44(:,:,ND,1) + dflx(:,:,N)        &
                             /  (SpcInfo%emMW_g * 1.e-3_fp) * AVO      &
                             * 1.e-4_fp * GET_TS_CONV() / GET_TS_EMIS() 
          ENDIF
#endif
#if defined( NC_DIAG )
      !===============================================================
      ! Update dry deposition flux diagnostic for netcdf output (ND44) 
      !===============================================================
	  IF( ND44 > 0 .or. LGTMM) THEN                

             ! For netcdf output, save flux in local array before
             ! passing to HEMCO
             DryDepFlux = dflx(:,:,N)                    &
                          / (SpcInfo%emMW_g * 1.e-3_fp)  &
                          * AVO * 1.e-4_fp * GET_TS_CONV() / GET_TS_EMIS()
             
             ! If this tracer is scheduled for output in 
             ! input.geos, then update the diagnostic
             IF ( ANY( Input_Opt%TINDEX(44,:) == trc_id ) ) THEN

                ! Update diagnostic container
                DiagnName = 'DRYDEP_FLX_MIX_'                &
                            // TRIM( SpcInfo%Name )
                Ptr2D => DryDepFlux
                CALL Diagn_Update( am_I_Root,                           &
                                   cName   = TRIM( DiagnName),          &
                                   Array2D = Ptr2D,                     & 
                                   COL     = Input_Opt%DIAG_COLLECTION, &
                                   RC      = HCRC                        )
                Ptr2D => NULL()
             
                ! Stop with error if the diagnostic was unsuccessful
                IF ( HCRC /= HCO_SUCCESS ) THEN
                   CALL ERROR_STOP( 'Cannot update drydep flux' //       & 
                                    ' diagnostic: ' // TRIM( DiagnName), &
                                    'VDIFFDR (vdiff_mod.F)')
                ENDIF
             ENDIF
          ENDIF
#endif

          ! If Soil NOx is turned on, then call SOIL_DRYDEP to
          ! archive dry deposition fluxes for nitrogen species
          ! (SOIL_DRYDEP will exit if it can't find a match.
          !
          ! Locate position of each tracer in DEPSAV
          ! (get tracer id)
          ! NOTE: trc_id was previously NN and drydep id D
          ! was previously N. This is changed for convention consistency
          ! within subroutine (ewl, 1/25/16)
	  IF ( LSOILNOX ) THEN
             soilflux = 0e+0_fp
             DO J = 1, JJPAR
             DO I = 1, IIPAR
                soilflux = dflx(I,J,N) &
	          / ( SpcInfo%emMW_g * 1.e-3_fp ) &
                  * AVO * 1.e-4_fp &
                  * GET_TS_CONV() / GET_TS_EMIS()
          
                CALL SOIL_DRYDEP ( I, J, 1, N, soilflux)
             ENDDO
             ENDDO
	  ENDIF

          ! Free species database pointer
          SpcInfo => NULL()

       enddo ! D 

       ! Add ITS_A_TAGO3_SIM (Lin, 06/21/08)
       IF ( IS_TAGO3 ) THEN
          ! The first species, O3, has been done above
          do NA = 2, nAdvect

#if defined( BPCH_DIAG )

             ! Convert : kg/m2/s -> molec/cm2/s
             ! Consider timestep difference between convection and emissions
             AD44(:,:,NA,1) = AD44(:,:,NA,1) + dflx(:,:,NA) &
                       /  (State_Chm%SpcData(1)%Info%emMW_g * 1.e-3_fp) &
                       * AVO * 1.e-4_fp &
                       * GET_TS_CONV() / GET_TS_EMIS()

             ! The drydep velocities [cm/s] for tagged O3 species
             ! are the same as the drydep velocity for total O3
             AD44(:,:,NA,2) = AD44(:,:,1,2)
#endif
          enddo
       endif


    endif

	!Maasa, Add SoilNOx deposition to allow SN code to work with NLPBL on.

    !### Debug
    IF ( LPRT ) CALL DEBUG_MSG( '### VDIFFDR: after emis. and depdrp' )

    if( divdiff ) then
      
       if ( pblh_ar ) then
       do J = 1, JJPAR
       do I = 1, IIPAR
         pblh(I,J) = GET_PBL_TOP_m(I,J) ! obtain archived PBLH
       enddo
       enddo
       endif

       !-------------------------------------------------------------------
       ! Now use pointers to flip arrays in the vertical (bmy, 6/22/15)
       !-------------------------------------------------------------------

       ! 3-D fields on level centers
       p_um1              => State_Met%U    ( :, :, LLPAR  :1:-1    )   
       p_vm1              => State_Met%V    ( :, :, LLPAR  :1:-1    )
       p_tadv             => State_Met%T    ( :, :, LLPAR  :1:-1    )
       p_hflux            => State_Met%HFLUX
       p_ustar            => State_Met%USTAR
       p_pmid             => pmid           ( :, :, LLPAR  :1:-1    )
       p_rpdel            => rpdel          ( :, :, LLPAR  :1:-1    )
       p_rpdeli           => rpdeli         ( :, :, LLPAR  :1:-1    )
       p_zm               => zm             ( :, :, LLPAR  :1:-1    )
       p_thp              => thp            ( :, :, LLPAR  :1:-1    )
       p_shp              => State_Met%SPHU ( :, :, LLPAR  :1:-1    )

       ! 3-D fields on level edges
       p_pint             => pint           ( :, :, LLPAR+1:1:-1    )
       p_kvh              => kvh            ( :, :, LLPAR+1:1:-1    )
       p_kvm              => kvm            ( :, :, LLPAR+1:1:-1    )
       p_cgs              => cgs            ( :, :, LLPAR+1:1:-1    )

       ! Species concentration fields
       !
       ! NOTE: For now, so as to avoid having to rewrite the internals
       ! of the VDIFF routines, just point to 1:nAdvect entries of
       ! State_Chm%Species.  This is OK for now, as of July 2016, all of
       ! the advected species are listed first.  This may change in the
       ! future, but we'll worry about that later. (bmy, 7/13/16)
       p_as2              => State_Chm%Species( :, :, LLPAR:1:-1, 1:nAdvect )

       ! Convert v/v -> m/m (i.e., kg/kg)
<<<<<<< HEAD
       DO NA = 1, nAdvect
          p_as2(:,:,:,NA) =  p_as2(:,:,:,NA) / TCVV(NA) 
=======
       DO N = 1, N_TRACERS
          ! TCVV Calculation
          ThisSpc => State_Chm%SpcData(N)%Info
          tempTCVV = ( AIRMW / ThisSpc%emMW_g )
          ThisSpc => NULL()
          p_as2(:,:,:,N)  =  p_as2(:,:,:,N) / tempTCVV 
>>>>>>> 66ff3da3
       ENDDO

       ! Convert g/kg -> kg/kg
       p_shp              =  p_shp * 1.e-3_fp 

       !### Debug
       IF ( LPRT ) CALL DEBUG_MSG( '### VDIFFDR: before vdiff' )

!$OMP PARALLEL DO DEFAULT( SHARED )      &
!$OMP PRIVATE( J )     
       do J = 1, JJPAR
          call vdiff( J,         1,         p_um1,  p_vm1,     &
                      p_tadv,    p_pmid,    p_pint, p_rpdel,   &
                      p_rpdeli,  dtime,     p_zm,   p_hflux,   &
                      sflx,      p_thp,     p_as2,  pblh,      &
                      p_kvh,     p_kvm,     tpert,  qpert,     &
                      p_cgs,     p_shp,     shflx,  IIPAR,     &
                      Input_Opt, State_Met, State_Chm,         &
                      ustar_arg=p_ustar )
       enddo
!$OMP END PARALLEL DO

       !### Debug
       IF ( LPRT ) CALL DEBUG_MSG( '### VDIFFDR: after vdiff' )

       ! Convert kg/kg -> v/v
<<<<<<< HEAD
       DO NA = 1, nAdvect
          p_as2(:,:,:,NA) = p_as2(:,:,:,NA) * TCVV(NA)
=======
       DO N = 1, N_TRACERS
          ! TCVV Calculation
          ThisSpc => State_Chm%SpcData(N)%Info
          tempTCVV = ( AIRMW / ThisSpc%emMW_g )
          ThisSpc => NULL()
          p_as2(:,:,:,N) = p_as2(:,:,:,N) * tempTCVV
>>>>>>> 66ff3da3
       ENDDO

       ! Convert kg/kg -> g/kg
       p_shp    = p_shp * 1.e+3_fp

       ! Free pointers
       NULLIFY( p_um1,   p_vm1,    p_tadv, p_pmid, p_pint )
       NULLIFY( p_rpdel, p_rpdeli, p_zm,   p_thp,  p_cgs  )
       NULLIFY( p_kvh,   p_kvm,    p_shp,  p_as2,  p_hflux)

    else if( arvdiff ) then
!-----------------------------------------------------------------------
!  	... vertical diffusion using archived values of cgs and kvh.
!
!       %%% NOTE: THIS SECTION IS NORMALLY NOT EXECUTED %%%
!       %%% BECAUSE ARVDIFF IS SET TO .FALSE. ABOVE     %%% 
!-----------------------------------------------------------------------

       !-------------------------------------------------------------------
       ! Now use pointers to flip arrays in the vertical (bmy, 6/22/15)
       !-------------------------------------------------------------------

       ! INPUTS: 3-D fields on level centers
       p_tadv   => State_Met%T( :, :, LLPAR  :1:-1   )
       p_pmid   => pmid       ( :, :, LLPAR  :1:-1   )
       p_rpdel  => rpdel      ( :, :, LLPAR  :1:-1   )
       p_rpdeli => rpdeli     ( :, :, LLPAR  :1:-1   )

       ! INPUTS: 3-D fields on level edges
       p_pint   => pint       ( :, :, LLPAR+1:1:-1   )
       p_kvh    => kvh        ( :, :, LLPAR+1:1:-1   )
       p_cgs    => cgs        ( :, :, LLPAR+1:1:-1   )

       ! INPUTS: Tracer concentration fields
       ! NOTE: For now, so as to avoid having to rewrite the internals
       ! of the VDIFF routines, just point to 1:nAdvect entries of
       ! State_Chm%Species.  This is OK for now, as of July 2016, all of
       ! the advected species are listed first.  This may change in the
       ! future, but we'll worry about that later. (bmy, 7/13/16)
       p_as2    => State_Chm%Species( :, :, LLPAR:1:-1, 1:nAdvect )

       ! Convert from v/v -> m/m (i.e., kg/kg)
<<<<<<< HEAD
       do NA = 1, nAdvect
          p_as2(:,:,:,NA) = p_as2(:,:,:,NA) / TCVV(NA) 
=======
       do N = 1, N_TRACERS
          ! TCVV Calculation
          ThisSpc => State_Chm%SpcData(N)%Info
          tempTCVV = ( AIRMW / ThisSpc%emMW_g )
          ThisSpc => NULL()
          p_as2(:,:,:,N) = p_as2(:,:,:,N) / tempTCVV 
>>>>>>> 66ff3da3
       enddo

       !### Debug
       IF ( LPRT ) CALL DEBUG_MSG( '### VDIFFDR: before vdiffar' )

!!$OMP PARALLEL DO DEFAULT( SHARED )   &
!!$OMP PRIVATE( J )
       do J = 1, JJPAR
          call vdiffar( J,      p_tadv, p_pmid, p_pint, p_rpdel, p_rpdeli,  &
                        dtime,  sflx,   p_as2,  p_kvh,  p_cgs,   IIPAR     )
      enddo
!!$OMP END PARALLEL DO

       !### Debug
       IF ( LPRT ) CALL DEBUG_MSG( '### VDIFFDR: after vdiffar' )

       ! Convert from m/m (i.e. kg/kg) -> v/v
<<<<<<< HEAD
       do NA = 1, nAdvect
          p_as2(:,:,:,NA) = p_as2(:,:,:,NA) * TCVV(NA) 
=======
       do N = 1, N_TRACERS
          ! TCVV Calculation
          ThisSpc => State_Chm%SpcData(N)%Info
          tempTCVV = ( AIRMW / ThisSpc%emMW_g )
          ThisSpc => NULL()
          p_as2(:,:,:,N) = p_as2(:,:,:,N) * tempTCVV 
>>>>>>> 66ff3da3
       enddo

       ! Free pointers
       NULLIFY( p_tadv, p_pmid, p_rpdel, p_rpdeli )
       NULLIFY( p_pint, p_kvh,  p_cgs,   p_as2    )

    end if

    !-------------------------------------------------------------------
    ! re-compute PBL variables wrt derived pblh (in m)
    !-------------------------------------------------------------------
    if (.not. pblh_ar) then

       ! PBL is in m 
       State_Met%PBLH = pblh 

       CALL COMPUTE_PBL_HEIGHT( State_Met )
    endif

#if defined( USE_TEND )
    ! Compute tendencies and write to diagnostics (ckeller, 7/15/2015)
    CALL TEND_STAGE2( am_I_Root, Input_Opt, State_Met, &
                      State_Chm, 'PBLMIX', .TRUE., dtime, RC )
#endif

!      !### Debug
    IF ( LPRT ) CALL DEBUG_MSG( '### VDIFFDR: VDIFFDR finished' )

!@@@@@@@@@@@@@@@@@@@@@@@@@@@@@@@@@@@@@@@@@@@@@@@@@@@@@@@@@@@@@@@@@@@@@@@@@@@@@@
!@@@ REMOVE TRACERS MODIFICATION (bmy, 6/30/16)
!@@@ Need to restore State_Chm%TRACERS = State_Chm%SPECIES for testing 
!@@@
      DO NA = 1, nAdvect
         N                          = State_Chm%Map_Advect(NA)
         State_Chm%Tracers(:,:,:,N) = State_Chm%Species(:,:,:,N)

         ! Restore State_Chm%SPECIES to its original values
         State_Chm%Species(:,:,:,N) = Spc_temp(:,:,:,NA)
      ENDDO
!@@@@@@@@@@@@@@@@@@@@@@@@@@@@@@@@@@@@@@@@@@@@@@@@@@@@@@@@@@@@@@@@@@@@@@@@@@@@@@
  END SUBROUTINE VDIFFDR
!EOC
!------------------------------------------------------------------------------
!                  GEOS-Chem Global Chemical Transport Model                  !
!------------------------------------------------------------------------------
!BOP
!
! !IROUTINE: do_pbl_mix_2
!
! !DESCRIPTION: Subroutine DO\_PBL\_MIX\_2 is the driver routine for planetary 
!  boundary layer mixing. The PBL layer height and related quantities are 
!  always computed.   Mixing of tracers underneath the PBL top is toggled 
!  by the DO\_TURBDAY switch. 
!\\
!\\
! !INTERFACE:
!
  SUBROUTINE DO_PBL_MIX_2( am_I_Root, DO_VDIFF,  Input_Opt,  &
                           State_Met, State_Chm, RC         )
!
! !USES:
!
    USE ERROR_MOD,          ONLY : DEBUG_MSG
    USE GIGC_ErrCode_Mod
    USE GIGC_Input_Opt_Mod, ONLY : OptInput
    USE GIGC_State_Met_Mod, ONLY : MetState
    USE GIGC_State_Chm_Mod, ONLY : ChmState
    USE PBL_MIX_MOD,        ONLY : INIT_PBL_MIX
    USE PBL_MIX_MOD,        ONLY : COMPUTE_PBL_HEIGHT
    USE TIME_MOD,           ONLY : ITS_TIME_FOR_EMIS
    USE DAO_MOD,            ONLY : AIRQNT

    IMPLICIT NONE
!
! !INPUT PARAMETERS:
!
    LOGICAL,        INTENT(IN)    :: am_I_Root    ! Are we on the root CPU?
    LOGICAL,        INTENT(IN)    :: DO_VDIFF     ! Switch which turns on PBL
                                                  !  mixing of tracers
    TYPE(OptInput), INTENT(IN)    :: Input_Opt    ! Input Options object
!
! !INPUT/OUTPUT PARAMETERS:
!
    TYPE(MetState), INTENT(INOUT) :: State_Met    ! Meteorology State object
    TYPE(ChmState), INTENT(INOUT) :: State_Chm    ! Chemistry State object
!
! !OUTPUT PARAMETERS:
!
    INTEGER,        INTENT(OUT)   :: RC           ! Success or failure?
!
! !REVISION HISTORY: 
!  11 Feb 2005 - R. Yantosca - Initial version
!  21 Dec 2010 - R. Yantosca - Now only call SETEMIS for fullchem simulations
!  22 Dec 2010 - R. Yantosca - Bug fix: print debug output only if LPRT=T
!  05 Mar 2013 - R. Yantosca - Add am_I_root, Input_Opt, RC arguments
!  05 Mar 2013 - R. Yantosca - Now call SETEMIS with am_I_Root, Input_Opt, RC
!  05 Mar 2013 - R. Yantosca - Now use Input_Opt%ITS_A_FULLCHEM_SIM
!  25 Mar 2013 - M. Payer    - Now pass State_Chm object via the arg list
!  01 Aug 2013 - R. Yantosca - Now pass the Input_Opt object to VDIFFDR
!  20 Aug 2013 - R. Yantosca - Removed "define.h", this is now obsolete
!  22 Aug 2014 - R. Yantosca - Renamed DO_TURBDAY to DO_VDIFF for clarity
!  16 Nov 2015 - E. Lundgren - Update air quantities after VDIFFDR call
!                              since specific humidity is updated
!  13 Jul 2016 - R. Yantosca - Remove STT, we can point to State_Chm%Species
!                              in the VDIFFDR routine directly
!EOP
!------------------------------------------------------------------------------
!BOC
!
! !LOCAL VARIABLES:
!
    ! SAVEd scalars
    LOGICAL, SAVE :: FIRST = .TRUE.

    ! Scalars
    LOGICAL       :: prtDebug

    !=================================================================
    ! DO_PBL_MIX_2 begins here!
    !=================================================================
    
    ! Assume success
    RC  =  GIGC_SUCCESS

    ! Set a flag if we should print debug output to the log file
    prtDebug = ( Input_Opt%LPRT .and. am_I_Root )

    ! First-time initialization
    ! NOTE: Should really move this into the init stage
    IF ( FIRST ) THEN
       CALL INIT_PBL_MIX()
       call vdinti()
       FIRST = .FALSE.
    ENDIF

    ! Do mixing of tracers in the PBL (if necessary)
    IF ( DO_VDIFF ) THEN

       ! Set previous specific humidity to current specific humidity 
       ! prior to humidity update in vdiffdr (ewl, 10/28/15)
       State_Met%SPHU_prev = State_Met%SPHU

       CALL VDIFFDR( am_I_Root, Input_Opt, State_Met, State_Chm )
       IF( prtDebug ) THEN
          CALL DEBUG_MSG( '### DO_PBL_MIX_2: after VDIFFDR' )
       ENDIF

       ! Update air quantities and tracer concentrations with updated
       ! specific humidity (ewl, 10/28/15)
       ! NOTE: Prior to October 2015, air quantities were not updated
       ! with specific humidity modified in VDIFFDR at this point in
       ! the model
       CALL AIRQNT( am_I_Root, Input_Opt, State_Met, State_Chm, &
                    RC, update_mixing_ratio=.TRUE. )
       IF( prtDebug ) THEN
          CALL DEBUG_MSG( '### DO_PBL_MIX_2: after AIRQNT' )
       ENDIF

    ENDIF

  END SUBROUTINE DO_PBL_MIX_2
!EOC  
END MODULE vdiff_mod
<|MERGE_RESOLUTION|>--- conflicted
+++ resolved
@@ -140,7 +140,7 @@
 !  24 Nov 2014 - M. Yannetti - Added PRECISION_MOD
 !  07 Jan 2016 - E. Lundgren - Replace hard-coded physical params w/ global and
 !                              remove unused parameters
-!  22 Jun 2016 - M. Yannetti - Replaced references to TCVV.
+!  22 Jun 2016 - M. Yannetti - Replace TCVV with species db MW and phys constant
 !EOP
 !------------------------------------------------------------------------------
 !BOC
@@ -223,11 +223,7 @@
     USE DIAG_MOD,           ONLY : TURBFLUP
     USE GIGC_Input_Opt_Mod, ONLY : OptInput
     USE GIGC_State_Met_Mod, ONLY : MetState
-<<<<<<< HEAD
-=======
-    USE VDIFF_PRE_MOD,      ONLY : ND15
     USE GIGC_State_Chm_Mod, ONLY : ChmState
->>>>>>> 66ff3da3
 
     implicit none
 !
@@ -303,6 +299,8 @@
 !                              derived type object
 !  25 Jun 2014 - R. Yantosca - Now accept Input_Opt via the arg list
 !  25 Jun 2014 - R. Yantosca - Remove references to tracer_mod.F
+!  04 Aug 2016 - M. Yannetti - Now pass State_Chm as argument; replace TCVV 
+!                              with species db MW and phys constant 
 !EOP
 !------------------------------------------------------------------------------
 !BOC
@@ -390,13 +388,6 @@
     real(fp) :: qp0(plonl,plev,pcnst) ! To store initial concentration values
                                     ! (as2)
 
-    ! Pointers
-    TYPE(Species), POINTER :: ThisSpc
-
-    ! Temporary
-    REAL(fp)          :: tempTCVV
-
-
     !=================================================================
     ! vdiff begins here!
     !=================================================================
@@ -404,9 +395,6 @@
     !### Debug
     IF ( LPRT .and. ip < 5 .and. lat < 5 ) &
          CALL DEBUG_MSG( '### VDIFF: vdiff begins' )
-
-    ! Initialize Pointers
-    ThisSpc => NULL()
 
     !Populate local variables with values from arguments.(ccc, 11/17/09)
     um1    = uwnd(:,lat,:)
@@ -789,10 +777,6 @@
             termh, qp1, plonl )
 
        DO M = 1, pcnst
-        ! TCVV Calculation
-        ThisSpc => State_Chm%SpcData(M)%Info
-        tempTCVV = ( AIRMW / ThisSpc%emMW_g )
-        ThisSpc => NULL()
        DO L = 1, plev 
        do I = 1, plonl
           ! Arrays in vdiff are upside-down
@@ -801,7 +785,9 @@
           TURBFLUP(I,lat,k,M) = TURBFLUP(I,lat,k,M) &
                               + (qp1(I,L,M) - qp0(I,L,M)) &
                               * State_Met%AD(I,lat,k) &
-                              / ( tempTCVV * ztodt )
+                              / ( ( AIRMW /           &
+                                    State_Chm%SpcData(M)%Info%emMW_g ) &
+                                  * ztodt )
        enddo
        enddo
        ENDDO
@@ -1967,6 +1953,7 @@
 !                              and ND as loop index for drydep species
 !  19 Jul 2016 - R. Yantosca - Now bracket tendency calls with #ifdef USE_TEND
 !  27 Jul 2016 - R. Yantosca - Bug fix: set nDrydep=0 if drydep is turned off
+!  04 Aug 2016 - M. Yannetti - Replace TCVV with species db MW and phys constant
 !EOP
 !------------------------------------------------------------------------------
 !BOC
@@ -2026,13 +2013,7 @@
     LOGICAL            :: IS_CH4,    IS_FULLCHEM, IS_Hg,     IS_TAGO3
     LOGICAL            :: IS_TAGCO,  IS_AEROSOL,  IS_RnPbBe, LDYNOCEAN
     LOGICAL            :: LGTMM,     LSOILNOX
-    INTEGER            :: N_TRACERS, N_MEMBERS 
-<<<<<<< HEAD
-    REAL(fp)           :: TCVV (State_Chm%nAdvect)
-=======
-    CHARACTER(LEN=255) :: TRACER_NAME (Input_Opt%N_TRACERS)
-    !REAL(fp)           :: TCVV        (Input_Opt%N_TRACERS)
->>>>>>> 66ff3da3
+    INTEGER            :: N_MEMBERS 
 
     ! HEMCO update
     LOGICAL            :: FND
@@ -2062,9 +2043,6 @@
     ! For pointing to the species database
     TYPE(Species),  POINTER :: SpcInfo
     INTEGER                 :: Hg_Cat
-
-    ! Temporary
-    REAL(fp)          :: tempTCVV
 
     ! kyu codeathon
     !=================================================================
@@ -2141,14 +2119,6 @@
     LGTMM        = Input_Opt%LGTMM
     LSOILNOX     = Input_Opt%LSOILNOX
     N_MEMBERS    = Input_Opt%MAX_MEMB
-<<<<<<< HEAD
-
-    !%%% NOTE: TCVV can be removed soon (bmy, 7/13/16)
-    TCVV         = Input_Opt%TCVV(1:nAdvect)
-=======
-    TRACER_NAME  = Input_Opt%TRACER_NAME (1:N_TRACERS             )
-    !TCVV         = Input_Opt%TCVV        (1:N_TRACERS             )
->>>>>>> 66ff3da3
 
     dtime = GET_TS_CONV()*60e+0_fp ! min -> second
     
@@ -2254,13 +2224,8 @@
 !$OMP DEFAULT( SHARED )                                                   &
 !$OMP PRIVATE( I,      J,               L,            N                 ) &
 !$OMP PRIVATE( WK1,    WK2,             PBL_TOP,      DEP_KG,  TOPMIX   ) &
-<<<<<<< HEAD
 !$OMP PRIVATE( fnd,    emis,            dep,          NA,      ND       ) &
 !$OMP PRIVATE( TMPFLX, FRAC_NO_HG0_DEP, ZERO_HG0_DEP, SpcInfo, Hg_Cat   )
-=======
-!$OMP PRIVATE( fnd,    emis,            dep,          tempTCVV          ) &
-!$OMP PRIVATE( TMPFLX, FRAC_NO_HG0_DEP, ZERO_HG0_DEP, ThisSpc, Hg_Cat   )
->>>>>>> 66ff3da3
     do J = 1, JJPAR
     do I = 1, IIPAR
 
@@ -2300,15 +2265,11 @@
           ! DFLX will be converted to kg/m2/s lateron. (ckeller, 04/01/2014)
           CALL GetHcoVal ( NA, I, J, 1, fnd, dep=dep )
           IF ( fnd ) THEN
-<<<<<<< HEAD
-             dflx(I,J,NA) = dflx(I,J,NA) + ( dep * as2_scal(I,J,NA) / TCVV(NA) )
-=======
-             ! TCVV Calculation
-             ThisSpc => State_Chm%SpcData(N)%Info
-             tempTCVV = ( AIRMW / ThisSpc%emMW_g )
-             ThisSpc => NULL()
-             dflx(I,J,N) = dflx(I,J,N) + ( dep * as2_scal(I,J,N) / tempTCVV )
->>>>>>> 66ff3da3
+!LL             dflx(I,J,NA) = dflx(I,J,NA) + ( dep * as2_scal(I,J,NA) &
+!LL                            / TCVV(NA) )
+             dflx(I,J,NA) = dflx(I,J,NA) + ( dep * as2_scal(I,J,NA)  &
+                            / ( AIRMW                                &
+                                / State_Chm%SpcData(NA)%Info%emMW_g ) )
           ENDIF
        ENDDO
        
@@ -2346,7 +2307,6 @@
        ! The HEMCO drydep frequencies (from air-sea exchange and 
        ! PARANOX) were already added above.
        !----------------------------------------------------------------
-<<<<<<< HEAD
 
 !@@@@@@@@@@@@@@@@@@@@@@@@@@@@@@@@@@@@@@@@@@@@@@@@@@@@@@@@@@@@@@@@@@@@@@@@@@@@@
 !@@@ REMOVE TRACERS MODIFICATION (bmy, 7/27/16)
@@ -2373,34 +2333,6 @@
           
           ! Point to the corresponding Species Database entry
           SpcInfo => State_Chm%SpcData(N)%Info
-=======
-       do N = 1, NUMDEP ! NUMDEP includes all gases/aerosols
-          ! gases + aerosols for full chemistry 
-          NN   = NTRAIND(N)
-          if (NN == 0) CYCLE
-
-          ! Point to the Species Database entry for tracer NN
-          ThisSpc => State_Chm%SpcData(NN)%Info
-          tempTCVV = ( AIRMW / ThisSpc%emMW_g )
-
-!          ! Now include sea salt dry deposition (jaegle 5/11/11)
-!          IF ( NN == IDTDST1 .OR. &
-!               NN == IDTDST2 .OR. &
-!               NN == IDTDST3 .OR. &
-!               NN == IDTDST4       ) CYCLE
-
-!          IF (TRIM( DEPNAME(N) ) == 'DST1'.OR. &
-!              TRIM( DEPNAME(N) ) == 'DST2'.OR. &
-!              TRIM( DEPNAME(N) ) == 'DST3'.OR. &
-!              TRIM( DEPNAME(N) ) == 'DST4') CYCLE
-!              !TRIM( DEPNAME(N) ) == 'SALA'.OR. &
-!              !TRIM( DEPNAME(N) ) == 'SALC') CYCLE
-
-          ! adding the backward consistency with previous GEOS-Chem drydep 
-          ! calculation. (Lin, 06/04/2008) 
-          ! given that as2 is in v/v
-          !dflx(I,J,NN) = DEPSAV(I,J,N) * as2(I,J,1,NN) / TCVV(NN) 
->>>>>>> 66ff3da3
           
           ! use mean concentration within the PBL for calculating drydep 
           ! fluxes
@@ -2422,24 +2354,12 @@
              ! first (lowest) model layer
              ! given that as2 is in v/v
              ! Now add to existing dflx (ckeller, 10/16/2014).
-<<<<<<< HEAD
-             dflx(I,J,N) = dflx(I,J,N) &
-                         + DEPSAV(I,J,ND) * (wk1/(wk2+1.e-30_fp)) / TCVV(N)
-=======
+!LL             dflx(I,J,N) = dflx(I,J,N) &
+!LL                         + DEPSAV(I,J,ND) * (wk1/(wk2+1.e-30_fp)) / TCVV(N)
              dflx(I,J,NN) = dflx(I,J,NN) &
-                          + DEPSAV(I,J,N) * (wk1/(wk2+1.e-30_fp)) / tempTCVV
-
-             ! Special case for O3. Increase the deposition frequency (SHIPO3DEP)
-             ! when there is O3 destruction in subgrid ship plume 
-             ! parameterization. This is roughly equivalent to negative
-             ! emissions, which were used previously by PARANOX,
-             ! but caused instability in the chemical solver
-             ! (cdh, 3/21/2013)
-             ! Now done through HEMCO (ckeller, 5/19/14).
-!             IF (TRIM( DEPNAME(N) ) == 'O3') THEN
-!                dflx(I,J,NN) = dflx(I,J,NN) + SHIPO3DEP(I,J) * (wk1/(wk2+1.d-30)) / TCVV(NN)
-!             ENDIF
->>>>>>> 66ff3da3
+                          + DEPSAV(I,J,N) * (wk1/(wk2+1.e-30_fp))  &
+                          / ( AIRMW / SpcInfo%emMW_g )
+
 
              ! consistency with the standard GEOS-Chem setup (Lin, 07/14/08)
              if (drydep_back_cons) then 
@@ -2455,61 +2375,11 @@
              ! NOTE: Now use as2_scal(I,J,NN), instead of as2(I,J,1,NN) to 
              ! avoid seg faults in parallelization (ccarouge, bmy, 12/20/10)
              ! Now add to existing dflx (ckeller, 10/16/2014).
-<<<<<<< HEAD
+!LL             dflx(I,J,N) = dflx(I,J,N) &
+!LL                         + DEPSAV(I,J,ND) * as2_scal(I,J,N) / TCVV(N)
              dflx(I,J,N) = dflx(I,J,N) &
-                         + DEPSAV(I,J,ND) * as2_scal(I,J,N) / TCVV(N)
-
-=======
-             dflx(I,J,NN) = dflx(I,J,NN) &
-                          + DEPSAV(I,J,N) * as2_scal(I,J,NN) / tempTCVV
-
-             ! Special case for O3. Increase the deposition frequency (SHIPO3DEP)
-             ! when there is O3 destruction in subgrid ship plume 
-             ! parameterization. This is roughly equivalent to negative
-             ! emissions, which were used previously by PARANOX,
-             ! but caused instability in the chemical solver
-             ! (cdh, 3/21/2013)
-             ! Now done through HEMCO (ckeller, 5/19/14).
-!             IF ( (TRIM( DEPNAME(N) ) == 'O3') .and. (SHIPO3DEP(I,J) > 0e+0_fp) ) THEN
-!                dflx(I,J,NN) = dflx(I,J,NN) + SHIPO3DEP(I,J) * as2_scal(I,J,NN) / TCVV(NN)
-!             ENDIF
-
-             !------------------------------------------------------------------
-             !Prior to 25 Oct 2011, H Amos
-             !! If flag is set to treat Hg2 as half aerosol, half gas, then
-             !! use average deposition velocity (cdh, 9/01/09)
-             !IF ( LHG2HALFAEROSOL .AND. IS_HG2(NN) ) THEN
-             !
-             !   ! NOTE: Now use as2_scal(I,J,NN), instead of as2(I,J,1,NN) to 
-             !   ! avoid seg faults in parallelization (ccarouge, bmy, 12/20/10)
-             !   dflx(I,J,NN) =  &
-             !        ( DEPSAV(I,J,DRYHg2) +  DEPSAV(I,J,DRYHgP) ) / 2D0 * &
-             !        as2_scal(I,J,NN) / TCVV(NN) 
-             !   
-             !ENDIF
-             !
-!!$ No longer needed since Hg(II) is already partitioned between gas and aerosol. (cdh, 28-Mar-2013)
-!!$             IF ( IS_HG2(NN) ) THEN
-!!$
-!!$                IF ( LHG2HALFAEROSOL ) THEN
-!!$                   ! NOTE: Now use as2_scal(I,J,NN), instead of as2(I,J,1,NN) to 
-!!$                   ! avoid seg faults in parallelization (ccarouge, bmy, 12/20/10)
-!!$
-!!$                   ! partition Hg2 50/50 gas/particle
-!!$                   dflx(I,J,NN) =  &
-!!$                        ( DEPSAV(I,J,DRYHg2) +  DEPSAV(I,J,DRYHgP) ) / 2D0 * &
-!!$                        as2_scal(I,J,NN) / TCVV(NN) 
-!!$                ELSE
-!!$                   
-!!$                   ! temperature-dependent Hg2 partitioning
-!!$                   dflx(I,J,NN) = ( DEPSAV(I,J,DRYHg2)*Fg(I,J,1) + &
-!!$                                    DEPSAV(I,J,DRYHgP)*Fp(I,J,1) ) * &
-!!$                                    as2_scal(I,J,NN) / TCVV(NN) 
-!!$                ENDIF
-!!$                   
-!!$             ENDIF
-             !------------------------------------------------------------------
->>>>>>> 66ff3da3
+                         + DEPSAV(I,J,ND) * as2_scal(I,J,N) /   &
+                         ( AIRMW / SpcInfo%emMW_g )
           endif
           
           ! Hg(0) exchange with the ocean is handled by ocean_mercury_mod
@@ -2574,19 +2444,14 @@
                                GET_FRAC_UNDER_PBLTOP(I,J,L   )
                 enddo
 
-                ! TCVV Calculation
-                ThisSpc => State_Chm%SpcData(1)%Info
-                tempTCVV = ( AIRMW / ThisSpc%emMW_g )
-                ThisSpc => NULL()
                 ! since we only use the ratio of wk1 / wk2, there should not be
                 ! a problem even if the PBL top is lower than the top of the 
                 ! first (lowest) model layer
                 ! given that as2 is in v/v
-<<<<<<< HEAD
-                dflx(I,J,NA) = DEPSAV(I,J,1) * (wk1/(wk2+1.e-30_fp)) / TCVV(1)
-=======
-                dflx(I,J,N) = DEPSAV(I,J,1) * (wk1/(wk2+1.e-30_fp)) / tempTCVV
->>>>>>> 66ff3da3
+!LL                dflx(I,J,NA) = DEPSAV(I,J,1) * (wk1/(wk2+1.e-30_fp)) &
+!LL                               / TCVV(1)
+                dflx(I,J,NA) = DEPSAV(I,J,1) * (wk1/(wk2+1.e-30_fp)) &
+                               / (AIRMW / State_Chm%SpcData(1)%Info%emMW_g )
 
                 ! Consistent with the standard GEOS-Chem setup.(Lin, 07/14/08) 
                 if (drydep_back_cons) then 
@@ -2601,13 +2466,11 @@
                 ! NOTE: Now use as2_scal(I,J,NA), instead of as2(I,J,1,NA) to 
                 ! avoid seg faults in parallelization (ccarouge, bmy, 12/20/10)
                 ! Now add to existing dflx (ckeller, 10/16/2014).
-<<<<<<< HEAD
+!LL                dflx(I,J,NA) = dflx(I,J,NA) &
+!LL                             + DEPSAV(I,J,1) * as2_scal(I,J,NA) / TCVV(1) 
                 dflx(I,J,NA) = dflx(I,J,NA) &
-                             + DEPSAV(I,J,1) * as2_scal(I,J,NA) / TCVV(1) 
-=======
-                dflx(I,J,N) = dflx(I,J,N) &
-                            + DEPSAV(I,J,1) * as2_scal(I,J,N) / tempTCVV 
->>>>>>> 66ff3da3
+                             + DEPSAV(I,J,1) * as2_scal(I,J,NA)  &
+                             / ( AIRMW / State_Chm%SpcData(1)%Info%emMW_g )
              endif
           enddo
        endif
@@ -2939,17 +2802,10 @@
        p_as2              => State_Chm%Species( :, :, LLPAR:1:-1, 1:nAdvect )
 
        ! Convert v/v -> m/m (i.e., kg/kg)
-<<<<<<< HEAD
        DO NA = 1, nAdvect
-          p_as2(:,:,:,NA) =  p_as2(:,:,:,NA) / TCVV(NA) 
-=======
-       DO N = 1, N_TRACERS
-          ! TCVV Calculation
-          ThisSpc => State_Chm%SpcData(N)%Info
-          tempTCVV = ( AIRMW / ThisSpc%emMW_g )
-          ThisSpc => NULL()
-          p_as2(:,:,:,N)  =  p_as2(:,:,:,N) / tempTCVV 
->>>>>>> 66ff3da3
+!LL          p_as2(:,:,:,NA) =  p_as2(:,:,:,NA) / TCVV(NA) 
+          p_as2(:,:,:,NA) =  p_as2(:,:,:,NA) / ( AIRMW       &
+                             / State_Chm%SpcData(NA)%Info%emMW_g ) 
        ENDDO
 
        ! Convert g/kg -> kg/kg
@@ -2976,17 +2832,10 @@
        IF ( LPRT ) CALL DEBUG_MSG( '### VDIFFDR: after vdiff' )
 
        ! Convert kg/kg -> v/v
-<<<<<<< HEAD
        DO NA = 1, nAdvect
-          p_as2(:,:,:,NA) = p_as2(:,:,:,NA) * TCVV(NA)
-=======
-       DO N = 1, N_TRACERS
-          ! TCVV Calculation
-          ThisSpc => State_Chm%SpcData(N)%Info
-          tempTCVV = ( AIRMW / ThisSpc%emMW_g )
-          ThisSpc => NULL()
-          p_as2(:,:,:,N) = p_as2(:,:,:,N) * tempTCVV
->>>>>>> 66ff3da3
+!LL          p_as2(:,:,:,NA) = p_as2(:,:,:,NA) * TCVV(NA)
+          p_as2(:,:,:,NA) = p_as2(:,:,:,NA) * ( AIRMW          &
+                            / State_Chm%SpcData(NA)%Info%emMW_g )
        ENDDO
 
        ! Convert kg/kg -> g/kg
@@ -3029,17 +2878,10 @@
        p_as2    => State_Chm%Species( :, :, LLPAR:1:-1, 1:nAdvect )
 
        ! Convert from v/v -> m/m (i.e., kg/kg)
-<<<<<<< HEAD
        do NA = 1, nAdvect
-          p_as2(:,:,:,NA) = p_as2(:,:,:,NA) / TCVV(NA) 
-=======
-       do N = 1, N_TRACERS
-          ! TCVV Calculation
-          ThisSpc => State_Chm%SpcData(N)%Info
-          tempTCVV = ( AIRMW / ThisSpc%emMW_g )
-          ThisSpc => NULL()
-          p_as2(:,:,:,N) = p_as2(:,:,:,N) / tempTCVV 
->>>>>>> 66ff3da3
+!LL          p_as2(:,:,:,NA) = p_as2(:,:,:,NA) / TCVV(NA) 
+          p_as2(:,:,:,NA) = p_as2(:,:,:,NA) / ( AIRMW           &
+                            / State_Chm%SpcData(NA)%Info%emMW_g )
        enddo
 
        !### Debug
@@ -3057,17 +2899,10 @@
        IF ( LPRT ) CALL DEBUG_MSG( '### VDIFFDR: after vdiffar' )
 
        ! Convert from m/m (i.e. kg/kg) -> v/v
-<<<<<<< HEAD
        do NA = 1, nAdvect
-          p_as2(:,:,:,NA) = p_as2(:,:,:,NA) * TCVV(NA) 
-=======
-       do N = 1, N_TRACERS
-          ! TCVV Calculation
-          ThisSpc => State_Chm%SpcData(N)%Info
-          tempTCVV = ( AIRMW / ThisSpc%emMW_g )
-          ThisSpc => NULL()
-          p_as2(:,:,:,N) = p_as2(:,:,:,N) * tempTCVV 
->>>>>>> 66ff3da3
+!LL          p_as2(:,:,:,NA) = p_as2(:,:,:,NA) * TCVV(NA) 
+          p_as2(:,:,:,NA) = p_as2(:,:,:,NA) * ( AIRMW /       &
+                            State_Chm%SpcData(NA)%Info%emMW_g ) 
        enddo
 
        ! Free pointers
