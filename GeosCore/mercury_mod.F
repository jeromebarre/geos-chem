--- conflicted
+++ resolved
@@ -3225,7 +3225,6 @@
 
       ELSE
 
-<<<<<<< HEAD
          ! ---------------
          ! Hg0 emissions
          ! ---------------
@@ -3255,474 +3254,6 @@
          IF ( RC /= HCO_SUCCESS ) CALL ERROR_STOP ( DgnName, LOC )
          EHg2_an =  Ptr2D(:,:) * HcoState%Grid%AREA_M2(:,:)
          Ptr2D   => NULL()
-=======
-         !---------------------------
-         ! Hg(0) emissions, except mining [kg/s]
-         !---------------------------
-
-         ! File with lat/lon edges for regridding
-         LLFILENAME = TRIM( Input_Opt%DATA_DIR_1x1) //
-     &              'MAP_A2A_Regrid_201203/MAP_A2A_latlon_generic1x1.nc'
-
-         IF (LGCAPEMIS) THEN
-            ! Use Bess' GCAP emissions from David Streets
-
-            !===========================================================
-            ! Note: Emissions scenario must be selected in the mercury
-            ! menu in input.geos:
-            ! Use anthro Hg emiss for : 2006 or 2050
-            ! Use future emissions?   : PRESENT, A1B, A2, B1, or B2
-            !===========================================================
-
- 
-!- eds 5/17/12 ---------------------------------------------------- 
-            ! GEIA 2005 emissions are scaled to 2006 or 2050
-             NYMD = ( ANTHRO_Hg_YEAR * 10000 ) + 0101
-             XTAU = GET_TAU0( 1, 1, ANTHRO_Hg_YEAR )
-
-            ! Filename for anthropogenic mercury source
-            FILENAME = TRIM( Input_Opt%DATA_DIR_1x1) // 
-     &           'mercury_201205/' // 
-     &           'GEIA_Streets_' // TRIM( SCENARIO ) //
-     &           '_Hg0.geos.1x1.YYYY'
-!-----------------------------------------------------------------
-
-            ! Add year to the filename
-            CALL EXPAND_DATE( FILENAME, NYMD, 000000 )
-
-            ! Echo info
-            WRITE( 6, 100 ) TRIM( FILENAME )
- 100        FORMAT( '     - MERCURY_READYR: Reading ', a )
-
-            ! Read data in [kg/yr]
-            CALL READ_BPCH2( FILENAME, 'HG-SRCE', 1,
-     &                       XTAU,      I1x1,     J1x1-1,
-     &                       1,         ARRAY1,   QUIET=.TRUE. )
-
-            ! Cast to REAL*8 before regridding
-            GEN_1x1(:,:) = ARRAY1(:,:,1)
-
-            ! Regrid from GENERIC 1x1 to the current grid
-            INGRID  => GEN_1x1(:,:)
-            CALL DO_REGRID_A2A( LLFILENAME, I1x1,    J1x1-1,
-     &                          INGRID,     EHg0_an, IS_MASS=1,
-     &                          netCDF=.TRUE.                   )
-
-            ! Convert from [kg/yr] to [kg/s]
-            EHg0_an = EHg0_an / SEC_PER_YR
-
-            ! Free pointer
-            NULLIFY( INGRID )
-
-!- eds 8/31/10 ------------------------------------------------------
-            !-------------------------------------
-            ! Tagged anthro Hg0
-            !-------------------------------------
-            IF (LSPLIT) THEN
-
-               !- eds 5/17/12 -----------------------------------------
-               ! GEIA 2005 emissions are scaled to 2006 or 2050
-                NYMD = ( ANTHRO_Hg_YEAR * 10000 ) + 0101
-                XTAU = GET_TAU0( 1, 1, ANTHRO_Hg_YEAR )
-
-
-               !===========================
-               ! Anthro Canada Hg0
-               !===========================
-               FILENAME = TRIM( Input_Opt%DATA_DIR_1x1) // 
-     &                    'mercury_201205/' //
-     &                    'GEIA_Streets_'     // TRIM( SCENARIO )  //
-     &                    '_Hg0_CAN.geos.1x1.YYYY'
-            
-               ! Add year to the filename
-               CALL EXPAND_DATE( FILENAME, NYMD, 000000 )
-            
-               ! Echo info
-               WRITE( 6, 101 ) TRIM( FILENAME )
- 101           FORMAT( '     - MERCURY_READYR: Reading ', a )
-            
-               ! Read data in [kg/yr]
-               CALL READ_BPCH2( FILENAME, 'HG-SRCE', 1,
-     &                          XTAU,      I1x1,     J1x1-1,
-     &                          1,         ARRAY1,   QUIET=.TRUE. )
-            
-               ! Cast to REAL*8 before regridding
-               GEN_1x1(:,:) = ARRAY1(:,:,1)
-
-               ! Regrid from GENERIC 1x1 to the current grid
-               INGRID  => GEN_1x1(:,:)
-               CALL DO_REGRID_A2A( LLFILENAME, I1x1,     J1x1-1,
-     &                             INGRID,     EHg0_can, IS_MASS=1,
-     &                             netCDF=.TRUE.                   )
-
-               ! Convert from [kg/yr] to [kg/s]
-               EHg0_can = EHg0_can / SEC_PER_YR
-
-               ! Free pointer
-               NULLIFY( INGRID )
-
-
-               !===========================
-               ! Anthro United States Hg0
-               !===========================
-               FILENAME = TRIM( Input_Opt%DATA_DIR_1x1 ) // 
-     &                    'mercury_201205/' //
-     &                    'GEIA_Streets_'      // TRIM( SCENARIO )  //
-     &                    '_Hg0_USA.geos.1x1.YYYY'
-            
-               ! Add year to the filename
-               CALL EXPAND_DATE( FILENAME, NYMD, 000000 )
-            
-               ! Echo info
-               WRITE( 6, 102 ) TRIM( FILENAME )
- 102           FORMAT( '     - MERCURY_READYR: Reading ', a )
-            
-               ! Read data in [kg/yr]
-               CALL READ_BPCH2( FILENAME, 'HG-SRCE', 1,
-     &                          XTAU,      I1x1,     J1x1-1,
-     &                          1,         ARRAY1,   QUIET=.TRUE. )
-            
-               ! Cast to REAL*8 before regridding
-               GEN_1x1(:,:) = ARRAY1(:,:,1)
-
-               ! Regrid from GENERIC 1x1 to the current grid
-               INGRID  => GEN_1x1(:,:)
-               CALL DO_REGRID_A2A( LLFILENAME, I1x1,     J1x1-1,
-     &                             INGRID,     EHg0_usa, IS_MASS=1,
-     &                             netCDF=.TRUE.                   )
-            
-               ! Convert from [kg/yr] to [kg/s]
-               EHg0_usa = EHg0_usa / SEC_PER_YR
-
-               ! Free pointer
-               NULLIFY( INGRID )
-
-
-               !===========================
-               ! Anthro Central America Hg0
-               !===========================
-               FILENAME = TRIM( Input_Opt%DATA_DIR_1x1 ) // 
-     &                    'mercury_201205/' //
-     &                    'GEIA_Streets_'      // TRIM( SCENARIO )  //
-     &                    '_Hg0_CAM.geos.1x1.YYYY'
-            
-               ! Add year to the filename
-               CALL EXPAND_DATE( FILENAME, NYMD, 000000 )
-            
-               ! Echo info
-               WRITE( 6, 103 ) TRIM( FILENAME )
- 103           FORMAT( '     - MERCURY_READYR: Reading ', a )
-            
-               ! Read data in [kg/yr]
-               CALL READ_BPCH2( FILENAME, 'HG-SRCE', 1,
-     &                          XTAU,      I1x1,     J1x1-1,
-     &                          1,         ARRAY1,   QUIET=.TRUE. )
-            
-               ! Cast to REAL*8 before regridding
-               GEN_1x1(:,:) = ARRAY1(:,:,1)
-
-               ! Regrid from GENERIC 1x1 to the current grid
-               INGRID  => GEN_1x1(:,:)
-               CALL DO_REGRID_A2A( LLFILENAME, I1x1,     J1x1-1,
-     &                             INGRID,     EHg0_cam, IS_MASS=1,
-     &                             netCDF=.TRUE.                   )
-
-               ! Convert from [kg/yr] to [kg/s]
-               EHg0_cam = EHg0_cam / SEC_PER_YR
-
-               ! Free pointer
-               NULLIFY( INGRID )
-
-
-               !===========================
-               ! Anthro South America Hg0
-               !===========================
-               FILENAME = TRIM( Input_Opt%DATA_DIR_1x1 ) // 
-     &                     'mercury_201205/' //
-     &                    'GEIA_Streets_'      // TRIM( SCENARIO )  //
-     &                    '_Hg0_SAM.geos.1x1.YYYY'
-            
-               ! Add year to the filename
-               CALL EXPAND_DATE( FILENAME, NYMD, 000000 )
-            
-               ! Echo info
-               WRITE( 6, 104 ) TRIM( FILENAME )
- 104           FORMAT( '     - MERCURY_READYR: Reading ', a )
-            
-               ! Read data in [kg/yr]
-               CALL READ_BPCH2( FILENAME, 'HG-SRCE', 1,
-     &                          XTAU,      I1x1,     J1x1-1,
-     &                          1,         ARRAY1,   QUIET=.TRUE. )
-            
-               ! Cast to REAL*8 before regridding
-               GEN_1x1(:,:) = ARRAY1(:,:,1)
-
-               ! Regrid from GENERIC 1x1 to the current grid
-               INGRID  => GEN_1x1(:,:)
-               CALL DO_REGRID_A2A( LLFILENAME, I1x1,     J1x1-1,
-     &                             INGRID,     EHg0_sam, IS_MASS=1,
-     &                             netCDF=.TRUE.                   )
-            
-               ! Convert from [kg/yr] to [kg/s]
-               EHg0_sam = EHg0_sam / SEC_PER_YR
-
-               ! Free pointer
-               NULLIFY( INGRID )
-
-
-               !===========================
-               ! Anthro West Africa Hg0
-               !===========================
-               FILENAME = TRIM( Input_Opt%DATA_DIR_1x1 ) // 
-     &                    'mercury_201205/' //
-     &                    'GEIA_Streets_'      // TRIM( SCENARIO )  //
-     &                    '_Hg0_WAF.geos.1x1.YYYY'
-            
-               ! Add year to the filename
-               CALL EXPAND_DATE( FILENAME, NYMD, 000000 )
-            
-               ! Echo info
-               WRITE( 6, 105 ) TRIM( FILENAME )
- 105           FORMAT( '     - MERCURY_READYR: Reading ', a )
-            
-               ! Read data in [kg/yr]
-               CALL READ_BPCH2( FILENAME, 'HG-SRCE', 1,
-     &                          XTAU,      I1x1,     J1x1-1,
-     &                          1,         ARRAY1,   QUIET=.TRUE. )
-            
-               ! Cast to REAL*8 before regridding
-               GEN_1x1(:,:) = ARRAY1(:,:,1)
-
-               ! Regrid from GENERIC 1x1 to the current grid
-               INGRID  => GEN_1x1(:,:)
-               CALL DO_REGRID_A2A( LLFILENAME, I1x1,     J1x1-1,
-     &                             INGRID,     EHg0_waf, IS_MASS=1,
-     &                             netCDF=.TRUE.                   )
-            
-               ! Convert from [kg/yr] to [kg/s]
-               EHg0_waf = EHg0_waf / SEC_PER_YR
-
-               ! Free pointer
-               NULLIFY( INGRID )
-
-
-               !===========================
-               ! Anthro East Africa Hg0
-               !===========================
-               FILENAME = TRIM( Input_Opt%DATA_DIR_1x1 ) // 
-     &                    'mercury_201205/' //
-     &                    'GEIA_Streets_'      // TRIM( SCENARIO )  //
-     &                    '_Hg0_EAF.geos.1x1.YYYY'
-            
-               ! Add year to the filename
-               CALL EXPAND_DATE( FILENAME, NYMD, 000000 )
-            
-               ! Echo info
-               WRITE( 6, 106 ) TRIM( FILENAME )
- 106           FORMAT( '     - MERCURY_READYR: Reading ', a )
-            
-               ! Read data in [kg/yr]
-               CALL READ_BPCH2( FILENAME, 'HG-SRCE', 1,
-     &                          XTAU,      I1x1,     J1x1-1,
-     &                          1,         ARRAY1,   QUIET=.TRUE. )
-            
-               ! Cast to REAL*8 before regridding
-               GEN_1x1(:,:) = ARRAY1(:,:,1)
-
-               ! Regrid from GENERIC 1x1 to the current grid
-               INGRID  => GEN_1x1(:,:)
-               CALL DO_REGRID_A2A( LLFILENAME, I1x1,     J1x1-1,
-     &                             INGRID,     EHg0_eaf, IS_MASS=1,
-     &                             netCDF=.TRUE.                   )
-            
-               ! Convert from [kg/yr] to [kg/s]
-               EHg0_eaf = EHg0_eaf / SEC_PER_YR
-
-               ! Free pointer
-               NULLIFY( INGRID )
-
-
-               !===========================
-               ! Anthro South Africa Hg0
-               !===========================
-               FILENAME = TRIM( Input_Opt%DATA_DIR_1x1 ) // 
-     &                    'mercury_201205/' //
-     &                    'GEIA_Streets_'      // TRIM( SCENARIO )  //
-     &                    '_Hg0_SAF.geos.1x1.YYYY'
-            
-               ! Add year to the filename
-               CALL EXPAND_DATE( FILENAME, NYMD, 000000 )
-            
-               ! Echo info
-               WRITE( 6, 107 ) TRIM( FILENAME )
- 107           FORMAT( '     - MERCURY_READYR: Reading ', a )
-            
-               ! Read data in [kg/yr]
-               CALL READ_BPCH2( FILENAME, 'HG-SRCE', 1,
-     &                          XTAU,      I1x1,     J1x1-1,
-     &                          1,         ARRAY1,   QUIET=.TRUE. )
-            
-               ! Cast to REAL*8 before regridding
-               GEN_1x1(:,:) = ARRAY1(:,:,1)
-
-               ! Regrid from GENERIC 1x1 to the current grid
-               INGRID  => GEN_1x1(:,:)
-               CALL DO_REGRID_A2A( LLFILENAME, I1x1,     J1x1-1,
-     &                             INGRID,     EHg0_saf, IS_MASS=1,
-     &                             netCDF=.TRUE.                   )
-
-               ! Convert from [kg/yr] to [kg/s]
-               EHg0_saf = EHg0_saf / SEC_PER_YR
-
-               ! Free pointer
-               NULLIFY( INGRID )
-
-
-               !===========================
-               ! Anthro North Africa Hg0
-               !===========================
-               FILENAME = TRIM( Input_Opt%DATA_DIR_1x1 ) // 
-     &                    'mercury_201205/' //
-     &                    'GEIA_Streets_'      // TRIM( SCENARIO )  //
-     &                    '_Hg0_NAF.geos.1x1.YYYY'
-            
-               ! Add year to the filename
-               CALL EXPAND_DATE( FILENAME, NYMD, 000000 )
-            
-               ! Echo info
-               WRITE( 6, 108 ) TRIM( FILENAME )
- 108           FORMAT( '     - MERCURY_READYR: Reading ', a )
-            
-               ! Read data in [kg/yr]
-               CALL READ_BPCH2( FILENAME, 'HG-SRCE', 1,
-     &                          XTAU,      I1x1,     J1x1-1,
-     &                          1,         ARRAY1,   QUIET=.TRUE. )
-            
-               ! Cast to REAL*8 before regridding
-               GEN_1x1(:,:) = ARRAY1(:,:,1)
-
-               ! Regrid from GENERIC 1x1 to the current grid
-               INGRID  => GEN_1x1(:,:)
-               CALL DO_REGRID_A2A( LLFILENAME, I1x1,     J1x1-1,
-     &                             INGRID,     EHg0_naf, IS_MASS=1,
-     &                             netCDF=.TRUE.                   )
-            
-               ! Convert from [kg/yr] to [kg/s]
-               EHg0_naf = EHg0_naf / SEC_PER_YR
-
-               ! Free pointer
-               NULLIFY( INGRID )
-
-
-               !===========================
-               ! Anthro OECD Europe Hg0
-               !===========================
-               FILENAME = TRIM( Input_Opt%DATA_DIR_1x1 ) // 
-     &                    'mercury_201205/' //
-     &                    'GEIA_Streets_'      // TRIM( SCENARIO )  //
-     &                    '_Hg0_EUR.geos.1x1.YYYY'
-            
-               ! Add year to the filename
-               CALL EXPAND_DATE( FILENAME, NYMD, 000000 )
-            
-               ! Echo info
-               WRITE( 6, 109 ) TRIM( FILENAME )
- 109           FORMAT( '     - MERCURY_READYR: Reading ', a )
-            
-               ! Read data in [kg/yr]
-               CALL READ_BPCH2( FILENAME, 'HG-SRCE', 1,
-     &                          XTAU,      I1x1,     J1x1-1,
-     &                          1,         ARRAY1,   QUIET=.TRUE. )
-            
-               ! Cast to REAL*8 before regridding
-               GEN_1x1(:,:) = ARRAY1(:,:,1)
-
-               ! Regrid from GENERIC 1x1 to the current grid
-               INGRID  => GEN_1x1(:,:)
-               CALL DO_REGRID_A2A( LLFILENAME, I1x1,     J1x1-1,
-     &                             INGRID,     EHg0_eur, IS_MASS=1,
-     &                             netCDF=.TRUE.                   )
-            
-               ! Convert from [kg/yr] to [kg/s]
-               EHg0_eur = EHg0_eur / SEC_PER_YR
-
-               ! Free pointer
-               NULLIFY( INGRID )
-
-
-               !===========================
-               ! Anthro Eastern Europe Hg0
-               !===========================
-               FILENAME = TRIM( Input_Opt%DATA_DIR_1x1 ) // 
-     &                    'mercury_201205/' //
-     &                    'GEIA_Streets_'      // TRIM( SCENARIO )  //
-     &                    '_Hg0_EEU.geos.1x1.YYYY'
-            
-               ! Add year to the filename
-               CALL EXPAND_DATE( FILENAME, NYMD, 000000 )
-            
-               ! Echo info
-               WRITE( 6, 110 ) TRIM( FILENAME )
- 110           FORMAT( '     - MERCURY_READYR: Reading ', a )
-            
-               ! Read data in [kg/yr]
-               CALL READ_BPCH2( FILENAME, 'HG-SRCE', 1,
-     &                          XTAU,      I1x1,     J1x1-1,
-     &                          1,         ARRAY1,   QUIET=.TRUE. )
-            
-               ! Cast to REAL*8 before regridding
-               GEN_1x1(:,:) = ARRAY1(:,:,1)
-
-               ! Regrid from GENERIC 1x1 to the current grid
-               INGRID  => GEN_1x1(:,:)
-               CALL DO_REGRID_A2A( LLFILENAME, I1x1,     J1x1-1,
-     &                             INGRID,     EHg0_eeu, IS_MASS=1,
-     &                             netCDF=.TRUE.                   )
-            
-               ! Convert from [kg/yr] to [kg/s]
-               EHg0_eeu = EHg0_eeu / SEC_PER_YR
-
-               ! Free pointer
-               NULLIFY( INGRID )
-
-
-               !===========================
-               ! Anthro Middle East Hg0
-               !===========================
-               FILENAME = TRIM( Input_Opt%DATA_DIR_1x1 ) // 
-     &                    'mercury_201205/' //
-     &                    'GEIA_Streets_'      // TRIM( SCENARIO )  //
-     &                    '_Hg0_MDE.geos.1x1.YYYY'
-            
-               ! Add year to the filename
-               CALL EXPAND_DATE( FILENAME, NYMD, 000000 )
-            
-               ! Echo info
-               WRITE( 6, 111 ) TRIM( FILENAME )
- 111           FORMAT( '     - MERCURY_READYR: Reading ', a )
-            
-               ! Read data in [kg/yr]
-               CALL READ_BPCH2( FILENAME, 'HG-SRCE', 1,
-     &                          XTAU,      I1x1,     J1x1-1,
-     &                          1,         ARRAY1,   QUIET=.TRUE. )
-            
-               ! Cast to REAL*8 before regridding
-               GEN_1x1(:,:) = ARRAY1(:,:,1)
-
-               ! Regrid from GENERIC 1x1 to the current grid
-               INGRID  => GEN_1x1(:,:)
-               CALL DO_REGRID_A2A( LLFILENAME, I1x1,     J1x1-1,
-     &                             INGRID,     EHg0_mde, IS_MASS=1,
-     &                             netCDF=.TRUE.                   )
-            
-               ! Convert from [kg/yr] to [kg/s]
-               EHg0_mde = EHg0_mde / SEC_PER_YR
-
-               ! Free pointer
-               NULLIFY( INGRID )
-
->>>>>>> 22900787
-
       ENDIF
  
       ! Natural emissions
@@ -3748,7 +3279,6 @@
 ! (ckeller, 09/24/2014)
 !===========================================================================
 
-<<<<<<< HEAD
 !         !---------------------------
 !         ! Hg(0) emissions, except mining [kg/s]
 !         !---------------------------
@@ -6524,1834 +6054,6 @@
 !===========================================================================
 ! (ckeller, 09/24/2014)
 !===========================================================================
-=======
-            ! Filename for anthropogenic mercury source
-!            FILENAME = '/home/cdh/GC/Archived-Br/' //
-!     &           'GEIA_Streets_Hg2.geos.1x1.YYYY'
-
-            FILENAME = TRIM( Input_Opt%DATA_DIR_1x1) // 
-     &            'mercury_201205/' //
-     &           'GEIA_Streets_' // TRIM( SCENARIO ) //
-     &           '_Hg2.geos.1x1.YYYY'
-!-----------------------------------------------------------------
-
-            ! Add year to the filename
-            CALL EXPAND_DATE( FILENAME, NYMD, 000000 )
-
-            ! Echo info
-            WRITE( 6, 100 ) TRIM( FILENAME )
-
-            ! Read data in [kg/yr]
-            CALL READ_BPCH2( FILENAME, 'HG-SRCE', 6, 
-     &                       XTAU,      I1x1,     J1x1-1,
-     &                       1,         ARRAY1,   QUIET=.TRUE. )
-
-            ! Cast to REAL*8 before regridding
-            GEN_1x1(:,:) = ARRAY1(:,:,1)
-
-            ! Regrid from GENERIC 1x1 to the current grid
-            INGRID  => GEN_1x1(:,:)
-            CALL DO_REGRID_A2A( LLFILENAME, I1x1,    J1x1-1,
-     &                          INGRID,     EHg2_an, IS_MASS=1,
-     &                          netCDF=.TRUE.                   )
-
-            ! Convert from [kg/yr] to [kg/s]
-            EHg2_an = EHg2_an / SEC_PER_YR
-
-            ! Free pointer
-            NULLIFY( INGRID )
-
-!- eds 8/31/10 ----------------------------------------------------
-            !-------------------------------------
-            ! Tagged anthro Hg2
-            !-------------------------------------
-            IF (LSPLIT) THEN
-
-!- eds 5/17/12 ----------------------------------------------------
-               ! GEIA 2005 emissions are scaled to 2006 or 2050
-               NYMD = ( ANTHRO_Hg_YEAR * 10000 ) + 0101
-               XTAU = GET_TAU0( 1, 1, ANTHRO_Hg_YEAR )
-!-----------------------------------------------------------------
-
-
-               !===========================
-               ! Anthro Canada Hg2
-               !===========================
-               FILENAME = TRIM( Input_Opt%DATA_DIR_1x1 ) // 
-     &                    'mercury_201205/' //
-     &                    'GEIA_Streets_'      // TRIM( SCENARIO )  //
-     &                    '_Hg2_CAN.geos.1x1.YYYY'
-            
-               ! Add year to the filename
-               CALL EXPAND_DATE( FILENAME, NYMD, 000000 )
-            
-               ! Echo info
-               WRITE( 6, 118 ) TRIM( FILENAME )
- 118           FORMAT( '     - MERCURY_READYR: Reading ', a )
-            
-               ! Read data in [kg/yr]
-               CALL READ_BPCH2( FILENAME, 'HG-SRCE', 6,
-     &                          XTAU,      I1x1,     J1x1-1,
-     &                          1,         ARRAY1,   QUIET=.TRUE. )
-            
-               ! Cast to REAL*8 before regridding
-               GEN_1x1(:,:) = ARRAY1(:,:,1)
-
-               ! Regrid from GENERIC 1x1 to the current grid
-               INGRID  => GEN_1x1(:,:)
-               CALL DO_REGRID_A2A( LLFILENAME, I1x1,     J1x1-1,
-     &                             INGRID,     EHg2_can, IS_MASS=1,
-     &                             netCDF=.TRUE.                   )
-            
-               ! Convert from [kg/yr] to [kg/s]
-               EHg2_can = EHg2_can / SEC_PER_YR
-
-               ! Free pointer
-               NULLIFY( INGRID )
-
-
-               !===========================
-               ! Anthro United States Hg2
-               !===========================
-               FILENAME = TRIM( Input_Opt%DATA_DIR_1x1 ) // 
-     &              'mercury_201205/' //
-     &                    'GEIA_Streets_'      // TRIM( SCENARIO )  //
-     &                    '_Hg2_USA.geos.1x1.YYYY'
-            
-               ! Add year to the filename
-               CALL EXPAND_DATE( FILENAME, NYMD, 000000 )
-            
-               ! Echo info
-               WRITE( 6, 119 ) TRIM( FILENAME )
- 119           FORMAT( '     - MERCURY_READYR: Reading ', a )
-            
-               ! Read data in [kg/yr]
-               CALL READ_BPCH2( FILENAME, 'HG-SRCE', 6,
-     &                          XTAU,      I1x1,     J1x1-1,
-     &                          1,         ARRAY1,   QUIET=.TRUE. )
-            
-               ! Cast to REAL*8 before regridding
-               GEN_1x1(:,:) = ARRAY1(:,:,1)
-
-               ! Regrid from GENERIC 1x1 to the current grid
-               INGRID  => GEN_1x1(:,:)
-               CALL DO_REGRID_A2A( LLFILENAME, I1x1,     J1x1-1,
-     &                             INGRID,     EHg2_usa, IS_MASS=1,
-     &                             netCDF=.TRUE.                   )
-            
-               ! Convert from [kg/yr] to [kg/s]
-               EHg2_usa = EHg2_usa / SEC_PER_YR
-
-               ! Free pointer
-               NULLIFY( INGRID )
-
-
-               !===========================
-               ! Anthro Central America Hg2
-               !===========================
-               FILENAME = TRIM( Input_Opt%DATA_DIR_1x1 ) // 
-     &                    'mercury_201205/' //
-     &                    'GEIA_Streets_'      // TRIM( SCENARIO )  //
-     &                    '_Hg2_CAM.geos.1x1.YYYY'
-            
-               ! Add year to the filename
-               CALL EXPAND_DATE( FILENAME, NYMD, 000000 )
-            
-               ! Echo info
-               WRITE( 6, 120 ) TRIM( FILENAME )
- 120           FORMAT( '     - MERCURY_READYR: Reading ', a )
-            
-               ! Read data in [kg/yr]
-               CALL READ_BPCH2( FILENAME, 'HG-SRCE', 6,
-     &                          XTAU,      I1x1,     J1x1-1,
-     &                          1,         ARRAY1,   QUIET=.TRUE. )
-            
-               ! Cast to REAL*8 before regridding
-               GEN_1x1(:,:) = ARRAY1(:,:,1)
-
-               ! Regrid from GENERIC 1x1 to the current grid
-               INGRID  => GEN_1x1(:,:)
-               CALL DO_REGRID_A2A( LLFILENAME, I1x1,     J1x1-1,
-     &                             INGRID,     EHg2_cam, IS_MASS=1,
-     &                             netCDF=.TRUE.                   )
-            
-               ! Convert from [kg/yr] to [kg/s]
-               EHg2_cam = EHg2_cam / SEC_PER_YR
-
-               ! Free pointer
-               NULLIFY( INGRID )
-
-
-               !===========================
-               ! Anthro South America Hg2
-               !===========================
-               FILENAME = TRIM( Input_Opt%DATA_DIR_1x1 ) // 
-     &                    'mercury_201205/' //
-     &                    'GEIA_Streets_'      // TRIM( SCENARIO )  //
-     &                    '_Hg2_SAM.geos.1x1.YYYY'
-            
-               ! Add year to the filename
-               CALL EXPAND_DATE( FILENAME, NYMD, 000000 )
-            
-               ! Echo info
-               WRITE( 6, 121 ) TRIM( FILENAME )
- 121           FORMAT( '     - MERCURY_READYR: Reading ', a )
-            
-               ! Read data in [kg/yr]
-               CALL READ_BPCH2( FILENAME, 'HG-SRCE', 6,
-     &                          XTAU,      I1x1,     J1x1-1,
-     &                          1,         ARRAY1,   QUIET=.TRUE. )
-            
-               ! Cast to REAL*8 before regridding
-               GEN_1x1(:,:) = ARRAY1(:,:,1)
-
-               ! Regrid from GENERIC 1x1 to the current grid
-               INGRID  => GEN_1x1(:,:)
-               CALL DO_REGRID_A2A( LLFILENAME, I1x1,     J1x1-1,
-     &                             INGRID,     EHg2_sam, IS_MASS=1,
-     &                             netCDF=.TRUE.                   )
-            
-               ! Convert from [kg/yr] to [kg/s]
-               EHg2_sam = EHg2_sam / SEC_PER_YR
-
-               ! Free pointer
-               NULLIFY( INGRID )
-
-
-               !===========================
-               ! Anthro West Africa Hg2
-               !===========================
-               FILENAME = TRIM( Input_Opt%DATA_DIR_1x1 ) // 
-     &                    'mercury_201205/' //
-     &                    'GEIA_Streets_'      // TRIM( SCENARIO )  //
-     &                    '_Hg2_WAF.geos.1x1.YYYY'
-            
-               ! Add year to the filename
-               CALL EXPAND_DATE( FILENAME, NYMD, 000000 )
-            
-               ! Echo info
-               WRITE( 6, 122 ) TRIM( FILENAME )
- 122           FORMAT( '     - MERCURY_READYR: Reading ', a )
-            
-               ! Read data in [kg/yr]
-               CALL READ_BPCH2( FILENAME, 'HG-SRCE', 6,
-     &                          XTAU,      I1x1,     J1x1-1,
-     &                          1,         ARRAY1,   QUIET=.TRUE. )
-            
-               ! Cast to REAL*8 before regridding
-               GEN_1x1(:,:) = ARRAY1(:,:,1)
-
-               ! Regrid from GENERIC 1x1 to the current grid
-               INGRID  => GEN_1x1(:,:)
-               CALL DO_REGRID_A2A( LLFILENAME, I1x1,     J1x1-1,
-     &                             INGRID,     EHg2_waf, IS_MASS=1,
-     &                             netCDF=.TRUE.                   )
-            
-               ! Convert from [kg/yr] to [kg/s]
-               EHg2_waf = EHg2_waf / SEC_PER_YR
-
-               ! Free pointer
-               NULLIFY( INGRID )
-
-
-               !===========================
-               ! Anthro East Africa Hg2
-               !===========================
-               FILENAME = TRIM( Input_Opt%DATA_DIR_1x1 ) // 
-     &                    'mercury_201205/' //
-     &                    'GEIA_Streets_'      // TRIM( SCENARIO )  //
-     &                    '_Hg2_EAF.geos.1x1.YYYY'
-            
-               ! Add year to the filename
-               CALL EXPAND_DATE( FILENAME, NYMD, 000000 )
-            
-               ! Echo info
-               WRITE( 6, 123 ) TRIM( FILENAME )
- 123           FORMAT( '     - MERCURY_READYR: Reading ', a )
-            
-               ! Read data in [kg/yr]
-               CALL READ_BPCH2( FILENAME, 'HG-SRCE', 6,
-     &                          XTAU,      I1x1,     J1x1-1,
-     &                          1,         ARRAY1,   QUIET=.TRUE. )
-            
-               ! Cast to REAL*8 before regridding
-               GEN_1x1(:,:) = ARRAY1(:,:,1)
-
-               ! Regrid from GENERIC 1x1 to the current grid
-               INGRID  => GEN_1x1(:,:)
-               CALL DO_REGRID_A2A( LLFILENAME, I1x1,     J1x1-1,
-     &                             INGRID,     EHg2_eaf, IS_MASS=1,
-     &                             netCDF=.TRUE.                   )
-            
-               ! Convert from [kg/yr] to [kg/s]
-               EHg2_eaf = EHg2_eaf / SEC_PER_YR
-
-               ! Free pointer
-               NULLIFY( INGRID )
-
-
-               !===========================
-               ! Anthro South Africa Hg2
-               !===========================
-               FILENAME = TRIM( Input_Opt%DATA_DIR_1x1 ) // 
-     &                    'mercury_201205/' //
-     &                    'GEIA_Streets_'      // TRIM( SCENARIO )  //
-     &                    '_Hg2_SAF.geos.1x1.YYYY'
-            
-               ! Add year to the filename
-               CALL EXPAND_DATE( FILENAME, NYMD, 000000 )
-            
-               ! Echo info
-               WRITE( 6, 124 ) TRIM( FILENAME )
- 124           FORMAT( '     - MERCURY_READYR: Reading ', a )
-            
-               ! Read data in [kg/yr]
-               CALL READ_BPCH2( FILENAME, 'HG-SRCE', 6,
-     &                          XTAU,      I1x1,     J1x1-1,
-     &                          1,         ARRAY1,   QUIET=.TRUE. )
-            
-               ! Cast to REAL*8 before regridding
-               GEN_1x1(:,:) = ARRAY1(:,:,1)
-
-               ! Regrid from GENERIC 1x1 to the current grid
-               INGRID  => GEN_1x1(:,:)
-               CALL DO_REGRID_A2A( LLFILENAME, I1x1,     J1x1-1,
-     &                             INGRID,     EHg2_saf, IS_MASS=1,
-     &                             netCDF=.TRUE.                   )
-            
-               ! Convert from [kg/yr] to [kg/s]
-               EHg2_saf = EHg2_saf / SEC_PER_YR
-
-               ! Free pointer
-               NULLIFY( INGRID )
-
-
-               !===========================
-               ! Anthro North Africa Hg2
-               !===========================
-               FILENAME = TRIM( Input_Opt%DATA_DIR_1x1 ) // 
-     &                    'mercury_201205/' //
-     &                    'GEIA_Streets_'      // TRIM( SCENARIO )  //
-     &                    '_Hg2_NAF.geos.1x1.YYYY'
-            
-               ! Add year to the filename
-               CALL EXPAND_DATE( FILENAME, NYMD, 000000 )
-            
-               ! Echo info
-               WRITE( 6, 125 ) TRIM( FILENAME )
- 125           FORMAT( '     - MERCURY_READYR: Reading ', a )
-            
-               ! Read data in [kg/yr]
-               CALL READ_BPCH2( FILENAME, 'HG-SRCE', 6,
-     &                          XTAU,      I1x1,     J1x1-1,
-     &                          1,         ARRAY1,   QUIET=.TRUE. )
-            
-               ! Cast to REAL*8 before regridding
-               GEN_1x1(:,:) = ARRAY1(:,:,1)
-
-               ! Regrid from GENERIC 1x1 to the current grid
-               INGRID  => GEN_1x1(:,:)
-               CALL DO_REGRID_A2A( LLFILENAME, I1x1,     J1x1-1,
-     &                             INGRID,     EHg2_naf, IS_MASS=1,
-     &                             netCDF=.TRUE.                   )
-            
-               ! Convert from [kg/yr] to [kg/s]
-               EHg2_naf = EHg2_naf / SEC_PER_YR
-
-               ! Free pointer
-               NULLIFY( INGRID )
-
-
-               !===========================
-               ! Anthro OECD Europe Hg2
-               !===========================
-               FILENAME = TRIM( Input_Opt%DATA_DIR_1x1 ) // 
-     &                    'mercury_201205/' //
-     &                    'GEIA_Streets_'      // TRIM( SCENARIO )  //
-     &                    '_Hg2_EUR.geos.1x1.YYYY'
-            
-               ! Add year to the filename
-               CALL EXPAND_DATE( FILENAME, NYMD, 000000 )
-            
-               ! Echo info
-               WRITE( 6, 126 ) TRIM( FILENAME )
- 126           FORMAT( '     - MERCURY_READYR: Reading ', a )
-            
-               ! Read data in [kg/yr]
-               CALL READ_BPCH2( FILENAME, 'HG-SRCE', 6,
-     &                          XTAU,      I1x1,     J1x1-1,
-     &                          1,         ARRAY1,   QUIET=.TRUE. )
-            
-               ! Cast to REAL*8 before regridding
-               GEN_1x1(:,:) = ARRAY1(:,:,1)
-
-               ! Regrid from GENERIC 1x1 to the current grid
-               INGRID  => GEN_1x1(:,:)
-               CALL DO_REGRID_A2A( LLFILENAME, I1x1,     J1x1-1,
-     &                             INGRID,     EHg2_eur, IS_MASS=1,
-     &                             netCDF=.TRUE.                   )
-            
-               ! Convert from [kg/yr] to [kg/s]
-               EHg2_eur = EHg2_eur / SEC_PER_YR
-
-               ! Free pointer
-               NULLIFY( INGRID )
-
-
-               !===========================
-               ! Anthro Eastern Europe Hg2
-               !===========================
-               FILENAME = TRIM( Input_Opt%DATA_DIR_1x1 ) // 
-     &                    'mercury_201205/' //
-     &                    'GEIA_Streets_'      // TRIM( SCENARIO )  //
-     &                    '_Hg2_EEU.geos.1x1.YYYY'
-            
-               ! Add year to the filename
-               CALL EXPAND_DATE( FILENAME, NYMD, 000000 )
-            
-               ! Echo info
-               WRITE( 6, 127 ) TRIM( FILENAME )
- 127           FORMAT( '     - MERCURY_READYR: Reading ', a )
-            
-               ! Read data in [kg/yr]
-               CALL READ_BPCH2( FILENAME, 'HG-SRCE', 6,
-     &                          XTAU,      I1x1,     J1x1-1,
-     &                          1,         ARRAY1,   QUIET=.TRUE. )
-            
-               ! Cast to REAL*8 before regridding
-               GEN_1x1(:,:) = ARRAY1(:,:,1)
-
-               ! Regrid from GENERIC 1x1 to the current grid
-               INGRID  => GEN_1x1(:,:)
-               CALL DO_REGRID_A2A( LLFILENAME, I1x1,     J1x1-1,
-     &                             INGRID,     EHg2_eeu, IS_MASS=1,
-     &                             netCDF=.TRUE.                   )
-            
-               ! Convert from [kg/yr] to [kg/s]
-               EHg2_eeu = EHg2_eeu / SEC_PER_YR
-
-               ! Free pointer
-               NULLIFY( INGRID )
-
-
-               !===========================
-               ! Anthro Middle East Hg2
-               !===========================
-               FILENAME = TRIM( Input_Opt%DATA_DIR_1x1 ) // 
-     &                    'mercury_201205/' //
-     &                    'GEIA_Streets_'      // TRIM( SCENARIO )  //
-     &                    '_Hg2_MDE.geos.1x1.YYYY'
-            
-               ! Add year to the filename
-               CALL EXPAND_DATE( FILENAME, NYMD, 000000 )
-            
-               ! Echo info
-               WRITE( 6, 128 ) TRIM( FILENAME )
- 128           FORMAT( '     - MERCURY_READYR: Reading ', a )
-            
-               ! Read data in [kg/yr]
-               CALL READ_BPCH2( FILENAME, 'HG-SRCE', 6,
-     &                          XTAU,      I1x1,     J1x1-1,
-     &                          1,         ARRAY1,   QUIET=.TRUE. )
-            
-               ! Cast to REAL*8 before regridding
-               GEN_1x1(:,:) = ARRAY1(:,:,1)
-
-               ! Regrid from GENERIC 1x1 to the current grid
-               INGRID  => GEN_1x1(:,:)
-               CALL DO_REGRID_A2A( LLFILENAME, I1x1,     J1x1-1,
-     &                             INGRID,     EHg2_mde, IS_MASS=1,
-     &                             netCDF=.TRUE.                   )
-            
-               ! Convert from [kg/yr] to [kg/s]
-               EHg2_mde = EHg2_mde / SEC_PER_YR
-
-               ! Free pointer
-               NULLIFY( INGRID )
-
-
-               !===========================
-               ! Anthro Former USSR Hg2
-               !===========================
-               FILENAME = TRIM( Input_Opt%DATA_DIR_1x1 ) // 
-     &                    'mercury_201205/' //
-     &                    'GEIA_Streets_'      // TRIM( SCENARIO )  //
-     &                    '_Hg2_SOV.geos.1x1.YYYY'
-            
-               ! Add year to the filename
-               CALL EXPAND_DATE( FILENAME, NYMD, 000000 )
-            
-               ! Echo info
-               WRITE( 6, 129 ) TRIM( FILENAME )
- 129           FORMAT( '     - MERCURY_READYR: Reading ', a )
-            
-               ! Read data in [kg/yr]
-               CALL READ_BPCH2( FILENAME, 'HG-SRCE', 6,
-     &                          XTAU,      I1x1,     J1x1-1,
-     &                          1,         ARRAY1,   QUIET=.TRUE. )
-            
-               ! Cast to REAL*8 before regridding
-               GEN_1x1(:,:) = ARRAY1(:,:,1)
-
-               ! Regrid from GENERIC 1x1 to the current grid
-               INGRID  => GEN_1x1(:,:)
-               CALL DO_REGRID_A2A( LLFILENAME, I1x1,     J1x1-1,
-     &                             INGRID,     EHg2_sov, IS_MASS=1,
-     &                             netCDF=.TRUE.                   )
-            
-               ! Convert from [kg/yr] to [kg/s]
-               EHg2_sov = EHg2_sov / SEC_PER_YR
-
-               ! Free pointer
-               NULLIFY( INGRID )
-
-
-               !===========================
-               ! Anthro South Asia Hg2
-               !===========================
-               FILENAME = TRIM( Input_Opt%DATA_DIR_1x1 ) // 
-     &                    'mercury_201205/' //
-     &                    'GEIA_Streets_'      // TRIM( SCENARIO )  //
-     &                    '_Hg2_SAS.geos.1x1.YYYY'
-            
-               ! Add year to the filename
-               CALL EXPAND_DATE( FILENAME, NYMD, 000000 )
-            
-               ! Echo info
-               WRITE( 6, 130 ) TRIM( FILENAME )
- 130           FORMAT( '     - MERCURY_READYR: Reading ', a )
-            
-               ! Read data in [kg/yr]
-               CALL READ_BPCH2( FILENAME, 'HG-SRCE', 6,
-     &                          XTAU,      I1x1,     J1x1-1,
-     &                          1,         ARRAY1,   QUIET=.TRUE. )
-            
-               ! Cast to REAL*8 before regridding
-               GEN_1x1(:,:) = ARRAY1(:,:,1)
-
-               ! Regrid from GENERIC 1x1 to the current grid
-               INGRID  => GEN_1x1(:,:)
-               CALL DO_REGRID_A2A( LLFILENAME, I1x1,     J1x1-1,
-     &                             INGRID,     EHg2_sas, IS_MASS=1,
-     &                             netCDF=.TRUE.                   )
-            
-               ! Convert from [kg/yr] to [kg/s]
-               EHg2_sas = EHg2_sas / SEC_PER_YR
-
-               ! Free pointer
-               NULLIFY( INGRID )
-
-
-               !===========================
-               ! Anthro East Asia Hg2
-               !===========================
-               FILENAME = TRIM( Input_Opt%DATA_DIR_1x1 ) // 
-     &                    'mercury_201205/' //
-     &                    'GEIA_Streets_'      // TRIM( SCENARIO )  //
-     &                    '_Hg2_EAS.geos.1x1.YYYY'
-            
-               ! Add year to the filename
-               CALL EXPAND_DATE( FILENAME, NYMD, 000000 )
-            
-               ! Echo info
-               WRITE( 6, 131 ) TRIM( FILENAME )
- 131           FORMAT( '     - MERCURY_READYR: Reading ', a )
-            
-               ! Read data in [kg/yr]
-               CALL READ_BPCH2( FILENAME, 'HG-SRCE', 6,
-     &                          XTAU,      I1x1,     J1x1-1,
-     &                          1,         ARRAY1,   QUIET=.TRUE. )
-            
-               ! Cast to REAL*8 before regridding
-               GEN_1x1(:,:) = ARRAY1(:,:,1)
-
-               ! Regrid from GENERIC 1x1 to the current grid
-               INGRID  => GEN_1x1(:,:)
-               CALL DO_REGRID_A2A( LLFILENAME, I1x1,     J1x1-1,
-     &                             INGRID,     EHg2_eas, IS_MASS=1,
-     &                             netCDF=.TRUE.                   )
-            
-               ! Convert from [kg/yr] to [kg/s]
-               EHg2_eas = EHg2_eas / SEC_PER_YR
-
-               ! Free pointer
-               NULLIFY( INGRID )
-
-
-               !===========================
-               ! Anthro Southeast Asia Hg2
-               !===========================
-               FILENAME = TRIM( Input_Opt%DATA_DIR_1x1 ) // 
-     &                    'mercury_201205/' //
-     &                    'GEIA_Streets_'      // TRIM( SCENARIO )  //
-     &                    '_Hg2_SEA.geos.1x1.YYYY'
-            
-               ! Add year to the filename
-               CALL EXPAND_DATE( FILENAME, NYMD, 000000 )
-            
-               ! Echo info
-               WRITE( 6, 132 ) TRIM( FILENAME )
- 132           FORMAT( '     - MERCURY_READYR: Reading ', a )
-            
-               ! Read data in [kg/yr]
-               CALL READ_BPCH2( FILENAME, 'HG-SRCE', 6,
-     &                          XTAU,      I1x1,     J1x1-1,
-     &                          1,         ARRAY1,   QUIET=.TRUE. )
-            
-               ! Cast to REAL*8 before regridding
-               GEN_1x1(:,:) = ARRAY1(:,:,1)
-
-               ! Regrid from GENERIC 1x1 to the current grid
-               INGRID  => GEN_1x1(:,:)
-               CALL DO_REGRID_A2A( LLFILENAME, I1x1,     J1x1-1,
-     &                             INGRID,     EHg2_sea, IS_MASS=1,
-     &                             netCDF=.TRUE.                   )
-            
-               ! Convert from [kg/yr] to [kg/s]
-               EHg2_sea = EHg2_sea / SEC_PER_YR
-
-               ! Free pointer
-               NULLIFY( INGRID )
-
-
-               !===========================
-               ! Anthro Japan Hg2
-               !===========================
-               FILENAME = TRIM( Input_Opt%DATA_DIR_1x1 ) // 
-     &                    'mercury_201205/' //
-     &                    'GEIA_Streets_'      // TRIM( SCENARIO )  //
-     &                    '_Hg2_JPN.geos.1x1.YYYY'
-            
-               ! Add year to the filename
-               CALL EXPAND_DATE( FILENAME, NYMD, 000000 )
-            
-               ! Echo info
-               WRITE( 6, 133 ) TRIM( FILENAME )
- 133           FORMAT( '     - MERCURY_READYR: Reading ', a )
-            
-               ! Read data in [kg/yr]
-               CALL READ_BPCH2( FILENAME, 'HG-SRCE', 6,
-     &                          XTAU,      I1x1,     J1x1-1,
-     &                          1,         ARRAY1,   QUIET=.TRUE. )
-            
-               ! Cast to REAL*8 before regridding
-               GEN_1x1(:,:) = ARRAY1(:,:,1)
-
-               ! Regrid from GENERIC 1x1 to the current grid
-               INGRID  => GEN_1x1(:,:)
-               CALL DO_REGRID_A2A( LLFILENAME, I1x1,     J1x1-1,
-     &                             INGRID,     EHg2_jpn, IS_MASS=1,
-     &                             netCDF=.TRUE.                   )
-            
-               ! Convert from [kg/yr] to [kg/s]
-               EHg2_jpn = EHg2_jpn / SEC_PER_YR
-
-               ! Free pointer
-               NULLIFY( INGRID )
-
-
-               !===========================
-               ! Anthro Oceania Hg2
-               !===========================
-               FILENAME = TRIM( Input_Opt%DATA_DIR_1x1 ) // 
-     &                    'mercury_201205/' //
-     &                    'GEIA_Streets_'      // TRIM( SCENARIO )  //
-     &                    '_Hg2_OCE.geos.1x1.YYYY'
-            
-               ! Add year to the filename
-               CALL EXPAND_DATE( FILENAME, NYMD, 000000 )
-            
-               ! Echo info
-               WRITE( 6, 134 ) TRIM( FILENAME )
- 134           FORMAT( '     - MERCURY_READYR: Reading ', a )
-            
-               ! Read data in [kg/yr]
-               CALL READ_BPCH2( FILENAME, 'HG-SRCE', 6,
-     &                          XTAU,      I1x1,     J1x1-1,
-     &                          1,         ARRAY1,   QUIET=.TRUE. )
-            
-               ! Cast to REAL*8 before regridding
-               GEN_1x1(:,:) = ARRAY1(:,:,1)
-
-               ! Regrid from GENERIC 1x1 to the current grid
-               INGRID  => GEN_1x1(:,:)
-               CALL DO_REGRID_A2A( LLFILENAME, I1x1,     J1x1-1,
-     &                             INGRID,     EHg2_oce, IS_MASS=1,
-     &                             netCDF=.TRUE.                   )
-            
-               ! Convert from [kg/yr] to [kg/s]
-               EHg2_oce = EHg2_oce / SEC_PER_YR
-
-               ! Free pointer
-               NULLIFY( INGRID )
-            
-            ENDIF ! LSPLIT
-!----------------------------------------------------------------
-        
-         ELSEIF (LGEIA05) THEN
-            ! Use GEIA 2005 emissions (eck, 10/19/11)
-
-            ! Filename for anthropogenic mercury source
-#if defined( GRID05x0666 ) && defined( NESTED_NA )
-            ! Need to read emission file at nested-resolution, Y. Zhang 11/1/11
-            FILENAME = TRIM( Input_Opt%DATA_DIR )           // 
-     &           'mercury_201203/GEIA_Hg2.'       //
-     &           GET_NAME_EXT()     // '.'        //
-     &           GET_RES_EXT()      // '.YYYY'
-#else
-            FILENAME = TRIM( Input_Opt%DATA_DIR_1x1 )               // 
-     &           'mercury_201002/GEIA_Hg2.geos.1x1.YYYY'
-#endif
-
-            ! Add year to the filename
-            CALL EXPAND_DATE( FILENAME, NYMD, 000000 )
-            XTAU     = GET_TAU0( 1, 1, 2005 )
-
-            ! Echo info
-            WRITE( 6, 100 ) TRIM( FILENAME )
-
-            ! Read data in [kg/yr]
-#if defined( GRID05x0666 ) && defined( NESTED_NA )
-            ! Need to read emission file at nested-resolution, Y. Zhang 11/1/11
-            CALL READ_BPCH2( FILENAME, 'HG-SRCE',     6, 
-     &                       XTAU,      IIPAR,        JJPAR,    
-     &                       1,         ARRAY(:,:,1), QUIET=.TRUE. )
-
-            CALL TRANSFER_2D( ARRAY(:,:,1), EHg2_an )
-#else
-            CALL READ_BPCH2( FILENAME, 'HG-SRCE', 6, 
-     &                       XTAU,      I1x1,     J1x1-1,
-     &                       1,         ARRAY1,   QUIET=.TRUE. )
-
-            ! Cast to REAL*8 before regridding
-            GEN_1x1(:,:) = ARRAY1(:,:,1)
-
-            ! Regrid from GENERIC 1x1 to the current grid
-            INGRID  => GEN_1x1(:,:)
-            CALL DO_REGRID_A2A( LLFILENAME, I1x1,    J1x1-1,
-     &                          INGRID,     EHg2_an, IS_MASS=1,
-     &                          netCDF=.TRUE.                   )
-
-            ! Free pointer
-            NULLIFY( INGRID )
-#endif
-
-            ! Convert from [kg/yr] to [kg/s]
-            EHg2_an = EHg2_an / SEC_PER_YR
-
-            ! For GEIA 2005, change Hg0:Hg2:HgP ratio
-            ! from 50:40:10 to 86.5:9.9:3.6 for fossil fuel emissions.
-            ! Fossil fuels make up ~47% of total global anthro emis
-            ! Refs: Amos et al. (2011, ACPD), Y. Zhang et al. (2011, in prep)
-            ! Implemented 10/19/11 by eck
-            IF (LInPlume) EHg2_an=0.45d0*EHg2_an
-
-         ELSE
-            ! Otherwise use Selin et al. 2008 emissions
-
-            ! Filename for anthropogenic mercury source
-            FILENAME = TRIM( Input_Opt%DATA_DIR_1x1 ) // 
-     &           'mercury_200511/GEIA_Hg2.geos.1x1.YYYY'
-
-            ! Add year to the filename
-            CALL EXPAND_DATE( FILENAME, NYMD, 000000 )
-            XTAU     = GET_TAU0( 1, 1, ANTHRO_Hg_YEAR )
-
-            ! Echo info
-            WRITE( 6, 100 ) TRIM( FILENAME )
-
-            ! Read data in [kg/yr]
-            CALL READ_BPCH2( FILENAME, 'HG-SRCE', 6, 
-     &                       XTAU,      I1x1,     J1x1-1,
-     &                       1,         ARRAY1,   QUIET=.TRUE. )
-
-            ! Cast to REAL*8 before regridding
-            GEN_1x1(:,:) = ARRAY1(:,:,1)
-
-            ! Regrid from GENERIC 1x1 to the current grid
-            INGRID  => GEN_1x1(:,:)
-            CALL DO_REGRID_A2A( LLFILENAME, I1x1,    J1x1-1,
-     &                          INGRID,     EHg2_an, IS_MASS=1,
-     &                          netCDF=.TRUE.                   )
-
-            ! Convert from [kg/yr] to [kg/s]; increase Pacyna by 30%
-            EHg2_an = EHg2_an * 1.3d0 / SEC_PER_YR
-
-            ! Free pointer
-            NULLIFY( INGRID )
-
-         ENDIF
-
-         ! Read the NEI2005 emission inventory, override in the NA region
-         ! Y. Zhang, 11/1/2011
-         IF (LNEI2005) THEN
-            ! Use US EPA2005 emissions
-
-            ! Mercury data is for 2005
-            NYMD     = ( 2005 * 10000 ) + 0101
-            XTAU     = GET_TAU0( 1, 1, 2005 )
-
-            ! Filename for anthropogenic mercury source
-            IF (LInPlume) THEN
-               FILENAME = TRIM( Input_Opt%DATA_DIR) // 
-     &              'mercury_201203/' //
-     &              'NEI2005_NPRI2005_NewSpeciation_Hg2.'      //
-     &              GET_NAME_EXT() // '.' // GET_RES_EXT()     //
-     &              '.YYYY'
-            ELSE
-               FILENAME = TRIM( Input_Opt%DATA_DIR) // 
-     &              'mercury_201203/' //
-     &              'NEI2005_NPRI2005_Hg2.'                    //
-     &              GET_NAME_EXT() // '.' // GET_RES_EXT()     //
-     &              '.YYYY'
-            ENDIF
-
-            ! Add year to the filename
-            CALL EXPAND_DATE( FILENAME, NYMD, 000000 )
-
-            ! Echo info
-            WRITE( 6, 100 ) TRIM( FILENAME )
-
-            ! Read data in [kg/yr]
-            CALL READ_BPCH2( FILENAME, 'HG-SRCE', 6,
-     &           XTAU,      IIPAR,     JJPAR,
-     &           1,     ARRAY(:,:,1),     QUIET=.TRUE. )
-
-            ! Replace the NA emission
-            DO J = 1, JJPAR
-            DO I = 1, IIPAR
-
-               ! Grid-box latitude [degrees]
-               Y = GET_YMID( I, J, 1 )
-
-               ! Grid box longitude [degrees]
-               X = GET_XMID( I, J, 1 )
- 
-               ! In the nested domain, use NEI2005 emission inventory
-               IF ( X .GE. -140.0 .AND. X .LE. -40.0 .AND.
-     &              Y .GE.   10.0 .AND. Y .LE.  70.0 ) THEN
-                    EHg2_an(I,J) = ARRAY(I,J,1) / SEC_PER_YR
-               ENDIF
- 
-            ENDDO
-            ENDDO
-
-         ENDIF
-
-         !---------------------------
-         ! HgP emissions [kg/s]
-         !---------------------------
-
-         IF (LGCAPEMIS) THEN
-            ! Use Bess' GCAP emissions
-
-            !- eds 5/17/12 -----------------------------------------
-            ! GEIA 2005 emissions are scaled to 2006 or 2050
-             NYMD = ( ANTHRO_Hg_YEAR * 10000 ) + 0101
-             XTAU = GET_TAU0( 1, 1, ANTHRO_Hg_YEAR )
-
-
-            ! Anthro HgP
-            FILENAME = TRIM( Input_Opt%DATA_DIR_1x1) // 
-     &           'mercury_201205/' //
-     &           'GEIA_Streets_' // TRIM( SCENARIO ) //
-     &           '_HgP.geos.1x1.YYYY'
-            !--------------------------------------------------------   
-
-            ! Add year to the filename
-            CALL EXPAND_DATE( FILENAME, NYMD, 000000 )
-
-            ! Echo info
-            WRITE( 6, 100 ) TRIM( FILENAME )
-
-            ! Read data in [kg/yr]
-            CALL READ_BPCH2( FILENAME, 'HG-SRCE', 9, 
-     &                       XTAU,      I1x1,     J1x1-1,
-     &                       1,         ARRAY1,   QUIET=.TRUE. )
-
-            ! Cast to REAL*8 before regridding
-            GEN_1x1(:,:) = ARRAY1(:,:,1)
-
-            ! Regrid from GENERIC 1x1 to the current grid
-            INGRID  => GEN_1x1(:,:)
-            CALL DO_REGRID_A2A( LLFILENAME, I1x1,    J1x1-1,
-     &                          INGRID,     EHgP_an, IS_MASS=1,
-     &                          netCDF=.TRUE.                   )
-
-            ! Convert from [kg/yr] to [kg/s]
-            EHgP_an = EHgP_an / SEC_PER_YR
-
-            ! Free pointer
-            NULLIFY( INGRID )
-
-!- eds 8/31/10 ----------------------------------------------------
-            !-------------------------------------
-            ! Tagged anthro HgP
-            !-------------------------------------
-            IF (LSPLIT) THEN
-
-!- eds 5/17/12 ----------------------------------------------------
-               ! GEIA 2005 emissions are scaled to 2006 or 2050
-               NYMD = ( ANTHRO_Hg_YEAR * 10000 ) + 0101
-               XTAU = GET_TAU0( 1, 1, ANTHRO_Hg_YEAR )   
-!-----------------------------------------------------------------
-
-               !===========================
-               ! Anthro Canada HgP
-               !===========================
-               FILENAME = TRIM( Input_Opt%DATA_DIR_1x1 ) // 
-     &                    'mercury_201205/' //
-     &                    'GEIA_Streets_'      // TRIM( SCENARIO )  //
-     &                    '_HgP_CAN.geos.1x1.YYYY'
-           
-               ! Add year to the filename
-               CALL EXPAND_DATE( FILENAME, NYMD, 000000 )
-           
-               ! Echo info
-               WRITE( 6, 135 ) TRIM( FILENAME )
- 135           FORMAT( '     - MERCURY_READYR: Reading ', a )
-           
-               ! Read data in [kg/yr]
-               CALL READ_BPCH2( FILENAME, 'HG-SRCE', 9,
-     &                          XTAU,      I1x1,     J1x1-1,
-     &                          1,         ARRAY1,   QUIET=.TRUE. )
-           
-               ! Cast to REAL*8 before regridding
-               GEN_1x1(:,:) = ARRAY1(:,:,1)
-
-               ! Regrid from GENERIC 1x1 to the current grid
-               INGRID  => GEN_1x1(:,:)
-               CALL DO_REGRID_A2A( LLFILENAME, I1x1,     J1x1-1,
-     &                             INGRID,     EHgP_can, IS_MASS=1,
-     &                             netCDF=.TRUE.                   )
-           
-               ! Convert from [kg/yr] to [kg/s]
-               EHgP_can = EHgP_can / SEC_PER_YR
-
-               ! Free pointer
-               NULLIFY( INGRID )
-
-
-               !===========================
-               ! Anthro United States HgP
-               !===========================
-               FILENAME = TRIM( Input_Opt%DATA_DIR_1x1 ) // 
-     &                    'mercury_201205/' //
-     &                    'GEIA_Streets_'      // TRIM( SCENARIO )  //
-     &                    '_HgP_USA.geos.1x1.YYYY'
-           
-               ! Add year to the filename
-               CALL EXPAND_DATE( FILENAME, NYMD, 000000 )
-           
-               ! Echo info
-               WRITE( 6, 136 ) TRIM( FILENAME )
- 136           FORMAT( '     - MERCURY_READYR: Reading ', a )
-           
-               ! Read data in [kg/yr]
-               CALL READ_BPCH2( FILENAME, 'HG-SRCE', 9,
-     &                          XTAU,      I1x1,     J1x1-1,
-     &                          1,         ARRAY1,   QUIET=.TRUE. )
-           
-               ! Cast to REAL*8 before regridding
-               GEN_1x1(:,:) = ARRAY1(:,:,1)
-
-               ! Regrid from GENERIC 1x1 to the current grid
-               INGRID  => GEN_1x1(:,:)
-               CALL DO_REGRID_A2A( LLFILENAME, I1x1,     J1x1-1,
-     &                             INGRID,     EHgP_usa, IS_MASS=1,
-     &                             netCDF=.TRUE.                   )
-           
-               ! Convert from [kg/yr] to [kg/s]
-               EHgP_usa = EHgP_usa / SEC_PER_YR
-
-               ! Free pointer
-               NULLIFY( INGRID )
-
-
-               !===========================
-               ! Anthro Central America HgP
-               !===========================
-               FILENAME = TRIM( Input_Opt%DATA_DIR_1x1 ) // 
-     &                    'mercury_201205/' //
-     &                    'GEIA_Streets_'      // TRIM( SCENARIO )  //
-     &                    '_HgP_CAM.geos.1x1.YYYY'
-           
-               ! Add year to the filename
-               CALL EXPAND_DATE( FILENAME, NYMD, 000000 )
-           
-               ! Echo info
-               WRITE( 6, 137 ) TRIM( FILENAME )
- 137           FORMAT( '     - MERCURY_READYR: Reading ', a )
-           
-               ! Read data in [kg/yr]
-               CALL READ_BPCH2( FILENAME, 'HG-SRCE', 9,
-     &                          XTAU,      I1x1,     J1x1-1,
-     &                          1,         ARRAY1,   QUIET=.TRUE. )
-           
-               ! Cast to REAL*8 before regridding
-               GEN_1x1(:,:) = ARRAY1(:,:,1)
-
-               ! Regrid from GENERIC 1x1 to the current grid
-               INGRID  => GEN_1x1(:,:)
-               CALL DO_REGRID_A2A( LLFILENAME, I1x1,     J1x1-1,
-     &                             INGRID,     EHgP_cam, IS_MASS=1,
-     &                             netCDF=.TRUE.                   )
-           
-               ! Convert from [kg/yr] to [kg/s]
-               EHgP_cam = EHgP_cam / SEC_PER_YR
-
-               ! Free pointer
-               NULLIFY( INGRID )
-
-
-               !===========================
-               ! Anthro South America HgP
-               !===========================
-               FILENAME = TRIM( Input_Opt%DATA_DIR_1x1 ) // 
-     &                    'mercury_201205/' //
-     &                    'GEIA_Streets_'      // TRIM( SCENARIO )  //
-     &                    '_HgP_SAM.geos.1x1.YYYY'
-           
-               ! Add year to the filename
-               CALL EXPAND_DATE( FILENAME, NYMD, 000000 )
-           
-               ! Echo info
-               WRITE( 6, 138 ) TRIM( FILENAME )
- 138           FORMAT( '     - MERCURY_READYR: Reading ', a )
-           
-               ! Read data in [kg/yr]
-               CALL READ_BPCH2( FILENAME, 'HG-SRCE', 9,
-     &                          XTAU,      I1x1,     J1x1-1,
-     &                          1,         ARRAY1,   QUIET=.TRUE. )
-           
-               ! Cast to REAL*8 before regridding
-               GEN_1x1(:,:) = ARRAY1(:,:,1)
-
-               ! Regrid from GENERIC 1x1 to the current grid
-               INGRID  => GEN_1x1(:,:)
-               CALL DO_REGRID_A2A( LLFILENAME, I1x1,     J1x1-1,
-     &                             INGRID,     EHgP_sam, IS_MASS=1,
-     &                             netCDF=.TRUE.                   )
-           
-               ! Convert from [kg/yr] to [kg/s]
-               EHgP_sam = EHgP_sam / SEC_PER_YR
-
-               ! Free pointer
-               NULLIFY( INGRID )
-
-
-               !===========================
-               ! Anthro West Africa HgP
-               !===========================
-               FILENAME = TRIM( Input_Opt%DATA_DIR_1x1 ) // 
-     &                    'mercury_201205/' //
-     &                    'GEIA_Streets_'      // TRIM( SCENARIO )  //
-     &                    '_HgP_WAF.geos.1x1.YYYY'
-           
-               ! Add year to the filename
-               CALL EXPAND_DATE( FILENAME, NYMD, 000000 )
-           
-               ! Echo info
-               WRITE( 6, 139 ) TRIM( FILENAME )
- 139           FORMAT( '     - MERCURY_READYR: Reading ', a )
-           
-               ! Read data in [kg/yr]
-               CALL READ_BPCH2( FILENAME, 'HG-SRCE', 9,
-     &                          XTAU,      I1x1,     J1x1-1,
-     &                          1,         ARRAY1,   QUIET=.TRUE. )
-           
-               ! Cast to REAL*8 before regridding
-               GEN_1x1(:,:) = ARRAY1(:,:,1)
-
-               ! Regrid from GENERIC 1x1 to the current grid
-               INGRID  => GEN_1x1(:,:)
-               CALL DO_REGRID_A2A( LLFILENAME, I1x1,     J1x1-1,
-     &                             INGRID,     EHgP_waf, IS_MASS=1,
-     &                             netCDF=.TRUE.                   )
-           
-               ! Convert from [kg/yr] to [kg/s]
-               EHgP_waf = EHgP_waf / SEC_PER_YR
-
-               ! Free pointer
-               NULLIFY( INGRID )
-
-
-               !===========================
-               ! Anthro East Africa HgP
-               !===========================
-               FILENAME = TRIM( Input_Opt%DATA_DIR_1x1 ) // 
-     &                    'mercury_201205/' //
-     &                    'GEIA_Streets_'      // TRIM( SCENARIO )  //
-     &                    '_HgP_EAF.geos.1x1.YYYY'
-           
-               ! Add year to the filename
-               CALL EXPAND_DATE( FILENAME, NYMD, 000000 )
-           
-               ! Echo info
-               WRITE( 6, 140 ) TRIM( FILENAME )
- 140           FORMAT( '     - MERCURY_READYR: Reading ', a )
-           
-               ! Read data in [kg/yr]
-               CALL READ_BPCH2( FILENAME, 'HG-SRCE', 9,
-     &                          XTAU,      I1x1,     J1x1-1,
-     &                          1,         ARRAY1,   QUIET=.TRUE. )
-           
-               ! Cast to REAL*8 before regridding
-               GEN_1x1(:,:) = ARRAY1(:,:,1)
-
-               ! Regrid from GENERIC 1x1 to the current grid
-               INGRID  => GEN_1x1(:,:)
-               CALL DO_REGRID_A2A( LLFILENAME, I1x1,     J1x1-1,
-     &                             INGRID,     EHgP_eaf, IS_MASS=1,
-     &                             netCDF=.TRUE.                   )
-           
-               ! Convert from [kg/yr] to [kg/s]
-               EHgP_eaf = EHgP_eaf / SEC_PER_YR
-
-               ! Free pointer
-               NULLIFY( INGRID )
-
-
-               !===========================
-               ! Anthro South Africa HgP
-               !===========================
-               FILENAME = TRIM( Input_Opt%DATA_DIR_1x1 ) // 
-     &                    'mercury_201205/' //
-     &                    'GEIA_Streets_'      // TRIM( SCENARIO )  //
-     &                    '_HgP_SAF.geos.1x1.YYYY'
-           
-               ! Add year to the filename
-               CALL EXPAND_DATE( FILENAME, NYMD, 000000 )
-           
-               ! Echo info
-               WRITE( 6, 141 ) TRIM( FILENAME )
- 141           FORMAT( '     - MERCURY_READYR: Reading ', a )
-           
-               ! Read data in [kg/yr]
-               CALL READ_BPCH2( FILENAME, 'HG-SRCE', 9,
-     &                          XTAU,      I1x1,     J1x1-1,
-     &                          1,         ARRAY1,   QUIET=.TRUE. )
-           
-               ! Cast to REAL*8 before regridding
-               GEN_1x1(:,:) = ARRAY1(:,:,1)
-
-               ! Regrid from GENERIC 1x1 to the current grid
-               INGRID  => GEN_1x1(:,:)
-               CALL DO_REGRID_A2A( LLFILENAME, I1x1,     J1x1-1,
-     &                             INGRID,     EHgP_saf, IS_MASS=1,
-     &                             netCDF=.TRUE.                   )
-           
-               ! Convert from [kg/yr] to [kg/s]
-               EHgP_saf = EHgP_saf / SEC_PER_YR
-
-               ! Free pointer
-               NULLIFY( INGRID )
-
-
-               !===========================
-               ! Anthro North Africa HgP
-               !===========================
-               FILENAME = TRIM( Input_Opt%DATA_DIR_1x1 ) // 
-     &                    'mercury_201205/' //
-     &                    'GEIA_Streets_'      // TRIM( SCENARIO )  //
-     &                    '_HgP_NAF.geos.1x1.YYYY'
-           
-               ! Add year to the filename
-               CALL EXPAND_DATE( FILENAME, NYMD, 000000 )
-           
-               ! Echo info
-               WRITE( 6, 142 ) TRIM( FILENAME )
- 142           FORMAT( '     - MERCURY_READYR: Reading ', a )
-           
-               ! Read data in [kg/yr]
-               CALL READ_BPCH2( FILENAME, 'HG-SRCE', 9,
-     &                          XTAU,      I1x1,     J1x1-1,
-     &                          1,         ARRAY1,   QUIET=.TRUE. )
-           
-               ! Cast to REAL*8 before regridding
-               GEN_1x1(:,:) = ARRAY1(:,:,1)
-
-               ! Regrid from GENERIC 1x1 to the current grid
-               INGRID  => GEN_1x1(:,:)
-               CALL DO_REGRID_A2A( LLFILENAME, I1x1,     J1x1-1,
-     &                             INGRID,     EHgP_naf, IS_MASS=1,
-     &                             netCDF=.TRUE.                   )
-           
-               ! Convert from [kg/yr] to [kg/s]
-               EHgP_naf = EHgP_naf / SEC_PER_YR
-
-               ! Free pointer
-               NULLIFY( INGRID )
-
-
-               !===========================
-               ! Anthro OECD Europe HgP
-               !===========================
-               FILENAME = TRIM( Input_Opt%DATA_DIR_1x1 ) // 
-     &                    'mercury_201205/' //
-     &                    'GEIA_Streets_'      // TRIM( SCENARIO )  //
-     &                    '_HgP_EUR.geos.1x1.YYYY'
-           
-               ! Add year to the filename
-               CALL EXPAND_DATE( FILENAME, NYMD, 000000 )
-           
-               ! Echo info
-               WRITE( 6, 143 ) TRIM( FILENAME )
- 143           FORMAT( '     - MERCURY_READYR: Reading ', a )
-           
-               ! Read data in [kg/yr]
-               CALL READ_BPCH2( FILENAME, 'HG-SRCE', 9,
-     &                          XTAU,      I1x1,     J1x1-1,
-     &                          1,         ARRAY1,   QUIET=.TRUE. )
-           
-               ! Cast to REAL*8 before regridding
-               GEN_1x1(:,:) = ARRAY1(:,:,1)
-
-               ! Regrid from GENERIC 1x1 to the current grid
-               INGRID  => GEN_1x1(:,:)
-               CALL DO_REGRID_A2A( LLFILENAME, I1x1,     J1x1-1,
-     &                             INGRID,     EHgP_eur, IS_MASS=1,
-     &                             netCDF=.TRUE.                   )
-           
-               ! Convert from [kg/yr] to [kg/s]
-               EHgP_eur = EHgP_eur / SEC_PER_YR
-
-               ! Free pointer
-               NULLIFY( INGRID )
-
-
-               !===========================
-               ! Anthro Eastern Europe HgP
-               !===========================
-               FILENAME = TRIM( Input_Opt%DATA_DIR_1x1 ) // 
-     &                    'mercury_201205/' //
-     &                    'GEIA_Streets_'      // TRIM( SCENARIO )  //
-     &                    '_HgP_EEU.geos.1x1.YYYY'
-           
-               ! Add year to the filename
-               CALL EXPAND_DATE( FILENAME, NYMD, 000000 )
-           
-               ! Echo info
-               WRITE( 6, 144 ) TRIM( FILENAME )
- 144           FORMAT( '     - MERCURY_READYR: Reading ', a )
-           
-               ! Read data in [kg/yr]
-               CALL READ_BPCH2( FILENAME, 'HG-SRCE', 9,
-     &                          XTAU,      I1x1,     J1x1-1,
-     &                          1,         ARRAY1,   QUIET=.TRUE. )
-           
-               ! Cast to REAL*8 before regridding
-               GEN_1x1(:,:) = ARRAY1(:,:,1)
-
-               ! Regrid from GENERIC 1x1 to the current grid
-               INGRID  => GEN_1x1(:,:)
-               CALL DO_REGRID_A2A( LLFILENAME, I1x1,     J1x1-1,
-     &                             INGRID,     EHgP_eeu, IS_MASS=1,
-     &                             netCDF=.TRUE.                   )
-           
-               ! Convert from [kg/yr] to [kg/s]
-               EHgP_eeu = EHgP_eeu / SEC_PER_YR
-
-               ! Free pointer
-               NULLIFY( INGRID )
-
-
-               !===========================
-               !Anthro Middle East HgP
-               !===========================
-               FILENAME = TRIM( Input_Opt%DATA_DIR_1x1 ) // 
-     &                    'mercury_201205/' //
-     &                    'GEIA_Streets_'      // TRIM( SCENARIO )  //
-     &                    '_HgP_MDE.geos.1x1.YYYY'
-           
-               ! Add year to the filename
-               CALL EXPAND_DATE( FILENAME, NYMD, 000000 )
-           
-               ! Echo info
-               WRITE( 6, 145 ) TRIM( FILENAME )
- 145           FORMAT( '     - MERCURY_READYR: Reading ', a )
-           
-               ! Read data in [kg/yr]
-               CALL READ_BPCH2( FILENAME, 'HG-SRCE', 9,
-     &                          XTAU,      I1x1,     J1x1-1,
-     &                          1,         ARRAY1,   QUIET=.TRUE. )
-           
-               ! Cast to REAL*8 before regridding
-               GEN_1x1(:,:) = ARRAY1(:,:,1)
-
-               ! Regrid from GENERIC 1x1 to the current grid
-               INGRID  => GEN_1x1(:,:)
-               CALL DO_REGRID_A2A( LLFILENAME, I1x1,     J1x1-1,
-     &                             INGRID,     EHgP_mde, IS_MASS=1,
-     &                             netCDF=.TRUE.                   )
-           
-               ! Convert from [kg/yr] to [kg/s]
-               EHgP_mde = EHgP_mde / SEC_PER_YR
-
-               ! Free pointer
-               NULLIFY( INGRID )
-
-
-               !===========================
-               ! Anthro Former USSR HgP
-               !===========================
-               FILENAME = TRIM( Input_Opt%DATA_DIR_1x1 ) // 
-     &                    'mercury_201205/' //
-     &                    'GEIA_Streets_'      // TRIM( SCENARIO )  //
-     &                    '_HgP_SOV.geos.1x1.YYYY'
-           
-               ! Add year to the filename
-               CALL EXPAND_DATE( FILENAME, NYMD, 000000 )
-           
-               ! Echo info
-               WRITE( 6, 146 ) TRIM( FILENAME )
- 146           FORMAT( '     - MERCURY_READYR: Reading ', a )
-           
-               ! Read data in [kg/yr]
-               CALL READ_BPCH2( FILENAME, 'HG-SRCE', 9,
-     &                          XTAU,      I1x1,     J1x1-1,
-     &                          1,         ARRAY1,   QUIET=.TRUE. )
-           
-               ! Cast to REAL*8 before regridding
-               GEN_1x1(:,:) = ARRAY1(:,:,1)
-
-               ! Regrid from GENERIC 1x1 to the current grid
-               INGRID  => GEN_1x1(:,:)
-               CALL DO_REGRID_A2A( LLFILENAME, I1x1,     J1x1-1,
-     &                             INGRID,     EHgP_sov, IS_MASS=1,
-     &                             netCDF=.TRUE.                   )
-           
-               ! Convert from [kg/yr] to [kg/s]
-               EHgP_sov = EHgP_sov / SEC_PER_YR
-
-               ! Free pointer
-               NULLIFY( INGRID )
-
-
-               !===========================
-               ! Anthro South Asia HgP
-               !===========================
-               FILENAME = TRIM( Input_Opt%DATA_DIR_1x1 ) // 
-     &                    'mercury_201205/' //
-     &                    'GEIA_Streets_'      // TRIM( SCENARIO )  //
-     &                    '_HgP_SAS.geos.1x1.YYYY'
-           
-               ! Add year to the filename
-               CALL EXPAND_DATE( FILENAME, NYMD, 000000 )
-           
-               ! Echo info
-               WRITE( 6, 147 ) TRIM( FILENAME )
- 147           FORMAT( '     - MERCURY_READYR: Reading ', a )
-           
-               ! Read data in [kg/yr]
-               CALL READ_BPCH2( FILENAME, 'HG-SRCE', 9,
-     &                          XTAU,      I1x1,     J1x1-1,
-     &                          1,         ARRAY1,   QUIET=.TRUE. )
-           
-               ! Cast to REAL*8 before regridding
-               GEN_1x1(:,:) = ARRAY1(:,:,1)
-
-               ! Regrid from GENERIC 1x1 to the current grid
-               INGRID  => GEN_1x1(:,:)
-               CALL DO_REGRID_A2A( LLFILENAME, I1x1,     J1x1-1,
-     &                             INGRID,     EHgP_sas, IS_MASS=1,
-     &                             netCDF=.TRUE.                   )
-           
-               ! Convert from [kg/yr] to [kg/s]
-               EHgP_sas = EHgP_sas / SEC_PER_YR
-
-               ! Free pointer
-               NULLIFY( INGRID )
-
-
-               !===========================
-               ! Anthro East Asia HgP
-               !===========================
-               FILENAME = TRIM( Input_Opt%DATA_DIR_1x1 ) // 
-     &                    'mercury_201205/' //
-     &                    'GEIA_Streets_'      // TRIM( SCENARIO )  //
-     &                    '_HgP_EAS.geos.1x1.YYYY'
-           
-               ! Add year to the filename
-               CALL EXPAND_DATE( FILENAME, NYMD, 000000 )
-           
-               ! Echo info
-               WRITE( 6, 148 ) TRIM( FILENAME )
- 148           FORMAT( '     - MERCURY_READYR: Reading ', a )
-           
-               ! Read data in [kg/yr]
-               CALL READ_BPCH2( FILENAME, 'HG-SRCE', 9,
-     &                          XTAU,      I1x1,     J1x1-1,
-     &                          1,         ARRAY1,   QUIET=.TRUE. )
-           
-               ! Cast to REAL*8 before regridding
-               GEN_1x1(:,:) = ARRAY1(:,:,1)
-
-               ! Regrid from GENERIC 1x1 to the current grid
-               INGRID  => GEN_1x1(:,:)
-               CALL DO_REGRID_A2A( LLFILENAME, I1x1,     J1x1-1,
-     &                             INGRID,     EHgP_eas, IS_MASS=1,
-     &                             netCDF=.TRUE.                   )
-           
-               ! Convert from [kg/yr] to [kg/s]
-               EHgP_eas = EHgP_eas / SEC_PER_YR
-
-               ! Free pointer
-               NULLIFY( INGRID )
-
-
-               !===========================
-               ! Anthro Southeast Asia HgP
-               !===========================
-               FILENAME = TRIM( Input_Opt%DATA_DIR_1x1 ) // 
-     &                    'mercury_201205/' //
-     &                    'GEIA_Streets_'      // TRIM( SCENARIO )  //
-     &                    '_HgP_SEA.geos.1x1.YYYY'
-           
-               ! Add year to the filename
-               CALL EXPAND_DATE( FILENAME, NYMD, 000000 )
-           
-               ! Echo info
-               WRITE( 6, 149 ) TRIM( FILENAME )
- 149           FORMAT( '     - MERCURY_READYR: Reading ', a )
-           
-               ! Read data in [kg/yr]
-               CALL READ_BPCH2( FILENAME, 'HG-SRCE', 9,
-     &                          XTAU,      I1x1,     J1x1-1,
-     &                          1,         ARRAY1,   QUIET=.TRUE. )
-           
-               ! Cast to REAL*8 before regridding
-               GEN_1x1(:,:) = ARRAY1(:,:,1)
-
-               ! Regrid from GENERIC 1x1 to the current grid
-               INGRID  => GEN_1x1(:,:)
-               CALL DO_REGRID_A2A( LLFILENAME, I1x1,     J1x1-1,
-     &                             INGRID,     EHgP_sea, IS_MASS=1,
-     &                             netCDF=.TRUE.                   )
-           
-               ! Convert from [kg/yr] to [kg/s]
-               EHgP_sea = EHgP_sea / SEC_PER_YR
-
-               ! Free pointer
-               NULLIFY( INGRID )
-
-
-               !===========================
-               ! Anthro Japan HgP
-               !===========================
-               FILENAME = TRIM( Input_Opt%DATA_DIR_1x1 ) // 
-     &                    'mercury_201205/' //
-     &                    'GEIA_Streets_'      // TRIM( SCENARIO )  //
-     &                    '_HgP_JPN.geos.1x1.YYYY'
-           
-               ! Add year to the filename
-               CALL EXPAND_DATE( FILENAME, NYMD, 000000 )
-           
-               ! Echo info
-               WRITE( 6, 150 ) TRIM( FILENAME )
- 150           FORMAT( '     - MERCURY_READYR: Reading ', a )
-           
-               ! Read data in [kg/yr]
-               CALL READ_BPCH2( FILENAME, 'HG-SRCE', 9,
-     &                          XTAU,      I1x1,     J1x1-1,
-     &                          1,         ARRAY1,   QUIET=.TRUE. )
-           
-               ! Cast to REAL*8 before regridding
-               GEN_1x1(:,:) = ARRAY1(:,:,1)
-
-               ! Regrid from GENERIC 1x1 to the current grid
-               INGRID  => GEN_1x1(:,:)
-               CALL DO_REGRID_A2A( LLFILENAME, I1x1,     J1x1-1,
-     &                             INGRID,     EHgP_jpn, IS_MASS=1,
-     &                             netCDF=.TRUE.                   )
-           
-               ! Convert from [kg/yr] to [kg/s]
-               EHgP_jpn = EHgP_jpn / SEC_PER_YR
-
-               ! Free pointer
-               NULLIFY( INGRID )
-
-
-               !===========================
-               ! Anthro Oceania HgP
-               !===========================
-               FILENAME = TRIM( Input_Opt%DATA_DIR_1x1 ) // 
-     &                    'mercury_201205/' //
-     &                    'GEIA_Streets_'      // TRIM( SCENARIO )  //
-     &                    '_HgP_OCE.geos.1x1.YYYY'
-           
-               ! Add year to the filename
-               CALL EXPAND_DATE( FILENAME, NYMD, 000000 )
-           
-               ! Echo info
-               WRITE( 6, 151 ) TRIM( FILENAME )
- 151           FORMAT( '     - MERCURY_READYR: Reading ', a )
-           
-               ! Read data in [kg/yr]
-               CALL READ_BPCH2( FILENAME, 'HG-SRCE', 9,
-     &                          XTAU,      I1x1,     J1x1-1,
-     &                          1,         ARRAY1,   QUIET=.TRUE. )
-           
-               ! Cast to REAL*8 before regridding
-               GEN_1x1(:,:) = ARRAY1(:,:,1)
-
-               ! Regrid from GENERIC 1x1 to the current grid
-               INGRID  => GEN_1x1(:,:)
-               CALL DO_REGRID_A2A( LLFILENAME, I1x1,     J1x1-1,
-     &                             INGRID,     EHgP_oce, IS_MASS=1,
-     &                             netCDF=.TRUE.                   )
-           
-               ! Convert from [kg/yr] to [kg/s]
-               EHgP_oce = EHgP_oce / SEC_PER_YR
-
-               ! Free pointer
-               NULLIFY( INGRID )
-           
-            ENDIF ! LSPLIT
-
-!----------------------------------------------------------------
-
-         ELSEIF (LGEIA05) THEN
-            ! Use GEIA 2005 emissions (eck, 10/19/11)
-
-            ! Filename for anthropogenic mercury source
-#if defined( GRID05x0666 ) && defined( NESTED_NA )
-            ! Need to read emission file at nested-resolution, Y. Zhang 11/1/11
-            FILENAME = TRIM( Input_Opt%DATA_DIR )           //
-     &           'mercury_201203/GEIA_HgP.'       //
-     &           GET_NAME_EXT()     // '.'        //
-     &           GET_RES_EXT()      //'.YYYY'
-#else
-            FILENAME = TRIM( Input_Opt%DATA_DIR_1x1)   //
-     &           'mercury_201002/GEIA_HgP.geos.1x1.YYYY'
-#endif
-
-            ! Add year to the filename
-            CALL EXPAND_DATE( FILENAME, NYMD, 000000 )
-
-            ! Echo info
-            WRITE( 6, 100 ) TRIM( FILENAME )
-
-            ! Read data in [kg/yr]
-#if defined( GRID05x0666 ) && defined( NESTED_NA )
-            ! Need to read emission file at nested-resolution, Y. Zhang 11/1/11
-            CALL READ_BPCH2( FILENAME, 'HG-SRCE',     9, 
-     &                       XTAU,      IIPAR,        JJPAR,    
-     &                       1,         ARRAY(:,:,1), QUIET=.TRUE. )
-
-            CALL TRANSFER_2D( ARRAY(:,:,1), EHgP_an )
-#else
-            CALL READ_BPCH2( FILENAME, 'HG-SRCE', 9,
-     &                       XTAU,      I1x1,     J1x1-1,
-     &                       1,         ARRAY1,   QUIET=.TRUE. )
-
-            ! Cast to REAL*8 before regridding
-            GEN_1x1(:,:) = ARRAY1(:,:,1)
-
-            ! Regrid from GENERIC 1x1 to the current grid
-            INGRID  => GEN_1x1(:,:)
-            CALL DO_REGRID_A2A( LLFILENAME, I1x1,    J1x1-1,
-     &                          INGRID,     EHgP_an, IS_MASS=1,
-     &                          netCDF=.TRUE.                   )
-
-            ! Free pointer
-            NULLIFY( INGRID )
-#endif
-
-            ! Convert from [kg/yr] to [kg/s]
-            EHgP_an = EHgP_an / SEC_PER_YR
-
-            ! For GEIA 2005, change Hg0:Hg2:HgP ratio
-            ! from 50:40:10 to 86.5:9.9:3.6 for fossil fuel emissions.
-            ! Fossil fuels make up ~47% of total global anthro emis
-            ! Refs: Amos et al. (2011, ACPD), Y. Zhang et al. (2011, in prep)
-            ! Implemented 10/19/11 by eck
-            IF (LInPlume) EHgP_an=0.55d0*EHgP_an
-
-         ELSE
-            ! Otherwise use Selin et al. 2008 emissions
-
-            ! Filename for anthropogenic mercury source
-            FILENAME = TRIM( Input_Opt%DATA_DIR_1x1) //
-     &           'mercury_200511/GEIA_HgP.geos.1x1.YYYY'
-
-            ! Add year to the filename
-            CALL EXPAND_DATE( FILENAME, NYMD, 000000 )
-
-            ! Echo info
-            WRITE( 6, 100 ) TRIM( FILENAME )
-
-            ! Read data in [kg/yr]
-            CALL READ_BPCH2( FILENAME, 'HG-SRCE', 9,
-     &                       XTAU,      I1x1,     J1x1-1,
-     &                       1,         ARRAY1,   QUIET=.TRUE. )
-
-            ! Cast to REAL*8 before regridding
-            GEN_1x1(:,:) = ARRAY1(:,:,1)
-
-            ! Regrid from GENERIC 1x1 to the current grid
-            INGRID  => GEN_1x1(:,:)
-            CALL DO_REGRID_A2A( LLFILENAME, I1x1,    J1x1-1,
-     &                          INGRID,     EHgP_an, IS_MASS=1,
-     &                          netCDF=.TRUE.                   )
-
-            ! Convert from [kg/yr] to [kg/s];increase Pacyna by 30%
-            EHgP_an = EHgP_an * 1.3D0 / SEC_PER_YR
-
-            ! Free pointer
-            NULLIFY( INGRID )
-
-         ENDIF
-
-         ! Read the NEI2005 emission inventory, override in the NA region
-         ! Y. Zhang, 11/1/2011
-         IF (LNEI2005) THEN
-            ! Use US EPA2005 emissions
-
-            ! Mercury data is for 2005
-            NYMD     = ( 2005 * 10000 ) + 0101
-            XTAU     = GET_TAU0( 1, 1, 2005 )
-
-            ! Filename for anthropogenic mercury source
-            IF (LInPlume) THEN
-               FILENAME = TRIM( Input_Opt%DATA_DIR) // 
-     &              'mercury_201203/' //
-     &              'NEI2005_NPRI2005_NewSpeciation_HgP.'      //
-     &              GET_NAME_EXT() // '.' // GET_RES_EXT()     //
-     &              '.YYYY'
-            ELSE
-               FILENAME = TRIM( Input_Opt%DATA_DIR) // 
-     &              'mercury_201203/' //
-     &              'NEI2005_NPRI2005_HgP.'                    //
-     &              GET_NAME_EXT() // '.' // GET_RES_EXT()     //
-     &              '.YYYY'
-            ENDIF
-
-            ! Add year to the filename
-            CALL EXPAND_DATE( FILENAME, NYMD, 000000 )
-
-            ! Echo info
-            WRITE( 6, 100 ) TRIM( FILENAME )
-
-            ! Read data in [kg/yr]
-            CALL READ_BPCH2( FILENAME, 'HG-SRCE', 9,
-     &           XTAU,      IIPAR,     JJPAR,
-     &           1,     ARRAY(:,:,1),     QUIET=.TRUE. )
-
-            ! Replace the NA emission
-            DO J = 1, JJPAR
-            DO I = 1, IIPAR
-
-               ! Grid-box latitude [degrees]
-               Y = GET_YMID( I, J, 1 )
-
-               ! Grid box longitude [degrees]
-               X = GET_XMID( I, J, 1 )
- 
-               ! In the nested domain, use NEI2005 emission inventory
-               IF ( X .GE. -140.0 .AND. X .LE. -40.0 .AND.
-     &              Y .GE.   10.0 .AND. Y .LE.  70.0 ) THEN
-                    EHgP_an(I,J) = ARRAY(I,J,1) / SEC_PER_YR
-               ENDIF
- 
-            ENDDO
-            ENDDO
-
-        ENDIF
-
-      ENDIF
- 
-      ! Assume HgP is part of the pool of Hg2 
-      ! available for gas-particle partitioning
-      EHg2_an = EHg2_an + EHgP_an
-      EHgP_an = 0d0 * EHgP_an
-
-      !=================================================================
-      ! Read distribution of Hg on land.
-      ! See explanation in Selin et al., GBC 2008 or the GEOS-Chem Hg
-      !  wiki.
-      !
-      ! EHg0_dist is a dimensionless spatial scaling factor that distributes
-      ! the soil Hg content according to deposition. It also accounts for
-      ! the global anthropogenic enrichment in the present day.
-      !=================================================================
-
-      ! Use "generic" year 1985 for TAU values
-      XTAU     = GET_TAU0( 1, 1, 1985 )
-
-      IF ( LPREINDHG ) THEN
-         !-----------------------
-         ! Pre-industrial 
-         !-----------------------
-#if   defined( GEOS_5 ) && defined( GRID4x5 )
-         FILENAME= TRIM( Input_Opt%DATA_DIR )                       //
-     &             'mercury_201203/soilhg.preind.v9-02c.' //
-     &             GET_NAME_EXT() // '.' // GET_RES_EXT()
-#elif defined( GEOS_5 ) && defined( GRID2x25 )
-         FILENAME= TRIM( Input_Opt%DATA_DIR )            //
-     &             'mercury_201203/soilhg.preind.v9-02c.' //
-     &             GET_NAME_EXT() // '.' // GET_RES_EXT()
-#elif defined( GEOS_4 ) && defined( GRID4x5 )
-         !%%%%%%%%%%%%%%%%%%%%%%%%%%%%%%%%%%%%%%%%%%%%%%%%%%%%%%%%%%%%%%%%
-         !%%%   KLUDGE: For unit-testing, use the GEOS-5 soil file!    %%%
-         !%%%   Ask Team Hg to produce a new GEOS4 soil file later  .  %%%
-         !%%%   (bmy, 9/6/13)                                          %%%
-         !%%%%%%%%%%%%%%%%%%%%%%%%%%%%%%%%%%%%%%%%%%%%%%%%%%%%%%%%%%%%%%%%
-         FILENAME= TRIM( Input_Opt%DATA_DIR )            //
-     &             'mercury_201203/soilhg.preind.v9-02c.geos5.4x5'
-#elif defined( MERRA ) && defined( GRID4x5 )
-         FILENAME= TRIM( Input_Opt%DATA_DIR )            //
-     &             'mercury_201110/soilHg.merra.preind.bpch'
-#elif defined( GEOS_FP ) && defined( GRID4x5 )
-         !%%%%%%%%%%%%%%%%%%%%%%%%%%%%%%%%%%%%%%%%%%%%%%%%%%%%%%%%%%%%%%%%
-         !%%%   KLUDGE: For unit-testing, use the MERRA soil file!     %%%
-         !%%%   Ask Team Hg to produce a new GEOS-FP soil file later.  %%%
-         !%%%   (bmy, 9/6/13)                                          %%%
-         !%%%%%%%%%%%%%%%%%%%%%%%%%%%%%%%%%%%%%%%%%%%%%%%%%%%%%%%%%%%%%%%%
-         FILENAME= TRIM( Input_Opt%DATA_DIR )            //
-     &             'mercury_201203/soilHg.merra.preind.bpch'
-#elif defined( GRID05x0666 ) && defined( NESTED_NA )
-         ! Need to read nested-grid files, yzh
-         FILENAME= TRIM( Input_Opt%DATA_DIR )           //
-     &             'mercury_201203/soilhg.preind.v9-02c.' //
-     &             GET_NAME_EXT() // '.' // GET_RES_EXT()
-#else
-         ! Include a location for the error message (skim, 6/28/12)
-         CALL ERROR_STOP( "You need to make a Hg soil file. ", 
-     &                    "PREINDUSTRIAL MERCURY")
-#endif
-
-      ELSE
-         !-----------------------
-         ! Present day
-         !-----------------------
-#if   defined( GEOS_5 ) && defined( GRID4x5 )
-         FILENAME= TRIM( Input_Opt%DATA_DIR )                 //
-     &             'mercury_201203/soilhg.presentday.v9-02c.' //
-     &             GET_NAME_EXT() // '.' // GET_RES_EXT()
-#elif defined( GEOS_5 ) && defined( GRID2x25 )
-         FILENAME= TRIM( Input_Opt%DATA_DIR )                 //
-     &             'mercury_201203/soilhg.presentday.v9-02c.' //
-     &             GET_NAME_EXT() // '.' // GET_RES_EXT()
-#elif defined( GEOS_4 ) && defined( GRID4x5 )
-         !%%%%%%%%%%%%%%%%%%%%%%%%%%%%%%%%%%%%%%%%%%%%%%%%%%%%%%%%%%%%%%%%
-         !%%%   KLUDGE: For unit-testing, use the GEOS-5 soil file!    %%%
-         !%%%   Ask Team Hg to produce a new GEOS4 soil file later  .  %%%
-         !%%%   (bmy, 9/6/13)                                          %%%
-         !%%%%%%%%%%%%%%%%%%%%%%%%%%%%%%%%%%%%%%%%%%%%%%%%%%%%%%%%%%%%%%%%
-         FILENAME= TRIM( Input_Opt%DATA_DIR )            //
-     &             'mercury_201203/soilhg.presentday.v9-02c.geos5.4x5'
-#elif defined( MERRA ) && defined( GRID4x5 )
-         FILENAME= TRIM( Input_Opt%DATA_DIR )            //
-     &             'mercury_201110/soilHg.merra.presentday.bpch'
-#elif defined( GEOS_FP ) && defined( GRID4x5 )
-         !%%%%%%%%%%%%%%%%%%%%%%%%%%%%%%%%%%%%%%%%%%%%%%%%%%%%%%%%%%%%%%%%
-         !%%%   KLUDGE: For unit-testing, use the MERRA soil file!     %%%
-         !%%%   Ask Team Hg to produce a new GEOS-FP soil file later.  %%%
-         !%%%   (bmy, 9/6/13)                                          %%%
-         !%%%%%%%%%%%%%%%%%%%%%%%%%%%%%%%%%%%%%%%%%%%%%%%%%%%%%%%%%%%%%%%%
-         FILENAME= TRIM( Input_Opt%DATA_DIR )            //
-     &             'mercury_201110/soilHg.merra.presentday.bpch'
-#elif defined( GRID05x0666 ) && defined( NESTED_NA )
-         ! Need to read nested-grid files, yzh
-         FILENAME= TRIM( Input_Opt%DATA_DIR )                 //
-     &             'mercury_201203/soilhg.presentday.v9-02c.' //
-     &             GET_NAME_EXT() // '.' // GET_RES_EXT()
-#else
-         ! Include a location for the error message (skim, 6/28/12)
-         CALL ERROR_STOP( "You need to make a Hg soil file. ", 
-     &                    "PRESENT DAY MERCURY")
-#endif
-
-      ENDIF
-
-      ! Echo info
-      WRITE( 6, 100 ) TRIM( FILENAME )
-
-      ! Read data in [kg/yr]
-      CALL READ_BPCH2( FILENAME, 'HG-SRCE',     4,  
-     &                 XTAU,      IIPAR,        JJPAR,    
-     &                 1,         ARRAY(:,:,1), QUIET=.TRUE. )
-
-      ! Cast to REAL*8 and resize
-      CALL TRANSFER_2D( ARRAY(:,:,1), EHg0_dist(:,:) )
-
-      !=================================================================
-      ! Read annual emissions of Hg(0) from natural land sources [kg/s]
-      !=================================================================
-
-      ! Use "generic" year 1985 for TAU values
-      XTAU     = GET_TAU0( 1, 1, 1985 )
-
-      ! Filename for natural land-source mercury
-#if defined( GRID05x0666 ) && defined( NESTED_NA )
-      ! Need to read emission file at nested-resolution, Y. Zhang 11/1/2011
-      FILENAME = TRIM( Input_Opt%DATA_DIR) // 'mercury_201203/' //
-     &           'newnatural.'   // GET_NAME_EXT()    //
-     &            '.'            // GET_RES_EXT()
-#else
-      FILENAME= TRIM( Input_Opt%DATA_DIR )            //
-     &     'mercury_201007/newnatural.bpch'
-#endif
-
-      ! Echo info
-      WRITE( 6, 100 ) TRIM( FILENAME )
-
-      ! TAU value corresponding to the data 
-      XTAU   = GET_TAU0( 1, 1, 1995 )
-      
-      ! Read data in [kg/yr]
-      CALL READ_BPCH2( FILENAME, 'HG-SRCE',     5, 
-     &                 XTAU,      IIPAR,        JJPAR,    
-     &                 1,         ARRAY(:,:,1), QUIET=.TRUE. )
-
-      ! Cast to REAL*8 and resize
-!- eds 8/31/10 ---------------------------------------------------------
-!      CALL TRANSFER_2D( ARRAY(:,:,1), EHg0_nt )
-      CALL TRANSFER_2D( ARRAY(:,:,1), EHg0_geo )
-
-      ! Convert from [kg/yr] to [kg/s]
-      EHg0_geo = EHg0_geo / SEC_PER_YR 
-
-      !Recommended for v8-03-02 and later: 
-      !Reduce Geogenic emissions by 50%
-      !Ref: Soerensen et al., 2010
-      EHg0_geo = EHg0_geo *0.5d0
-
-      !=================================================================
-      ! Read offline ocean Hg0 emissions (if LDYNOCEAN = .FALSE.)
-      ! 
-      ! Note from cdh (8/13/2008):
-      ! These static ocean emissions were developed for GEOS-Chem before
-      ! v7-04-06 and may not be useful any longer. They were
-      ! tuned with older, lower emissions, and with different chemical rate
-      ! constants.
-      !=================================================================
-      IF ( .not. LDYNOCEAN ) THEN
-
-         ! File name
-         FILENAME = TRIM( Input_Opt%DATA_DIR_1x1 )            // 
-     &              'mercury_200511/Hg_ocean.geos.' // GET_RES_EXT()    
-
-         ! Echo info
-         WRITE( 6, 100 ) TRIM( FILENAME )
-
-         ! TAU value corresponding to the data 
-         XTAU  = GET_TAU0( 1, 1, 1985 )
-
-         ! Read data in [kg/yr]
-         CALL READ_BPCH2( FILENAME, 'HG-SRCE',     3,  
-     &                    XTAU,      IIPAR,        JJPAR,    
-     &                    1,         ARRAY(:,:,1), QUIET=.TRUE. )
-
-         ! Cast to REAL*8 and resize
-         CALL TRANSFER_2D( ARRAY(:,:,1), EHg0_oc(:,:,1) )
-
-         ! Convert from [kg/yr] to [kg/s]
-         EHg0_oc = EHg0_oc / SEC_PER_YR
-
-      ENDIF
->>>>>>> 22900787
 
       !=================================================================
       ! Print totals to the screen in [Gg/yr]
