!------------------------------------------------------------------------------
!                  GEOS-Chem Global Chemical Transport Model                  !
!------------------------------------------------------------------------------
!BOP
!
! !MODULE: diag3.F
!
! !DESCRIPTION: Subroutine DIAG3 prints out diagnostics to the BINARY PUNCH
!  format file.
!\\
!\\
! !INTERFACE:
!
      SUBROUTINE DIAG3( am_I_Root, Input_Opt, State_Met, State_Chm, RC )
!
! !USES:
!
      ! Modules from Headers directory
      USE CMN_DIAG_MOD                       ! Diagnostic switches & arrays
      USE CMN_FJX_MOD                        ! Fast-JX flux diagnostics
      USE CMN_O3_MOD                         ! FMOL
      USE CMN_SIZE_MOD                       ! Size parameters
      USE ErrCode_Mod
      USE Input_Opt_Mod,      ONLY : OptInput
      USE PhysConstants,      ONLY : AVO     ! Avogadro's #
      USE PRECISION_MOD                      ! For GEOS-Chem Precision (fp)
      USE State_Met_Mod,      ONLY : MetState
      USE State_Chm_Mod,      ONLY : ChmState
      USE State_Chm_Mod,      ONLY : Ind_

      ! Modules from GeosUtil directory
      USE ERROR_MOD,          ONLY : ERROR_STOP
      USE FILE_MOD                           
      USE GC_GRID_MOD,        ONLY : GET_AREA_M2
      USE GC_GRID_MOD,        ONLY : GET_YOFFSET, GET_XOFFSET
      USE TIME_MOD

      ! Modules from GeosCore directory
#if defined( BPCH_DIAG )
      USE BPCH2_MOD                          ! For binary punch I/O routines
      USE DIAG_MOD                           ! For diagnostic arrays
      USE DIAG03_MOD                         ! For Hg diagnostic
      USE DIAG04_MOD                         ! For CO2 diagnostics
      USE DIAG41_MOD                         ! For afternoon PBL diag
      USE DIAG42_MOD                         ! For SOA diag
      USE DIAG53_MOD                         ! For POPs diag
      USE DIAG56_MOD                         ! For time in tropopause diag
#endif
      USE DEPO_MERCURY_MOD                   ! For offline Hg simulation
      USE DRYDEP_MOD                         ! For dry deposition
      USE WETSCAV_MOD                        ! For wet deposition
      
#if   defined( TOMAS )
      USE TOMAS_MOD, ONLY : ICOMP, IDIAG, IBINS  !(win, 1/25/10)
#endif

      ! Interface w/ HEMCO
      USE HCO_TYPES_MOD, ONLY : DiagnCont
      USE HCO_DIAGN_MOD
      USE HCO_ERROR_MOD
      USE HCO_INTERFACE_MOD

      ! Species database
      USE Species_Mod,       ONLY : Species

      IMPLICIT NONE
!
! !INPUT PARAMETERS:
!
      LOGICAL,        INTENT(IN)    :: am_I_Root   ! Are we on the root CPU?
      TYPE(OptInput), INTENT(IN)    :: Input_Opt   ! Input Options object
      TYPE(MetState), INTENT(IN)    :: State_Met   ! Meteorology State object
!
! !INPUT/OUTPUT PARAMETERS:
!
      TYPE(ChmState), INTENT(INOUT) :: State_Chm   ! Chemistry State object
!
! !OUTPUT PARAMETERS:
!
      INTEGER,        INTENT(OUT)   :: RC          ! Success or failure?
!
! !REMARKS:
!  %%%%%%%%%%%%%%%%%%%%%%%%%%%%%%%%%%%%%%%%%%%%%%%%%%%%%%%%%%%%%%%%%%%%%%%%%%%
!  %%%  ROUTINE diag3.F SAVES TIME-AVERAGED QUANTITIES TO THE BPCH FILE.   %%%
!  %%%  THE BPCH FILE FORMAT IS DEPRECATED.  DIAGNOSTIC OUTPUT WILL        %%%
!  %%%  EVENTUALLY BE REPLACED BY netCDF OUTPUT IN A FUTURE RELEASE.       %%%
!  %%%  FOR NOW, WE SHALL KEEP BPCH OUTPUT IN ORDER TO PRESERVE BACKWARDS  %%%
!  %%%  COMPATIBILITY WITH THE EXISTING VISUALIZATION SOFTWARE.            %%%
!  %%%                                                                     %%%
!  %%%  ALSO NOTE: MANY EMISSIONS DIAGNOSTICS ARE NOW ARCHIVED IN HEMCO,   %%%
!  %%%  AND ARE WRITTEN OUT TO BPCH FILE HERE.  THIS IS MEANT TO PRESERVE  %%%
!  %%%  THE EXISTING DIAGNOSTIC CAPABILITY FOR THE TIME BEING.             %%%
!  %%%                                                                     %%%
!  %%%     -- Bob Yantosca (14 Aug 2014)                                   %%%
!  %%%%%%%%%%%%%%%%%%%%%%%%%%%%%%%%%%%%%%%%%%%%%%%%%%%%%%%%%%%%%%%%%%%%%%%%%%%
!
! !REVISION HISTORY: 
!  (40) Bug fix: Save levels 1:LD13 for ND13 diagnostic for diagnostic
!        categories "SO2-AC-$" and "SO2-EV-$".  Now reference F90 module
!        "tracerid_mod.f".  Now reference NUMDEP from "drydep_mod.f".
!        Now save anthro, biofuel, biomass NH3 in ND13; also fixed ND13
!        tracer numbers.  For ND13, change scale factor from SCALESRCE to 1.
!        Now references "wetscav_mod.f".  Now also save true tracer numbers 
!        for ND38 and ND39 diagnostic.  Now also write out biomass SO2.
!        Now convert ND01, ND02, ND44 diagnostics for Rn/Pb/Be from kg to 
!        kg/s here. (bmy, 1/24/03)
!  (41) Now save out natural NH3 in ND13 as "NH3-NATU" (rjp, bmy, 3/23/03)
!  (42) Now replace DXYP(JREF) by routine GET_AREA_M2, GET_XOFFSET, and
!        GET_YOFFSET of "grid_mod.f".  Now references "time_mod.f".
!        DIAGb, DIAGe are now local variables.  Now remove obsolete statements
!        IF ( LBPNCH > 0 ).  Removed SCALE1, replaced with SCALEDYN. 
!        (bmy, 2/24/03)
!  (43) Added TSKIN, PARDF, PARDR, GWET to ND67 diagnostic.  For GEOS-4/fvDAS,
!        UWND, VWND, TMPU, SPHU are A-6 fields.  Adjust the ND66 scale factors 
!        accordingly.  Delete KZZ from ND66.  Updated comments. (bmy, 6/23/03)
!  (44) Bug fix: use LD68 instead of ND68 in DO-loop to avoid out-of-bounds 
!        error. (bec, bmy, 7/15/03)
!  (45) Now print out NTRACE drydep fluxes for tagged Ox.  Also tagged Ox 
!        now saves drydep in molec/cm2/s.  Now print out Kr85 prod/loss in 
!        ND03. (bmy, 8/20/03)
!  (46) Now use actual tracer number for ND37 diagnostic. (bmy, 1/21/04)
!  (47) Now loop over the actual # of soluble tracers for ND17, ND18.  
!        (bmy, 3/19/04)
!  (48) Now use the actual tracer # for ND17 and ND18 diagnostics. 
!        Rearrange ND44 code for clarity. (bmy, 3/23/04)
!  (49) Added ND06 (dust aerosol) and ND07 (carbon aerosol) diagnostics.
!        Now scale online dust optical depths by SCALECHEM in ND21 diagnostic.
!        (rjp, tdf, bmy, 4/5/04)
!  (50) Added ND08 (seasalt aerosol) diagnostic (rjp, bec, bmy, 4/20/04)
!  (51) Now save out SO2 from ships (if LSHIPSO2=T) (bec, bmy, 5/20/04)
!  (52) Added NVOC source diagnostics for ND07 (rjp, bmy, 7/13/04)
!  (53) Now reference "logical_mod.f", "tracer_mod.f", and "diag_pl_mod.f".
!        Bug fix in write to DMS_BIOG. (bmy, 7/20/04)
!  (54) Comment out ND27 for GEOS-4.  It isn't working 100% right.  If you
!        examine the flux at 200 hPa, you get the same info. (bmy, 10/15/04)
!  (55) Added biofuel SO4 to the bpch file under ND13.  Bug fix: replace ND68 
!        with LD68 in call to BPCH2 (auvray, bmy, 11/17/04)
!  (56) Now save ND03 mercury diagnostic arrays to bpch file.  Also updated
!        ND44 for tagged Hg tracers (eck, bmy, 12/14/04)
!  (57) Now print out extra ND21 diagnostics for crystalline sulfur tracers.  
!        Also now save total oceanic mass of Hg0 and Hg2.  Now call 
!        WRITE_DIAG03 from "diag03_mod.f" (bmy, 1/21/05)
!  (58) Now call WRITE_DIAG41 from "diag41_mod.f" (bmy, 2/17/05)
!  (59) Add P(SO4s) to row 8 of ND05 diagnostic.  Also remove special tracer
!        numbers for the ND67 diagnostic.  Now do not save CLDMAS for ND67
!        for GEOS-4, since GEOS-4 convection uses different met fields.
!        (bec, bmy, 5/3/05)
!  (60) Bug fix in ND68 diagnostic: use LD68 instead of ND68 in call to BPCH2.
!        Now modified for GEOS-5 and GCAP met fields.  Remove references to
!        CO-OH param simulation.  Also remove references to TRCOFFSET since
!        that is always zero now.  Now call GET_HALFPOLAR from "bpch2_mod.f" 
!        to get the HALFPOLAR value for GEOS or GCAP grids. (swu, bmy, 6/24/05)
!  (61) References ND04, WRITE_DIAG04 from "diag04_mod.f".  Also now updated
!        ND30 diagnostic for land/water/ice flags.  Also remove reference
!        to LWI array. (bmy, 8/18/05)
!  (62) Now make sure all USE statements are USE, ONLY (bmy, 10/3/05)
!  (63) Added MBO as tracer #5 in ND46 diagnostic (tmf, bmy, 10/20/05)
!  (64) Removed duplicate variable declarations.  Now remove restriction on 
!        printing out cloud mass flux in GEOS-4 for the ND66 diagnostic. 
!        (bmy, 3/14/06)
!  (65) References ND56, WRITE_DIAG56 from "diag56_mod.f" (ltm, bmy, 5/5/06)
!  (66) Now remove TRCOFFSET; it's obsolete.  References ND42, WRITE_DIAG42 
!        from "diag42_mod.f" (dkh, bmy, 5/22/06)
!  (67) Updated ND36 diagnostic for CH3I (bmy, 7/25/06)
!  (68) Remove support for GEOS-1 and GEOS-STRAT met fields (bmy, 8/4/06)
!  (69) Replace TINY(1d0) with 1d-32 to avoid problems on SUN 4100 platform
!        (bmy, 9/5/06)
!  (70) Now write diag 54 (time in the troposphere) if asked for (phs, 9/22/06)
!  (71) Now use new time counters for ND43 & ND45,  Also now average between
!        0 and 24 UT for ND47.  Bug fix in ND36. (phs, bmy, 3/5/07)
!  (72) Bug fix in ND65: use 3-D counter array (phs, bmy, 3/6/07)
!  (73) Bug fix in ND07: now save out IDTSOA4 tracer.  Modifications for H2/HD
!        diagnostics (ND10, ND27, ND44) (tmf, phs, bmy, 9/18/07)
!  (74) Now save out true pressure at 3-D level edges for ND31.  Change ND31
!        diagnostic category name to "PEDGE-$". Bug fix in ND28 diagnostic to 
!        allow you to print out individual biomass tracers w/o having to print 
!        all of them. (bmy, dkh, 1/24/08)
!  (75) Bug fix: Now divide ALBEDO in ND67 by SCALE_I6 for GEOS-3 met, but
!        by SCALE_A3 for all other met types (phs, bmy, 10/7/08)
!  (76) Fix ND65, ND47, and ozone case in ND45. Now only ND45 depends
!        on LD45 (phs, 11/17/08)
!  (77) Bug fix: Select the right index of AD34 to write.  Pick the right 
!         tracer field from AD22 if only a subset of tracers are requested 
!         to be printed out. (ccc, 12/15/08)
!  (78) Added ND52 for gamma(HO2) (jaegle, 02/26/09)
!  (79) Updated test on ship emissions flag for AD13 (phs, 3/3/09)     
!  (80) Add AD07_SOAGM for dicarbonyl SOA formation (tmf, 3/6/09)
!  (81) Add output in AD22 for dicarbonyl photolysis J values (tmf, 3/6/09)
!  (82) Add output in AD46 for biogenic C2H4 emissions (tmf, 3/6/09)
!  (83) Modify ND17, ND18, ND37, ND38, ND44 to output the tracers selected 
!        by the user. (ccc, 5/29/09)
!  (84) Add EFLUX output information for ND67. (lin, ccc, 5/29/09)
!  (85) Add test on ICOADS (cklee, 06/30/09)
!  (86) Add SCALE_DIAG to scale diagnostics with the number of accumulation 
!        steps. (ccc, 7/20/09)
!  (87) Add diagnostics 19, 58 and 60 for methane. (kjw, 8/18/09)
!  (88) Account for 3D AD13_NH3_an now (phs, 10/22/09)
!  (89) Added TOMAS diagnostics (win, bmy, 1/25/10)
!  (90) NBIOMAX is now in CMN_SIZE (hotp 7/31/09)
!  (91) Add SOA5 to ND07_HC, add AD57 for potential temperature. (fp, 2/3/10)
!  (92) Modify ND44 for tracers with several deposition tracers. (ccc, 2/3/10)
!  (93) Add aromatics to ND43. (dkh, 06/21/07)
!  (94) Add ND57 for potential temperature. (fp, 2/3/10)
!  (95) Re-order levels in mass fluxes diagnostics before writing them to file.
!       (ND24, 25, 26). (ccc, 3/8/10)
!  (96) Add call to update_dep for mercury simulation at the end.(ccc, 7/19/10)
!  20 Aug 2010 - R. Yantosca - Added ProTeX headers
!  20 Aug 2010 - R. Yantosca - Now pick proper scale for ND66 for MERRA
!  20 Aug 2010 - R. Yantosca - Now pick proper scale for ND67 for MERRA
!  20 Aug 2010 - R. Yantosca - Now added SCALE_A1 for hourly data
!  20 Aug 2010 - R. Yantosca - Now reference GET_A1_TIME from "time_mod.f"
!  26 May 2011 - R. Yantosca - For ND44, omit the special treatment of
!                              isoprene tracers if we are not doing fullchem
!  27 May 2011 - R. Yantosca - Now use SCALEDIAG for ND54 (time-in-trop) diag
!  08 Feb 2012 - R. Yantosca - Add modifications for GEOS-5.7.x met
!  08 Feb 2012 - R. Yantosca - Restructure USE statements for clarity
!  08 Feb 2012 - R. Yantosca - Add counter for I3 (inst 3hr) met fields
!  28 Feb 2012 - R. Yantosca - Removed support for GEOS-3
!  01 Mar 2012 - R. Yantosca - Now use GET_AREA_M2(I,J,L) from grid_mod.F90
!  05 Apr 2012 - R. Yantosca - Bug fix: use hourly scale for SLP in the
!                              ND67 diagnostic for GEOS-5.7.x met fields
!  14 Mar 2013 - M. Payer    - Replace NOx and Ox with NO, NO2, and O3 as part
!                              of removal of NOx-Ox partitioning
!  13 Aug 2013 - M. Sulprizio- Add modifications for updated SOA and SOA + 
!                              semivolatile POA simulations (H. Pye)
!  20 Aug 2013 - R. Yantosca - Removed "define.h", this is now obsolete
!  04 Sep 2013 - R. Yantosca - Make ND44 output consistent w/ modifications in
!                              GeosCore/gamap_mod.F.
!  26 Sep 2013 - R. Yantosca - Renamed GEOS_57 Cpp switch to GEOS_FP
!  03 Dec 2013 - R. Yantosca - Change unit of PBL height to meters, this used
!                              to be hPa in GEOS-1, GEOS-STRAT, GEOS-3, which
!                              are no longer supported.
!  28 Jan 2014 - R. Yantosca - Avoid array temporaries in ND60 TOMAS diagnostic
!  23 Jul 2014 - R. Yantosca - Remove reference to obsolete CMN_mod.F
!  23 Jul 2014 - R. Yantosca - Disable obsolete ND27 diagnostic
!  02 Aug 2014 - C. Keller   - Connect to HEMCO diagnostics
!  06 Aug 2014 - C. Keller   - Added wrapper subroutine for HEMCO diagnostics
!  14 Aug 2014 - R. Yantosca - Corrected units for several diagnostic outputs
!  26 Aug 2014 - M. Sulprizio- Now get ND53 POPs emissions from HEMCO
!  03 Sep 2014 - R. Yantosca - Units of AD01_Rn_SOURCE and AD01_Be7_SOURCE are
!                              now defined as kg/s in hcoi_gc_diagn_mod.F90 
!  15 Oct 2014 - C. Keller   - Updated ND37 diagnostics to write out all specs
!  10 Nov 2014 - M. Yannetti - Added PRECISION_MOD
!  24 Nov 2014 - R. Yantosca - Bug fix for ND28 BC/OC: Don't multiply by area
!  04 Dec 2014 - R. Yantosca - No longer crashes if BIOGENIC_OCPI=0 everywhere
!  12 Dec 2014 - M. Yannetti - Converted HEMCO Precision updates
!  15 Dec 2014 - M. Sulprizio- Moved radiation diagnostic from ND71 to ND72 to
!                              avoid conflicts with hourly max ppbv diagnostic.
!  17 Dec 2014 - R. Yantosca - Leave time/date variables as 8-byte
!  23 Feb 2015 - C. Keller   - Split volcano SO2 into eruptive & degassing
!  02 Apr 2015 - M. Sulprizio- Now write out LIGHTNING_CLOUD_TOP diagnostic from
!                              HEMCO to the ctm.bpch file. Otherwise, if will
!                              save out to the HEMCO restart file.
!  22 Apr 2015 - M. Sulprizio- Remove the use of TRACER_COEFF to convert
!                              emissions of hydrocarbon species to atomsC/cm2/s.
!                              HEMCO now carries emissions for these species
!                              entirely in kgC/m2/s.
!  21 May 2015 - R. Yantosca - Bug fix: The bpch unit string for BIOMASS_NH3 
!                              should be molec/cm2/s instead of atoms C/cm2/2.
!  22 May 2015 - R. Yantosca - Remove variables made obsolete by HEMCO
!  22 May 2015 - R. Yantosca - Replace NOXEXTENT with 2 in TOMAS #if blocks
!  07 Jul 2015 - E. Lundgren - Add marine organic aerosols (B.Gantt, M.Johnson)
!  05 Jan 2016 - E. Lundgren - Use GC global param AVO instead of from HEMCO
!  21 Apr 2016 - R. Yantosca - Fixed typo that was preventing ND29 output
!  29 Apr 2016 - R. Yantosca - Don't initialize pointers in declaration stmts
!  02 May 2016 - R. Yantosca - Now declare POPs and Rn tracer flags locally
!  31 May 2016 - E. Lundgren - Use species database, not XNUMOL, for molec wts
!  02 Jun 2016 - R. Yantosca - Now pass State_Met as an argument so that
!                              we can fix the units of ND62 INST-MAP 
!  16 Jun 2016 - R. Silvern  - Now define species ID flags locally witn Ind_
!  17 Jun 2016 - R. Yantosca - Renamed IDT* variables to id_* 
!  23 Jun 2016 - R. Yantosca - Bug fix: only print out CH4 diagnostics if
!                              it is an advected species
!  30 Jun 2016 - R. Yantosca - Remove instances of STT.  Now get the advected
!                              species ID from State_Chm%Map_Advect.
!  01 Jul 2016 - R. Yantosca - Now rename species DB object ThisSpc to SpcInfo
!  18 Jul 2016 - R. Yantosca - Bug fix: look up TOMAS species ID's
!  11 Aug 2016 - R. Yantosca - Remove temporary tracer-removal code
!  20 Sep 2016 - R. Yantosca - Use .eqv. instead of .eq. to compare LOGICALs
!  29 Nov 2016 - R. Yantosca - grid_mod.F90 is now gc_grid_mod.F90
!  27 Mar 2017 - M. Sulprizio- Make anthropogenic emission diagnostics 3D
!EOP
!------------------------------------------------------------------------------
!BOC
!
! !LOCAL VARIABLES:
!
      INTEGER            :: NA, nAdvect, nDryDep, NW
      INTEGER            :: I, IREF, J, JREF, L, M, MM, MMB, Levs
      INTEGER            :: N, NN, NMAX, NTEST, N_TOT_TRC, T
      INTEGER            :: IE, IN, IS, IW, ITEMP(3)
      INTEGER            :: NSPECOUT

      INTEGER            :: NN1    ! TOMAS tracers
      INTEGER            :: NBIN   ! TOMAS bin counter (win, 1/25/10)

      REAL(fp)           :: SCALE_TMP(IIPAR,JJPAR)
      REAL(fp)           :: SCALE_A1,   SCALE_A3  
      REAL(fp)           :: SCALED,     SCALEDYN
      REAL(fp)           :: SCALECONV,  SCALESRCE,  SCALECHEM  
      REAL(fp)           :: SCALEDIAG,  SCALE_ND66, SCALE_ND67 
      REAL(fp)           :: SCALERAD
      REAL(fp)           :: SCALEX,     SECONDS,    PMASS      
      REAL(fp)           :: PRESSX,     FDTT,       AREA_M2
      REAL(fp)           :: SCALE_I3
      REAL(f8)           :: DIAGb,      DIAGe
      
      ! For binary punch file, version 2.0
      CHARACTER (LEN=40) :: CATEGORY 
      REAL(f4)           :: ARRAY(IIPAR,JJPAR,LLPAR+1)
      REAL(f4)           :: LONRES, LATRES
      INTEGER            :: IFIRST, JFIRST, LFIRST
      INTEGER            :: HALFPOLAR
      INTEGER, PARAMETER :: CENTER180 = 1
      CHARACTER (LEN=20) :: MODELNAME 
      CHARACTER (LEN=40) :: UNIT
      CHARACTER (LEN=40) :: RESERVED = ''

#if   defined( TOMAS )
      ! For ND06 diagnostics
      CHARACTER(LEN=1)   :: ISTR1
      CHARACTER(LEN=2)   :: ISTR2

      ! For ND60 TOMAS diagnostic, avoids an array temporary (bmy, 1/28/14)
      REAL(f4)           :: ARR2D(JJPAR,LLPAR)
#endif

      ! Pointers
      ! We need to define local arrays to hold corresponding values 
      ! from the Chemistry State (State_Chm) object. (mpayer, 12/6/12)
      REAL(fp), POINTER        :: Spc(:,:,:,:)
      REAL(fp), POINTER        :: AD(:,:,:)

      ! Interface w/ HEMCO diagnostics
      INTEGER                  :: FLAG
      INTEGER                  :: AFill
      CHARACTER(LEN= 63)       :: DiagnName, SrcName, SpcName, FullName
      CHARACTER(LEN=255)       :: MSG
      TYPE(DiagnCont), POINTER :: DiagnCnt
      REAL(fp)                 :: FACTOR, MW_G
      REAL(fp), PARAMETER      :: GPERKG   = 1000e+0_fp
      REAL(fp), PARAMETER      :: MWC      = 12e+0_fp ! hard-coded MW
      REAL(fp), PARAMETER      :: CM2PERM2 = 10000e+0_fp
      REAL(fp), PARAMETER      :: S_DMS    = 32e+0_fp / 62e+0_fp
      REAL(fp), PARAMETER      :: S_SO2    = 32e+0_fp / 64e+0_fp
      REAL(fp), PARAMETER      :: S_SO4    = 32e+0_fp / 96e+0_fp

      CHARACTER(LEN=255), PARAMETER :: LOC = 'DIAG3 (diag3.F)'

      ! RRTMG
      LOGICAL                  :: IS_GAS, IS_AD21, IS_DUST

      ! To point to the species database
      CHARACTER(LEN=31)        :: Name
      TYPE(Species), POINTER   :: SpcInfo

      ! Now define local tracer flags so that we can remove these from 
      ! tracerid_mod.F to facilitate FlexChem implementation (bmy, 5/2/16)
      LOGICAL, SAVE            :: FIRST = .TRUE.
      INTEGER, SAVE            :: id_Rn,       id_Pb
      INTEGER, SAVE            :: id_Be7
      INTEGER, SAVE            :: id_POPG
      INTEGER, SAVE            :: id_POPPOCPO, id_POPPOCPI
      INTEGER, SAVE            :: id_POPPBCPO, id_POPPBCPI
      INTEGER, SAVE            :: id_DST1,  id_DST2,  id_DST3,  id_DST4
      INTEGER, SAVE            :: id_DAL1,  id_DAL2,  id_DAL3,  id_DAL4
      INTEGER, SAVE            :: id_BCPI,  id_OCPI,  id_POA1,  id_MTPA
      INTEGER, SAVE            :: id_LIMO,  id_MTPO,  id_TSOA1, id_ISOA1
      INTEGER, SAVE            :: id_ASOA1, id_OPOA1, id_OPOG1
      INTEGER, SAVE            :: id_SALA,  id_SALC,  id_MOPO    
      INTEGER, SAVE            :: id_MOPI,  id_DMS,   id_SO2,   id_SO4
      INTEGER, SAVE            :: id_NH3,   id_NO,    id_CO,    id_ALK4
      INTEGER, SAVE            :: id_ACET,  id_MEK,   id_ALD2,  id_PRPE
      INTEGER, SAVE            :: id_C3H8,  id_CH2O,  id_C2H6,  id_CH4
      INTEGER, SAVE            :: id_ISOP,  id_C2H4,  id_CHBR3, id_BR2
      INTEGER, SAVE            :: id_DUST1, id_NK1,   id_SF1,   id_SS1
      INTEGER, SAVE            :: id_ECIL1, id_ECOB1, id_OCIL1, id_OCOB1
      INTEGER, SAVE            :: id_CH2BR2
      INTEGER, SAVE            :: id_PAN,   id_HNO3,  id_EOH,   id_MGLY
      INTEGER, SAVE            :: id_BENZ,  id_TOLU,  id_XYLE
      INTEGER, SAVE            :: id_NAP,   id_POG1,  id_POG2
 
!
!******************************************************************************
!  DIAG3 begins here!
!
!  Define scale factors for division.  
!  Add a small number (e.g. 1d-32) to prevent division by zero errors.
!******************************************************************************
!
      ! Assume success
      RC         = GC_SUCCESS

#if defined( BPCH_DIAG )

      ! Number of advected species
      nAdvect    = State_Chm%nAdvect

      ! Number of dry-deposited species
      nDryDep    = State_Chm%nDryDep

      ! Initialize
      SpcInfo    => NULL()
      DiagnCnt   => NULL() 

      ! Now use counter variables from "time_mod.f" (bmy, 3/27/03)
      DIAGb      = GET_DIAGb()
      DIAGe      = GET_DIAGe()
      SECONDS    = ( DIAGe - DIAGb ) * 3600e+0_fp
      SCALED     = 1e+0_fp
      SCALEDYN   = DBLE( GET_CT_DYN()  ) + 1e-32_fp
      SCALECONV  = DBLE( GET_CT_CONV() ) + 1e-32_fp
      SCALESRCE  = DBLE( GET_CT_EMIS() ) + 1e-32_fp
      SCALECHEM  = DBLE( GET_CT_CHEM() ) + 1e-32_fp
      SCALERAD   = DBLE( GET_CT_RAD()  ) + 1e-32_fp
      SCALE_A1   = DBLE( GET_CT_A1()   ) + 1e-32_fp
      SCALE_A3   = DBLE( GET_CT_A3()   ) + 1e-32_fp
      SCALE_I3   = DBLE( GET_CT_I3()   ) + 1e-32_fp
      SCALEDIAG  = DBLE( GET_CT_DIAG() ) + 1e-32_fp

!
!******************************************************************************
!  Now define local tracer flags for certain specialty simulations
!  so that we can remove them from tracerid_mod.F (bmy, 5/2/16)
!******************************************************************************
!
      IF ( FIRST ) THEN

         ! Initialize
         id_Rn        = Ind_('Rn'      )
         id_Pb        = Ind_('Pb'      )
         id_Be7       = Ind_('Be7'     )
         id_POPG      = Ind_('POPG'    )
         id_POPPOCPO  = Ind_('POPPOCPO')
         id_POPPOCPI  = Ind_('POPPOCPI')
         id_POPPBCPO  = Ind_('POPPBCPO')
         id_POPPBCPI  = Ind_('POPPBCPI')
         id_DST1      = Ind_('DST1'    )
         id_DST2      = Ind_('DST2'    )
         id_DST3      = Ind_('DST3'    )
         id_DST4      = Ind_('DST4'    )
         id_DAL1      = Ind_('DSTAL1'  )
         id_DAL2      = Ind_('DSTAL2'  )
         id_DAL3      = Ind_('DSTAL3'  )
         id_DAL4      = Ind_('DSTAL4'  )
         id_BCPI      = Ind_('BCPI'    )
         id_OCPI      = Ind_('OCPI'    )
         id_POA1      = Ind_('POA1'    )
         id_MTPA      = Ind_('MTPA'    )
         id_LIMO      = Ind_('LIMO'    )
         id_MTPO      = Ind_('MTPO'    )
         id_TSOA1     = Ind_('TSOA1'   )
         id_ISOA1     = Ind_('ISOA1'   )
         id_ASOA1     = Ind_('ASOA1'   )
         id_OPOA1     = Ind_('OPOA1'   )
         id_OPOG1     = Ind_('OPOG1'   )
         id_SALA      = Ind_('SALA'    )
         id_SALC      = Ind_('SALC'    )
         id_MOPO      = Ind_('MOPO'    ) 
         id_MOPI      = Ind_('MOPI'    )
         id_DMS       = Ind_('DMS'     )
         id_SO2       = Ind_('SO2'     )
         id_SO4       = Ind_('SO4'     )
         id_NH3       = Ind_('NH3'     )
         id_NO        = Ind_('NO'      )
         id_CO        = Ind_('CO'      )
         id_ALK4      = Ind_('ALK4'    )
         id_ACET      = Ind_('ACET'    )
         id_MEK       = Ind_('MEK'     )
         id_ALD2      = Ind_('ALD2'    )
         id_PRPE      = Ind_('PRPE'    )
         id_C3H8      = Ind_('C3H8'    )
         id_CH2O      = Ind_('CH2O'    )
         id_C2H6      = Ind_('C2H6'    )
         id_ISOP      = Ind_('ISOP'    )
         id_C2H4      = Ind_('C2H4'    )
         id_CHBR3     = Ind_('CHBR3'   )
         id_CH2BR2    = Ind_('CH2BR2'  )
         id_BR2       = Ind_('BR2'     )
         id_DUST1     = Ind_('DUST1'   )
         id_NK1       = Ind_('NK1'     )
         id_SF1       = Ind_('SF1'     )
         id_SS1       = Ind_('SS1'     )
         id_ECIL1     = Ind_('ECIL1'   )
         id_ECOB1     = Ind_('ECOB1'   )
         id_OCIL1     = Ind_('OCIL1'   )
         id_OCOB1     = Ind_('OCOB1'   )
         id_PAN       = Ind_('PAN'     )
         id_HNO3      = Ind_('HNO3'    )
         id_EOH       = Ind_('EOH'     )
         id_MGLY      = Ind_('MGLY'    )
         id_BENZ      = Ind_('BENZ'    )
         id_TOLU      = Ind_('TOLU'    )
         id_XYLE      = Ind_('XYLE'    )
         id_NAP       = Ind_('NAP'     )
         id_POG1      = Ind_('POG1'    )
         id_POG2      = Ind_('POG2'    )

         ! NOTE: CH4 can be an advected species (in CH4 or UCX-based sims),
         ! or a non-advected species (tropchem, soa, soa-svpoa).  We only
         ! want to print out diagnostics if CH4 is an advected species,
         ! so make sure to use the 'A' flag in the call to Ind_().
         ! (bmy, 6/23/16)
         id_CH4       = Ind_('CH4', 'A')

         ! Reset first-time flag
         FIRST = .FALSE.
      ENDIF
!
!******************************************************************************
!  Setup for binary punch file:
!
!  IFIRST, JFIRST, LFIRST = I, J, L indices of the starting grid box 
!  LONRES                 = DISIZE, cast to REAL*4
!  LATRES                 = DJSIZE, cast to REAL*4
!******************************************************************************
!
      IFIRST = GET_XOFFSET( GLOBAL=.TRUE. ) + 1
      JFIRST = GET_YOFFSET( GLOBAL=.TRUE. ) + 1
      LFIRST = 1
      LONRES = DISIZE
      LATRES = DJSIZE

      ! Get the proper model name and HALFPOLAR setting for the bpch file
      MODELNAME = GET_MODELNAME()
      HALFPOLAR = GET_HALFPOLAR()

      ! HEMCO interface: get pointer to HcoState object (of hcoi_gc_main_mod.F90)
      IF ( .NOT. ASSOCIATED(HcoState) ) THEN
         CALL ERROR_STOP ( 'HcoState not defined!', LOC ) 
      ENDIF
!
!******************************************************************************
!  ND01: Rn, Pb, Be emissions (Category: "RN--SRCE")
!
!   # : Field  : Description                    : Units      : Scale factor
!  ----------------------------------------------------------------------------
!  (1)  Rn222  : Emissions of 222Rn             : kg/s       : SCALESRCE
!  (2)  Pb210  : Emissions of 210Pb             : kg/s       : SCALECHEM
!  (3)  Be7    : Emissions of 7Be               : kg/s       : SCALESRCE
!
!  and  Rn, Pb, Be lost to radioactive decay (Category: "RN-DECAY")
!
!   # : Field  : Description                    : Units      : Scale factor
!  ----------------------------------------------------------------------------
!  (1)  Rn222  : Loss of 222Rn                  : kg/s       : SCALECHEM
!  (2)  Pb210  : Loss of 210Pb                  : kg/s       : SCALECHEM
!  (3)  Be7    : Loss of 7Be                    : kg/s       : SCALECHEM
!******************************************************************************
!
      IF ( ND01 > 0 ) THEN

         ! Diagnostic category
         CATEGORY  = 'RN--SRCE'
         UNIT      = 'kg/s'
         
         !-----------------------------------------------------------
         ! %%%%% Rn222 %%%%%
         !
         ! NOTE: This diagnostic only writes to the first level
         ! because the Rn source is only at the surface!!!
         !-----------------------------------------------------------
         IF ( id_Rn > 0 ) THEN
            DiagnName    = 'AD01_Rn_SOURCE'
            N            = id_Rn
            FACTOR       = 1.0e+0_fp
            CALL DIAG2BPCH( am_I_Root, HcoState, DiagnName, CATEGORY,
     &                      UNIT,     N, 1, -1, .TRUE., FACTOR, RC    )
            IF ( RC /= HCO_SUCCESS ) CALL ERROR_STOP( DiagnName, LOC)
         ENDIF

         !-----------------------------------------------------------
         ! %%%%% Pb210 %%%%%
         !-----------------------------------------------------------
         IF ( id_Pb > 0 ) THEN

            ! Divide by # of chemistry timesteps
            DO L = 1, LD01
               ARRAY(:,:,L) = AD01(:,:,L) / SCALECHEM
            ENDDO

            ! Write to bpch file
            CALL BPCH2( IU_BPCH,   MODELNAME, LONRES,   LATRES,
     &                  HALFPOLAR, CENTER180, CATEGORY, id_Pb,    
     &                  UNIT,      DIAGb,     DIAGe,    RESERVED,   
     &                  IIPAR,     JJPAR,     LD01,     IFIRST,     
     &                  JFIRST,    LFIRST,    ARRAY(:,:,1:LD01) )
         ENDIF

         !-----------------------------------------------------------
         ! %%%%% Be7 %%%%%
         !-----------------------------------------------------------
         IF ( id_Be7 > 0 ) THEN 
            DiagnName    = 'AD01_Be7_SOURCE'
            N            = id_Be7
            FACTOR       = 1.0e+0_fp
            CALL DIAG2BPCH( am_I_Root, HcoState, DiagnName, CATEGORY,
     &                      UNIT, N, 1, LD01, .TRUE., FACTOR, RC      )
            IF ( RC /= HCO_SUCCESS ) CALL ERROR_STOP( DiagnName, LOC)
         ENDIF    
      ENDIF
!
!******************************************************************************
!  ND02: Rn, Pb, Be lost to radioactive decay (Category: "RN-DECAY")
!
!   # : Field  : Description                    : Units      : Scale factor
!  ----------------------------------------------------------------------------
!  (1)  Rn222  : Loss of 222Rn                  : kg/s       : SCALECHEM
!  (2)  Pb210  : Loss of 210Pb                  : kg/s       : SCALECHEM
!  (3)  Be7    : Loss of 7Be                    : kg/s       : SCALECHEM
!******************************************************************************
!
      IF ( ND02 > 0 ) THEN
         CATEGORY = 'RN-DECAY'
         UNIT     = 'kg/s'

         DO M = 1, TMAX(2)
            N  = TINDEX(2,M)
            IF ( N > nAdvect ) CYCLE
            NN = N

            ! Divide by # of chemistry timesteps
            DO L = 1, LD02
               ARRAY(:,:,L) = AD02(:,:,L,N) / SCALECHEM
            ENDDO

            CALL BPCH2( IU_BPCH,   MODELNAME, LONRES,   LATRES,
     &                  HALFPOLAR, CENTER180, CATEGORY, NN,
     &                  UNIT,      DIAGb,     DIAGe,    RESERVED,
     &                  IIPAR,     JJPAR,     LD02,     IFIRST,
     &                  JFIRST,    LFIRST,    ARRAY(:,:,1:LD02) )
         ENDDO
      ENDIF
!
!******************************************************************************
!  ND03: Diagnostics from Hg0/Hg2/HgP offline simulation (eck, bmy, 1/20/05)
!******************************************************************************
!
      IF ( ND03 > 0 ) THEN
         CALL WRITE_DIAG03( am_I_Root, Input_Opt, State_Chm, RC )
      ENDIF
!
!******************************************************************************
!  ND04: Diagnostics from CO2 simulation (pns, bmy, 7/26/05)
!******************************************************************************
!
      IF ( ND04 > 0 ) CALL WRITE_DIAG04
!
!******************************************************************************
!  ND05: Production/Loss for coupled fullchem/aerosol runs (NSRCX==3) or
!        offline sulfate chemistry runs (NSRCX==10).      
!
!   # : Field  : Description                     : Units        : Scale factor
!  ------------------------------------------------------------------------------
!  (1 ) SO2dms : P(SO2) from DMS + OH            : kg S         : SCALEX
!  (2 ) SO2no3 : P(SO2) from DMS + NO3           : kg S         : SCALEX
!  (3 ) SO2    : Total P(SO2)                    : kg S         : SCALEX
!  (4 ) MSAdms : P(MSA) from DMS                 : kg S         : SCALEX
!  (5 ) SO4gas : P(SO4) gas phase                : kg S         : SCALEX
!  (6 ) SO4H2O2: P(SO4) aqueous phase H2O2       : kg S         : SCALEX
!  (7 ) PSO4O3 : P(SO4) aqueous phase O3         : kg S         : SCALEX
!  (8 ) PSO4O2 : P(SO4) aqueous phase O2 (metal) : kg S         : SCALEX
!  (9 ) PSO4ss : Total P(SO4 from seasalt)       : kg S         : SCALEX
!  (10) LOH    : L(OH) by DMS                    : kg OH        : SCALEX
!  (11) LNO3   : L(NO3) by DMS                   : kg NO3       : SCALEX
!******************************************************************************
!
      IF ( ND05 > 0 ) THEN
         CATEGORY = 'PL-SUL=$'

         DO M = 1, TMAX(5)
            N = TINDEX(5,M)

            ! Tracers 9, 10 are OH, NO3
            ! and are in [kg] instead of [kg S]
            IF ( N < 10 ) THEN
               UNIT = 'kg S'
            ELSE
               UNIT = 'kg'
            ENDIF

            NN     = N
            SCALEX = 1.e+0_fp

            DO L = 1, LD05
               ARRAY(:,:,L) = AD05(:,:,L,N) / SCALEX
            ENDDO

            CALL BPCH2( IU_BPCH,   MODELNAME, LONRES,   LATRES,
     &                  HALFPOLAR, CENTER180, CATEGORY, NN,
     &                  UNIT,      DIAGb,     DIAGe,    RESERVED,
     &                  IIPAR,     JJPAR,     LD05,     IFIRST,
     &                  JFIRST,    LFIRST,    ARRAY(:,:,1:LD05) )
         ENDDO
      ENDIF
!
!******************************************************************************
!  ND06: Dust aerosol emissions
!
!   # : Field    : Description                     : Units      : Scale factor
!  --------------------------------------------------------------------------
!  (1)  DUST     : Soil dust (4 different classes) : kg         : 1
 
!******************************************************************************
!
      IF ( ND06 > 0 .and. Input_Opt%LDUST .and. Input_Opt%LEMIS ) THEN

         ! Category & unit string
         UNIT     = 'kg'
         CATEGORY = 'DUSTSRCE'
         FACTOR   = 1.0e+0_fp

         ! Loop over # of dust bins (obtained from CMN_SIZE_mod)
         DO N = 1, NDSTBIN

#if defined( TOMAS )

            !----------------------------------------------------
            ! TOMAS simulations: many dust tracers
            !----------------------------------------------------

            ! Tracer number
            NN = id_DUST1 + ( N - 1 )

            ! Get TOMAS dust string
            IF ( N < 10 )  THEN
               WRITE( ISTR1,'(i1)' ) N
               DiagnName = 'AD06_DUST' // ISTR1
            ELSE
               WRITE( ISTR2,'(i2)' ) N
               DiagnName = 'AD06_DUST' // ISTR2
            ENDIF

#else

            !----------------------------------------------------
            ! Non-TOMAS simulations: 4 dust tracers
            !----------------------------------------------------
            SELECT CASE ( N )
               CASE ( 1 )
                  NN         = id_DST1 
                  DiagnName  = 'AD06_DST1'
               CASE ( 2 )
                  NN         = id_DST2 
                  DiagnName  = 'AD06_DST2'
               CASE ( 3 )
                  NN         = id_DST3
                  DiagnName  = 'AD06_DST3'
               CASE ( 4 )
                  NN         = id_DST4
                  DiagnName  = 'AD06_DST4'
            END SELECT
#endif

            ! Write HEMCO diagnostics to bpch file
            CALL DIAG2BPCH( am_I_Root, HcoState, DiagnName, CATEGORY,
     &                      UNIT,      NN, 1, -1, .FALSE.,  FACTOR, RC )

         ENDDO !N

         ! Include Dust alkalinity sources   tdf 6/18/2K8
         IF ( Input_Opt%LDSTUP ) THEN
            DO N = 5, NDSTBIN*2

               SELECT CASE ( N )
                  CASE ( 5 )
                     NN         = id_DAL1
                     DiagnName  = 'AD06_DSTAL1'
                  CASE ( 6 )
                     NN         = id_DAL2
                     DiagnName  = 'AD06_DSTAL2'
                  CASE ( 7 )
                     NN         = id_DAL3
                     DiagnName  = 'AD06_DSTAL3'
                  CASE ( 8 )
                     NN         = id_DAL4
                     DiagnName  = 'AD06_DSTAL4'
               END SELECT

               ! Write to HEMCO diagnostics to bpch file
               CALL DIAG2BPCH( am_I_Root, HcoState, DiagnName, CATEGORY,
     &                         UNIT,      NN, 1, -1, .FALSE.,  FACTOR,
     &                         RC )
            ENDDO
         ENDIF

      ENDIF     
!
!******************************************************************************
!  ND07: Emissions of BC and OC aerosols
!
!   # : Field    : Description                  : Units        : Scale factor
!  --------------------------------------------------------------------------
!  (1)  Carbon   : Carbonaceous aerosols        : kg           : 1
!******************************************************************************
!
      IF ( ND07 > 0 .and. Input_Opt%LCARB ) THEN

         ! Unit
         ! updated units, OC and BC in kg C, SOA in kg (hotp 7/31/08)
         !UNIT = 'kg' 
         ! UNITS WERE CONFUSING -> everything in kgC (see latter)
         UNIT   = 'kgC' ! SOAupdate (hotp 7/29/10)
         FACTOR = SECONDS 
    
         !--------------------------------------------------------------
         ! Emission diagnostics (OCPI,OCPO,BCPI,BCPO).
         ! All carbon diagnostics are now in kgC/m2/s. Convert to kgC
         ! here. Also, HEMCO writes out diagnostics for hydrophilic and
         ! hydrophobic fractions individually. Add them together here.
         ! If the POA simulation is used, we need to replace OCPI/OCPO
         ! by POA1/POG1 because this is how those diagnostics become
         ! defined in hcoi_gc_diagn_mod.F
         !--------------------------------------------------------------

         ! Do for BC and OC
         DO J = 1, 2

            ! Select species index and name. The species name is also
            ! used to define the bpch category, so keep it OC for POA.
            IF ( J==1 ) THEN
               N       = id_BCPI
               SpcName = 'BC'
            ELSEIF ( J==2 ) THEN
               N = id_OCPI
               IF ( id_POA1 > 0 ) N = id_POA1
               SpcName = 'OC'
            ENDIF
  
            ! Do for all sources 
            DO I = 1, 3
               SELECT CASE ( I )
                  CASE ( 1 ) 
                     CATEGORY = TRIM(SpcName)//'-ANTH'
                     SRCNAME  = 'ANTHRO'
                     Levs     = LLPAR
                  CASE ( 2 ) 
                     CATEGORY = TRIM(SpcName)//'-BIOF'
                     SRCNAME  = 'BIOFUEL'
                     Levs     = 1
                  CASE ( 3 ) 
                     CATEGORY = TRIM(SpcName)//'-BIOB'
                     SRCNAME  = 'BIOMASS'
                     Levs     = 1
               END SELECT
   
               !----- (1) Hydrophilic -----
               ! Get the fullname. This is the name used in the
               ! HEMCO diagnostics.
               FullName = TRIM(SpcName)//'PI'
               IF ( N == id_POA1 ) FullName = 'POA1'

               ! Get diagnostics name
               IF ( I == 3 ) THEN
                  DiagnName='BIOMASS_'//TRIM(FullName)
               ELSE
                  DiagnName='AD07_'//TRIM(FullName)//'_'//TRIM(SRCNAME)
               ENDIF
  
               ! Get diagnostics from HEMCO
               CALL Diagn_Get( am_I_Root, HcoState, .FALSE., DiagnCnt, 
     &                         FLAG, RC,   cName=TRIM(DiagnName), 
     &                         AutoFill=1, 
     &                         COL=HcoState%Diagn%HcoDiagnIDManual )
               IF ( RC /= HCO_SUCCESS ) THEN
                  MSG = 'Cannot find diagnostics ' // TRIM(DiagnName)
                  CALL ERROR_STOP ( MSG, LOC ) 
               ENDIF
      
               ! Save into ARRAY and convert units from kg/m2/s to kg
               IF ( FLAG == HCO_SUCCESS ) THEN
                  IF ( I == 2 .or. I == 3 ) THEN
                     ARRAY(:,:,1) = DiagnCnt%Arr2D%Val(:,:) 
     &                            * FACTOR
     &                            * HcoState%Grid%AREA_M2%Val(:,:)
                  ELSE
                     ! Anthro emissions are 3D
                     DO L = 1, LLPAR
                        ARRAY(:,:,L) = DiagnCnt%Arr3D%Val(:,:,L)
     &                               * FACTOR
     &                               * HcoState%Grid%AREA_M2%Val(:,:)
                     ENDDO
                  ENDIF
               ELSE
                  MSG = 'No diagnostics returned: ' // TRIM(DiagnName)
                  MSG = TRIM(MSG) // ' - will write zeros!'
                  CALL HCO_WARNING ( MSG, RC, THISLOC=LOC )
               ENDIF
      
               !----- (2) Add hydrophobic part -----

               ! Get the fullname. This is the name used in the
               ! HEMCO diagnostics.
               FullName = TRIM(SpcName)//'PO'
               IF ( N == id_POA1 ) FullName = 'POG1'
          
               ! Get diagnostics name
               IF ( I == 3 ) THEN
                  DiagnName='BIOMASS_'//TRIM(FullName)
               ELSE
                  DiagnName='AD07_'//TRIM(FullName)//'_'//TRIM(SRCNAME)
               ENDIF
   
               ! Get diagnostics from HEMCO
               DiagnCnt  => NULL()
               CALL Diagn_Get( am_I_Root, HcoState, .FALSE., DiagnCnt, 
     &                         FLAG, RC,   cName=TRIM(DiagnName), 
     &                         AutoFill=1, 
     &                         COL=HcoState%Diagn%HcoDiagnIDManual )
               IF ( RC /= HCO_SUCCESS ) THEN
                  MSG = 'Cannot find diagnostics ' // TRIM(DiagnName)
                  CALL ERROR_STOP ( MSG, LOC ) 
               ENDIF
      
               ! Save into ARRAY and convert units from kg/m2/s to kg
               IF ( FLAG == HCO_SUCCESS ) THEN
                  IF ( I == 2 .or. I == 3 ) THEN
                     ARRAY(:,:,1) = ARRAY(:,:,1) 
     &                            + ( DiagnCnt%Arr2D%Val(:,:)
     &                            * FACTOR 
     &                            * HcoState%Grid%AREA_M2%Val(:,:) )
                  ELSE
                     ! Anthro emissions are 3D
                     DO L = 1, LLPAR
                        ARRAY(:,:,L) = ARRAY(:,:,L) 
     &                               + ( DiagnCnt%Arr3D%Val(:,:,L)
     &                               *   FACTOR 
     &                               *   HcoState%Grid%AREA_M2%Val(:,:))
                     ENDDO 
                  ENDIF
               ELSE
                  MSG = 'No diagnostics returned: ' // TRIM(DiagnName)
                  MSG = TRIM(MSG) // ' - will write zeros!'
                  CALL HCO_WARNING ( MSG, RC, THISLOC=LOC )
               ENDIF
      
               ! Write combined diagnostics to disk
               CALL BPCH2( IU_BPCH,   MODELNAME, LONRES,   LATRES,
     &                     HALFPOLAR, CENTER180, CATEGORY, N,
     &                     UNIT,      DIAGb,     DIAGe,    RESERVED,   
     &                     IIPAR,     JJPAR,     Levs,     IFIRST,     
     &                     JFIRST,    LFIRST,    ARRAY(:,:,1:Levs) )
      
               ! Free pointer
               DiagnCnt => NULL()
            ENDDO !I
         ENDDO !J

         !--------------------------------------------------------------
         ! Other BC diagnostics
         !--------------------------------------------------------------

         !%%%%% Hydrophilic BC from Hydrophobic BC %%%%%
         CATEGORY     = 'PL-BC=$'
         N            = id_BCPI

         DO L = 1, LD07
            ARRAY(:,:,L) = AD07_BC(:,:,L) 
         ENDDO
            
         CALL BPCH2( IU_BPCH,   MODELNAME, LONRES,   LATRES,
     &               HALFPOLAR, CENTER180, CATEGORY, N,
     &               UNIT,      DIAGb,     DIAGe,    RESERVED,
     &               IIPAR,     JJPAR,     LD07,     IFIRST,     
     &               JFIRST,    LFIRST,    ARRAY(:,:,1:LD07) )


         !--------------------------------------------------------------
         ! Other OC diagnostics
         !--------------------------------------------------------------

         ! These only exist with OCPI/OCPO
         IF ( id_OCPI > 0 ) THEN
            UNIT      = 'kgC'
            N         = id_OCPI

            !%%%%% Biogenic OC (kg/m2/s --> kg) %%%%%
            CATEGORY  = 'OC-BIOG'
            DiagnName = 'BIOGENIC_OCPI'
            FACTOR    = SECONDS

            CALL DIAG2BPCH( am_I_Root, HcoState, DiagnName, CATEGORY,
     &                 UNIT, N, 1, -1, .TRUE., FACTOR, RC, AreaScal=1 )
            IF ( RC /= HCO_SUCCESS ) CALL ERROR_STOP( DiagnName, LOC)
         
            !%%%%% Hydrophilic OC from hydrophobic OC %%%%%
            CATEGORY     = 'PL-OC=$'

            DO L = 1, LD07
               ARRAY(:,:,L) = AD07_OC(:,:,L) 
            ENDDO
         
            CALL BPCH2( IU_BPCH,   MODELNAME, LONRES,   LATRES,
     &                  HALFPOLAR, CENTER180, CATEGORY, N,
     &                  UNIT,      DIAGb,     DIAGe,    RESERVED,
     &                  IIPAR,     JJPAR,     LD07,     IFIRST,     
     &                  JFIRST,    LFIRST,    ARRAY(:,:,1:LD07) )
         ENDIF

         !--------------------------------------------------------------
         ! Secondary organic aerosol (SOA) diagnostics
         !--------------------------------------------------------------
         IF ( Input_Opt%LSOA ) THEN

            ! Add units
            UNIT   = 'kg'
            FACTOR = SECONDS

            !------------------------------
            ! MTPA
            !------------------------------
            IF ( id_MTPA > 0 ) THEN
               CATEGORY  = 'OC-MTPA'
               NN        = id_MTPA

               ! (1) ALPHA-PINENE
               DiagnName = 'BIOGENIC_APIN'
               DiagnCnt  => NULL()

               ! Get diagnostics from HEMCO
               CALL Diagn_Get( am_I_Root, HcoState, .FALSE., DiagnCnt, 
     &                         FLAG, RC,   cName=TRIM(DiagnName), 
     &                         AutoFill=1, 
     &                         COL=HcoState%Diagn%HcoDiagnIDManual )
               IF ( RC /= HCO_SUCCESS ) THEN
                  MSG = 'Cannot find diagnostics ' // TRIM(DiagnName)
                  CALL ERROR_STOP ( MSG, LOC ) 
               ENDIF

               ! Save into ARRAY and convert units from kg/m2/s to kg
               IF ( FLAG == HCO_SUCCESS ) THEN
                  ARRAY(:,:,1) = DiagnCnt%Arr2D%Val(:,:)
     &                         * FACTOR * HcoState%Grid%AREA_M2%Val(:,:)
               ELSE
                  ARRAY(:,:,1) = 0.0
                  MSG = 'No diagnostics returned: ' // TRIM(DiagnName)
                  MSG = TRIM(MSG) // ' - will write zeros!'
                  CALL HCO_WARNING ( MSG, RC, THISLOC=LOC )
               ENDIF

               ! (2) BETA-PINENE
               DiagnName = 'BIOGENIC_BPIN'
               DiagnCnt  => NULL()

               ! Get diagnostics from HEMCO
               CALL Diagn_Get( am_I_Root, HcoState, .FALSE., DiagnCnt, 
     &                         FLAG, RC,   cName=TRIM(DiagnName), 
     &                         AutoFill=1, 
     &                         COL=HcoState%Diagn%HcoDiagnIDManual )
               IF ( RC /= HCO_SUCCESS ) THEN
                  MSG = 'Cannot find diagnostics ' // TRIM(DiagnName)
                  CALL ERROR_STOP ( MSG, LOC ) 
               ENDIF

               ! Save into ARRAY and convert units from kg/m2/s to kg
               IF ( FLAG == HCO_SUCCESS ) THEN
                  ARRAY(:,:,1) = ARRAY(:,:,1)
     &                         + ( DiagnCnt%Arr2D%Val(:,:) * FACTOR
     &                         *   HcoState%Grid%AREA_M2%Val(:,:) )
               ELSE
                  MSG = 'No diagnostics returned: ' // TRIM(DiagnName)
                  MSG = TRIM(MSG) // ' - will write zeros!'
                  CALL HCO_WARNING ( MSG, RC, THISLOC=LOC )
               ENDIF

               ! (3) Sabinene
               DiagnName = 'BIOGENIC_SABI'
               DiagnCnt  => NULL()

               ! Get diagnostics from HEMCO
               CALL Diagn_Get( am_I_Root, HcoState, .FALSE., DiagnCnt, 
     &                         FLAG, RC,   cName=TRIM(DiagnName), 
     &                         AutoFill=1, 
     &                         COL=HcoState%Diagn%HcoDiagnIDManual )
               IF ( RC /= HCO_SUCCESS ) THEN
                  MSG = 'Cannot find diagnostics ' // TRIM(DiagnName)
                  CALL ERROR_STOP ( MSG, LOC ) 
               ENDIF

               ! Save into ARRAY and convert units from kg/m2/s to kg
               IF ( FLAG == HCO_SUCCESS ) THEN
                  ARRAY(:,:,1) = ARRAY(:,:,1)
     &                         + ( DiagnCnt%Arr2D%Val(:,:) * FACTOR
     &                         *   HcoState%Grid%AREA_M2%Val(:,:) )
               ELSE
                  MSG = 'No diagnostics returned: ' // TRIM(DiagnName)
                  MSG = TRIM(MSG) // ' - will write zeros!'
                  CALL HCO_WARNING ( MSG, RC, THISLOC=LOC )
               ENDIF

               ! (4) CARENE
               DiagnName = 'BIOGENIC_CARE'
               DiagnCnt  => NULL()

               ! Get diagnostics from HEMCO
               CALL Diagn_Get( am_I_Root, HcoState, .FALSE., DiagnCnt, 
     &                         FLAG, RC,   cName=TRIM(DiagnName), 
     &                         AutoFill=1, 
     &                         COL=HcoState%Diagn%HcoDiagnIDManual )
               IF ( RC /= HCO_SUCCESS ) THEN
                  MSG = 'Cannot find diagnostics ' // TRIM(DiagnName)
                  CALL ERROR_STOP ( MSG, LOC ) 
               ENDIF

               ! Save into ARRAY and convert units from kg/m2/s to kg
               IF ( FLAG == HCO_SUCCESS ) THEN
                  ARRAY(:,:,1) = ARRAY(:,:,1)
     &                         + ( DiagnCnt%Arr2D%Val(:,:) * FACTOR
     &                         *   HcoState%Grid%AREA_M2%Val(:,:) )
               ELSE
                  MSG = 'No diagnostics returned: ' // TRIM(DiagnName)
                  MSG = TRIM(MSG) // ' - will write zeros!'
                  CALL HCO_WARNING ( MSG, RC, THISLOC=LOC )
               ENDIF

               ! Write combined BIOGENIC MTPA to disk
               CALL BPCH2( IU_BPCH,   MODELNAME, LONRES,   LATRES,
     &                     HALFPOLAR, CENTER180, CATEGORY, NN,
     &                     UNIT ,     DIAGb,     DIAGe,    RESERVED,   
     &                     IIPAR,     JJPAR,     1,        IFIRST,     
     &                     JFIRST,    LFIRST,    ARRAY(:,:,1) )
            ENDIF

            !------------------------------
            ! LIMO (kg/m2/s --> kg)
            !------------------------------
            IF ( id_LIMO > 0 ) THEN
               CATEGORY  = 'OC-LIMO'
               NN        = id_LIMO
               DiagnName = 'BIOGENIC_LIMO'
               CALL DIAG2BPCH( am_I_Root, HcoState, DiagnName, CATEGORY,
     &                         UNIT,      NN, 1, -1, .TRUE.,   FACTOR,
     &                         RC,        AreaScal=1 )
               IF ( RC /= HCO_SUCCESS ) CALL ERROR_STOP( DiagnName, LOC)
            ENDIF

            !------------------------------
            ! MTPO
            !------------------------------
            IF ( id_MTPO > 0 ) THEN
               CATEGORY  = 'OC-MTPO'
               NN        = id_MTPO

               ! (1) MYRCENE
               DiagnName = 'BIOGENIC_MYRC'
               DiagnCnt  => NULL()

               ! Get diagnostics from HEMCO
               CALL Diagn_Get( am_I_Root, HcoState, .FALSE., DiagnCnt, 
     &                         FLAG, RC,   cName=TRIM(DiagnName), 
     &                         AutoFill=1, 
     &                         COL=HcoState%Diagn%HcoDiagnIDManual )
               IF ( RC /= HCO_SUCCESS ) THEN
                  MSG = 'Cannot find diagnostics ' // TRIM(DiagnName)
                  CALL ERROR_STOP ( MSG, LOC ) 
               ENDIF

               ! Save into ARRAY and convert units from kg/m2/s to kg
               IF ( FLAG == HCO_SUCCESS ) THEN
                  ARRAY(:,:,1) = DiagnCnt%Arr2D%Val(:,:)
     &                         * FACTOR * HcoState%Grid%AREA_M2%Val(:,:)
               ELSE
                  ARRAY(:,:,1) = 0.0
                  MSG = 'No diagnostics returned: ' // TRIM(DiagnName)
                  MSG = TRIM(MSG) // ' - will write zeros!'
                  CALL HCO_WARNING ( MSG, RC, THISLOC=LOC )
               ENDIF

               ! (2) OCIMENE
               DiagnName = 'BIOGENIC_OCIM'
               DiagnCnt  => NULL()

               ! Get diagnostics from HEMCO
               CALL Diagn_Get( am_I_Root, HcoState, .FALSE., DiagnCnt, 
     &                         FLAG, RC,   cName=TRIM(DiagnName), 
     &                         AutoFill=1, 
     &                         COL=HcoState%Diagn%HcoDiagnIDManual )
               IF ( RC /= HCO_SUCCESS ) THEN
                  MSG = 'Cannot find diagnostics ' // TRIM(DiagnName)
                  CALL ERROR_STOP ( MSG, LOC ) 
               ENDIF

               ! Save into ARRAY and convert units from kg/m2/s to kg
               IF ( FLAG == HCO_SUCCESS ) THEN
                  ARRAY(:,:,1) = ARRAY(:,:,1)
     &                         + ( DiagnCnt%Arr2D%Val(:,:) * FACTOR
     &                         *   HcoState%Grid%AREA_M2%Val(:,:) )
               ELSE
                  MSG = 'No diagnostics returned: ' // TRIM(DiagnName)
                  MSG = TRIM(MSG) // ' - will write zeros!'
                  CALL HCO_WARNING ( MSG, RC, THISLOC=LOC )
               ENDIF

               ! (3) OTHER MONOTERPENES
               DiagnName = 'BIOGENIC_OMON'
               DiagnCnt  => NULL()

               ! Get diagnostics from HEMCO
               CALL Diagn_Get( am_I_Root, HcoState, .FALSE., DiagnCnt, 
     &                         FLAG, RC,   cName=TRIM(DiagnName), 
     &                         AutoFill=1, 
     &                         COL=HcoState%Diagn%HcoDiagnIDManual )
               IF ( RC /= HCO_SUCCESS ) THEN
                  MSG = 'Cannot find diagnostics ' // TRIM(DiagnName)
                  CALL ERROR_STOP ( MSG, LOC ) 
               ENDIF

               ! Save into ARRAY and convert units from kg/m2/s to kg
               IF ( FLAG == HCO_SUCCESS ) THEN
                  ARRAY(:,:,1) = ARRAY(:,:,1)
     &                         + ( DiagnCnt%Arr2D%Val(:,:) * FACTOR
     &                         *   HcoState%Grid%AREA_M2%Val(:,:) )
               ELSE
                  MSG = 'No diagnostics returned: ' // TRIM(DiagnName)
                  MSG = TRIM(MSG) // ' - will write zeros!'
                  CALL HCO_WARNING ( MSG, RC, THISLOC=LOC )
               ENDIF

               ! Write combined BIOGENIC MTPO to disk
               CALL BPCH2( IU_BPCH,   MODELNAME, LONRES,   LATRES,
     &                     HALFPOLAR, CENTER180, CATEGORY, NN,
     &                     UNIT ,     DIAGb,     DIAGe,    RESERVED,   
     &                     IIPAR,     JJPAR,     1,        IFIRST,     
     &                     JFIRST,    LFIRST,    ARRAY(:,:,1) )
            ENDIF

            !------------------------------
            ! SESQ
            !------------------------------
            IF ( id_LIMO > 0 ) THEN
               CATEGORY  = 'OC-SESQ'
               NN        = id_LIMO + 3

               ! (1) FARNESENE
               DiagnName = 'BIOGENIC_FARN'
               DiagnCnt  => NULL()

               ! Get diagnostics from HEMCO
               CALL Diagn_Get( am_I_Root, HcoState, .FALSE., DiagnCnt, 
     &                         FLAG, RC,   cName=TRIM(DiagnName), 
     &                         AutoFill=1, 
     &                         COL=HcoState%Diagn%HcoDiagnIDManual )
               IF ( RC /= HCO_SUCCESS ) THEN
                  MSG = 'Cannot find diagnostics ' // TRIM(DiagnName)
                  CALL ERROR_STOP ( MSG, LOC ) 
               ENDIF

               ! Save into ARRAY and convert units from kg/m2/s to kg
               IF ( FLAG == HCO_SUCCESS ) THEN
                  ARRAY(:,:,1) = DiagnCnt%Arr2D%Val(:,:)
     &                         * FACTOR * HcoState%Grid%AREA_M2%Val(:,:)
               ELSE
                  ARRAY(:,:,1) = 0.0
                  MSG = 'No diagnostics returned: ' // TRIM(DiagnName)
                  MSG = TRIM(MSG) // ' - will write zeros!'
                  CALL HCO_WARNING ( MSG, RC, THISLOC=LOC )
               ENDIF

               ! (2) BETA-CARYOPHYLLENE
               DiagnName = 'BIOGENIC_BCAR'
               DiagnCnt  => NULL()

               ! Get diagnostics from HEMCO
               CALL Diagn_Get( am_I_Root, HcoState, .FALSE., DiagnCnt, 
     &                         FLAG, RC,   cName=TRIM(DiagnName), 
     &                         AutoFill=1, 
     &                         COL=HcoState%Diagn%HcoDiagnIDManual )
               IF ( RC /= HCO_SUCCESS ) THEN
                  MSG = 'Cannot find diagnostics ' // TRIM(DiagnName)
                  CALL ERROR_STOP ( MSG, LOC ) 
               ENDIF

               ! Save into ARRAY and convert units from kg/m2/s to kg
               IF ( FLAG == HCO_SUCCESS ) THEN
                  ARRAY(:,:,1) = ARRAY(:,:,1)
     &                         + ( DiagnCnt%Arr2D%Val(:,:) * FACTOR
     &                         *   HcoState%Grid%AREA_M2%Val(:,:) )
               ELSE
                  MSG = 'No diagnostics returned: ' // TRIM(DiagnName)
                  MSG = TRIM(MSG) // ' - will write zeros!'
                  CALL HCO_WARNING ( MSG, RC, THISLOC=LOC )
               ENDIF

               ! (3) OTHER SESQUITERPENES
               DiagnName = 'BIOGENIC_OSQT'
               DiagnCnt  => NULL()

               ! Get diagnostics from HEMCO
               CALL Diagn_Get( am_I_Root, HcoState, .FALSE., DiagnCnt, 
     &                         FLAG, RC,   cName=TRIM(DiagnName), 
     &                         AutoFill=1, 
     &                         COL=HcoState%Diagn%HcoDiagnIDManual )
               IF ( RC /= HCO_SUCCESS ) THEN
                  MSG = 'Cannot find diagnostics ' // TRIM(DiagnName)
                  CALL ERROR_STOP ( MSG, LOC ) 
               ENDIF

               ! Save into ARRAY and convert units from kg/m2/s to kg
               IF ( FLAG == HCO_SUCCESS ) THEN
                  ARRAY(:,:,1) = ARRAY(:,:,1)
     &                         + ( DiagnCnt%Arr2D%Val(:,:) * FACTOR
     &                         *   HcoState%Grid%AREA_M2%Val(:,:) ) 
               ELSE
                  MSG = 'No diagnostics returned: ' // TRIM(DiagnName)
                  MSG = TRIM(MSG) // ' - will write zeros!'
                  CALL HCO_WARNING ( MSG, RC, THISLOC=LOC )
               ENDIF

               ! Write combined BIOGENIC SESQ to disk
               CALL BPCH2( IU_BPCH,   MODELNAME, LONRES,   LATRES,
     &                     HALFPOLAR, CENTER180, CATEGORY, NN,
     &                     UNIT ,     DIAGb,     DIAGe,    RESERVED,   
     &                     IIPAR,     JJPAR,     1,        IFIRST,     
     &                     JFIRST,    LFIRST,    ARRAY(:,:,1) )
            ENDIF
         
            !-----------------------------------------------
            ! SOA Production from NVOC oxidation [kg]
            ! 1:ALPH+LIMO+TERP, 2:ALCO, 3:SESQ, 4:ISOP
            ! 5:AROM (Add 4 and 5 (dkh, 03/27/07)  ))
            !-----------------------------------------------
            CATEGORY = 'PL-OC=$'

            ! SOAupdate: hotp 5/24/10 (new mtp)
            DO N = 1, 6

               ! hotp 7/31/08 units
               UNIT = 'kg' 

               ! SOAupdate: semivolpoa2: units diff for POA (hotp 3/4/09)
               ! now correspond to JSV (hotp 5/24/10) (new mtp)
               IF     ( N == 1 ) THEN
                  NN = id_TSOA1
               ELSEIF ( N == 2 ) THEN
                  NN = id_ISOA1
               ELSEIF ( N == 3 ) THEN
                  NN = id_ASOA1
               ELSEIF ( N == 4 ) THEN
                  NN = id_POA1
                  UNIT = 'kgC'
               ELSEIF ( N == 5 ) THEN
                  NN = id_OPOA1
                  UNIT = 'kgC'
               ELSEIF ( N == 6 ) THEN
                  NN = id_OPOG1
                  UNIT = 'kgC'
               ENDIF

               ! Check to make sure the tracer exists (hotp 8/23/09)
               IF ( NN > 0 ) THEN
                  DO L = 1, LD07
                     ARRAY(:,:,L) = AD07_HC(:,:,L,N)
                  ENDDO

                  CALL BPCH2( IU_BPCH,   MODELNAME, LONRES,   LATRES,
     &                        HALFPOLAR, CENTER180, CATEGORY, NN,
     &                        UNIT,      DIAGb,     DIAGe,    RESERVED,
     &                        IIPAR,     JJPAR,     LD07,     IFIRST,
     &                        JFIRST,    LFIRST,    ARRAY(:,:,1:LD07) )
               ENDIF ! NN

            ENDDO

         ENDIF
      ENDIF   
!
!******************************************************************************
!  ND08: Sea salt aerosol emissions
!
!   # : Field    : Description                     : Units      : Scale factor
!  --------------------------------------------------------------------------
!  (1)  SALA     : Accumulation mode seasalt       : kg         : 1
!  (2)  SALC     : Coarse mode seasalt             : kg         : 1
!  (3)  MOPO     : Marine organic aerosol - phobo  : kg         : 1
!  (4)  MOPI     : Marine organic aerosol - philic : kg         : 1
!******************************************************************************
!
      IF ( ND08 > 0 .and. Input_Opt%LSSALT .and. Input_Opt%LEMIS ) THEN

         ! Category & unit string
         UNIT     = 'kg'
         CATEGORY = 'SALTSRCE'

         ! Loop over default seasalt tracers
         DO N = 1, 2

            ! At present we have 2 default seasalts
            IF ( N == 1 ) THEN
               NN = id_SALA
               DiagnName  = 'AD08_SALA'
            ELSEIF ( N == 2 ) THEN
               NN = id_SALC
               DiagnName  = 'AD08_SALC'
            ENDIF

            CALL DIAG2BPCH( am_I_Root, HcoState, DiagnName, CATEGORY, 
     &                      UNIT, NN, 1, -1, .FALSE., 1.0e+0_fp, RC )
            IF ( RC /= HCO_SUCCESS ) CALL ERROR_STOP ( DiagnName, LOC )

         ENDDO

         ! Loop over optional marine organic aerosols
         IF ( Input_Opt%LMPOA ) THEN
            DO N = 3, 4
   
               IF ( N == 3 ) THEN
                  NN = id_MOPO
                  DiagnName  = 'AD08_MOPO'
               ELSEIF ( N == 4 ) THEN
                  NN = id_MOPI
                  DiagnName  = 'AD08_MOPI'
               ENDIF
   
               CALL DIAG2BPCH( am_I_Root, HcoState, DiagnName, CATEGORY, 
     &                         UNIT, NN, 1, -1, .FALSE., 1.0e+0_fp, RC )
               IF ( RC /= HCO_SUCCESS ) CALL ERROR_STOP (DiagnName, LOC)
   
            ENDDO
         ENDIF

      ENDIF   
!
!******************************************************************************
!  ND09: HCN/CH3CN sources/sinks (Categories: "HCN-PL-$", "HCN-SRCE")
!
!  # : Field    : Description                     : Units       : Scale factor
! ----------------------------------------------------------------------------
! (1:N) sink    : Loss of tagged tracer to OH     : kg
! (N+1) HCNbb   : HCN   from biomass burning      : molec/cm2/s : SCALESRCE
! (N+2) CH3CNbb : CH3CN from biomass burning      : molec/cm2/s : SCALESRCE
! (N+3) HCNdf   : HCN   from domestic fossil fuel : molec/cm2/s : SCALESRCE
! (N+4) CH3CNdf : CH3CN from domestic fossil fuel : molec/cm2/s : SCALESRCE
! (N+5) HCNoc   : HCN   loss to ocean uptake      : molec/cm2/s : SCALECHEM
! (N+6) CH3CNoc : CH3CN loss to ocean uptake      : molec/cm2/s : SCALECHEM
!******************************************************************************
!
      IF ( ND09 > 0 ) THEN

         ! Binary punch file
         DO M = 1, TMAX(9)
            N  = TINDEX(9,M)
            IF ( N > nAdvect+6 ) CYCLE

            ! Test tracer number
            IF ( N <= nAdvect ) THEN

               !---------------------------
               ! HCN/CH3CN sinks
               !---------------------------              
               CATEGORY  = 'HCN-PL-$'
               UNIT      = 'kg'
               NN        = N
              
               DO L = 1, LD09
                  ARRAY(:,:,L) = AD09(:,:,L,N)
               ENDDO

               ! Save to disk
               CALL BPCH2( IU_BPCH,   MODELNAME, LONRES,   LATRES,
     &                     HALFPOLAR, CENTER180, CATEGORY, NN,
     &                     UNIT,      DIAGb,     DIAGe,    RESERVED,
     &                     IIPAR,     JJPAR,     LD09,     IFIRST,
     &                     JFIRST,    LFIRST,    ARRAY(:,:,1:LD09) )

            ELSE 

               !---------------------------
               ! HCN/CH3CN sources
               !---------------------------
               CATEGORY     = 'HCN-SRCE'
               UNIT         = 'molec/cm2/s'
               NN           = N - nAdvect

               ! Pick proper scale
               IF ( NN <= 4 ) THEN
                  SCALEX = SCALESRCE
               ELSE
                  SCALEX = SCALECHEM
               ENDIF

               ! Scale data
               ARRAY(:,:,1) = AD09_em(:,:,NN) / SCALEX
 
               ! Write to disk
               CALL BPCH2( IU_BPCH,   MODELNAME, LONRES,   LATRES,
     &                     HALFPOLAR, CENTER180, CATEGORY, NN,
     &                     UNIT,      DIAGb,     DIAGe,    RESERVED,
     &                     IIPAR,     JJPAR,     1,        IFIRST,
     &                     JFIRST,    LFIRST,    ARRAY(:,:,1) )
            ENDIF
         ENDDO
      ENDIF
!
!******************************************************************************
!  ND11: Acetone source & sink diagnostic (Category: "ACETSRCE")
!
!   # : Field  : Description                        : Units      : Scale factor
!  ----------------------------------------------------------------------------
!  (1)  ACETmo : Acetone source from MONOTERPENES   : at C/cm2/s : SCALESRCE
!  (2)  ACETmb : Acetone source from METHYL BUTENOL : at C/cm2/s : SCALESRCE 
!  (3)  ACETbg : Acetone source from DIRECT EMISSION: at C/cm2/s : SCALESRCE 
!  (4)  ACETop : Acetone source from OCEANS         : at C/cm2/s : SCALESRCE 
!  (5)  ACETol : Acetone sink   from OCEANS         : at C/cm2/s : SCALECHEM
!
!  NOTES:
!  (1 ) in HEMCO, Acetone sink from OCEAN is handled by drydep and the 
!       corresponding diagnostics. If needed, we can write a wrapper that
!       explicitly calculates the Acetone ocean sink. (ckeller, 08/04/14) 
!******************************************************************************
!
      IF ( ND11 > 0 .and. Input_Opt%LEMIS ) THEN
         CATEGORY = 'ACETSRCE'
         UNIT     = 'atoms C/cm2/s'

         ! Conversion factor from kgC/m2/s to atoms C/cm2/s
         FACTOR   = GPERKG / MWC * AVO / 
     &              CM2PERM2

         ! Loop over all four emission sources
         DO N = 1, 4 
            SELECT CASE( N )
               CASE( 1 ) 
                  DiagnName = 'MEGAN_ACET_MONO'
                  AFill     = 0
               CASE( 2 )
                  DiagnName = 'MEGAN_ACET_MBO'
                  AFill     = 0
               CASE( 3 )
                  DiagnName = 'MEGAN_ACET_DIRECT'
                  AFill     = 0
               CASE( 4 )
                  DiagnName = 'AD11_OCEAN_SOURCE'
                  AFill     = 1
            END SELECT

            CALL DIAG2BPCH( am_I_Root, HcoState, DiagnName, CATEGORY, 
     &                      UNIT, N, AFill, -1, .FALSE., FACTOR, RC )
            IF ( RC /= HCO_SUCCESS ) CALL ERROR_STOP ( DiagnName, LOC )

         ENDDO
      ENDIF
!
!******************************************************************************
!  ND12: distribution of surface emissions in the boundry layer: [fraction]

!   # : Field   : Description                         : Units    : Scale factor
!  --------------------------------------------------------------------------
!  (1) EMDIS-BL : Fraction of BL occupied by level L  : unitless : SCALECHEM
!******************************************************************************
!
      IF ( ND12 > 0 ) THEN
         UNIT     = 'unitless'
         CATEGORY = 'EMDIS-BL'

         DO L = 1, LD12
            ARRAY(:,:,L) = AD12(:,:,L) / SCALECHEM
         ENDDO

         CALL BPCH2( IU_BPCH,   MODELNAME, LONRES,   LATRES,
     &               HALFPOLAR, CENTER180, CATEGORY, 1,
     &               UNIT,      DIAGb,     DIAGe,    RESERVED,   
     &               IIPAR,     JJPAR,     LLCHEM,   IFIRST,     
     &               JFIRST,    LFIRST,    ARRAY(:,:,1:LD12) )
      ENDIF
!
!******************************************************************************
!  ND13: Sulfur emissions (for DMS/SO2/SO4/MSA/NH3/NH4/NIT chemistry)
!
!   # : Field    : Description                     : Units    : Scale factor
!  --------------------------------------------------------------------------
!  (1 ) DMS-BIOG : Biogenic DMS emission           : kg S     : 1
!  (2 ) SO2-AC-$ : Aircraft SO2 emission           : kg S     : 1
!  (3 ) SO2-AN-$ : Anthropogenic SO2 emission      : kg S     : 1
!  (4 ) SO2-BIOB : Biomass SO2 emission            : kg S     : 1
!  (5 ) SO2-BIOF : Biofuel SO2 emission            : kg S     : 1
!  (6 ) SO2-NV-$ : Non-eruptive volcano SO2 em.    : kg S     : 1
!  (7 ) SO2-EV-$ : Eruptive volcano SO2 emissions  : kg S     : 1
!  (8 ) SO4-AN-$ : Anthropogenic SO4 emission      : kg S     : 1
!  (9 ) NH3-ANTH : Anthropogenic NH3 emission      : kg NH3   : 1
!  (10) NH3-NATU : Natural source NH3 emission     : kg NH3   : 1
!  (11) NH3-BIOB : Biomass burning NH3 emission    : kg NH3   : 1
!  (12) NH3-BIOF : Biofuel burning NH3 emission    : kg NH3   : 1
!
!  NOTES:
!  (1) ND13 diagnostics are now tracked by HEMCO. (bmy, 8/18/14)
!******************************************************************************
!
      IF ( ND13 > 0 .and. Input_Opt%LEMIS .and. 
     &   ( Input_Opt%ITS_A_FULLCHEM_SIM .or. 
     &     Input_Opt%ITS_AN_AEROSOL_SIM ) ) THEN
         UNIT = 'kg S'

         !--------------------------------------------------------------
         ! DMS diagnostics
         !--------------------------------------------------------------

         !%%%%% Biogenic DMS %%%%%
         DiagnName = 'AD13_DMS_OCEAN_SOURCE'
         CATEGORY  = 'DMS-BIOG'
         FACTOR    = S_DMS
         CALL DIAG2BPCH( am_I_Root, HcoState, DiagnName, CATEGORY, 
     &                   UNIT, id_DMS, 1, -1, .FALSE., FACTOR, RC )
         IF ( RC /= HCO_SUCCESS ) CALL ERROR_STOP ( DiagnName, LOC )

         !--------------------------------------------------------------
         ! SO2 diagnostics
         !--------------------------------------------------------------

         !%%%%% Aircraft SO2 %%%%%
         DiagnName = 'AD13_SO2_AIRCRAFT'
         CATEGORY = 'SO2-AC-$'
         FACTOR   = S_SO2
         CALL DIAG2BPCH( am_I_Root, HcoState, DiagnName, CATEGORY, 
     &                   UNIT, id_SO2, 1, LLPAR, .TRUE., FACTOR, RC )
         IF ( RC /= HCO_SUCCESS ) CALL ERROR_STOP ( DiagnName, LOC )

         !%%%%% Anthro SO2 %%%%%
         DiagnName = 'AD13_SO2_ANTHROPOGENIC'
         CATEGORY  = 'SO2-AN-$'
         FACTOR    =  S_SO2
         CALL DIAG2BPCH( am_I_Root, HcoState, DiagnName, CATEGORY, 
     &                   UNIT, id_SO2, 1, LLPAR, .FALSE., FACTOR, RC )
         IF ( RC /= HCO_SUCCESS ) CALL ERROR_STOP ( DiagnName, LOC )
         
         !%%%%% Biomass SO2 (convert kg/m2/s --> kg S) %%%%%
         DiagnName = 'BIOMASS_SO2'
         CATEGORY  = 'SO2-BIOB'
         FACTOR    = S_SO2 * SECONDS
         CALL DIAG2BPCH( am_I_Root, HcoState, DiagnName, CATEGORY, 
     &           UNIT, id_SO2, 1, -1, .TRUE., FACTOR, RC, AreaScal=1 )
         IF ( RC /= HCO_SUCCESS ) CALL ERROR_STOP ( DiagnName, LOC )

         !%%%%% Biofuel SO2 %%%%%
         DiagnName = 'AD13_SO2_BIOFUEL'
         CATEGORY  = 'SO2-BIOF'
         FACTOR    = S_SO2
         CALL DIAG2BPCH( am_I_Root, HcoState, DiagnName, CATEGORY, 
     &                   UNIT, id_SO2, 1, -1, .TRUE., FACTOR, RC )
         IF ( RC /= HCO_SUCCESS ) CALL ERROR_STOP ( DiagnName, LOC )

         !%%%%% Volcano SO2 (eruptive) %%%%%
         DiagnName = 'AD13_SO2_VOLCANO_ERUPT'
         CATEGORY  = 'SO2-EV-$'
         FACTOR    = S_SO2
         CALL DIAG2BPCH( am_I_Root, HcoState, DiagnName, CATEGORY, 
     &                   UNIT, id_SO2, 1, LLPAR, .TRUE., FACTOR, RC )
         IF ( RC /= HCO_SUCCESS ) CALL ERROR_STOP ( DiagnName, LOC )

         !%%%%% Volcano SO2 (degassing) %%%%%
         DiagnName = 'AD13_SO2_VOLCANO_DEGAS'
         CATEGORY  = 'SO2-NV-$'
         FACTOR    = S_SO2
         CALL DIAG2BPCH( am_I_Root, HcoState, DiagnName, CATEGORY, 
     &                   UNIT, id_SO2, 1, LLPAR, .TRUE., FACTOR, RC )
         IF ( RC /= HCO_SUCCESS ) CALL ERROR_STOP ( DiagnName, LOC )

         !%%%%% Ship SO2 %%%%%
         DiagnName = 'AD13_SO2_SHIP'
         CATEGORY  = 'SO2-SHIP'
         FACTOR    = S_SO2
         CALL DIAG2BPCH( am_I_Root, HcoState, DiagnName, CATEGORY, 
     &                   UNIT, id_SO2, 1, -1, .TRUE., FACTOR, RC )
         IF ( RC /= HCO_SUCCESS ) CALL ERROR_STOP ( DiagnName, LOC )

         !--------------------------------------------------------------
         ! SO4 diagnostics
         !--------------------------------------------------------------

         !%%%%% Anthropogenic SO4 %%%%%
         DiagnName = 'AD13_SO4_ANTHROPOGENIC'
         CATEGORY  = 'SO4-AN-$'
         FACTOR    = S_SO4
         CALL DIAG2BPCH( am_I_Root, HcoState, DiagnName, CATEGORY, 
     &                   UNIT, id_SO4, 1, LLPAR, .FALSE., FACTOR, RC )
         IF ( RC /= HCO_SUCCESS ) CALL ERROR_STOP ( DiagnName, LOC )

         !%%%%% Biofuel SO4 %%%%%
         DiagnName = 'AD13_SO4_BIOFUEL'
         CATEGORY  = 'SO4-BIOF'
         FACTOR    = S_SO4
         CALL DIAG2BPCH( am_I_Root, HcoState, DiagnName, CATEGORY, 
     &                   UNIT, id_SO4, 1, -1, .TRUE., FACTOR, RC )
         IF ( RC /= HCO_SUCCESS ) CALL ERROR_STOP ( DiagnName, LOC )

         !--------------------------------------------------------------
         ! NH3 diagnostics
         !--------------------------------------------------------------

         !%%%%% Anthropogenic NH3 %%%%%
         DiagnName = 'AD13_NH3_ANTHROPOGENIC'
         UNIT      = 'kg'
         CATEGORY  = 'NH3-ANTH'
         FACTOR    = 1.0e+0_fp
         CALL DIAG2BPCH( am_I_Root, HcoState, DiagnName, CATEGORY, 
     &                   UNIT, id_NH3, 1, LLPAR, .FALSE., FACTOR, RC )
         IF ( RC /= HCO_SUCCESS ) CALL ERROR_STOP ( DiagnName, LOC )

         !%%%%%  Natural source NH3 %%%%%
         DiagnName = 'AD13_NH3_NATURAL'
         CATEGORY  = 'NH3-NATU'
         FACTOR    = 1.0e+0_fp
         CALL DIAG2BPCH( am_I_Root, HcoState, DiagnName, CATEGORY, 
     &                   UNIT, id_NH3, 1, -1, .TRUE., FACTOR, RC )
         IF ( RC /= HCO_SUCCESS ) CALL ERROR_STOP ( DiagnName, LOC )

         !%%%%% Biomass NH3 (convert kg/m2/s --> kg) %%%%%
         DiagnName = 'BIOMASS_NH3'
         CATEGORY  = 'NH3-BIOB'
         FACTOR    = SECONDS
         CALL DIAG2BPCH( am_I_Root, HcoState, DiagnName, CATEGORY, 
     &          UNIT, id_NH3, 1, -1, .TRUE., FACTOR, RC, AreaScal=1 )
         IF ( RC /= HCO_SUCCESS ) CALL ERROR_STOP ( DiagnName, LOC )

         !%%%%% Biofuel NH3 %%%%%
         DiagnName = 'AD13_NH3_BIOFUEL'
         CATEGORY  = 'NH3-BIOF'
         FACTOR    = 1.0e+0_fp
         CALL DIAG2BPCH( am_I_Root, HcoState, DiagnName, CATEGORY, 
     &                   UNIT, id_NH3, 1, -1, .TRUE., FACTOR, RC )
         IF ( RC /= HCO_SUCCESS ) CALL ERROR_STOP ( DiagnName, LOC )

      ENDIF    
!
!******************************************************************************
!  ND14: Upward mass flux from wet convection (NFCLDMX)
!
!   # : Field    : Description                     : Units    : Scale factor
!  --------------------------------------------------------------------------
!  (1)  CONVFLUP : Upward mass flux from wet conv  : kg/s     : SCALECONV
!
!  NOTES:
!  (1) Bug fix -- only write LD14 levels to the bpch file (bmy, 12/7/00)
!******************************************************************************
!
      IF ( ND14 > 0 ) THEN
         CATEGORY = 'CV-FLX-$'
         UNIT     = 'kg/s'

         DO M = 1, TMAX(14)
            N  = TINDEX(14,M)
            IF ( N > nAdvect ) CYCLE
            NN = N
               
            ARRAY(:,:,1:LD14) = CONVFLUP(:,:,1:LD14,N) / SCALECONV

            CALL BPCH2( IU_BPCH,   MODELNAME, LONRES,   LATRES,
     &                  HALFPOLAR, CENTER180, CATEGORY, NN,
     &                  UNIT,      DIAGb,     DIAGe,    RESERVED,
     &                  IIPAR,     JJPAR,     LD14,     IFIRST,
     &                  JFIRST,    LFIRST,    ARRAY(:,:,1:LD14) )
         ENDDO
      ENDIF
!
!******************************************************************************
!  ND15: Upward mass flux from boundary layer mixing (TURBDAY)
!
!   # : Field    : Description                     : Units    : Scale factor
!  --------------------------------------------------------------------------
!  (1)  TURBFLUX : Upward mass flux from BL mixing : kg/s     : SCALECONV
!
!  NOTES:
!  (1) Bug fix -- only write LD15 levels to the bpch file (bmy, 12/7/00)
!******************************************************************************
!
      IF ( ND15 > 0 ) THEN
         CATEGORY = 'TURBMC-$'
         UNIT     = 'kg/s'

         DO M = 1, TMAX(15)
            N  = TINDEX(15,M)
            IF ( N > nAdvect ) CYCLE
            NN = N

            ARRAY(:,:,1:LD15) = TURBFLUP(:,:,1:LD15,N) / SCALECONV
               
            CALL BPCH2( IU_BPCH,   MODELNAME, LONRES,   LATRES,
     &                  HALFPOLAR, CENTER180, CATEGORY, NN,
     &                  UNIT,      DIAGb,     DIAGe,    RESERVED,
     &                  IIPAR,     JJPAR,     LD15,     IFIRST,
     &                  JFIRST,    LFIRST,    ARRAY(:,:,1:LD15) )
         ENDDO
      ENDIF
!
!******************************************************************************
!  ND16: Fraction of grid box experiencing LS or convective precipitation
!
!   #  Field    : Description                 : Units     : Scale factor
!  --------------------------------------------------------------------------
!  (1) WD-FLS-$ : LS precip fraction          : unitless  : CT16(:,:,:,1)
!  (2) WD-FCV-$ : Convective precip fraction  : unitless  : CT16(:,:,:,2)
!******************************************************************************
!
      IF ( ND16 > 0 ) THEN

         ! Large-scale area of precipitation
         CATEGORY = 'WD-FRC-$'
         UNIT     = 'unitless'

         ! GEOS-FP/MERRA-2 only has LS wetdep, so only need to save N=1
         ! (bmy, 11/16/17)
         DO L = 1, LD16
            SCALE_TMP(:,:) = FLOAT( CT16(:,:,L,1) ) + 1e-20_fp
            ARRAY(:,:,L)   = AD16(:,:,L,1) / SCALE_TMP(:,:)
         ENDDO

         CALL BPCH2( IU_BPCH,   MODELNAME, LONRES,   LATRES,
     &               HALFPOLAR, CENTER180, CATEGORY, 1,    
     &               UNIT,      DIAGb,     DIAGe,    RESERVED,   
     &               IIPAR,     JJPAR,     LD16,     IFIRST,     
     &               JFIRST,    LFIRST,    ARRAY(:,:,1:LD16) )

      ENDIF
!
!******************************************************************************
!  ND17: Fraction of tracer lost rainout in LS and convective precip
!
!   #  Field    : Description                  : Units     : Scale factor
!  --------------------------------------------------------------------------
!  (1) WD-LSR-$ : Rainout fraction/LS Precip   : unitless  : CT17(:,:,:,1)
!
!  NOTES:
!  (1) Now loop over all soluble tracers (bmy, 3/19/04)
!  (2) Now use actual tracer number (bmy, 3/23/04)
!******************************************************************************
!
      IF ( ND17 > 0 ) THEN
         UNIT = 'unitless'

         ! Loop over soluble species
         DO NW = 1, State_Chm%nWetDep

            ! Get the species ID from the wetdep ID
            N = State_Chm%Map_WetDep(NW)

            ! To output only the species asked in input.geos 
            ! (ccc, 5/15/09)
            MM  = 1
            MMB = 0
            DO WHILE ( MMB /= N .AND. MM <= TMAX(17) )
               MMB = TINDEX(17,MM)
               MM  = MM + 1
            ENDDO
            
            IF ( MMB /= N ) CYCLE

            ! Large-scale rainout/washout fractions
            CATEGORY = 'WD-LSR-$'
               
            DO L = 1, LD17
               SCALE_TMP(:,:) = FLOAT( CT17(:,:,L,1) ) + 1e-20_fp
               ARRAY(:,:,L)   = AD17(:,:,L,NW,1) / SCALE_TMP(:,:) 
            ENDDO
            
            CALL BPCH2( IU_BPCH,   MODELNAME, LONRES,   LATRES,
     &                  HALFPOLAR, CENTER180, CATEGORY, N,
     &                  UNIT,      DIAGb,     DIAGe,    RESERVED,
     &                  IIPAR,     JJPAR,     LD17,     IFIRST,
     &                  JFIRST,    LFIRST,    ARRAY(:,:,1:LD17) )
         ENDDO
      ENDIF
!
!******************************************************************************
!  ND18: Fraction of tracer lost to washout in LS or convective precip
!
!   #  Field    : Description                  : Units     : Scale factor
!  --------------------------------------------------------------------------
!  (1) WD-LSW-$ : Washout fraction/LS precip   : unitless  : CT18(:,:,:,1)
!
!  NOTES:
!  (1) Now loop over all soluble tracers (bmy, 3/19/04)
!  (2) Now use actual tracer number (bmy, 3/23/04)
!******************************************************************************
!
      IF ( ND18 > 0 ) THEN
         UNIT = 'unitless'

         ! Loop over the soluble species
         DO NW = 1, State_Chm%nWetDep

            ! Get the species ID from the wetdep ID
            N = State_Chm%Map_WetDep(NW)

            ! To output only the species asked in input.geos 
            ! (ccc, 5/15/09)
            MM  = 1
            MMB = 0
            DO WHILE ( MMB /= N .AND. MM <= TMAX(18) )
               MMB = TINDEX(18,MM)
               MM  = MM + 1
            ENDDO
            
            IF ( MMB /= N ) CYCLE

            ! Large-scale rainout/washout fractions
            CATEGORY = 'WD-LSW-$'

            DO L = 1, LD18
               SCALE_TMP(:,:) = FLOAT( CT18(:,:,L,1) ) + 1e-20_fp
               ARRAY(:,:,L)   = AD18(:,:,L,NW,1) / SCALE_TMP(:,:) 
            ENDDO

            CALL BPCH2( IU_BPCH,   MODELNAME, LONRES,   LATRES,
     &                  HALFPOLAR, CENTER180, CATEGORY, N,
     &                  UNIT,      DIAGb,     DIAGe,    RESERVED,
     &                  IIPAR,     JJPAR,     LD18,     IFIRST,
     &                  JFIRST,    LFIRST,    ARRAY(:,:,1:LD18) )
         ENDDO
      ENDIF
!
!******************************************************************************
!  ND19: CH4 loss
!
!   # : Field    : Description                     : Units    : Scale factor
!  --------------------------------------------------------------------------
!  (1 ) CH4-LOSS : CH4 loss by reaction with OH    : kg CH4   : 1
!  (2 ) CH4-LOSS : CH4 loss in the stratosphere    : kg CH4   : 1
!  (3 ) CH4-LOSS : CH4 loss by reaction with Cl    : kg CH4   : 1
!******************************************************************************
!
      IF ( ND19 > 0 ) THEN
         UNIT     = 'kg'
         CATEGORY = 'CH4-LOSS'

         DO M = 1, TMAX(19)
            N  = TINDEX(19,M)
            IF ( N > PD19 ) CYCLE
            NN = N

            ARRAY(:,:,1:LD19) = AD19(:,:,1:LD19,N)

<<<<<<< HEAD
	ENDIF
=======
            CALL BPCH2( IU_BPCH,   MODELNAME, LONRES,   LATRES,
     &                  HALFPOLAR, CENTER180, CATEGORY, N,
     &                  UNIT,      DIAGb,     DIAGe,    RESERVED,   
     &                  IIPAR,     JJPAR,     LD19,     IFIRST,     
     &                  JFIRST,    LFIRST,    ARRAY(:,:,1:LD19) )

         ENDDO
      ENDIF
#endif
>>>>>>> a765d3a4
!
!******************************************************************************
!  ND21: Optical depth diagnostics
!
!   # : Field : Description                        : Units    : Scale factor
!  --------------------------------------------------------------------------
!  (1 ) OPTD   Cloud Optical Depth                 : unitless : SCALECHEM
!  (2 ) CLDTOT 3-D Total Cloud fraction            : unitless : SCALECHEM
!  (3 ) CLRO   Random  Overlap Cloud Fraction      : unitless : SCALECHEM
!  (4 ) OPD    Mineral Dust Optical Depth (wvlen 1): unitless : none
!  (5 ) SD     Mineral Dust Surface Area           : cm2/cm3  : none
!  (6 ) OPSO4  Sulfate Optical Depth    (wavelen 1): unitless : SCALECHEM
!  (7 ) HGSO4  Hygroscopic growth of SO4           : unitless : SCALECHEM
!  (8 ) SSO4   Sulfate Surface Area                : cm2/cm3  : SCALECHEM
!  (9 ) OPBC   Black Carbon Optical Depth (wvlen 1): unitless : SCALECHEM
!  (10) HGBC   Hygroscopic growth of BC            : unitless : SCALECHEM
!  (11) SBC    Black Carbon Surface Area           : cm2/cm3  : SCALECHEM
!  (12) OPOC   Organic C Optical Depth  (wavelen 1): unitless : SCALECHEM
!  (13) HGOC   Hygroscopic growth of OC            : unitless : SCALECHEM
!  (14) SOC    Organic Carbon Surface Area         : cm2/cm3  : SCALECHEM
!  (15) OPSSa  Sea Salt (accum) Opt Depth (wvlen 1): unitless : SCALECHEM
!  (16) HGSSa  Hygroscopic growth of SSa           : unitless : SCALECHEM
!  (17) SSSa   Sea Salt (accum) Surface Area       : cm2/cm3  : SCALECHEM
!  (18) OPSSc  Sea Salt (coarse) Opt Depth(wvlen 1): unitless : SCALECHEM
!  (19) HGSSc  Hygroscopic growth of SSc           : unitless : SCALECHEM
!  (20) SSSc   Sea Salt (coarse) Surface Area      : cm2/cm3  : SCALECHEM  
!  (21) OPD1   Dust Optical Depth Bin 1   (wvlen 1): unitless : SCALECHEM 
!  (22) OPD2   Dust Optical Depth Bin 2   (wvlen 1): unitless : SCALECHEM 
!  (23) OPD3   Dust Optical Depth Bin 3   (wvlen 1): unitless : SCALECHEM 
!  (24) OPD4   Dust Optical Depth Bin 4   (wvlen 1): unitless : SCALECHEM 
!  (25) OPD5   Dust Optical Depth Bin 5   (wvlen 1): unitless : SCALECHEM 
!  (26) OPD6   Dust Optical Depth Bin 6   (wvlen 1): unitless : SCALECHEM 
!  (27) OPD7   Dust Optical Depth Bin 7   (wvlen 1): unitless : SCALECHEM
!  (28) OPSO4  Sulfate Optical Depth    (wavelen 2): unitless : SCALECHEM
!  (29) OPBC   Black Carbon Optical Depth (wvlen 2): unitless : SCALECHEM
!  (30) OPOC   Organic C Optical Depth  (wavelen 2): unitless : SCALECHEM
!  (31) OPSSa  Sea Salt (accum) Opt Depth (wvlen 2): unitless : SCALECHEM
!  (32) OPSSc  Sea Salt (coarse) Opt Depth(wvlen 2): unitless : SCALECHEM
!  (33) OPD1   Dust Optical Depth Bin 1   (wvlen 2): unitless : SCALECHEM 
!  (34) OPD2   Dust Optical Depth Bin 2   (wvlen 2): unitless : SCALECHEM 
!  (35) OPD3   Dust Optical Depth Bin 3   (wvlen 2): unitless : SCALECHEM 
!  (36) OPD4   Dust Optical Depth Bin 4   (wvlen 2): unitless : SCALECHEM 
!  (37) OPD5   Dust Optical Depth Bin 5   (wvlen 2): unitless : SCALECHEM 
!  (38) OPD6   Dust Optical Depth Bin 6   (wvlen 2): unitless : SCALECHEM 
!  (39) OPD7   Dust Optical Depth Bin 7   (wvlen 2): unitless : SCALECHEM
!  (40) OPSO4  Sulfate Optical Depth    (wavelen 3): unitless : SCALECHEM
!  (41) OPBC   Black Carbon Optical Depth (wvlen 3): unitless : SCALECHEM
!  (42) OPOC   Organic C Optical Depth  (wavelen 3): unitless : SCALECHEM
!  (43) OPSSa  Sea Salt (accum) Opt Depth (wvlen 3): unitless : SCALECHEM
!  (44) OPSSc  Sea Salt (coarse) Opt Depth(wvlen 3): unitless : SCALECHEM
!  (45) OPD1   Dust Optical Depth Bin 1   (wvlen 3): unitless : SCALECHEM 
!  (46) OPD2   Dust Optical Depth Bin 2   (wvlen 3): unitless : SCALECHEM 
!  (47) OPD3   Dust Optical Depth Bin 3   (wvlen 3): unitless : SCALECHEM 
!  (48) OPD4   Dust Optical Depth Bin 4   (wvlen 3): unitless : SCALECHEM 
!  (49) OPD5   Dust Optical Depth Bin 5   (wvlen 3): unitless : SCALECHEM 
!  (50) OPD6   Dust Optical Depth Bin 6   (wvlen 3): unitless : SCALECHEM 
!  (51) OPD7   Dust Optical Depth Bin 7   (wvlen 3): unitless : SCALECHEM 
!  (52) ODSLA  Strat. liquid aerosol optical depth : unitless : SCALECHEM
!  (53) SASLA  Strat. liquid aerosol surface area  : cm2/cm3  : SCALECHEM 
!  (54) NDSLA  Strat. liquid aerosol number density: num/cm3  : SCALECHEM 
!  (55) ODSPA  Strat. particulate optical depth    : unitless : SCALECHEM
!  (56) SASPA  Strat. particula. soln. surf. area  : cm2/cm3  : SCALECHEM 
!  (57) NDSPA  Strat. particula. soln. number dens,: num/cm3  : SCALECHEM 
!
!  NOTES:
!  (1 ) We don't need to add TRCOFFSET to N.  These are not CTM tracers.
!  (2 ) Don't divide monthly mean AOD by SCALECHEM (rvm, bmy, 12/8/00)
!  (3 ) Use SCALE_A6 for GEOS-2, GEOS-3 fields, since optical depths are read
!        in from disk every 6 hours.  Use SCALECHEM for GEOS-1, GEOS-STRAT
!        fields, since optical depths are computed every chemistry timestep.
!        Use SCALEDYN for CO-OH parameterization simulation. (bmy, 4/23/01)
!  (4 ) Now GEOS-2, GEOS-3 use SCALECHEM for ND21 (bmy, 8/13/01)
!  (5 ) Updated tracers for new aerosols from Mian Chin (rvm, bmy, 3/1/02)
!  (6 ) Now scale online dust fields by SCALECHEM (bmy, 4/9/04)
!  (7 ) Also save out extra diagnostics for cryst sulfur tracers (bmy, 1/5/05)
!  (8 ) Save out extra diagnostics for dust AOD in each size bin (clh, 5/7/10)
!  (9 ) Bug fix, don't write out obsolete tracer #3 for ND21 (bmy, 12/16/11)
!  (10) Added stratospheric aerosols (SDE 04/17/13)
!******************************************************************************
!
      IF ( ND21 > 0 ) THEN
         CATEGORY = 'OD-MAP-$'

         DO M = 1, TMAX(21)
            N  = TINDEX(21,M)
            IF ( N > PD21 ) CYCLE
            NN = N 
               
            ! Select proper unit string (cf list above)
            ! Make sure OPTD and CLDF use SCALE_A3. Rest of fields are
            ! updated every chem timestep and use SCALECHEM. (mps, 3/17/16)
            SELECT CASE( N ) 
               CASE ( 1, 2 )
                  UNIT   = 'unitless'
                  SCALEX = SCALE_A3
               CASE ( 3 )
                  ! This diagnostic is for a GEOS-1/GEOS-STRAT field
                  ! so skip it! (bmy, 12/16/11)
                  CYCLE
               CASE ( 5, 8, 11, 14, 17, 20, 53, 56 )
                  UNIT   = 'cm2/cm3'
                  SCALEX = SCALECHEM
               CASE DEFAULT
                  UNIT   = 'unitless'
                  SCALEX = SCALECHEM
            END SELECT

           ! Is this something that we want to output?
           ! Only output extra wavelengths if they are requested
           IF (Input_Opt%NWVSELECT.eq.3) THEN
               IS_AD21 = .TRUE.
           ELSEIF (Input_Opt%NWVSELECT.eq.2) THEN
               ! Exclude wavelength 3
               IS_AD21 = ((N.le.(5 + 2*NRHAER + 2*(NRHAER+NDUST))).or.
     &                    (N.gt.(5 + 2*NRHAER + 3*(NRHAER+NDUST))))
           ELSEIF (Input_Opt%NWVSELECT.eq.1) THEN
               ! Exclude wavelengths 2 and 3
               IS_AD21 = ((N.le.(5 + 2*NRHAER + 1*(NRHAER+NDUST))).or.
     &                    (N.gt.(5 + 2*NRHAER + 3*(NRHAER+NDUST))))
           ENDIF
               
           ! Dust gets scaled differently
           IS_DUST = (((N.eq.4).or.(N.eq.5)).or.
     &                ((N.gt.(5 + 2*NRHAER + 1*(NRHAER))).and.
     &                 (N.lt.(5 + 2*NRHAER + 1*(NRHAER+NDUST)))).or.
     &                ((N.gt.(5 + 2*NRHAER + 2*(NRHAER))).and.
     &                 (N.le.(5 + 2*NRHAER + 2*(NRHAER+NDUST)))).or.
     &                ((N.gt.(5 + 2*NRHAER + 3*(NRHAER))).and.
     &                 (N.le.(5 + 2*NRHAER + 3*(NRHAER+NDUST)))))

           IF (IS_AD21) THEN
            IF (IS_DUST) THEN

               ! Online or offline dust fields?
               IF ( Input_Opt%LDUST ) THEN

                  ! If LDUST=T, then we are using online dust fields,
                  ! so we must scale by the chemistry timestep. (4/9/04)
                  ARRAY(:,:,1:LD21) = AD21(:,:,1:LD21,N) / SCALEX
      
               ELSE
                  
                  ! If LDUST=F, then we are using offline monthly-mean
                  ! dust fields.  These don't have to be scaled by
                  ! the chemistry timestep. (bmy, 4/9/04)
                  ARRAY(:,:,1:LD21) = AD21(:,:,1:LD21,N)

               ENDIF

            ELSE

               ! For all other types of optical depths, we need 
               ! to scale by the chemistry timestep (bmy, 4/9/04)
               ARRAY(:,:,1:LD21) = AD21(:,:,1:LD21,N) / SCALEX
               
            ENDIF
            
            CALL BPCH2( IU_BPCH,   MODELNAME, LONRES,   LATRES,
     &                  HALFPOLAR, CENTER180, CATEGORY, NN,    
     &                  UNIT,      DIAGb,     DIAGe,    RESERVED,   
     &                  IIPAR,     JJPAR,     LD21,     IFIRST,     
     &                  JFIRST,    LFIRST,    ARRAY(:,:,1:LD21) )
           ENDIF
         ENDDO    

      ENDIF
!
!******************************************************************************
!  ND22: J-value diagnostics
!
!   #  : Field : Description                   : Units : Scale factor
!  --------------------------------------------------------------------------
!  (1  ) JNO2  : NO2   J-Value                 : s-1   : SCALE_JV
!  (2  ) JHNO3 : HNO3  J-Value                 : s-1   : SCALE_JV
!  (3  ) JH2O2 : H2O2  J-Value                 : s-1   : SCALE_JV
!  (4  ) JCH2O : CH2O  J-Value                 : s-1   : SCALE_JV
!  (5  ) JO3   : O3    J-Value                 : s-1   : SCALE_JV
!  (6  ) JO3P  : O3P   J-value (Standard,UCX)  : s-1   : SCALE_JV
!        POH   : OH    from O3 (Tropchem,SOA)  : s-1   : SCALE_JV
!  (7  ) JGLYX : GLYX  J-Value                 : s-1   : SCALE
!  (8  ) JMGLY : MGLY  J-Value                 : s-1   : SCALE
!  (9  ) BrO   : BrO   J-Value                 : s-1   : SCALE_JV
!  (10 ) BHOBr : HOBr  J-Value                 : s-1   : SCALE_JV
!  (11 ) BrNO2 : BrNO2 J-Value                 : s-1   : SCALE_JV
!  (12 ) BrNO3 : BrNO3 J-Value                 : s-1   : SCALE_JV
!  (13 ) CHBr3 : CHBr3 J-Value                 : s-1   : SCALE_JV
!  (14 ) Br2   : Br2   J-Value                 : s-1   : SCALE_JV
!  (15 ) JO2   : O2    J-value                 : s-1   : SCALE_JV
!  (16 ) JN2O  : N2O   J-value                 : s-1   : SCALE_JV
!  (17 ) JNO   : NO    J-Value                 : s-1   : SCALE_JV
!  (18 ) JNO3  : NO3   J-Value                 : s-1   : SCALE_JV
!  (19 ) JCFC11: CFC11 J-value                 : s-1   : SCALE_JV
!  (20 ) JCFC12: CFC11 J-value                 : s-1   : SCALE_JV
!  (21 ) JCCl4 : CCl4  J-value                 : s-1   : SCALE_JV
!  (22 ) JCH3Cl: CH3Cl J-value                 : s-1   : SCALE_JV
!  (23 ) JACET : ACET  J-value                 : s-1   : SCALE_JV
!  (24 ) JALD2 : ALD2  J-value                 : s-1   : SCALE_JV
!  (25 ) JMVK  : MVK   J-value                 : s-1   : SCALE_JV
!  (26 ) JMACR : MACR  J-value                 : s-1   : SCALE_JV
!  (27 ) JHAC  : HAC   J-value                 : s-1   : SCALE_JV
!  (28 ) JGLYC : GLYC  J-value                 : s-1   : SCALE_JV
!  (29 ) JPIP  : PIP   J-value                 : s-1   : SCALE_JV
!  (30 ) JIPMN : IPMN  J-value                 : s-1   : SCALE_JV
!  (31 ) JETHLN: ETHLN J-value                 : s-1   : SCALE_JV
!  (32 ) JDHDN : DHDN  J-value                 : s-1   : SCALE_JV
!  (33 ) JHPALD: HPALD J-value                 : s-1   : SCALE_JV
!  (34 ) JISN1 : ISN1  J-value                 : s-1   : SCALE_JV
!  (35 ) JMONITS: MONITS J-value               : s-1   : SCALE_JV
!  (36 ) JMONITU: MONITU J-value               : s-1   : SCALE_JV
!  (37 ) JHONIT: HONIT J-value                 : s-1   : SCALE_JV
!  (71 ) JCH3I : CH3I  J-value (s^-1)          : s-1   : SCALE_JV
!  (81 ) JHCN  : HCN   J-value (s^-1)          : s-1   : SCALE_JV
!
!  NOTES:
!  (1) We must add TRCOFFSET for CH3I and HCN runs, so that GAMAP can
!       recognize those photo rates as distinct from the NO2, HNO3,
!       H2O2, CH2O, O3, and POH photo rates.
!  (2) Pick the right tracer field from AD22 if only a subset of tracers
!       are requested to be printed out. (ccc, 12/15/08)
!  (3) Add GLYX and MGLY tracers (tmf, 3/6/09)
!  (4) Replaced NOx with NO2 (mpayer, 3/14/13)
!  25 Apr 2014 - M. Sulprizio- Now include J-values for ACET
!  27 May 2014 - M. Sulprizio- Now include J-values for ALD2, MVK, MACR, HAC, 
!                              and GLYC
!******************************************************************************
!
      IF ( ND22 > 0 ) THEN
         CATEGORY  = 'JV-MAP-$'
         SCALE_TMP = FLOAT( CTJV ) + 1e-20_fp
         UNIT      = 's-1'

         DO M = 1, TMAX(22)
            N  = TINDEX(22,M)
            IF ( N > PD22 ) CYCLE
            NN = N

            DO L = 1, LD22
               ARRAY(:,:,L) = AD22(:,:,L,NN) / SCALE_TMP(:,:)
            ENDDO

            CALL BPCH2( IU_BPCH,   MODELNAME, LONRES,   LATRES,
     &                  HALFPOLAR, CENTER180, CATEGORY, NN,    
     &                  UNIT,      DIAGb,     DIAGe,    RESERVED,   
     &                  IIPAR,     JJPAR,     LD22,     IFIRST,     
     &                  JFIRST,    LFIRST,    ARRAY(:,:,1:LD22) )

         ENDDO 

      ENDIF     
!
!******************************************************************************
!  ND24: Eastward mass flux from transport (TPCORE, XTP)
!
!   # : Field    : Description                     : Units    : Scale factor
!  --------------------------------------------------------------------------
!  (1)  MASSFLEW : Eastward mass flux - transport  : kg/s     : SCALEDYN
!
!  NOTES:
!  (1) MASSFLEW is REAL(fp)...store to ARRAY, which is REAL*4
!       before sending to BPCH or IJSCAL (bey, bmy, 4/23/99)
!  (2) Now only write LD24 levels out to the bpch file (bmy, 12/7/00)
!******************************************************************************
!
      IF ( ND24 > 0 ) THEN
         CATEGORY = 'EW-FLX-$'
         UNIT = 'kg/s'

         DO M = 1, TMAX(24)
            N  = TINDEX(24,M)
            IF ( N > nAdvect ) CYCLE
            NN = N
            
            ARRAY(:,:,1:LD24) = MASSFLEW(:,:,LLPAR:LLPAR-LD24+1:-1,N) /
     &                          SCALEDYN

            CALL BPCH2( IU_BPCH,   MODELNAME, LONRES,   LATRES,
     &                  HALFPOLAR, CENTER180, CATEGORY, NN,
     &                  UNIT,      DIAGb,     DIAGe,    RESERVED,
     &                  IIPAR,     JJPAR,     LD24,     IFIRST,
     &                  JFIRST,    LFIRST,    ARRAY(:,:,1:LD24) )
         ENDDO
      ENDIF
!
!******************************************************************************
!  ND25: Northward mass flux from transport (TPCORE, YTP)
!
!   # : Field    : Description                     : Units    : Scale factor
!  --------------------------------------------------------------------------
!  (1)  MASSFLNS : Northward mass flux - transport : kg/s     : SCALEDYN
!
!  NOTES:
!  (1) MASSFLNS is REAL(fp)...store to ARRAY, which is REAL*4
!       before sending to BPCH or IJSCAL (bey, bmy, 4/23/99)
!  (2) Now only write LD25 levels out to the bpch file (bmy, 12/7/00)
!******************************************************************************
!  
      IF ( ND25 > 0 ) THEN
         CATEGORY = 'NS-FLX-$'
         UNIT = 'kg/s'

         DO M = 1, TMAX(25)
            N  = TINDEX(25,M)
            IF ( N > nAdvect ) CYCLE
            NN = N

            ARRAY(:,:,1:LD25) = MASSFLNS(:,:,LLPAR:LLPAR-LD25+1:-1,N) /
     &                          SCALEDYN

            CALL BPCH2( IU_BPCH,   MODELNAME, LONRES,   LATRES,
     &                  HALFPOLAR, CENTER180, CATEGORY, NN,
     &                  UNIT,      DIAGb,     DIAGe,    RESERVED,
     &                  IIPAR,     JJPAR,     LD25,     IFIRST,
     &                  JFIRST,    LFIRST,    ARRAY(:,:,1:LD25) )
         ENDDO
      ENDIF
!
!******************************************************************************
!  ND26: Upward mass flux from transport (TPCORE, FZPPM)
!
!   # : Field    : Description                     : Units    : Scale factor
!  --------------------------------------------------------------------------
!  (1)  MASSFLUP : Upward mass flux - transport    : kg/s     : SCALEDYN
!
!  NOTES:
!  (1) MASSFLNS is REAL(fp)...store to ARRAY, which is REAL*4
!       before sending to BPCH or IJSCAL (bey, bmy, 4/23/99)
!  (2) Now only write LD26 levels to the bpch file (bmy, 12/7/00)
!******************************************************************************
!  
      IF ( ND26 > 0 ) THEN
         CATEGORY = 'UP-FLX-$'
         UNIT     = 'kg/s'

         DO M = 1, TMAX(26)
            N  = TINDEX(26,M)
            IF ( N > nAdvect ) CYCLE
            NN = N
            
            ARRAY(:,:,1:LD26) = MASSFLUP(:,:,LLPAR:LLPAR-LD26+1:-1,N) /
     &                          SCALEDYN
               
            CALL BPCH2( IU_BPCH,   MODELNAME, LONRES,   LATRES, 
     &                  HALFPOLAR, CENTER180, CATEGORY, NN,
     &                  UNIT,      DIAGb,     DIAGe,    RESERVED,
     &                  IIPAR,     JJPAR,     LD26,     IFIRST,
     &                  JFIRST,    LFIRST,    ARRAY(:,:,1:LD26) )
         ENDDO
      ENDIF
!
!******************************************************************************
!  ND28: Biomass burning diagnostic 
!
!   #  : Field : Description    : Units            : Scale factor
!  --------------------------------------------------------------------------
!  (1  ) NOx   : NOx            : molec NOx /cm2/s : SCALESRCE
!  (3  ) PAN   : PAN            : molec PAN /cm2/s : SCALESRCE
!  (4  ) CO    : CO             : molec CO  /cm2/s : SCALESRCE
!  (5  ) ALK4  : >=C4 alkanes   : atoms C   /cm2/s : SCALESRCE
!  (7  ) HNO3  : HNO3           : molec HNO3/cm2/s : SCALESRCE
!  (9  ) ACET  : Acetone        : atoms C   /cm2/s : SCALESRCE
!  (10 ) MEK   : Ketones(>C3)   : atoms C   /cm2/s : SCALESRCE
!  (11 ) ALD2  : Acetaldehyde   : atoms C   /cm2/s : SCALESRCE
!  (18 ) PRPE  : Propene        : atoms C   /cm2/s : SCALESRCE
!  (19 ) C3H8  : Propane        : atoms C   /cm2/s : SCALESRCE
!  (20 ) CH2O  : Formaldehyde   : molec CH2O/cm2/s : SCALESRCE
!  (21 ) C2H6  : Ethane         : atoms C   /cm2/s : SCALESRCE
!  (26 ) SO2   : Sulfur dioxide : molec SO2 /cm2/s : SCALESRCE
!  (30 ) NH3   : Ammonia        : molec NH3 /cm2/s : SCALESRCE
!  (34 ) BC    : Black carbon   : atoms C   /cm2/s : SCALESRCE
!  (35 ) OC    : Organic carbon : atoms C   /cm2/s : SCALESRCE
!  (71 ) CH4   : Methane        : molec CH4 /cm2/s : SCALESRCE
!  (99 ) MTPA  : Lumped monoterp: atoms C   /cm2/s : SCALESRCE
!  (116) BENZ  : Benzene        : atoms C   /cm2/s : SCALESRCE
!  (117) TOLU  : Toluene        : atoms C   /cm2/s : SCALESRCE
!  (118) XYLE  : Xylene         : atoms C   /cm2/s : SCALESRCE
!  (126) EOH   : Ethanol        : atoms C   /cm2/s : SCALESRCE
!  (127) MGLY  : Methylglyoxyal : atoms C   /cm2/s : SCALESRCE
!
!  NOTES:
!  (1) Use the F90 intrinsic "ANY" function to make sure that N 
!       corresponds to actual biomass burning tracers (bmy, 4/8/99)
!  (2) ND28 now uses allocatable array AD28 instead of AIJ. (bmy, 3/16/00)
!  (3) Now write biofuel burning tracers to the punch file in the same order 
!       as they are listed in "diag.dat". (bmy, 4/17/01)
!  (4) Biomass diagnostics are now tracked by HEMCO (bmy, 8/14/14)
!  (5) NOTE: Tagged CO biomass tracers are now tracked in ND29 (bmy, 3/17/16)
!******************************************************************************
!
      IF ( ND28 > 0 ) THEN

         ! Category name for the BPCH file
         CATEGORY = 'BIOBSRCE'

         !%%%%%%%%%%%%%%%%%%%%%%%%%%%%%%%%%%%%%%%%%%%%%%%%%%%%%%%%%%%%%%%%%%%
         !%%% NOTE: FACTOR is the multiplication factor that converts
         !%%% kg/m2/s (as tracked by HEMCO) to either molec/cm2/s.        
         !%%% (bmy, 8/14/14)
         !%%%%%%%%%%%%%%%%%%%%%%%%%%%%%%%%%%%%%%%%%%%%%%%%%%%%%%%%%%%%%%%%%%%
         
         !%%%%% NO %%%%%
         IF ( id_NO > 0 ) THEN
            DiagnName = 'BIOMASS_NO'
            UNIT      = 'molec/cm2/s'
            N         = id_NO
            SpcInfo => State_Chm%SpcData(N)%Info
            FACTOR    = AVO / ( SpcInfo%emMW_g * 1.e-3_fp * CM2PERM2 )
            CALL DIAG2BPCH( am_I_Root, HcoState, DiagnName, CATEGORY,
     &                      UNIT,      N, 1, -1, .TRUE.,    FACTOR, RC )
            IF ( RC /= HCO_SUCCESS ) CALL ERROR_STOP( DiagnName, LOC)
         ENDIF

         !%%%%% PAN %%%%%
         IF ( id_PAN > 0 ) THEN
            DiagnName = 'BIOMASS_PAN'
            UNIT      = 'molec/cm2/s'
            N         = id_PAN
            SpcInfo => State_Chm%SpcData(N)%Info
            FACTOR    = AVO / ( SpcInfo%emMW_g * 1.e-3_fp * CM2PERM2 )
            CALL DIAG2BPCH( am_I_Root, HcoState, DiagnName, CATEGORY,
     &                      UNIT, N, 1, -1, .TRUE., FACTOR, RC )
            IF ( RC /= HCO_SUCCESS ) CALL ERROR_STOP( DiagnName, LOC)
         ENDIF

         !%%%%% CO %%%%%
         IF ( id_CO > 0 ) THEN
            DiagnName = 'BIOMASS_CO'
            UNIT      = 'molec/cm2/s'
            N         = id_CO
            SpcInfo => State_Chm%SpcData(N)%Info
            FACTOR    = AVO / ( SpcInfo%emMW_g * 1.e-3_fp) / CM2PERM2
            CALL DIAG2BPCH( am_I_Root, HcoState, DiagnName, CATEGORY,
     &                      UNIT,      N, 1, -1, .TRUE.,    FACTOR, RC )
            IF ( RC /= HCO_SUCCESS ) CALL ERROR_STOP( DiagnName, LOC)
         ENDIF

         !%%%%% ALK4 %%%%%
         IF ( id_ALK4 > 0 ) THEN
            DiagnName = 'BIOMASS_ALK4'
            UNIT      = 'atoms C/cm2/s'
            N         = id_ALK4
            SpcInfo => State_Chm%SpcData(N)%Info
            FACTOR    = AVO / ( SpcInfo%emMW_g * 1.e-3_fp) / CM2PERM2
            CALL DIAG2BPCH( am_I_Root, HcoState, DiagnName, CATEGORY,
     &                      UNIT,      N, 1, -1, .TRUE.,    FACTOR, RC )
            IF ( RC /= HCO_SUCCESS ) CALL ERROR_STOP( DiagnName, LOC)
         ENDIF

         !%%%%% HNO3 %%%%%
         IF ( id_HNO3 > 0 ) THEN
            DiagnName = 'BIOMASS_HNO3'
            UNIT      = 'molec/cm2/s'
            N         = id_HNO3
            SpcInfo => State_Chm%SpcData(N)%Info
            FACTOR    = AVO / ( SpcInfo%emMW_g * 1.e-3_fp) / CM2PERM2
            CALL DIAG2BPCH( am_I_Root, HcoState, DiagnName, CATEGORY,
     &                      UNIT, N, 1, -1, .TRUE., FACTOR, RC )
            IF ( RC /= HCO_SUCCESS ) CALL ERROR_STOP( DiagnName, LOC)
         ENDIF

         !%%%%% ACET %%%%%
         IF ( id_ACET > 0 ) THEN
            DiagnName = 'BIOMASS_ACET'
            UNIT      = 'atoms C/cm2/s'
            N         = id_ACET
            SpcInfo => State_Chm%SpcData(N)%Info
            FACTOR    = AVO / ( SpcInfo%emMW_g * 1.e-3_fp) / CM2PERM2
            CALL DIAG2BPCH( am_I_Root, HcoState, DiagnName, CATEGORY,
     &                      UNIT,      N, 1, -1, .TRUE.,    FACTOR, RC )
            IF ( RC /= HCO_SUCCESS ) CALL ERROR_STOP( DiagnName, LOC)
         ENDIF

         !%%%%% MEK %%%%%
         IF ( id_MEK > 0 ) THEN
            DiagnName = 'BIOMASS_MEK'
            UNIT      = 'atoms C/cm2/s'
            N         = id_MEK
            SpcInfo => State_Chm%SpcData(N)%Info
            FACTOR    = AVO / ( SpcInfo%emMW_g * 1.e-3_fp) / CM2PERM2
            CALL DIAG2BPCH( am_I_Root, HcoState, DiagnName, CATEGORY,
     &                      UNIT,      N, 1, -1, .TRUE.,    FACTOR, RC )
            IF ( RC /= HCO_SUCCESS ) CALL ERROR_STOP( DiagnName, LOC)
         ENDIF

         !%%%%% ALD2 %%%%%
         IF ( id_ALD2 > 0 ) THEN
            DiagnName = 'BIOMASS_ALD2'
            UNIT      = 'atoms C/cm2/s'
            N         = id_ALD2
            SpcInfo => State_Chm%SpcData(N)%Info
            FACTOR    = AVO / ( SpcInfo%emMW_g * 1.e-3_fp) / CM2PERM2
            CALL DIAG2BPCH( am_I_Root, HcoState, DiagnName, CATEGORY,
     &                      UNIT,      N, 1, -1, .TRUE.,    FACTOR, RC )
            IF ( RC /= HCO_SUCCESS ) CALL ERROR_STOP( DiagnName, LOC)
         ENDIF

         !%%%%% PRPE %%%%%
         IF ( id_PRPE > 0 ) THEN
            DiagnName = 'BIOMASS_PRPE'
            UNIT      = 'atoms C/cm2/s'
            N         = id_PRPE
            SpcInfo => State_Chm%SpcData(N)%Info
            FACTOR    = AVO / ( SpcInfo%emMW_g * 1.e-3_fp) / CM2PERM2
            CALL DIAG2BPCH( am_I_Root, HcoState, DiagnName, CATEGORY,
     &                      UNIT,      N, 1, -1, .TRUE.,    FACTOR, RC )
            IF ( RC /= HCO_SUCCESS ) CALL ERROR_STOP( DiagnName, LOC)
         ENDIF

         !%%%%% C3H8 %%%%%
         IF ( id_C3H8 > 0 ) THEN
            DiagnName = 'BIOMASS_C3H8'
            UNIT      = 'atoms C/cm2/s'
            N         = id_C3H8
            SpcInfo => State_Chm%SpcData(N)%Info
            FACTOR    = AVO / ( SpcInfo%emMW_g * 1.e-3_fp) / CM2PERM2
            CALL DIAG2BPCH( am_I_Root, HcoState, DiagnName, CATEGORY,
     &                      UNIT,      N, 1, -1, .TRUE.,    FACTOR, RC )
            IF ( RC /= HCO_SUCCESS ) CALL ERROR_STOP( DiagnName, LOC)
         ENDIF

         !%%%%% CH2O %%%%%
         IF ( id_CH2O > 0 ) THEN
            DiagnName = 'BIOMASS_CH2O'
            UNIT      = 'molec/cm2/s'
            N         = id_CH2O
            SpcInfo => State_Chm%SpcData(N)%Info
            FACTOR    = AVO / ( SpcInfo%emMW_g * 1.e-3_fp) / CM2PERM2
            CALL DIAG2BPCH( am_I_Root, HcoState, DiagnName, CATEGORY,
     &                      UNIT,      N, 1, -1, .TRUE.,    FACTOR, RC )
            IF ( RC /= HCO_SUCCESS ) CALL ERROR_STOP( DiagnName, LOC)
         ENDIF

         !%%%%% C2H6 %%%%%
         IF ( id_C2H6 > 0 ) THEN
            DiagnName = 'BIOMASS_C2H6'
            UNIT      = 'atoms C/cm2/s'
            N         = id_C2H6
            SpcInfo => State_Chm%SpcData(N)%Info
            FACTOR    = AVO / ( SpcInfo%emMW_g * 1.e-3_fp) / CM2PERM2
            CALL DIAG2BPCH( am_I_Root, HcoState, DiagnName, CATEGORY,
     &                      UNIT,      N, 1, -1, .TRUE.,    FACTOR, RC )
            IF ( RC /= HCO_SUCCESS ) CALL ERROR_STOP( DiagnName, LOC)
         ENDIF

         !%%%%% SO2 %%%%%
         IF ( id_SO2 > 0 ) THEN
            DiagnName = 'BIOMASS_SO2'
            UNIT      = 'molec/cm2/s'
            N         = id_SO2
            SpcInfo => State_Chm%SpcData(N)%Info
            FACTOR    = AVO / ( SpcInfo%emMW_g * 1.e-3_fp) / CM2PERM2
            CALL DIAG2BPCH( am_I_Root, HcoState, DiagnName, CATEGORY,
     &                      UNIT,      N, 1, -1, .TRUE.,    FACTOR, RC )
            IF ( RC /= HCO_SUCCESS ) CALL ERROR_STOP( DiagnName, LOC)
         ENDIF

         !%%%%% NH3 %%%%%
         IF ( id_NH3 > 0 ) THEN
            DiagnName = 'BIOMASS_NH3'
            UNIT      = 'molec/cm2/s'
            N         = id_NH3
            SpcInfo => State_Chm%SpcData(N)%Info
            FACTOR    = AVO / ( SpcInfo%emMW_g * 1.e-3_fp) / CM2PERM2
            CALL DIAG2BPCH( am_I_Root, HcoState, DiagnName, CATEGORY,
     &                      UNIT,      N, 1, -1, .TRUE.,    FACTOR, RC )
            IF ( RC /= HCO_SUCCESS ) CALL ERROR_STOP( DiagnName, LOC)
         ENDIF

         !%%%%% NAP %%%%% ; added krt
         IF ( id_NAP > 0 ) THEN
            DiagnName = 'BIOMASS_NAP'
            UNIT      = 'atoms C/cm2/s'
            N         = id_NAP
            SpcInfo => State_Chm%SpcData(N)%Info
            FACTOR    = AVO / ( SpcInfo%emMW_g * 1.e-3_fp) / CM2PERM2
            CALL DIAG2BPCH( am_I_Root, HcoState, DiagnName, CATEGORY,
     &                      UNIT,      N, 1, -1, .TRUE.,    FACTOR, RC )
            IF ( RC /= HCO_SUCCESS ) CALL ERROR_STOP( DiagnName, LOC)
         ENDIF

         ! Free pointer
         SpcInfo => NULL()

         !%%%%% BC %%%%%

         ! Save all as BCPI
         UNIT      = 'atoms C/cm2/s'
         N         = id_BCPI
         SpcInfo => State_Chm%SpcData(N)%Info
         FACTOR    = AVO / ( SpcInfo%emMW_g * 1.e-3_fp) / CM2PERM2

         ! Get BIOMASS_BCPI 
         DiagnName = 'BIOMASS_BCPI'
         CALL Diagn_Get( am_I_Root, HcoState, .FALSE., DiagnCnt, 
     &                   FLAG, RC,   cName=TRIM(DiagnName), 
     &                   AutoFill=1, 
     &                   COL=HcoState%Diagn%HcoDiagnIDManual )
         IF ( RC /= HCO_SUCCESS ) THEN
            MSG = 'Cannot find diagnostics ' // TRIM(DiagnName)
            CALL ERROR_STOP ( MSG, LOC ) 
         ENDIF
      
         ! Save into ARRAY. Convert to units
         IF ( FLAG == HCO_SUCCESS ) THEN
            ARRAY(:,:,1) = DiagnCnt%Arr2D%Val(:,:) 
     &                   * FACTOR 
         ELSE
            MSG = 'No diagnostics returned: ' // TRIM(DiagnName)
            MSG = TRIM(MSG) // ' - will write zeros!'
            CALL HCO_WARNING ( MSG, RC, THISLOC=LOC )
         ENDIF
      
         ! Get BIOMASS_BCPO 
         DiagnName = 'BIOMASS_BCPO'
         DiagnCnt  => NULL()
         CALL Diagn_Get( am_I_Root, HcoState, .FALSE., DiagnCnt, 
     &                   FLAG, RC,   cName=TRIM(DiagnName), 
     &                   AutoFill=1, 
     &                   COL=HcoState%Diagn%HcoDiagnIDManual )
         IF ( RC /= HCO_SUCCESS ) THEN
            MSG = 'Cannot find diagnostics ' // TRIM(DiagnName)
            CALL ERROR_STOP ( MSG, LOC ) 
         ENDIF
      
         ! Save into ARRAY. Convert to units
         IF ( FLAG == HCO_SUCCESS ) THEN
            ARRAY(:,:,1) = ARRAY(:,:,1) 
     &                   + ( DiagnCnt%Arr2D%Val(:,:) * FACTOR )
         ELSE
            MSG = 'No diagnostics returned: ' // TRIM(DiagnName)
            MSG = TRIM(MSG) // ' - will write zeros!'
            CALL HCO_WARNING ( MSG, RC, THISLOC=LOC )
         ENDIF

         ! Write combined diagnostics to disk
         CALL BPCH2( IU_BPCH,   MODELNAME, LONRES,   LATRES,
     &               HALFPOLAR, CENTER180, CATEGORY, N,
     &               UNIT ,     DIAGb,     DIAGe,    RESERVED,   
     &               IIPAR,     JJPAR,     1,        IFIRST,     
     &               JFIRST,    LFIRST,    ARRAY(:,:,1) )
      
         ! Free pointer
         DiagnCnt => NULL()
         SpcInfo => NULL()

         !%%%%% POA simulation %%%%% ; updated krt
         IF ( id_POG1 > 0 .and. id_POG2 > 0 ) THEN
            DiagnName = 'BIOMASS_POG1'
            UNIT      = 'atoms C/cm2/s'
            N         = id_POG1
            SpcInfo => State_Chm%SpcData(N)%Info
            FACTOR    = AVO / ( SpcInfo%emMW_g * 1.e-3_fp) / CM2PERM2
            CALL DIAG2BPCH( am_I_Root, HcoState, DiagnName, CATEGORY,
     &                      UNIT,      N, 1, -1, .TRUE.,    FACTOR, RC )

            DiagnName = 'BIOMASS_POG2'
            UNIT      = 'atoms C/cm2/s'
            N         = id_POG2
            SpcInfo => State_Chm%SpcData(N)%Info
            FACTOR    = AVO / ( SpcInfo%emMW_g * 1.e-3_fp) / CM2PERM2
            CALL DIAG2BPCH( am_I_Root, HcoState, DiagnName, CATEGORY,
     &                      UNIT,      N, 1, -1, .TRUE.,    FACTOR, RC )

         !%%%%% OC %%%%%
         ELSE

            ! Save all as OCPI
            UNIT      = 'atoms C/cm2/s'
            N         = id_OCPI
            SpcInfo => State_Chm%SpcData(N)%Info
            FACTOR    = AVO / ( SpcInfo%emMW_g * 1.e-3_fp) / CM2PERM2
   
            ! Get BIOMASS_OCPI 
            DiagnName = 'BIOMASS_OCPI'
            CALL Diagn_Get( am_I_Root, HcoState, .FALSE., DiagnCnt, 
     &                      FLAG, RC,   cName=TRIM(DiagnName), 
     &                      AutoFill=1, 
     &                      COL=HcoState%Diagn%HcoDiagnIDManual )
            IF ( RC /= HCO_SUCCESS ) THEN
               MSG = 'Cannot find diagnostics ' // TRIM(DiagnName)
               CALL ERROR_STOP ( MSG, LOC ) 
            ENDIF
         
            ! Save into ARRAY. Convert to units
            IF ( FLAG == HCO_SUCCESS ) THEN
               ARRAY(:,:,1) = DiagnCnt%Arr2D%Val(:,:) 
     &                      * FACTOR
            ELSE
               MSG = 'No diagnostics returned: ' // TRIM(DiagnName)
               MSG = TRIM(MSG) // ' - will write zeros!'
               CALL HCO_WARNING ( MSG, RC, THISLOC=LOC )
            ENDIF
         
            ! Get BIOMASS_OCPO 
            DiagnName = 'BIOMASS_OCPO'
            DiagnCnt  => NULL()
            CALL Diagn_Get( am_I_Root, HcoState, .FALSE., DiagnCnt, 
     &                         FLAG, RC, cName=TRIM(DiagnName), 
     &                         AutoFill=1, 
     &                         COL=HcoState%Diagn%HcoDiagnIDManual )
            IF ( RC /= HCO_SUCCESS ) THEN
               MSG = 'Cannot find diagnostics ' // TRIM(DiagnName)
               CALL ERROR_STOP ( MSG, LOC ) 
            ENDIF
         
            ! Save into ARRAY. Convert to units
            IF ( FLAG == HCO_SUCCESS ) THEN
               ARRAY(:,:,1) = ARRAY(:,:,1) 
     &                      + ( DiagnCnt%Arr2D%Val(:,:) * FACTOR )
            ELSE
               MSG = 'No diagnostics returned: ' // TRIM(DiagnName)
               MSG = TRIM(MSG) // ' - will write zeros!'
               CALL HCO_WARNING ( MSG, RC, THISLOC=LOC )
            ENDIF
   
            ! Write combined diagnostics to disk
            CALL BPCH2( IU_BPCH,   MODELNAME, LONRES,   LATRES,
     &                  HALFPOLAR, CENTER180, CATEGORY, N,
     &                  UNIT ,     DIAGb,     DIAGe,    RESERVED,   
     &                  IIPAR,     JJPAR,     1,        IFIRST,     
     &                  JFIRST,    LFIRST,    ARRAY(:,:,1) )
         
            ! Free pointer
            DiagnCnt => NULL()
         ENDIF

         !%%%%% CH4 %%%%%
         IF ( id_CH4 > 0 ) THEN
            DiagnName = 'BIOMASS_CH4'
            UNIT      = 'molec/cm2/s'
            N         = id_CH4
            SpcInfo => State_Chm%SpcData(N)%Info
            FACTOR    = AVO / ( SpcInfo%emMW_g * 1.e-3_fp) / CM2PERM2
            CALL DIAG2BPCH( am_I_Root, HcoState, DiagnName, CATEGORY,
     &                      UNIT,      N, 1, -1, .TRUE.,    FACTOR, RC )
            IF ( RC /= HCO_SUCCESS ) CALL ERROR_STOP( DiagnName, LOC)
         ENDIF

         !%%%%% MTPA %%%%%
         IF ( id_MTPA > 0 ) THEN
            DiagnName = 'BIOMASS_MTPA'
            UNIT      = 'atoms C/cm2/s'
            N         = id_MTPA
            SpcInfo => State_Chm%SpcData(N)%Info
            FACTOR    = AVO / ( SpcInfo%emMW_g * 1.e-3_fp) / CM2PERM2
            CALL DIAG2BPCH( am_I_Root, HcoState, DiagnName, CATEGORY,
     &                      UNIT, N, 1, -1, .TRUE., FACTOR, RC )
            IF ( RC /= HCO_SUCCESS ) CALL ERROR_STOP( DiagnName, LOC)
         ENDIF

         !%%%%% BENZ %%%%%
         IF ( id_BENZ > 0 ) THEN
            DiagnName = 'BIOMASS_BENZ'
            UNIT      = 'atoms C/cm2/s'
            N         = id_BENZ
            SpcInfo => State_Chm%SpcData(N)%Info
            FACTOR    = AVO / ( SpcInfo%emMW_g * 1.e-3_fp) / CM2PERM2
            CALL DIAG2BPCH( am_I_Root, HcoState, DiagnName, CATEGORY,
     &                      UNIT, N, 1, -1, .TRUE., FACTOR, RC )
            IF ( RC /= HCO_SUCCESS ) CALL ERROR_STOP( DiagnName, LOC)
         ENDIF

         !%%%%% TOLU %%%%%
         IF ( id_TOLU > 0 ) THEN
            DiagnName = 'BIOMASS_TOLU'
            UNIT      = 'atoms C/cm2/s'
            N         = id_TOLU
            SpcInfo => State_Chm%SpcData(N)%Info
            FACTOR    = AVO / ( SpcInfo%emMW_g * 1.e-3_fp) / CM2PERM2
            CALL DIAG2BPCH( am_I_Root, HcoState, DiagnName, CATEGORY,
     &                      UNIT, N, 1, -1, .TRUE., FACTOR, RC )
            IF ( RC /= HCO_SUCCESS ) CALL ERROR_STOP( DiagnName, LOC)
         ENDIF

         !%%%%% XYLE %%%%%
         IF ( id_XYLE > 0 ) THEN
            DiagnName = 'BIOMASS_XYLE'
            UNIT      = 'atoms C/cm2/s'
            N         = id_XYLE
            SpcInfo => State_Chm%SpcData(N)%Info
            FACTOR    = AVO / ( SpcInfo%emMW_g * 1.e-3_fp) / CM2PERM2
            CALL DIAG2BPCH( am_I_Root, HcoState, DiagnName, CATEGORY,
     &                      UNIT, N, 1, -1, .TRUE., FACTOR, RC )
            IF ( RC /= HCO_SUCCESS ) CALL ERROR_STOP( DiagnName, LOC)
         ENDIF

         !%%%%% EOH %%%%%
         IF ( id_EOH > 0 ) THEN
            DiagnName = 'BIOMASS_EOH'
            UNIT      = 'atoms C/cm2/s'
            N         = id_EOH
            SpcInfo => State_Chm%SpcData(N)%Info
            FACTOR    = AVO / ( SpcInfo%emMW_g * 1.e-3_fp) / CM2PERM2
            CALL DIAG2BPCH( am_I_Root, HcoState, DiagnName, CATEGORY,
     &                      UNIT, N, 1, -1, .TRUE., FACTOR, RC )
            IF ( RC /= HCO_SUCCESS ) CALL ERROR_STOP( DiagnName, LOC)
         ENDIF

         !%%%%% MGLY %%%%%
         IF ( id_MGLY > 0 ) THEN
            DiagnName = 'BIOMASS_MGLY'
            UNIT      = 'atoms C/cm2/s'
            N         = id_MGLY
            SpcInfo => State_Chm%SpcData(N)%Info
            FACTOR    = AVO / ( SpcInfo%emMW_g * 1.e-3_fp) / CM2PERM2
            CALL DIAG2BPCH( am_I_Root, HcoState, DiagnName, CATEGORY,
     &                      UNIT, N, 1, -1, .TRUE., FACTOR, RC )
            IF ( RC /= HCO_SUCCESS ) CALL ERROR_STOP( DiagnName, LOC)
         ENDIF

         ! Free pointer
         SpcInfo => NULL()

      ENDIF
!
!******************************************************************************
!  ND29: CO source diagnostics
!
!   #  Field  : Description             : Units       : Scale factor
!  --------------------------------------------------------------------------
!  (1) COanth : CO from Anthro Sources  : molec/cm2/s : SCALESRCE
!  (2) CObb   : CO from Biomass Burning : molec/cm2/s : SCALESRCE
!  (3) CObf   : CO from Biofuel Burning : molec/cm2/s : SCALESRCE
!  (4) COmeth : CO from Methanol        : molec/cm2/s : SCALESRCE
!  (5) COmono : CO from Monoterpenes    : molec/cm2/s : SCALESRCE
!
!  NOTES:
!  (1) We don't need to add TRCOFFSET to N.  These are not CTM tracers.
!  (2) ND29 now uses allocatable array AD29 instead of AIJ. (bmy, 3/16/00)
!  (3) Added CO-sources from isoprene and monoterpenes (bnd, bmy, 1/2/01)
!  (4) Added tagged CO emissions diagnostics from HEMCO (bmy, 3/17/16)
!******************************************************************************
!
      IF ( ND29 > 0 ) THEN

         ! Diagnostic category and units
         CATEGORY = 'CO--SRCE'
         UNIT     = 'molec/cm2/s'

         SpcInfo => State_Chm%SpcData(id_CO)%Info

         ! Converts from kg/m2/s (in HEMCO) to molec/cm2/s (for bpch)
         FACTOR    = AVO / ( SpcInfo%emMW_g * 1.e-3_fp) / CM2PERM2

         ! Loop over tagged tracers if necessary
         IF ( Input_Opt%ITS_A_TAGCO_SIM ) THEN
            NN = 24
         ELSE
            NN = 6
         ENDIF

         ! Loop over all slots of ND29 
         ! 1-6  are for the fullchem simulation
         ! 7-24 are for the tagged CO simulation
         ! Also note: Tagged CO lumps biofuels with anthro emissions
         DO N = 1, NN

            ! Initalize number of levels for diagnostic
            Levs = -1

            ! Find the proper HEMCO diagnostic name 
            SELECT CASE ( N )
               CASE( 1 )
                  DiagnName = 'ANTHROPOGENIC_CO'
                  Levs      = LLPAR
               CASE( 2 )
                  DiagnName = 'BIOMASS_CO'
               CASE( 3 )
                  DiagnName = 'BIOFUEL_CO'
               CASE( 4 ) 
                  CYCLE        ! CO from methanol doesn't seem to be defined!?
               CASE ( 5 )
                  DiagnName = 'BIOGENIC_CO'
               CASE( 6 ) 
                  DiagnName = 'SHIP_CO'

               ! Tagged CO: Anthro sectors, USA
               CASE( 7 )
                  DiagnName = 'ANTHRO_BIOFUEL_TAGCO_US'
                  Levs      = LLPAR
               CASE( 8 ) 
                  DiagnName = 'AIRCRAFT_TAGCO_US'
                  Levs      = LLPAR
               CASE( 9 )
                  DiagnName = 'SHIP_TAGCO_US'

               ! Tagged CO: Anthro sectors, Europe
               CASE( 10 )
                  DiagnName = 'ANTHRO_BIOFUEL_TAGCO_EUR'
                  Levs      = LLPAR
               CASE( 11 )
                  DiagnName = 'AIRCRAFT_TAGCO_EUR'
                  Levs      = LLPAR
               CASE( 12 )
                  DiagnName = 'SHIP_TAGCO_EUR'

               ! Tagged CO: Anthro sectors, Asia
               CASE( 13 )
                  DiagnName = 'ANTHRO_BIOFUEL_TAGCO_ASIA'
                  Levs      = LLPAR
               CASE( 14 )
                  DiagnName = 'AIRCRAFT_TAGCO_ASIA'
                  Levs      = LLPAR
               CASE( 15 ) 
                  DiagnName = 'SHIP_TAGCO_ASIA'

               ! Tagged CO: Anthro sectors, rest of world
               CASE( 16 )
                  DiagnName = 'ANTHRO_BIOFUEL_TAGCO_OTHER'
                  Levs      = LLPAR
               CASE( 17 )
                  DiagnName = 'AIRCRAFT_TAGCO_OTHER'
                  Levs      = LLPAR
               CASE( 18 )
                  DiagnName = 'SHIP_TAGCO_OTHER'

               ! Tagged CO: Regional biomass tracers
               CASE( 19 )
                  DiagnName = 'BIOMASS_TAGCO_USA'
               CASE( 20 )
                  DiagnName = 'BIOMASS_TAGCO_AFRICA'
               CASE( 21 )
                  DiagnName = 'BIOMASS_TAGCO_ASIA'
               CASE( 22 )
                  DiagnName = 'BIOMASS_TAGCO_OCEANIA'
               CASE( 23 )
                  DiagnName = 'BIOMASS_TAGCO_EUROPE'
               CASE( 24 )
                  DiagnName = 'BIOMASS_TAGCO_OTHER'
                  
               ! Default
               CASE DEFAULT
                  DiagnName = 'NOTHINGTOFIND'
            END SELECT

            ! Write data from HEMCO to the bpch file
            CALL DIAG2BPCH( am_I_Root, HcoState, DiagnName, CATEGORY,
     &                      UNIT,      N, 1, Levs, .TRUE., FACTOR, RC )
            IF ( RC /= HCO_SUCCESS ) CALL ERROR_STOP( DiagnName, LOC)
         ENDDO

         ! Free pointer
         SpcInfo => NULL()
      ENDIF
!
!******************************************************************************
!  ND30: Land map diagnostic
!
!   #  Field : Description             : Units     : Scale factor
!  --------------------------------------------------------------------------
!  (1) LWI   : GMAO Land-Water indices  : unitless  : SCALED 
!
!  NOTES: 
!  (1) Values are: 0=water; 1=land; 2=ice (bmy, 8/18/05)
!******************************************************************************
!
      IF ( ND30 > 0 ) THEN
         CATEGORY = 'LANDMAP'
         UNIT     = 'unitless'
            
         ARRAY(:,:,1) = AD30(:,:) / SCALEDIAG
         NN           = 1 

         CALL BPCH2( IU_BPCH,   MODELNAME, LONRES,   LATRES,
     &               HALFPOLAR, CENTER180, CATEGORY, NN,    
     &               UNIT,      DIAGb,     DIAGe,    RESERVED,   
     &               IIPAR,     JJPAR,     1,        IFIRST,     
     &               JFIRST,    LFIRST,    ARRAY(:,:,1) )
      ENDIF
!
!******************************************************************************
!  ND31: Surface pressure diagnostic
!
!   #  Field : Description                      : Units     : Scale factor
!  --------------------------------------------------------------------------
!  (1) Pedge : Pressure at bot edge of level L  : mb        : SCALEDYN
!
!  NOTES: 
!  (1) The ASCII punch file was using SCALE2 instead of SCALE1.
!       This has now been fixed. (hyl, bmy, 12/21/99).
!  (2) Now use AD31 dynamically allocatable array (bmy, 2/17/00)
!  (3) Bug fix: write out 1 level to the bpch file (bmy, 12/7/00)
!  (4) Now remove SCALE1, replace with SCALEDYN (bmy, 2/24/03)
!  (5) Now save out true pressure at level edges.  Now   (bmy, 5/8/07)
!******************************************************************************
!   
      IF ( ND31 > 0 ) THEN
         CATEGORY          = 'PEDGE-$'
         UNIT              = 'mb'

         ARRAY(:,:,1:LD31) = AD31(:,:,1:LD31) / SCALEDIAG
         NN                = 1

         CALL BPCH2( IU_BPCH,   MODELNAME, LONRES,   LATRES,
     &               HALFPOLAR, CENTER180, CATEGORY, NN,    
     &               UNIT,      DIAGb,     DIAGe,    RESERVED,   
     &               IIPAR,     JJPAR,     LD31,        IFIRST,     
     &               JFIRST,    LFIRST,    ARRAY(:,:,1:LD31) )
      ENDIF

!
!******************************************************************************
!  ND32: NOx source diagnostic
!
!  Levels        : Field                  : Units       : Scale Factor
!  -------------------------------------------------------------------------
!  1 - LLCHEM    : Aircraft NOx           : molec/cm2/s : SCALESRCE
!  1 - ?         : Anthropogenic NOx      : molec/cm2/s : SCALESRCE
!  Surface       : Biomass Burning NOx    : molec/cm2/s : SCALESRCE
!  Surface       : Biofuel Burning NOx    : molec/cm2/s : SCALESRCE
!  Surface       : Fertilizer NOx         : molec/cm2/s : SCALESRCE
!  1 - LLCONVM   : Lightning NOx          : molec/cm2/s : SCALESRCE
!  Surface       : Soil NOx               : molec/cm2/s : SCALESRCE
!  Above TP      : NOx from upper boundary: molec/cm2/s : SCALEDYN
!
!  Print out all of the types of NOx, for all levels.
!
!  NOTES:
!  (1) Only print out ND32 if for an O3 chemistry run ( NSRCX == 3 ),
!       and if NOx is a defined tracer ( id_NOX > 0 ). (bmy, 5/26/99)
!  (2) ND32 now uses allocatable arrays instead of AIJ. (bmy 3/16/00)
!  (3) Added biofuel burning to ND32 diagnostic (bmy, 9/12/00)
!  (4) Replaced NOx emissions with NO emissions (mpayer, 3/14/13)
!  (5) Aircraft NOx emissions now extend to LLPAR for AEIC inventory
!       (mpayer, 7/31/13)
!  (6) ND32 is now tracked by HEMCO (bmy, 8/15/14)
!******************************************************************************
!
      IF ( ND32  > 0                     .and. 
     &     id_NO > 0                     .and. 
     &     Input_Opt%ITS_A_FULLCHEM_SIM ) THEN

         ! All categories of NOx are in molec/cm2/s
         UNIT   = 'molec/cm2/s'

         ! Diagnostic tracer number
         N      = id_NO
         SpcInfo => State_Chm%SpcData(N)%Info

         ! Converts from kg/m2/s (in HEMCO) to molec/cm2/s (for bpch)
         FACTOR    = AVO / ( SpcInfo%emMW_g * 1.e-3_fp) / CM2PERM2

         !%%%%% Aircraft NO %%%%%
         DiagnName = 'AIRCRAFT_NO' 
         CATEGORY  = 'NO-AC-$'
         CALL DIAG2BPCH( am_I_Root, HcoState, DiagnName, CATEGORY,
     &                   UNIT,      N, 1, LLPAR, .TRUE., FACTOR, RC )
         IF ( RC /= HCO_SUCCESS ) CALL ERROR_STOP( DiagnName, LOC)

         !%%%%% Anthropogenic NO %%%%%
         CATEGORY  = 'NO-AN-$'

         !----- (1) Get ANTHROPOGENIC NO from HEMCO data structure ---
         DiagnName = 'ANTHROPOGENIC_NO' 
         DiagnCnt  => NULL()

         ! Zero the diagnostic array
         ARRAY     = 0e0

         ! Get diagnostics from HEMCO
         CALL Diagn_Get( am_I_Root, HcoState, .FALSE., DiagnCnt, 
     &                   FLAG, RC,   cName=TRIM(DiagnName), 
     &                   AutoFill=1, 
     &                   COL=HcoState%Diagn%HcoDiagnIDManual )
         IF ( RC /= HCO_SUCCESS ) THEN
            MSG = 'Cannot find diagnostics ' // TRIM(DiagnName)
            CALL ERROR_STOP ( MSG, LOC ) 
         ENDIF

         ! Save into ARRAY. Convert to units
         IF ( FLAG == HCO_SUCCESS ) THEN
            DO L = 1, LLPAR
               ARRAY(:,:,L) = DiagnCnt%Arr3D%Val(:,:,L) * FACTOR 
            ENDDO
         ELSE
            MSG = 'No diagnostics returned: ' // TRIM(DiagnName)
            MSG = TRIM(MSG) // ' - will write zeros!'
            CALL HCO_WARNING ( MSG, RC, THISLOC=LOC )
         ENDIF

         !----- (2) Then get SHIP NO and add it to ANTHROPOGENIC NO -----
         DiagnName = 'SHIP_NO' 
         DiagnCnt  => NULL()

         ! Get diagnostics from HEMCO
         CALL Diagn_Get( am_I_Root, HcoState, .FALSE., DiagnCnt, 
     &                   FLAG, RC,   cName=TRIM(DiagnName), 
     &                   AutoFill=1, 
     &                   COL=HcoState%Diagn%HcoDiagnIDManual )
         IF ( RC /= HCO_SUCCESS ) THEN
            MSG = 'Cannot find diagnostics ' // TRIM(DiagnName)
            CALL ERROR_STOP ( MSG, LOC ) 
         ENDIF

         ! Save into ARRAY. Convert to units
         IF ( FLAG == HCO_SUCCESS ) THEN
            ARRAY(:,:,1) = ARRAY(:,:,1) +
     &                   ( DiagnCnt%Arr2D%Val(:,:) * FACTOR )
         ELSE
            MSG = 'No diagnostics returned: ' // TRIM(DiagnName)
            MSG = TRIM(MSG) // ' - will write zeros!'
            CALL HCO_WARNING ( MSG, RC, THISLOC=LOC )
         ENDIF

         ! Write combined ANTHROPOGENIC NO + SHIP NO to disk
         CALL BPCH2( IU_BPCH,   MODELNAME, LONRES,   LATRES,
     &               HALFPOLAR, CENTER180, CATEGORY, N,
     &               UNIT ,     DIAGb,     DIAGe,    RESERVED,   
     &               IIPAR,     JJPAR,     LLPAR,    IFIRST,     
     &               JFIRST,    LFIRST,    ARRAY(:,:,1:LLPAR) )

         ! Free pointer
         DiagnCnt => NULL()

         !%%%%% Biomass NO %%%%%
         DiagnName = 'BIOMASS_NO' 
         CATEGORY  = 'NO-BIOB'
         CALL DIAG2BPCH( am_I_Root, HcoState, DiagnName, CATEGORY,
     &                   UNIT,      N, 1, -1, .TRUE., FACTOR, RC )
         IF ( RC /= HCO_SUCCESS ) CALL ERROR_STOP( DiagnName, LOC)

         !%%%%% Biofuel NO %%%%%
         DiagnName = 'BIOFUEL_NO' 
         CATEGORY  = 'NO-BIOF'
         CALL DIAG2BPCH( am_I_Root, HcoState, DiagnName, CATEGORY,
     &                   UNIT,      N, 1, -1, .TRUE., FACTOR, RC )
         IF ( RC /= HCO_SUCCESS ) CALL ERROR_STOP( DiagnName, LOC)

         !%%%%% Fertilizer NO %%%%%
         DiagnName = 'FERTILIZER_NO' 
         CATEGORY  = 'NO-FERT'
         CALL DIAG2BPCH( am_I_Root, HcoState, DiagnName, CATEGORY,
     &                   UNIT,      N, 0, -1, .TRUE., FACTOR, RC )
         IF ( RC /= HCO_SUCCESS ) CALL ERROR_STOP( DiagnName, LOC)

         !%%%%% Lightning NO %%%%%
         DiagnName = 'LIGHTNING_NO'
         CATEGORY  = 'NO-LI-$'
         CALL DIAG2BPCH( am_I_Root, HcoState, DiagnName, CATEGORY,
     &                   UNIT,      N, 1, LLPAR, .TRUE., FACTOR, RC )
         IF ( RC /= HCO_SUCCESS ) CALL ERROR_STOP( DiagnName, LOC)
               
         !%%%%% Soil NO %%%%%
         DiagnName = 'SOIL_NO' 
         CATEGORY  = 'NO-SOIL'
         CALL DIAG2BPCH( am_I_Root, HcoState, DiagnName, CATEGORY,
     &                   UNIT,      N, 1, -1, .TRUE., FACTOR, RC )
         IF ( RC /= HCO_SUCCESS ) CALL ERROR_STOP( DiagnName, LOC)

         ! Free pointer
         SpcInfo => NULL()

      ENDIF
!
!******************************************************************************
!  ND33: Atmospheric column sum of Tracer
!
!   #  Field    : Description                 : Units     : Scale factor
!  --------------------------------------------------------------------------
!  (1) COLUMN-T : Trop. Column Sum of Tracer  : kg        : SCALEDYN
!
!  NOTES: 
!  (1) Now use dynamically allocatable array AD33 (bmy, 2/17/00)
!  (2) Rename category to COLUMN-T, since this is a column sum of tracer over
!       the entire atmosphere, not just the troposphere. (bmy, 4/3/02)
!  (3) Now replace SCALE1 with SCALEDYN (bmy, 3/27/03)
!******************************************************************************
!
      IF ( ND33 > 0 ) THEN
         CATEGORY = 'COLUMN-T'
         UNIT     = 'kg'

         DO M = 1, TMAX(33)
            N  = TINDEX(33,M)
            IF ( N > nAdvect ) CYCLE
            NN = N
            
            ARRAY(:,:,1) = AD33(:,:,N) / SCALEDIAG

            CALL BPCH2( IU_BPCH,   MODELNAME, LONRES,   LATRES,     
     &                  HALFPOLAR, CENTER180, CATEGORY, NN,    
     &                  UNIT,      DIAGb,     DIAGe,    RESERVED,   
     &                  IIPAR,     JJPAR,     1,        IFIRST,     
     &                  JFIRST,    LFIRST,    ARRAY(:,:,1) )
         ENDDO
      ENDIF  
!
!******************************************************************************
!  ND34: Biofuel burning diagnostic 
!
!  %%%%%%%%%%%%%%%%%%%%%%%%%%%%%%%%%%%%%%%%%%%%%%%%%%%%%%%%%%%%%%%%%%%%%%%%%%%
!  %%%  HEMCO LUMPS MOST BIOFUELS IN WITH THE ANTHROPOGENICS.  THUS, MANY  %%% 
!  %%%  OF THE BIOFUEL DIAGNOSTICS ARE NOW ZERO.  IT'S BETTER TO COMPARE   %%%
!  %%%  SUM OF ANTHROPOGENIC + BIOFUEL EMISSIONS. (bmy, 8/15/14)           %%%
!  %%%%%%%%%%%%%%%%%%%%%%%%%%%%%%%%%%%%%%%%%%%%%%%%%%%%%%%%%%%%%%%%%%%%%%%%%%%
!
!   #  : Field : Description         : Units            : Scale factor
!  --------------------------------------------------------------------------
!  (1  ) NOx   : NOx                 : molec NOx /cm2/s : SCALESRCE
!  (4  ) CO    : CO                  : molec CO  /cm2/s : SCALESRCE
!  (5  ) ALK4  : Alkanes(>C4)        : atoms C   /cm2/s : SCALESRCE
!  (9  ) ACET  : Acetone             : atoms C   /cm2/s : SCALESRCE
!  (10 ) MEK   : Metyl Ethyl Ketone  : atoms C   /cm2/s : SCALESRCE
!  (11 ) ALD2  : Acetaldehyde        : atoms C   /cm2/s : SCALESRCE
!  (18 ) PRPE  : Alkenes(>=C3)       : atoms C   /cm2/s : SCALESRCE
!  (19 ) C3H8  : Propane             : atoms C   /cm2/s : SCALESRCE
!  (20 ) CH2O  : Formaldehyde        : molec CH2O/cm2/s : SCALESRCE
!  (26 ) SO2   : SO2                 : molec SO2 /cm2/s : SCALESRCE
!  (30 ) NH3   : NH3                 : molec NH3 /cm2/s : SCALESRCE
!  (116) BENZ  : Benzene             : atoms C   /cm2/s : SCALESRCE
!  (117) TOLU  : Toluene             : atoms C   /cm2/s : SCALESRCE
!  (118) XYLE  : Xylene              : atoms C   /cm2/s : SCALESRCE
!  (126) EOH   : Ethanol             : atoms C   /cm2/s : SCALESRCE
!
!  NOTES:
!  (1) Use the F90 intrinsic "ANY" function to make sure that N 
!       corresponds to actual biofuel burning tracers (bmy, 3/15/01)
!  (3) Now write biofuel burning tracers to the punch file in the same order 
!       as they are listed in "diag.dat". (bmy, 4/17/01)
!  (4) Use BFTRACE and NBFTRACE to get the right index for AD34. 
!      (ccc, 12/8/2008)
!  (5) HEMCO now tracks biofuel diagnostics.  RETRO biofuels are lumped into
!       anthropogenic emissions, so several of these entries will be zero.
!******************************************************************************
!
      IF ( ND34 > 0 ) THEN

         ! Diagnostic category for BPCH output
         CATEGORY = 'BIOFSRCE'

         !%%%%%%%%%%%%%%%%%%%%%%%%%%%%%%%%%%%%%%%%%%%%%%%%%%%%%%%%%%%%%%%%%%%
         !%%% NOTE: FACTOR is the multiplication factor that converts
         !%%% kg/m2/s (as tracked by HEMCO) to either molec/cm2/s. 
         !%%% (bmy, 8/14/14)
         !%%%%%%%%%%%%%%%%%%%%%%%%%%%%%%%%%%%%%%%%%%%%%%%%%%%%%%%%%%%%%%%%%%%
         
         !%%%%% NO %%%%%
         IF ( id_NO > 0 ) THEN
            DiagnName = 'BIOFUEL_NO'
            UNIT     = 'molec/cm2/s'
            N         = id_NO
            SpcInfo => State_Chm%SpcData(N)%Info
            FACTOR    = AVO / ( SpcInfo%emMW_g * 1.e-3_fp) / CM2PERM2
            CALL DIAG2BPCH( am_I_Root, HcoState, DiagnName, CATEGORY,
     &                      UNIT,      N, 1, -1, .TRUE.,    FACTOR, RC )
            IF ( RC /= HCO_SUCCESS ) CALL ERROR_STOP( DiagnName, LOC)
         ENDIF

         !%%%%% CO %%%%%
         IF ( id_CO > 0 ) THEN
            DiagnName = 'BIOFUEL_CO'
            UNIT      = 'molec/cm2/s'
            N         = id_CO
            SpcInfo => State_Chm%SpcData(N)%Info
            FACTOR    = AVO / ( SpcInfo%emMW_g * 1.e-3_fp) / CM2PERM2
            CALL DIAG2BPCH( am_I_Root, HcoState, DiagnName, CATEGORY,
     &                      UNIT,      N, 1, -1, .TRUE.,    FACTOR, RC )
            IF ( RC /= HCO_SUCCESS ) CALL ERROR_STOP( DiagnName, LOC)
         ENDIF

         !%%%%% ALK4 %%%%%
         IF ( id_ALK4 > 0 ) THEN
            DiagnName = 'BIOFUEL_ALK4'
            UNIT      = 'atoms C/cm2/s'
            N         = id_ALK4
            SpcInfo => State_Chm%SpcData(N)%Info
            FACTOR    = AVO / ( SpcInfo%emMW_g * 1.e-3_fp) / CM2PERM2
            CALL DIAG2BPCH( am_I_Root, HcoState, DiagnName, CATEGORY,
     &                      UNIT,      N, 1, -1, .TRUE.,    FACTOR, RC )
            IF ( RC /= HCO_SUCCESS ) CALL ERROR_STOP( DiagnName, LOC)
         ENDIF

         !%%%%% ACET %%%%%
         IF ( id_ACET > 0 ) THEN
            DiagnName = 'BIOFUEL_ACET'
            UNIT      = 'atoms C/cm2/s'
            N         = id_ACET
            SpcInfo => State_Chm%SpcData(N)%Info
            FACTOR    = AVO / ( SpcInfo%emMW_g * 1.e-3_fp) / CM2PERM2
            CALL DIAG2BPCH( am_I_Root, HcoState, DiagnName, CATEGORY,
     &                      UNIT,      N, 1, -1, .TRUE.,    FACTOR, RC )
            IF ( RC /= HCO_SUCCESS ) CALL ERROR_STOP( DiagnName, LOC)
         ENDIF

         !%%%%% MEK %%%%%
         IF ( id_MEK > 0 ) THEN
            DiagnName = 'BIOFUEL_MEK'
            UNIT      = 'atoms C/cm2/s'
            N         = id_MEK
            SpcInfo => State_Chm%SpcData(N)%Info
            FACTOR    = AVO / ( SpcInfo%emMW_g * 1.e-3_fp) / CM2PERM2
            CALL DIAG2BPCH( am_I_Root, HcoState, DiagnName, CATEGORY,
     &                      UNIT,      N, 1, -1, .TRUE.,    FACTOR, RC )
            IF ( RC /= HCO_SUCCESS ) CALL ERROR_STOP( DiagnName, LOC)
         ENDIF

         !%%%%% ALD2 %%%%%
         IF ( id_ALD2 > 0 ) THEN 
            DiagnName = 'BIOFUEL_ALD2'
            UNIT      = 'atoms C/cm2/s'
            N         = id_ALD2
            SpcInfo => State_Chm%SpcData(N)%Info
            FACTOR    = AVO / ( SpcInfo%emMW_g * 1.e-3_fp) / CM2PERM2
            CALL DIAG2BPCH( am_I_Root, HcoState, DiagnName, CATEGORY,
     &                      UNIT,      N, 1, -1, .TRUE.,    FACTOR, RC )
            IF ( RC /= HCO_SUCCESS ) CALL ERROR_STOP( DiagnName, LOC)
         ENDIF

         !%%%%% PRPE %%%%%
         IF ( id_PRPE > 0 ) THEN
            DiagnName = 'BIOFUEL_PRPE'
            UNIT      = 'atoms C/cm2/s'
            N         = id_PRPE
            SpcInfo => State_Chm%SpcData(N)%Info
            FACTOR    = AVO / ( SpcInfo%emMW_g * 1.e-3_fp) / CM2PERM2
            CALL DIAG2BPCH( am_I_Root, HcoState, DiagnName, CATEGORY,
     &                      UNIT,      N, 1, -1, .TRUE.,    FACTOR, RC )
            IF ( RC /= HCO_SUCCESS ) CALL ERROR_STOP( DiagnName, LOC)
         ENDIF

         !%%%%% C3H8 %%%%%
         IF ( id_C3H8 > 0 ) THEN
            DiagnName = 'BIOFUEL_C3H8'
            UNIT      = 'atoms C/cm2/s'
            N         = id_C3H8
            SpcInfo => State_Chm%SpcData(N)%Info
            FACTOR    = AVO / ( SpcInfo%emMW_g * 1.e-3_fp) / CM2PERM2
            CALL DIAG2BPCH( am_I_Root, HcoState, DiagnName, CATEGORY,
     &                      UNIT,      N, 1, -1, .TRUE.,    FACTOR, RC )
            IF ( RC /= HCO_SUCCESS ) CALL ERROR_STOP( DiagnName, LOC)
         ENDIF

         !%%%%% CH2O %%%%%
         IF ( id_CH2O > 0 ) THEN
            DiagnName = 'BIOFUEL_CH2O'
            UNIT      = 'molec/cm2/s'
            N         = id_CH2O
            SpcInfo => State_Chm%SpcData(N)%Info
            FACTOR    = AVO / ( SpcInfo%emMW_g * 1.e-3_fp) / CM2PERM2
            CALL DIAG2BPCH( am_I_Root, HcoState, DiagnName, CATEGORY,
     &                      UNIT,      N, 1, -1, .TRUE.,    FACTOR, RC )
            IF ( RC /= HCO_SUCCESS ) CALL ERROR_STOP( DiagnName, LOC)
         ENDIF

         !%%%%% C2H6 %%%%%
         IF ( id_C2H6 > 0 ) THEN
            DiagnName = 'BIOFUEL_C2H6'
            UNIT      = 'atoms C/cm2/s'
            N         = id_C2H6
            SpcInfo => State_Chm%SpcData(N)%Info
            FACTOR    = AVO / ( SpcInfo%emMW_g * 1.e-3_fp) / CM2PERM2
            CALL DIAG2BPCH( am_I_Root, HcoState, DiagnName, CATEGORY,
     &                      UNIT,      N, 1, -1, .TRUE.,    FACTOR, RC )
            IF ( RC /= HCO_SUCCESS ) CALL ERROR_STOP( DiagnName, LOC)
         ENDIF

         !%%%%% SO2 %%%%%
         IF ( id_SO2 > 0 ) THEN
            DiagnName = 'BIOFUEL_SO2'
            UNIT      = 'molec/cm2/s'
            N         = id_SO2
            SpcInfo => State_Chm%SpcData(N)%Info
            FACTOR    = AVO / ( SpcInfo%emMW_g * 1.e-3_fp) / CM2PERM2
            CALL DIAG2BPCH( am_I_Root, HcoState, DiagnName, CATEGORY,
     &                      UNIT,      N, 1, -1, .TRUE.,    FACTOR, RC )
            IF ( RC /= HCO_SUCCESS ) CALL ERROR_STOP( DiagnName, LOC)
         ENDIF

         !%%%%% NH3 %%%%%
         IF ( id_NH3 > 0 ) THEN
            DiagnName = 'BIOFUEL_NH3'
            UNIT      = 'molec/cm2/s'
            N         = id_NH3
            SpcInfo => State_Chm%SpcData(N)%Info
            FACTOR    = AVO / ( SpcInfo%emMW_g * 1.e-3_fp) / CM2PERM2
            CALL DIAG2BPCH( am_I_Root, HcoState, DiagnName, CATEGORY,
     &                      UNIT,      N, 1, -1, .TRUE.,    FACTOR,RC )
            IF ( RC /= HCO_SUCCESS ) CALL ERROR_STOP( DiagnName, LOC)
         ENDIF

         !%%%%% BENZ %%%%%
         IF ( id_BENZ > 0 ) THEN
            DiagnName = 'BIOFUEL_BENZ'
            UNIT      = 'atoms C/cm2/s'
            N         = id_BENZ
            SpcInfo => State_Chm%SpcData(N)%Info
            FACTOR    = AVO / ( SpcInfo%emMW_g * 1.e-3_fp) / CM2PERM2
            CALL DIAG2BPCH( am_I_Root, HcoState, DiagnName, CATEGORY,
     &                      UNIT,      N, 1, -1, .TRUE.,    FACTOR,RC )
            IF ( RC /= HCO_SUCCESS ) CALL ERROR_STOP( DiagnName, LOC)
         ENDIF

         !%%%%% TOLU %%%%%
         IF ( id_TOLU > 0 ) THEN
            DiagnName = 'BIOFUEL_TOLU'
            UNIT      = 'atoms C/cm2/s'
            N         = id_TOLU
            SpcInfo => State_Chm%SpcData(N)%Info
            FACTOR    = AVO / ( SpcInfo%emMW_g * 1.e-3_fp) / CM2PERM2
            CALL DIAG2BPCH( am_I_Root, HcoState, DiagnName, CATEGORY,
     &                      UNIT,      N, 1, -1, .TRUE.,    FACTOR,RC )
            IF ( RC /= HCO_SUCCESS ) CALL ERROR_STOP( DiagnName, LOC)
         ENDIF

         !%%%%% XYLE %%%%%
         IF ( id_XYLE > 0 ) THEN
            DiagnName = 'BIOFUEL_XYLE'
            UNIT      = 'atoms C/cm2/s'
            N         = id_XYLE
            SpcInfo => State_Chm%SpcData(N)%Info
            FACTOR    = AVO / ( SpcInfo%emMW_g * 1.e-3_fp) / CM2PERM2
            CALL DIAG2BPCH( am_I_Root, HcoState, DiagnName, CATEGORY,
     &                      UNIT,      N, 1, -1, .TRUE.,    FACTOR,RC )
            IF ( RC /= HCO_SUCCESS ) CALL ERROR_STOP( DiagnName, LOC)
         ENDIF

         !%%%%% EOH %%%%%
         IF ( id_EOH > 0 ) THEN
            DiagnName = 'BIOFUEL_EOH'
            UNIT      = 'atoms C/cm2/s'
            N         = id_EOH
            SpcInfo => State_Chm%SpcData(N)%Info
            FACTOR    = AVO / ( SpcInfo%emMW_g * 1.e-3_fp) / CM2PERM2
            CALL DIAG2BPCH( am_I_Root, HcoState, DiagnName, CATEGORY,
     &                      UNIT,      N, 1, -1, .TRUE.,    FACTOR,RC )
            IF ( RC /= HCO_SUCCESS ) CALL ERROR_STOP( DiagnName, LOC)
         ENDIF

         ! Free pointer
         SpcInfo => NULL()
      ENDIF
!
!******************************************************************************
!  ND35: Tracer concentration at 500 mb 
!
!   #  Field    : Description                 : Units     : Scale factor
!  --------------------------------------------------------------------------
!  (1) 500-AVRG : Tracer at 500 mb            : v/v       : SCALEDYN
!
!  NOTES:
!  (1) Now use dynamically allocatable array AD35 (bmy, 2/17/00)
!  (2) Now replace SCALE1 with SCALEDYN (bmy, 2/24/03)
!******************************************************************************
!
      IF ( ND35 > 0 ) THEN
         CATEGORY = '500-AVRG'        
         UNIT     = ''

         DO M = 1, TMAX(35)
            N  = TINDEX(35,M)
            IF ( N > nAdvect ) CYCLE
            NN = N
               
            ARRAY(:,:,1) = AD35(:,:,N) / SCALEDIAG

            CALL BPCH2( IU_BPCH,   MODELNAME, LONRES,   LATRES,
     &                  HALFPOLAR, CENTER180, CATEGORY, NN,    
     &                  UNIT,      DIAGb,     DIAGe,    RESERVED,   
     &                  IIPAR,     JJPAR,     1,        IFIRST,     
     &                  JFIRST,    LFIRST,    ARRAY(:,:,1) )
         ENDDO
      ENDIF  
!
!******************************************************************************
!  ND36: Anthropogenic source diagnostic
!
!   #    Field  : Description                     : Units         : S. Factor
!  ---------------------------------------------------------------------------
!  (1  ) NOx    : NOx                             : molec/cm2/s   : SCALE3
!  (2  ) O3     : O3                              : molec/cm2/s   : SCALE3
!  (4  ) CO     : CO                              : molec/cm2/s   : SCALE3
!  (5  ) ALK4   : Alkanes(>C4)                    : atoms C/cm2/s : SCALE3
!  (9  ) ACET   : Acetone                         : atoms C/cm2/s : SCALE3
!  (10 ) MEK    : Ketones(>C3)                    : atoms C/cm2/s : SCALE3
!  (11 ) ALD2   : Acetaldehyde                    : atoms C/cm2/s : SCALE3
!  (18 ) PRPE   : Propene                         : atoms C/cm2/s : SCALE3 
!  (19 ) C3H8   : Propane                         : atoms C/cm2/s : SCALE3 
!  (20 ) CH2O   : Formaldehyde                    : atoms C/cm2/s : SCALE3
!  (21 ) C2H6   : Ethane                          : atoms C/cm2/s : SCALE3
!  (71 ) CH4    : Methane                         : molec/cm2/s   : SCALE3
!  (116) BENZ   : Benzene                         : atoms C/cm2/s : SCALE3
!  (117) TOLU   : Toluene                         : atoms C/cm2/s : SCALE3
!  (118) XYLE   : Xylene                          : atoms C/cm2/s : SCALE3
!  (126) EOH    : Ethanol                         : atoms C/cm2/s : SCALE3
!
!  NOTES:
!  (1) ND36 is also used for CH3I emissions diagnostics when NSRCX=2.
!  (2) For an O3 run (NSRCX = 3, the "default" run) make sure that the 
!       tracer number N matches an entry in the IDEMS emission index 
!       array (bmy, 4/9/99)  
!  (3) Write the tracers out to the punch file in the same order as
!       they are listed in the IDEMS array.  Thus, we have to re-assign
!       N = IDEMS(M) after we test to make sure it is a valid tracer
!       number (bmy, 4/16/99)
!  (4) For a CH3I run, make sure that the tracer number N is not larger
!       than NTRACE (bmy, 4/9/99) 
!  (5) ND36 now uses the AD36 array instead of AIJ. (bmy, 3/16/00)
!  (6) Rewritten for clarity; also fixed for CH3I (bmy, 7/25/06)
!  (7) Bug fix: given the tracer number, now search for entry in IDEMS
!       to jive with historical baggage (bmy, 3/6/07)
!  (8) Because HEMCO now tracks ND36, print out diagnostics for every
!       emission species that is a defined tracer. (bmy, 8/29/14)
!******************************************************************************
!                     
      IF ( ND36 > 0 ) THEN

         ! Diagnostic category
         CATEGORY     = 'ANTHSRCE'

         !%%%%%%%%%%%%%%%%%%%%%%%%%%%%%%%%%%%%%%%%%%%%%%%%%%%%%%%%%%%%%
         !%%% NOTE: FACTOR is the multiplication factor that converts
         !%%% kg/m2/s (as tracked by HEMCO) to either molec/cm2/s.        
         !%%% (bmy, 8/14/14)
         !%%%%%%%%%%%%%%%%%%%%%%%%%%%%%%%%%%%%%%%%%%%%%%%%%%%%%%%%%%%%%

         ! Now loop over all species and write out every defined
         ! diagnostics (ckeller, 10/15/2014) 
         DO NA = 1, nAdvect

            ! Init
            N = 0

            ! Species ID
            I = State_Chm%Map_Advect(NA)

            ! Point to the species database entry for this species name
            SpcInfo => State_Chm%SpcData(I)%Info

            ! Get variables needed for HEMCO diagnostics
            SELECT CASE( TRIM( SpcInfo%Name ) )
               CASE( 'NO'     )
                  DiagnName = 'ANTHROPOGENIC_NO'
                  UNIT      = 'molec/cm2/s'
                  N         = SpcInfo%ModelId
                  FACTOR    = AVO / ( SpcInfo%emMW_g * 1.e-3_fp ) /
     &                        CM2PERM2
               CASE( 'O3'     )
                  DiagnName = 'ANTHROPOGENIC_O3'
                  UNIT      = 'molec/cm2/s'
                  N         = SpcInfo%ModelId
                  FACTOR    = AVO / ( SpcInfo%emMW_g * 1.e-3_fp ) /
     &                        CM2PERM2
               CASE ( 'CO'    ) 
                  DiagnName = 'ANTHROPOGENIC_CO'
                  UNIT      = 'molec/cm2/s'
                  N         = SpcInfo%ModelId
                  FACTOR    = AVO / ( SpcInfo%emMW_g * 1.e-3_fp ) /
     &                        CM2PERM2
               CASE ( 'COus'  ) 
                  DiagnName = 'ANTHROPOGENIC_TAGCO_US'
                  UNIT      = 'molec/cm2/s'
                  N         = SpcInfo%ModelId
                  FACTOR    = AVO / ( SpcInfo%emMW_g * 1.e-3_fp ) /
     &                        CM2PERM2
               CASE ( 'COeur'  ) 
                  DiagnName = 'ANTHROPOGENIC_TAGCO_EUR'
                  UNIT      = 'molec/cm2/s'
                  N         = SpcInfo%ModelId
                  FACTOR    = AVO / ( SpcInfo%emMW_g * 1.e-3_fp ) /
     &                        CM2PERM2
               CASE ( 'COasia' ) 
                  DiagnName = 'ANTHROPOGENIC_TAGCO_ASIA'
                  UNIT      = 'molec/cm2/s'
                  N         = SpcInfo%ModelId
                  FACTOR    = AVO / ( SpcInfo%emMW_g * 1.e-3_fp ) /
     &                        CM2PERM2
               CASE ( 'COoth'  ) 
                  DiagnName = 'ANTHROPOGENIC_TAGCO_OTHER'
                  UNIT      = 'molec/cm2/s'
                  N         = SpcInfo%ModelId
                  FACTOR    = AVO / ( SpcInfo%emMW_g * 1.e-3_fp ) /
     &                        CM2PERM2
               CASE( 'ALK4'    )
                  DiagnName = 'ANTHROPOGENIC_ALK4'
                  UNIT      = 'atoms C/cm2/s'
                  N         = SpcInfo%ModelId
                  FACTOR    = AVO / ( SpcInfo%emMW_g * 1.e-3_fp ) /
     &                        CM2PERM2
               CASE( 'ACET'    ) 
                  DiagnName = 'ANTHROPOGENIC_ACET'
                  UNIT      = 'atoms C/cm2/s'
                  N         = SpcInfo%ModelId
                  FACTOR    = AVO / ( SpcInfo%emMW_g * 1.e-3_fp ) /
     &                        CM2PERM2
               CASE( 'MEK'     )
                  DiagnName = 'ANTHROPOGENIC_MEK'
                  UNIT      = 'atoms C/cm2/s'
                  N         = SpcInfo%ModelId
                  FACTOR    = AVO / ( SpcInfo%emMW_g * 1.e-3_fp ) /
     &                        CM2PERM2
               CASE( 'ALD2'    )
                  DiagnName = 'ANTHROPOGENIC_ALD2'
                  UNIT      = 'atoms C/cm2/s'
                  N         = SpcInfo%ModelId
                  FACTOR    = AVO / ( SpcInfo%emMW_g * 1.e-3_fp ) /
     &                        CM2PERM2
               CASE( 'RCHO'    )
                  DiagnName = 'ANTHROPOGENIC_RCHO'
                  UNIT      = 'molec/cm2/s'
                  N         = SpcInfo%ModelId
                  FACTOR    = AVO / ( SpcInfo%emMW_g * 1.e-3_fp ) /
     &                        CM2PERM2
               CASE( 'MACR'    )
                  DiagnName = 'ANTHROPOGENIC_MACR'
                  UNIT      = 'molec/cm2/s'
                  N         = SpcInfo%ModelId
                  FACTOR    = AVO / ( SpcInfo%emMW_g * 1.e-3_fp ) /
     &                        CM2PERM2
               CASE( 'PRPE'    )
                  DiagnName = 'ANTHROPOGENIC_PRPE'
                  UNIT      = 'atoms C/cm2/s'
                  N         = SpcInfo%ModelId
                  FACTOR    = AVO / ( SpcInfo%emMW_g * 1.e-3_fp ) /
     &                        CM2PERM2
               CASE( 'C3H8'    )
                  DiagnName = 'ANTHROPOGENIC_C3H8'
                  UNIT      = 'atoms C/cm2/s'
                  N         = SpcInfo%ModelId
                  FACTOR    = AVO / ( SpcInfo%emMW_g * 1.e-3_fp ) /
     &                        CM2PERM2
               CASE( 'CH2O'    )
                  DiagnName = 'ANTHROPOGENIC_CH2O'
                  UNIT      = 'molec/cm2/s'
                  N         = SpcInfo%ModelId
                  FACTOR    = AVO / ( SpcInfo%emMW_g * 1.e-3_fp ) /
     &                        CM2PERM2
               CASE( 'C2H6'    )
                  DiagnName = 'ANTHROPOGENIC_C2H6'
                  UNIT      = 'atoms C/cm2/s'
                  N         = SpcInfo%ModelId
                  FACTOR    = AVO / ( SpcInfo%emMW_g * 1.e-3_fp ) /
     &                        CM2PERM2
               CASE( 'SO2'     )
                  DiagnName = 'ANTHROPOGENIC_SO2'
                  UNIT      = 'molec/cm2/s'
                  N         = SpcInfo%ModelId
                  FACTOR    = AVO / ( SpcInfo%emMW_g * 1.e-3_fp ) /
     &                        CM2PERM2
               CASE( 'SO4'     )
                  DiagnName = 'ANTHROPOGENIC_SO4'
                  UNIT      = 'molec/cm2/s'
                  N         = SpcInfo%ModelId
                  FACTOR    = AVO / ( SpcInfo%emMW_g * 1.e-3_fp ) /
     &                        CM2PERM2
               CASE( 'NH3'     )
                  DiagnName = 'ANTHROPOGENIC_NH3'
                  UNIT      = 'molec/cm2/s'
                  N         = SpcInfo%ModelId
                  FACTOR    = AVO / ( SpcInfo%emMW_g * 1.e-3_fp ) /
     &                        CM2PERM2
               CASE( 'BCPI'    )
                  DiagnName = 'ANTHROPOGENIC_BCPI'
                  UNIT      = 'atoms C/cm2/s'
                  N         = SpcInfo%ModelId
                  FACTOR    = AVO / ( SpcInfo%emMW_g * 1.e-3_fp ) /
     &                        CM2PERM2
               CASE( 'OCPI'    )
                  DiagnName = 'ANTHROPOGENIC_OCPI'
                  UNIT      = 'atoms C/cm2/s'
                  N         = SpcInfo%ModelId
                  FACTOR    = AVO / ( SpcInfo%emMW_g * 1.e-3_fp ) /
     &                        CM2PERM2
               CASE( 'BCPO'    )
                  DiagnName = 'ANTHROPOGENIC_BCPO'
                  UNIT      = 'atoms C/cm2/s'
                  N         = SpcInfo%ModelId
                  FACTOR    = AVO / ( SpcInfo%emMW_g * 1.e-3_fp ) /
     &                        CM2PERM2
               CASE( 'OCPO'    )
                  DiagnName = 'ANTHROPOGENIC_OCPO'
                  UNIT      = 'atoms C/cm2/s'
                  N         = SpcInfo%ModelId
                  FACTOR    = AVO / ( SpcInfo%emMW_g * 1.e-3_fp ) /
     &                        CM2PERM2
               CASE( 'NO2'     )
                  DiagnName = 'ANTHROPOGENIC_NO2'
                  UNIT      = 'molec/cm2/s'
                  N         = SpcInfo%ModelId
                  FACTOR    = AVO / ( SpcInfo%emMW_g * 1.e-3_fp ) /
     &                        CM2PERM2
               CASE( 'HNO2'    )
                  DiagnName = 'ANTHROPOGENIC_HNO2'
                  UNIT      = 'molec/cm2/s'
                  N         = SpcInfo%ModelId
                  FACTOR    = AVO / ( SpcInfo%emMW_g * 1.e-3_fp ) /
     &                        CM2PERM2
               CASE( 'CH4'     )
                  DiagnName = 'ANTHROPOGENIC_CH4'
                  UNIT      = 'molec/cm2/s'
                  N         = SpcInfo%ModelId
                  FACTOR    = AVO / ( SpcInfo%emMW_g * 1.e-3_fp ) /
     &                        CM2PERM2
               CASE( 'BENZ'    )
                  DiagnName = 'ANTHROPOGENIC_BENZ'
                  UNIT      = 'atoms C/cm2/s'
                  N         = SpcInfo%ModelId
                  FACTOR    = AVO / ( SpcInfo%emMW_g * 1.e-3_fp ) /
     &                        CM2PERM2
               CASE( 'TOLU'    )
                  DiagnName = 'ANTHROPOGENIC_TOLU'
                  UNIT      = 'atoms C/cm2/s'
                  N         = SpcInfo%ModelId
                  FACTOR    = AVO / ( SpcInfo%emMW_g * 1.e-3_fp ) /
     &                        CM2PERM2
               CASE( 'XYLE'    )
                  DiagnName = 'ANTHROPOGENIC_XYLE'
                  UNIT      = 'atoms C/cm2/s'
                  N         = SpcInfo%ModelId
                  FACTOR    = AVO / ( SpcInfo%emMW_g * 1.e-3_fp ) /
     &                        CM2PERM2
               CASE( 'EOH'     )
                  DiagnName = 'ANTHROPOGENIC_EOH'
                  UNIT      = 'atoms C/cm2/s'
                  N         = SpcInfo%ModelId
                  FACTOR    = AVO / ( SpcInfo%emMW_g * 1.e-3_fp ) /
     &                        CM2PERM2
               CASE DEFAULT
                  ! Do nothing
            END SELECT

            ! Call only if defined!
            IF ( N > 0 ) THEN
               ! kg/m2/s to molec/cm2/s 
               CALL DIAG2BPCH( am_I_Root, HcoState, DiagnName, CATEGORY,
     &                         UNIT, N, 1, LLPAR, .TRUE., FACTOR, RC )
               IF ( RC /= HCO_SUCCESS ) CALL ERROR_STOP( DiagnName, LOC)
            ENDIF

            ! Free pointer
            SpcInfo => NULL()

         ENDDO ! I
      ENDIF
!
!******************************************************************************
!  ND37: Fraction of tracer scavenged in convective cloud updrafts
!
!   #  Field    : Description                 : Units     : Scale factor
!  --------------------------------------------------------------------------
!  (1) WETCVF-$ : Scavenging fraction         : unitless  : SCALECONV
!******************************************************************************
!
      IF ( ND37 > 0 ) THEN
         CATEGORY = 'MC-FRC-$'
         UNIT     = 'unitless'

         ! Loop over soluble tracers
         DO NW = 1, State_Chm%nWetDep

            ! Get the species ID from the wetdep ID
            N = State_Chm%Map_WetDep(NW)

            ! To output only the species asked in input.geos 
            ! (ccc, 5/15/09)
            MM  = 1
            MMB = 0
            DO WHILE ( MMB /= N .AND. MM <= TMAX(37) )
               MMB = TINDEX(37,MM)
               MM  = MM + 1
            ENDDO
            
            IF ( MMB /= N ) CYCLE

            DO L = 1, LD37
               ARRAY(:,:,L) = AD37(:,:,L,NW) / SCALECONV
            ENDDO

            CALL BPCH2( IU_BPCH,   MODELNAME, LONRES,   LATRES,
     &                  HALFPOLAR, CENTER180, CATEGORY, N,
     &                  UNIT,      DIAGb,     DIAGe,    RESERVED,
     &                  IIPAR,     JJPAR,     LD37,     IFIRST,
     &                  JFIRST,    LFIRST,    ARRAY(:,:,1:LD37) )
         ENDDO
      ENDIF
!
!******************************************************************************
!  ND38: Rainout loss of tracer in convective updrafts
!
!   #  Field    : Description                 : Units     : Scale factor
!  --------------------------------------------------------------------------
!  (1) WETDCV-$ : Rainout loss of tracer      : kg/s      : SCALECONV
!
!  NOTES:
!  (1) Now write only LD38 levels to bpch file (bmy, 12/7/00)
!******************************************************************************
!
      IF ( ND38 > 0 ) THEN
         CATEGORY = 'WETDCV-$'
         UNIT     = 'kg/s'

         ! Loop over soluble tracers
         DO NW = 1, State_Chm%nWetDep

            ! Get the species ID from the wetdep ID
            N = State_Chm%Map_WetDep(NW)

            ! To output only the species asked in input.geos 
            ! (ccc, 5/15/09)
            MM  = 1
            MMB = 0
            DO WHILE ( MMB /= N .AND. MM <= TMAX(38) )
               MMB = TINDEX(38,MM)
               MM  = MM + 1
            ENDDO
            
            IF ( MMB /= N ) CYCLE

            ! Divide by # of convective timesteps
            DO L = 1, LD38
               ARRAY(:,:,L) = AD38(:,:,L,NW) / SCALECONV
            ENDDO

            CALL BPCH2( IU_BPCH,   MODELNAME, LONRES,   LATRES,
     &                  HALFPOLAR, CENTER180, CATEGORY, N,
     &                  UNIT,      DIAGb,     DIAGe,    RESERVED,
     &                  IIPAR,     JJPAR,     LD38,     IFIRST,
     &                  JFIRST,    LFIRST,    ARRAY(:,:,1:LD38) )
         ENDDO

      ENDIF

!
!******************************************************************************
!  ND39: Rainout loss of tracer in large scale rains 
!
!   #  Field    : Description                 : Units     : Scale factor
!  --------------------------------------------------------------------------
!  (1) WETDLS-$ : Large-scale loss of tracer  : kg/s      : SCALEDYN
!******************************************************************************
!
      IF ( ND39 > 0 ) THEN
         CATEGORY = 'WETDLS-$'
         UNIT     = 'kg/s'

         ! Loop over soluble species
         DO NW = 1, State_Chm%nWetDep
               
            ! Get the species ID from the wetdep ID
            N = State_Chm%Map_WetDep(NW)

            ! To output only the species asked in input.geos 
            ! (ccc, 5/15/09)
            MM  = 1
            MMB = 0
            DO WHILE ( MMB /= N .AND. MM <= TMAX(39) )
               MMB = TINDEX(39,MM)
               MM  = MM + 1
            ENDDO
               
            IF ( MMB /= N ) CYCLE

            ! Divide by # of wetdep (= dynamic) timesteps
            DO L = 1, LD39
               ARRAY(:,:,L) = AD39(:,:,L,NW) / SCALEDYN
            ENDDO

            CALL BPCH2( IU_BPCH,   MODELNAME, LONRES,   LATRES,
     &                  HALFPOLAR, CENTER180, CATEGORY, N,
     &                  UNIT,      DIAGb,     DIAGe,    RESERVED,
     &                  IIPAR,     JJPAR,     LD39,     IFIRST,
     &                  JFIRST,    LFIRST,    ARRAY(:,:,1:LD39) )
         ENDDO

      ENDIF
!
!******************************************************************************
!  ND41: Afternoon boundary layer heights
!******************************************************************************
!
      IF ( ND41 > 0 ) CALL WRITE_DIAG41
!
!******************************************************************************
!  ND42: SOA concentrations [ug/m3]
!******************************************************************************
!
      IF ( ND42 > 0 ) CALL WRITE_DIAG42( Input_Opt )
!
!******************************************************************************
!  ND42: Free diagnostic as of 11/24/99
!
!  ND43: Chemical production of OH and NO
!
!   # : Field  : Description                : Units   : Scale Factor
!  ---------------------------------------------------------------------------
!  (1)  OH     : OH     Chemical Diagnostic : molec/cm3 : CTOH
!  (3)  HO2    : HO2    Chemical Diagnostic : v/v       : CTHO2
!  (4)  O1D    : O2D    Chemical Diagnostic : molec/cm3 : CTO1D
!  (5)  O3P    : O3P    Chemical Diagnostic : molec/cm3 : CTO3P
!
!
!  NOTES:
!  (1) Print output for either a NOx-Ox-HC run (NSRCX == 3), or a CO run
!       with parameterized OH (NSRCX== 5).  (bmy, 4/17/00)
!  (2) Add parentheses in IF test since .AND. has higher precedence
!       than .OR. (jsw, bmy, 12/5/00)
!  (3) Added HO2, NO2 to ND43 (rvm, bmy, 2/27/02)
!  (4) Added NO3 to ND43 (bmy, 1/16/03)
!  (5) Now uses 3D counters (phs, 1/24/07)
!  (6) Now assume that LD43 can't be higher than LD45 (phs, 1/24/07)
!  (7) Check that CTxx are not zero, instead of adding 1e-20 (phs, 11/13/07)
!  (8) Removed NO, NO2, and NO3. These are now tracers (mpayer, 3/29/13)
!  24 Feb 2014 - M. Sulprizio- Added O1D and O3P for UCX strat chem
!  03 Jan 2018 - M. Sulprizio- Replace UCX CPP switch with Input_Opt%LUCX
!******************************************************************************
!
      IF ( ND43 > 0 .and. ( Input_Opt%ITS_A_FULLCHEM_SIM .or. 
     &                      Input_Opt%ITS_A_CH4_SIM           ) ) THEN

         CATEGORY = 'CHEM-L=$' 

         ! Default units
         UNIT     = 'molec/cm3'

         DO M = 1, 2
            N  = TINDEX(43,M)

            SELECT CASE ( N )

               ! OH
               CASE ( 1 )
                  WHERE( CTOH /= 0 )
                     ARRAY(:,:,1:LD43) = AD43(:,:,1:LD43,N) /
     &                    FLOAT( CTOH )
                  ELSEWHERE
                     ARRAY(:,:,1:LD43) = 0.
                  ENDWHERE

                  UNIT = 'molec/cm3'
                  NN   = 1             ! backwards compat. w/ prior code

               ! HO2 (rvm, bmy, 2/27/02)
               CASE ( 2 )
                  WHERE( CTHO2 /= 0 )
                     ARRAY(:,:,1:LD43) = AD43(:,:,1:LD43,N) /
     &                    FLOAT( CTHO2 )
                  ELSEWHERE
                     ARRAY(:,:,1:LD43) = 0.
                  ENDWHERE

                  UNIT = 'v/v'
                  NN   = 3             ! backwards compat. w/ prior code

               CASE DEFAULT
                  ! Nothing

            END SELECT

            CALL BPCH2( IU_BPCH,   MODELNAME, LONRES,   LATRES,
     &                  HALFPOLAR, CENTER180, CATEGORY, NN,    
     &                  UNIT,      DIAGb,     DIAGe,    RESERVED,   
     &                  IIPAR,     JJPAR,     LD43,     IFIRST,     
     &                  JFIRST,    LFIRST,    ARRAY(:,:,1:LD43) )
         ENDDO


         IF ( Input_Opt%LUCX ) THEN

            !--------------------------------------------------------
            !           %%%%%%% UCX-based mechanisms %%%%%%%
            !--------------------------------------------------------

            DO M = 3,4
               N  = TINDEX(43,M)

               SELECT CASE ( N )

                  ! O1D
                  CASE ( 3 )
                     WHERE( CTO1D /= 0 )
                        ARRAY(:,:,1:LD43) = AD43(:,:,1:LD43,N) /
     &                       FLOAT( CTO1D )
                     ELSEWHERE
                        ARRAY(:,:,1:LD43) = 0.
                     ENDWHERE

                     UNIT = 'molec/cm3'
                     NN   = 4   ! backwards compat. w/ prior code

                  ! O3P
                  CASE ( 4 )
                     NN = 5
                     WHERE( CTO3P /= 0 )
                        ARRAY(:,:,1:LD43) = AD43(:,:,1:LD43,N) /
     &                       FLOAT( CTO3P )
                     ELSEWHERE
                        ARRAY(:,:,1:LD43) = 0.
                     ENDWHERE

                     UNIT = 'molec/cm3'
                     NN   = 5   ! backwards compat. w/ prior code

                  CASE DEFAULT
                     ! Nothing

               END SELECT

               CALL BPCH2( IU_BPCH,   MODELNAME, LONRES,   LATRES,
     &                     HALFPOLAR, CENTER180, CATEGORY, NN,    
     &                     UNIT,      DIAGb,     DIAGe,    RESERVED,   
     &                     IIPAR,     JJPAR,     LD43,     IFIRST,     
     &                     JFIRST,    LFIRST,    ARRAY(:,:,1:LD43) )
            ENDDO

         ENDIF ! LUCX

      ENDIF
!
!******************************************************************************
!  ND44: Drydep flux (molec/cm2/s) and velocity (cm/s) diagnostics
!
!   #   : Field    : Quantity           : Units               : Scale factor
!  -------------------------------------------------------------------------
!  (1 ) : DRYD-FLX : drydep fluxes      : molec/cm2/s or kg/s : SCALECHEM
!  (2 ) : DRYD-VEL : drydep velocities  : cm/s                : SCALECHEM
!
!  NOTES: 
!  (1 ) Remove diagnostics for wetdep HNO3, H2O2 from ND44.
!  (2 ) For NSRCX == 1 (Rn-Pb-Be), save the actual tracer number 
!        instead of the dry deposition index.  Add TRCOFFSET to N.
!  (3 ) For NSRCX == 6 (single tracer Ox), drydep fluxes are in kg/s.
!  (4 ) ND44 now uses allocatable array AD44 instead of AIJ. (bmy, 3/16/00)
!  (5 ) Add code from amf for multi-tracer Ox (bmy, 7/3/01)
!  (6 ) Now divide by SCALECHEM since DRYFLX is only called after the
!        chemistry routines for all relevant simulations (bmy, 1/27/03)
!  (7 ) Now print out NTRACE drydep fluxes for tagged Ox.  Also tagged Ox 
!        now saves drydep in molec/cm2/s. (bmy, 8/19/03)
!  (8 ) Rearrange ND44 code for clarity (bmy, 3/24/04)
!  (9 ) Add code for H2/HD simulation (phs, 5/8/07)
!  29 Jan 2014 - R. Yantosca - Now save DEPNAME(N) into DRYDEP_NAME, which
!                              helps avoid ambiguity for TOMAS simulations
!  12 Jun 2015 - R. Yantosca - ND44 is now always in molec/cm2/s
!  18 Jul 2016 - M. Sulprizio- Remove special handling of ISOPN and MMN. Family
!                              tracers have been eliminated.
!******************************************************************************
!
      IF ( ND44 > 0 ) THEN
         
         !==============================================================
         ! Drydep fluxes
         !==============================================================

         ! Category name
         CATEGORY = 'DRYD-FLX'

         ! # of drydep flux tracers
         IF ( Input_Opt%ITS_A_TAGO3_SIM .or. 
     &        Input_Opt%ITS_A_MERCURY_SIM ) THEN
            M = nAdvect
         ELSE
            ! Extend dry dep tracers if TOMAS aerosol is turned on
#if   defined ( TOMAS )
            IF ( id_NK1 > 0 ) THEN
               M = nDryDep + ( ( ICOMP - IDIAG )* IBINS )
            ELSE
               M = nDryDep
            ENDIF
#else
            M = nDryDep
#endif
         ENDIF

         ! Loop over drydep species
         DO N = 1, M

            IF ( Input_Opt%ITS_A_RnPbBe_SIM .or. 
     &           Input_Opt%ITS_A_H2HD_SIM ) THEN

               ! NOTE: ND44 is now archived in molec/cm2/s for all 
               ! simulations, including Rn-Pb-Be. (bmy, 6/16/15)
               ! Radon or H2/HD
               UNIT = 'molec/cm2/s'
               NN   = State_Chm%Map_DryDep(N)
 
            ELSE IF ( Input_Opt%ITS_A_TAGO3_SIM .or. 
     &                Input_Opt%ITS_A_MERCURY_SIM ) THEN

               ! Tagged O3 or Tagged Hg
               UNIT = 'molec/cm2/s'
               NN   = N
  
            ELSE 
     
               ! Other simulations
               UNIT = 'molec/cm2/s'

#if   defined( TOMAS )
               ! For extended drydep tracers, assign tracer ID of the TOMAS
               ! aerosol mass (win, 7/14/09)
               IF ( N <= nDryDep ) THEN 
                  NN  = State_Chm%Map_DryDep(N)
                  NN1 = NN
               ELSE
                  ! To calculate the id_xxx of the associated  
                  ! tracer. (ccc, 3/11/10) 
                  NN  = MOD( N - nDryDep-1, IBINS ) + id_NK1

                  ! Tracer number for bpch file
                  NN1  = ( N - nDryDep ) + ( id_NK1 + IBINS - 1 )
               ENDIF
#else
               NN   = State_Chm%Map_DryDep(N)
#endif
 
            ENDIF

            ! To output only the species asked in input.geos 
            ! (ccc, 5/15/09)
#if !defined( TOMAS )
            MM  = 1
            MMB = 0
            DO WHILE ( MMB /= NN .AND. MM <= TMAX(44) )
               MMB = TINDEX(44,MM)
               MM  = MM + 1
            ENDDO
#endif

            ! Save into ARRAY
            ARRAY(:,:,1) = ( AD44(:,:,N,1) / SCALECHEM )

            ! Write to file
#if   defined( TOMAS )
            CALL BPCH2( IU_BPCH,   MODELNAME, LONRES,   LATRES,
     &                  HALFPOLAR, CENTER180, CATEGORY, NN1,    
     &                  UNIT,      DIAGb,     DIAGe,    RESERVED,   
     &                  IIPAR,     JJPAR,     1,        IFIRST,     
     &                  JFIRST,    LFIRST,    ARRAY(:,:,1) )
#else
            CALL BPCH2( IU_BPCH,   MODELNAME, LONRES,   LATRES,
     &                  HALFPOLAR, CENTER180, CATEGORY, NN,    
     &                  UNIT,      DIAGb,     DIAGe,    RESERVED,   
     &                  IIPAR,     JJPAR,     1,        IFIRST,     
     &                  JFIRST,    LFIRST,    ARRAY(:,:,1) )
#endif

         ENDDO

         !==============================================================
         ! Drydep velocities
         !==============================================================

         ! Category and Unit 
         CATEGORY  = 'DRYD-VEL'
         UNIT      = 'cm/s'

         ! # of drydep velocity tracers
         IF ( Input_Opt%ITS_A_TAGO3_SIM ) THEN
            M = 1
         ELSE IF ( Input_Opt%ITS_A_MERCURY_SIM ) THEN  ! Ask Helen
            M = 3
         ELSE
            M = nDryDep
         ENDIF

         ! Loop over drydep tracers
         DO N = 1, M

            NN  = State_Chm%Map_DryDep(N)
            ! To output only the species asked in input.geos 
            ! (ccc, 5/15/09)
            MM  = 1
            MMB = 0
            DO WHILE ( MMB /= NN .AND. MM <= TMAX(44) )
               MMB = TINDEX(44,MM)
               MM  = MM + 1
            ENDDO

            ! Tracer number plus GAMAP offset
            ARRAY(:,:,1) = AD44(:,:,N,2) / SCALESRCE

            ! Write to file
            CALL BPCH2( IU_BPCH,   MODELNAME, LONRES,   LATRES,
     &                  HALFPOLAR, CENTER180, CATEGORY, NN,    
     &                  UNIT,      DIAGb,     DIAGe,    RESERVED,   
     &                  IIPAR,     JJPAR,     1,        IFIRST,     
     &                  JFIRST,    LFIRST,    ARRAY(:,:,1) )

         ENDDO
      ENDIF
!
!******************************************************************************
!  ND45: Tracer Mixing Ratio (v/v) for Levels L = 1, LD45
!        averaged between hours OTH_HR1 and OTH_HR2
!
!   # : Field   : Description            : Units   : Scale Factor
!  ---------------------------------------------------------------------------
!  (1) IJ-AVG-$ : Tracer mixing ratio    : v/v     : CTOTH
!
!  NOTES:
!  (1) For NSRCX == 3 (NOx-Ox-HC run), store pure O3 with index NTRACE+1.
!  (2) Now store pure O3 as NNPAR+1 (now tracer #32). (bmy, 1/10/03)
!  (3) Now uses CTO3 instead of CTOH for pure O3 (phs, 1/24/07)
!  (4) Better handling of O3 case (phs, 11/17/08)
!  (6) Removed code for storing pure O3 as NNPAR+1 because O3 is now a tracer
!      (mpayer, 3/14/13)
!******************************************************************************
!
      IF ( ND45 > 0 ) THEN
         CATEGORY    = 'IJ-AVG-$'
         SCALE_TMP   = FLOAT( CTOTH ) + 1e-20_fp
         UNIT        = ''   

         DO M = 1, TMAX(45)
            N  = TINDEX(45,M)
            IF ( N > nAdvect ) CYCLE !(sfarina, 1/28/2013 - valid for all sims)
            NN = N

            DO L = 1, LD45
               ARRAY(:,:,L) = AD45(:,:,L,N) / SCALE_TMP(:,:)
            ENDDO
            
            CALL BPCH2( IU_BPCH,   MODELNAME, LONRES,   LATRES,
     &                  HALFPOLAR, CENTER180, CATEGORY, NN,    
     &                  UNIT,      DIAGb,     DIAGe,    RESERVED,   
     &                  IIPAR,     JJPAR,     LD45,     IFIRST,     
     &                  JFIRST,    LFIRST,    ARRAY(:,:,1:LD45) )

         ENDDO

      ENDIF
!
!******************************************************************************
!  ND46: Biogenic source diagnostic
!
!   # : Field  : Description                : Units         : Scale Factor
!  ---------------------------------------------------------------------------
!  (1 ) ISOP   : Isoprene                   : atoms C/cm2/s : SCALESRCE
!  (2 ) ACET   : Acetone                    : atoms C/cm2/s : SCALESRCE
!  (3 ) PRPE   : Propene                    : atoms C/cm2/s : SCALESRCE
!  (4 ) MONX   : Total Monoterpenes         : atoms C/cm2/s : SCALESRCE
!  (5 ) MBOX   : Methyl Butenol             : atoms C/cm2/s : SCALESRCE
!  (6 ) C2H4   : Ethene                     : atoms C/cm2/s : SCALESRCE
!  (7 ) APIN   : Alpha pinene               : atoms C/cm2/s : SCALESRCE
!  (8 ) BPIN   : Beta pinene                : atoms C/cm2/s : SCALESRCE
!  (9 ) LIMO   : Limonene                   : atoms C/cm2/s : SCALESRCE
!  (10) SABI   : Sabinene                   : atoms C/cm2/s : SCALESRCE
!  (11) MYRC   : Mycrene                    : atoms C/cm2/s : SCALESRCE
!  (12) CARE   : 3-Carene                   : atoms C/cm2/s : SCALESRCE
!  (13) OCIM   : Ocimene                    : atoms C/cm2/s : SCALESRCE
!  (14) FAXX   : Formic acid                :   molec/cm2/s : SCALESRCE
!  (15) AAXX   : Acetic acid                :   molec/cm2/s : SCALESRCE
!  (16) ALD2   : Acetaldehyde               : atoms C/cm2/s : SCALESRCE
!  (17) OMON   : Other monoterp             : atoms C/cm2/s : SCALESRCE
!  (18) MOHX   : Methanol                   :   molec/cm2/s : SCALESRCE
!  (19) EOH    : Ethanol                    : atoms C/cm2/s : SCALESRCE
!  (20) FARN   : Farnesene                  : atoms C/cm2/s : SCALESRCE
!  (21) BCAR   : b-caryophyllene            : atoms C/cm2/s : SCALESRCE
!  (22) OSQT   : Other sesquiterpenes       : atoms C/cm2/s : SCALESRCE
!  (23) CHBr3  : Bromoform                  :       kg/m2/s : SCALESRCE
!  (24) CH2Br2 : Dibromomethane             :       kg/m2/s : SCALESRCE
!  (25) Br2    : Molec. Bromine             :       kg/m2/s : SCALESRCE
!  (26) CH4    : Methane                    :   molec/cm2/s : SCALE3
!  (27) ALD2   : ALD2 from senescing plants : atoms C/cm2/s : SCALESRCE
!  (28) EOH    : EOH  from senescing plants : atoms C/cm2/s : SCALESRCE
!  (29) ALD2   : ALD2 ocean emissions       : atoms C/cm2/s : SCALESRCE
!
!  NOTES:
!  (1) ND46 now uses allocatable array AD46 instead of AIJ (bmy, 3/16/00)
!  (2) Also write out PRPE for CO-OH run (NSRCX == 5), regardless of
!       the setting of id_PRPE.  This is to print out monterpene 
!       diagnostics. (bnd, bmy, 4/18/00)
!  (3) Added monoterpenes as tracer #4.  This requires updated versions
!       of "tracerinfo.dat" and "diaginfo.dat" for GAMAP. (bmy, 1/2/01)
!  (4) Added MBO as tracer #5. (tmf, bmy, 10/20/05)
!  (5) Added C2H4 as tracer #6. (tmf, 1/20/09)
!  13 Feb 2015 - M. Sulprizio- Add updates for MEGAN2.1 from D. Millet,
!                              based on Guenther et al. 2012
!******************************************************************************
!
      IF ( ND46 > 0 ) THEN

         ! Diagnostic category and units for BPCH output
         CATEGORY = 'BIOGSRCE'

         !%%%%%%%%%%%%%%%%%%%%%%%%%%%%%%%%%%%%%%%%%%%%%%%%%%%%%%%%%%%%%%%%%%%
         !%%% NOTE: FACTOR is the multiplication factor that converts
         !%%% kg/m2/s (as tracked by HEMCO) to either molec/cm2/s.        
         !%%% (bmy, 8/14/14)
         !%%%%%%%%%%%%%%%%%%%%%%%%%%%%%%%%%%%%%%%%%%%%%%%%%%%%%%%%%%%%%%%%%%%

         !-----------------------------------------------------------
         !%%%%% ISOPRENE %%%%%
         !-----------------------------------------------------------
         IF ( id_ISOP > 0 ) THEN
            DiagnName = 'BIOGENIC_ISOP'
            UNIT      = 'atoms C/cm2/s'
            N         = 1         
            SpcInfo => State_Chm%SpcData(id_ISOP)%Info
            ! Conversion factor from kgC/m2/s to atoms C/cm2/s
            FACTOR    = AVO / ( SpcInfo%emMW_g * 1.e-3_fp) / CM2PERM2
            CALL DIAG2BPCH( am_I_Root, HcoState, DiagnName, CATEGORY,
     &                      UNIT,      N, 1, -1, .TRUE.,    FACTOR, RC )
            IF ( RC /= HCO_SUCCESS ) CALL ERROR_STOP( DiagnName, LOC)

            ! Free pointer
            SpcInfo => NULL()
         ENDIF

         !-----------------------------------------------------------
         !%%%%% ACETONE %%%%%
         !-----------------------------------------------------------
         IF ( id_ACET > 0 ) THEN
            UNIT   = 'atoms C/cm2/s'
            N      = 2
            SpcInfo => State_Chm%SpcData(id_ACET)%Info
            ! Conversion factor from kgC/m2/s to atoms C/cm2/s
            FACTOR    = AVO / ( SpcInfo%emMW_g * 1.e-3_fp) / CM2PERM2
            ! (1) BIOGENIC ACET 
            DiagnName = 'BIOGENIC_ACET'
            DiagnCnt  => NULL()

            ! Get diagnostics from HEMCO
            CALL Diagn_Get( am_I_Root, HcoState, .FALSE., DiagnCnt, 
     &                      FLAG, RC,   cName=TRIM(DiagnName), 
     &                      AutoFill=1, 
     &                      COL=HcoState%Diagn%HcoDiagnIDManual )
            IF ( RC /= HCO_SUCCESS ) THEN
               MSG = 'Cannot find diagnostics ' // TRIM(DiagnName)
               CALL ERROR_STOP ( MSG, LOC ) 
            ENDIF

            ! Save into ARRAY. Convert to units
            IF ( FLAG == HCO_SUCCESS ) THEN
               ARRAY(:,:,1) = DiagnCnt%Arr2D%Val(:,:) * FACTOR 
            ELSE
               ARRAY(:,:,1) = 0.0
               MSG = 'No diagnostics returned: ' // TRIM(DiagnName)
               MSG = TRIM(MSG) // ' - will write zeros!'
               CALL HCO_WARNING ( MSG, RC, THISLOC=LOC )
            ENDIF

            ! (2) Then get oceanic acetone and add to it 
            DiagnName = 'AD11_OCEAN_SOURCE'
            DiagnCnt  => NULL()

            ! Get diagnostics from HEMCO
            CALL Diagn_Get( am_I_Root, HcoState, .FALSE., DiagnCnt, 
     &                      FLAG, RC,   cName=TRIM(DiagnName), 
     &                      AutoFill=1, 
     &                      COL=HcoState%Diagn%HcoDiagnIDManual )
            IF ( RC /= HCO_SUCCESS ) THEN
               MSG = 'Cannot find diagnostics ' // TRIM(DiagnName)
               CALL ERROR_STOP ( MSG, LOC ) 
            ENDIF

            ! Save into ARRAY. Convert to units
            IF ( FLAG == HCO_SUCCESS ) THEN
                ARRAY(:,:,1) = ARRAY(:,:,1) +
     &                      ( DiagnCnt%Arr2D%Val(:,:) * FACTOR )
            ELSE
               MSG = 'No diagnostics returned: ' // TRIM(DiagnName)
               MSG = TRIM(MSG) // ' - will write zeros!'
               CALL HCO_WARNING ( MSG, RC, THISLOC=LOC )
            ENDIF

            ! Write combined BIOGENIC ACET and OCEAN ACET to disk
            CALL BPCH2( IU_BPCH,   MODELNAME, LONRES,   LATRES,
     &                  HALFPOLAR, CENTER180, CATEGORY, N,
     &                  UNIT ,     DIAGb,     DIAGe,    RESERVED,   
     &                  IIPAR,     JJPAR,     1,        IFIRST,     
     &                  JFIRST,    LFIRST,    ARRAY(:,:,1) )

            ! Free pointer
            SpcInfo => NULL()
         ENDIF

         !-----------------------------------------------------------
         !%%%%% ALKENES %%%%%
         !-----------------------------------------------------------
         IF ( id_PRPE > 0 ) THEN
            DiagnName = 'BIOGENIC_PRPE'
            UNIT      = 'atoms C/cm2/s'
            N         = 3
            SpcInfo => State_Chm%SpcData(id_PRPE)%Info
            ! Conversion factor from kgC/m2/s to atoms C/cm2/s
            FACTOR    = AVO / ( SpcInfo%emMW_g * 1.e-3_fp) / CM2PERM2
            CALL DIAG2BPCH( am_I_Root, HcoState, DiagnName, CATEGORY,
     &                      UNIT,      N, 1, -1, .TRUE.,    FACTOR, RC )
            IF ( RC /= HCO_SUCCESS ) CALL ERROR_STOP( DiagnName, LOC)

            ! Free pointer
            SpcInfo => NULL()
         ENDIF

         !-----------------------------------------------------------
         !%%%%% TOTAL MONOTERPENES %%%%%
         !
         ! APIN + BPIN + LIMO + SABI + MYRC + CARE + OCIM + OMON
         !-----------------------------------------------------------
         DiagnName = 'BIOGENIC_MONX'
         UNIT      = 'atoms C/cm2/s'
         N         = 4
         ! Conversion factor from kgC/m2/s to atoms C/cm2/s
         FACTOR    = GPERKG / MWC * AVO / CM2PERM2
         CALL DIAG2BPCH( am_I_Root, HcoState, DiagnName, CATEGORY,
     &                   UNIT,      N, 1, -1, .TRUE.,    FACTOR, RC )
         IF ( RC /= HCO_SUCCESS ) CALL ERROR_STOP( DiagnName, LOC)

         !-----------------------------------------------------------
         !%%%%% METHYL BUTENOL %%%%%
         !-----------------------------------------------------------
         DiagnName = 'BIOGENIC_MBOX'
         UNIT      = 'atoms C/cm2/s'
         N         = 5
         ! Conversion factor from kgC/m2/s to atoms C/cm2/s
         FACTOR    = GPERKG / MWC * AVO / CM2PERM2
         CALL DIAG2BPCH( am_I_Root, HcoState, DiagnName, CATEGORY,
     &                   UNIT,      N, 1, -1, .TRUE.,    FACTOR, RC )
         IF ( RC /= HCO_SUCCESS ) CALL ERROR_STOP( DiagnName, LOC)

         !-----------------------------------------------------------
         !%%%%% ETHENE %%%%%
         !-----------------------------------------------------------
         IF ( id_C2H4 > 0 ) THEN
            DiagnName = 'BIOGENIC_C2H4'
            UNIT      = 'atoms C/cm2/s'
            N         = 6
            SpcInfo => State_Chm%SpcData(id_C2H4)%Info
            ! Conversion factor from kgC/m2/s to atoms C/cm2/s
            FACTOR    = AVO / ( SpcInfo%emMW_g * 1.e-3_fp) / CM2PERM2
            CALL DIAG2BPCH( am_I_Root, HcoState, DiagnName, CATEGORY,
     &                      UNIT,      N, 1, -1, .TRUE.,    FACTOR, RC )
            IF ( RC /= HCO_SUCCESS ) CALL ERROR_STOP( DiagnName, LOC)

            ! Free pointer
            SpcInfo => NULL()
         ENDIF
 
         !-----------------------------------------------------------
         !%%%%% ALPHA-PINENE %%%%%
         !-----------------------------------------------------------
         DiagnName = 'BIOGENIC_APIN'
         UNIT      = 'atoms C/cm2/s'
         N         = 7
         ! Conversion factor from kgC/m2/s to atoms C/cm2/s
         FACTOR    = GPERKG / MWC * AVO / CM2PERM2
         CALL DIAG2BPCH( am_I_Root, HcoState, DiagnName, CATEGORY,
     &                   UNIT,      N, 1, -1, .TRUE.,    FACTOR, RC )
         IF ( RC /= HCO_SUCCESS ) CALL ERROR_STOP( DiagnName, LOC)

         !-----------------------------------------------------------
         !%%%%% BETA-PINENE %%%%%
         !-----------------------------------------------------------
         DiagnName = 'BIOGENIC_BPIN'
         UNIT      = 'atoms C/cm2/s'
         N         = 8
         ! Conversion factor from kgC/m2/s to atoms C/cm2/s
         FACTOR    = GPERKG / MWC * AVO / CM2PERM2
         CALL DIAG2BPCH( am_I_Root, HcoState, DiagnName, CATEGORY,
     &                   UNIT,      N, 1, -1, .TRUE.,    FACTOR, RC )
         IF ( RC /= HCO_SUCCESS ) CALL ERROR_STOP( DiagnName, LOC)

         !-----------------------------------------------------------
         !%%%%% LIMONENE %%%%%
         !-----------------------------------------------------------
         DiagnName = 'BIOGENIC_LIMO'
         UNIT      = 'atoms C/cm2/s'
         N         = 9
         ! Conversion factor from kgC/m2/s to atoms C/cm2/s
         FACTOR    = GPERKG / MWC * AVO / CM2PERM2
         CALL DIAG2BPCH( am_I_Root, HcoState, DiagnName, CATEGORY,
     &                   UNIT,      N, 1, -1, .TRUE.,    FACTOR, RC )
         IF ( RC /= HCO_SUCCESS ) CALL ERROR_STOP( DiagnName, LOC)

         !-----------------------------------------------------------
         !%%%%% SABINENE %%%%%
         !-----------------------------------------------------------
         DiagnName = 'BIOGENIC_SABI'
         UNIT      = 'atoms C/cm2/s'
         N         = 10
         ! Conversion factor from kgC/m2/s to atoms C/cm2/s
         FACTOR    = GPERKG / MWC * AVO / CM2PERM2
         CALL DIAG2BPCH( am_I_Root, HcoState, DiagnName, CATEGORY,
     &                   UNIT,      N, 1, -1, .TRUE.,    FACTOR, RC )
         IF ( RC /= HCO_SUCCESS ) CALL ERROR_STOP( DiagnName, LOC)

         !-----------------------------------------------------------
         !%%%%% MYRCENE %%%%%
         !-----------------------------------------------------------
         DiagnName = 'BIOGENIC_MYRC'
         UNIT      = 'atoms C/cm2/s'
         N         = 11
         ! Conversion factor from kgC/m2/s to atoms C/cm2/s
         FACTOR    = GPERKG / MWC * AVO / CM2PERM2
         CALL DIAG2BPCH( am_I_Root, HcoState, DiagnName, CATEGORY,
     &                   UNIT,      N, 1, -1, .TRUE.,    FACTOR, RC )
         IF ( RC /= HCO_SUCCESS ) CALL ERROR_STOP( DiagnName, LOC)

         !-----------------------------------------------------------
         !%%%%% 3-CARENE %%%%%
         !-----------------------------------------------------------
         DiagnName = 'BIOGENIC_CARE'
         UNIT      = 'atoms C/cm2/s'
         N         = 12
         ! Conversion factor from kgC/m2/s to atoms C/cm2/s
         FACTOR    = GPERKG / MWC * AVO / CM2PERM2
         CALL DIAG2BPCH( am_I_Root, HcoState, DiagnName, CATEGORY,
     &                   UNIT,      N, 1, -1, .TRUE.,    FACTOR, RC )
         IF ( RC /= HCO_SUCCESS ) CALL ERROR_STOP( DiagnName, LOC)

         !-----------------------------------------------------------
         !%%%%% OCIMENE %%%%%
         !-----------------------------------------------------------
         DiagnName = 'BIOGENIC_OCIM'
         UNIT      = 'atoms C/cm2/s'
         N         = 13
         ! Conversion factor from kgC/m2/s to atoms C/cm2/s
         FACTOR    = GPERKG / MWC * AVO / CM2PERM2
         CALL DIAG2BPCH( am_I_Root, HcoState, DiagnName, CATEGORY,
     &                   UNIT,      N, 1, -1, .TRUE.,    FACTOR, RC )
         IF ( RC /= HCO_SUCCESS ) CALL ERROR_STOP( DiagnName, LOC)

         !-----------------------------------------------------------
         !%%%%% FORMIC ACID %%%%%
         !-----------------------------------------------------------
         DiagnName = 'BIOGENIC_FAXX'
         UNIT      = 'molec/cm2/s'
         N         = 14
         ! Conversion factor from kg/m2/s to molec/cm2/s
         FACTOR    = ( AVO / 46.025e+0_fp ) / CM2PERM2
         CALL DIAG2BPCH( am_I_Root, HcoState, DiagnName, CATEGORY,
     &                   UNIT,      N, 1, -1, .TRUE.,    FACTOR, RC )
         IF ( RC /= HCO_SUCCESS ) CALL ERROR_STOP( DiagnName, LOC)

         !-----------------------------------------------------------
         !%%%%% ACETIC ACID %%%%%
         !-----------------------------------------------------------
         DiagnName = 'BIOGENIC_AAXX'
         UNIT      = 'molec/cm2/s'
         N         = 15
         ! Conversion factor from kg/m2/s to molec/cm2/s
         FACTOR    = ( AVO / 60.052e+0_fp ) / CM2PERM2
         CALL DIAG2BPCH( am_I_Root, HcoState, DiagnName, CATEGORY,
     &                   UNIT,      N, 1, -1, .TRUE.,    FACTOR, RC )
         IF ( RC /= HCO_SUCCESS ) CALL ERROR_STOP( DiagnName, LOC)

         !-----------------------------------------------------------
         !%%%%% ACETALDEHYDE %%%%%
         !-----------------------------------------------------------
         IF ( id_ALD2 > 0 ) THEN
            DiagnName = 'BIOGENIC_ALD2'
            UNIT      = 'atoms C/cm2/s'
            N         = 16
            SpcInfo => State_Chm%SpcData(id_ALD2)%Info
            ! Conversion factor from kgC/m2/s to atoms C/cm2/s
            FACTOR    = AVO / ( SpcInfo%emMW_g * 1.e-3_fp) / CM2PERM2
            CALL DIAG2BPCH( am_I_Root, HcoState, DiagnName, CATEGORY,
     &                      UNIT,      N, 1, -1, .TRUE.,    FACTOR, RC )
            IF ( RC /= HCO_SUCCESS ) CALL ERROR_STOP( DiagnName, LOC)

            ! Free pointer
            SpcInfo => NULL()
         ENDIF

         !-----------------------------------------------------------
         !%%%%% OTHER MONOTERPENES %%%%%
         !-----------------------------------------------------------
         DiagnName = 'BIOGENIC_OMON'
         UNIT      = 'atoms C/cm2/s'
         N         = 17
         ! Conversion factor from kgC/m2/s to atoms C/cm2/s
         FACTOR    = GPERKG / MWC * AVO / CM2PERM2
         CALL DIAG2BPCH( am_I_Root, HcoState, DiagnName, CATEGORY,
     &                   UNIT,      N, 1, -1, .TRUE.,    FACTOR, RC )
         IF ( RC /= HCO_SUCCESS ) CALL ERROR_STOP( DiagnName, LOC)

         !-----------------------------------------------------------
         !%%%%% METHANOL %%%%%
         !-----------------------------------------------------------
         DiagnName = 'BIOGENIC_MOHX'
         UNIT      = 'molec/cm2/s'
         N         = 18
         ! Conversion factor from kg/m2/s to molec/cm2/s
         FACTOR    =  ( AVO / 32.042e+0_fp )/ CM2PERM2
         CALL DIAG2BPCH( am_I_Root, HcoState, DiagnName, CATEGORY,
     &                   UNIT,      N, 1, -1, .TRUE.,    FACTOR, RC )
         IF ( RC /= HCO_SUCCESS ) CALL ERROR_STOP( DiagnName, LOC)

         !-----------------------------------------------------------
         !%%%%% ETHANOL %%%%%
         !-----------------------------------------------------------
         IF ( id_EOH > 0 ) THEN
            DiagnName = 'BIOGENIC_EOH'
            UNIT      = 'atoms C/cm2/s'
            N         = 19
            SpcInfo => State_Chm%SpcData(id_eoh)%Info
            ! Conversion factor from kgC/m2/s to atoms C/cm2/s
            FACTOR    = AVO / ( SpcInfo%emMW_g * 1.e-3_fp) / CM2PERM2
            CALL DIAG2BPCH( am_I_Root, HcoState, DiagnName, CATEGORY,
     &                      UNIT,      N, 1, -1, .TRUE.,    FACTOR, RC )
            IF ( RC /= HCO_SUCCESS ) CALL ERROR_STOP( DiagnName, LOC)

            ! Free pointer
            SpcInfo => NULL()
         ENDIF

         !-----------------------------------------------------------
         !%%%%% FARNESENE %%%%%
         !-----------------------------------------------------------
         DiagnName = 'BIOGENIC_FARN'
         UNIT      = 'atoms C/cm2/s'
         N         = 20
         ! Conversion factor from kgC/m2/s to atoms C/cm2/s
         FACTOR    = GPERKG / MWC * AVO / CM2PERM2
         CALL DIAG2BPCH( am_I_Root, HcoState, DiagnName, CATEGORY,
     &                   UNIT,      N, 1, -1, .TRUE.,    FACTOR, RC )
         IF ( RC /= HCO_SUCCESS ) CALL ERROR_STOP( DiagnName, LOC)

         !-----------------------------------------------------------
         !%%%%% B-CARYOPHYLLENE %%%%%
         !-----------------------------------------------------------
         DiagnName = 'BIOGENIC_BCAR'
         UNIT      = 'atoms C/cm2/s'
         N         = 21
         ! Conversion factor from kgC/m2/s to atoms C/cm2/s
         FACTOR    = GPERKG / MWC * AVO / CM2PERM2
         CALL DIAG2BPCH( am_I_Root, HcoState, DiagnName, CATEGORY,
     &                   UNIT,      N, 1, -1, .TRUE.,    FACTOR, RC )
         IF ( RC /= HCO_SUCCESS ) CALL ERROR_STOP( DiagnName, LOC)

         !-----------------------------------------------------------
         !%%%%% OTHER SESQUITERPENES %%%%%
         !-----------------------------------------------------------
         DiagnName = 'BIOGENIC_OSQT'
         UNIT      = 'atoms C/cm2/s'
         N         = 22
         ! Conversion factor from kgC/m2/s to atoms C/cm2/s
         FACTOR    = GPERKG / MWC * AVO / CM2PERM2
         CALL DIAG2BPCH( am_I_Root, HcoState, DiagnName, CATEGORY,
     &                   UNIT,      N, 1, -1, .TRUE.,    FACTOR, RC )
         IF ( RC /= HCO_SUCCESS ) CALL ERROR_STOP( DiagnName, LOC)

         !-----------------------------------------------------------
         !%%%%% CHBr3 %%%%%
         !-----------------------------------------------------------
         IF ( id_CHBr3 > 0 ) THEN
            DiagnName = 'BIOGENIC_CHBR3'
            UNIT      = 'kg/m2/s'
            N         = 23
            FACTOR    = 1.0e+0_fp
            CALL DIAG2BPCH( am_I_Root, HcoState, DiagnName, CATEGORY,
     &                      UNIT,      N, 1, -1, .TRUE.,    FACTOR, RC )
            IF ( RC /= HCO_SUCCESS ) CALL ERROR_STOP( DiagnName, LOC)
         ENDIF
 
         !-----------------------------------------------------------
         !%%%%% CH2Br2 %%%%%
         !-----------------------------------------------------------
         IF ( id_CH2Br2 > 0 ) THEN
            DiagnName = 'BIOGENIC_CH2BR2'
            UNIT      = 'kg/m2/s'
            N         = 24
            FACTOR    = 1.0e+0_fp
            CALL DIAG2BPCH( am_I_Root, HcoState, DiagnName, CATEGORY,
     &                      UNIT,      N, 1, -1, .TRUE.,    FACTOR, RC )
            IF ( RC /= HCO_SUCCESS ) CALL ERROR_STOP( DiagnName, LOC)
         ENDIF
 
         !-----------------------------------------------------------
         !%%%%% Br2 %%%%%
         !-----------------------------------------------------------
         IF ( id_Br2 > 0 ) THEN
            DiagnName = 'SEASALT_BR2'
            UNIT      = 'kg/m2/s'
            N         = 25
            FACTOR    = 1.0e+0_fp
            CALL DIAG2BPCH( am_I_Root, HcoState, DiagnName, CATEGORY,
     &                      UNIT,      N, 1, -1, .TRUE.,    FACTOR, RC )
            IF ( RC /= HCO_SUCCESS ) CALL ERROR_STOP( DiagnName, LOC)
         ENDIF

         !-----------------------------------------------------------
         !%%%%% CH4 %%%%%
         !
         ! Total biogenic CH4 = wetlands + other natural - soil absorb
         !-----------------------------------------------------------
         IF ( id_CH4 > 0 ) THEN
            UNIT      = 'molec/cm2/s'
            N         = 26
            SpcInfo => State_Chm%SpcData(id_CH4)%Info
            ! Conversion factor from kg/m2/s to molec/cm2/s
            FACTOR    = AVO / ( SpcInfo%emMW_g * 1.e-3_fp) / CM2PERM2
            ! (1) Wetlands
            DiagnName = 'CH4_WETLANDS'
            DiagnCnt  => NULL()

            ! Get diagnostics from HEMCO
            CALL Diagn_Get( am_I_Root, HcoState, .FALSE., DiagnCnt, 
     &                      FLAG, RC,   cName=TRIM(DiagnName), 
     &                      AutoFill=0, 
     &                      COL=HcoState%Diagn%HcoDiagnIDManual )
            IF ( RC /= HCO_SUCCESS ) THEN
               MSG = 'Cannot find diagnostics ' // TRIM(DiagnName)
               CALL ERROR_STOP ( MSG, LOC ) 
            ENDIF

            ! Save into ARRAY and convert units from kg/m2/s to molec/cm2/s
            IF ( FLAG == HCO_SUCCESS ) THEN
               ARRAY(:,:,1) = DiagnCnt%Arr2D%Val(:,:) * FACTOR 
            ELSE
               ARRAY(:,:,1) = 0.0
               MSG = 'No diagnostics returned: ' // TRIM(DiagnName)
               MSG = TRIM(MSG) // ' - will write zeros!'
               CALL HCO_WARNING ( MSG, RC, THISLOC=LOC )
            ENDIF

            ! (2) Other natural
            DiagnName = 'CH4_OTHERNATUR'
            DiagnCnt  => NULL()

            ! Get diagnostics from HEMCO
            CALL Diagn_Get( am_I_Root, HcoState, .FALSE., DiagnCnt, 
     &                      FLAG, RC,   cName=TRIM(DiagnName), 
     &                      AutoFill=0, 
     &                      COL=HcoState%Diagn%HcoDiagnIDManual )
            IF ( RC /= HCO_SUCCESS ) THEN
               MSG = 'Cannot find diagnostics ' // TRIM(DiagnName)
               CALL ERROR_STOP ( MSG, LOC ) 
            ENDIF

            ! Save into ARRAY and convert units from kg/m2/s to molec/cm2/s
            IF ( FLAG == HCO_SUCCESS ) THEN
               ARRAY(:,:,1) = ARRAY(:,:,1) +
     &                      ( DiagnCnt%Arr2D%Val(:,:) * FACTOR )
            ELSE
               MSG = 'No diagnostics returned: ' // TRIM(DiagnName)
               MSG = TRIM(MSG) // ' - will write zeros!'
               CALL HCO_WARNING ( MSG, RC, THISLOC=LOC )
            ENDIF

            ! (3) Soil absorption (sink)
            DiagnName = 'CH4_SOILABSORB'
            DiagnCnt  => NULL()

            ! Get diagnostics from HEMCO
            CALL Diagn_Get( am_I_Root, HcoState, .FALSE., DiagnCnt, 
     &                      FLAG, RC,   cName=TRIM(DiagnName), 
     &                      AutoFill=0, 
     &                      COL=HcoState%Diagn%HcoDiagnIDManual )
            IF ( RC /= HCO_SUCCESS ) THEN
               MSG = 'Cannot find diagnostics ' // TRIM(DiagnName)
               CALL ERROR_STOP ( MSG, LOC ) 
            ENDIF

            ! Subtract from ARRAY and convert units from kg/m2/s to molec/cm2/s
            IF ( FLAG == HCO_SUCCESS ) THEN
               ARRAY(:,:,1) = ARRAY(:,:,1) -
     &                      ( DiagnCnt%Arr2D%Val(:,:) * FACTOR )
            ELSE
               MSG = 'No diagnostics returned: ' // TRIM(DiagnName)
               MSG = TRIM(MSG) // ' - will write zeros!'
               CALL HCO_WARNING ( MSG, RC, THISLOC=LOC )
            ENDIF

            ! Write combined biogenic CH4 emissions to disk
            CALL BPCH2( IU_BPCH,   MODELNAME, LONRES,   LATRES,
     &                  HALFPOLAR, CENTER180, CATEGORY, N,
     &                  UNIT ,     DIAGb,     DIAGe,    RESERVED,   
     &                  IIPAR,     JJPAR,     1,        IFIRST,     
     &                  JFIRST,    LFIRST,    ARRAY(:,:,1) )

            ! Free pointer
            SpcInfo => NULL()
         ENDIF

         !-----------------------------------------------------------
         !%%%%% ACETALDEHYDE FROM SENESCING PLANTS %%%%%
         !-----------------------------------------------------------
         IF ( id_ALD2 > 0 ) THEN
            DiagnName = 'ALD2_SENESCING'
            UNIT      = 'atoms C/cm2/s'
            N         = 27
            SpcInfo  => State_Chm%SpcData(id_ALD2)%Info
            ! Conversion factor from kgC/m2/s to atoms C/cm2/s
            FACTOR    = AVO / ( SpcInfo%emMW_g * 1.e-3_fp ) / CM2PERM2
            CALL DIAG2BPCH( am_I_Root, HcoState, DiagnName, CATEGORY,
     &                      UNIT,      N, 1, -1, .TRUE.,    FACTOR, RC )
            IF ( RC /= HCO_SUCCESS ) CALL ERROR_STOP( DiagnName, LOC)

            ! Free pointer
            SpcInfo => NULL()
         ENDIF

         !-----------------------------------------------------------
         !%%%%% ETHANOL FROM SENESCING PLANTS %%%%%
         !-----------------------------------------------------------
         IF ( id_EOH > 0 ) THEN
            DiagnName = 'EOH_SENESCING'
            UNIT      = 'atoms C/cm2/s'
            N         = 28
            SpcInfo  => State_Chm%SpcData(id_EOH)%Info
            ! Conversion factor from kgC/m2/s to atoms C/cm2/s
            FACTOR    = AVO / ( SpcInfo%emMW_g * 1.e-3_fp) / CM2PERM2
            CALL DIAG2BPCH( am_I_Root, HcoState, DiagnName, CATEGORY,
     &                      UNIT,      N, 1, -1, .TRUE.,    FACTOR, RC )
            IF ( RC /= HCO_SUCCESS ) CALL ERROR_STOP( DiagnName, LOC)

            ! Free pointer
            SpcInfo => NULL()
         ENDIF

         !-----------------------------------------------------------
         !%%%%% ACETALDEHYDE OCEAN SOURCE %%%%%
         !-----------------------------------------------------------
         IF ( id_ALD2 > 0 ) THEN
            DiagnName = 'ALD2_OCEAN_SOURCE'
            UNIT      = 'atoms C/cm2/s'
            N         = 29
            SpcInfo  => State_Chm%SpcData(id_ALD2)%Info
            ! Conversion factor from kgC/m2/s to atoms C/cm2/s
            FACTOR    = AVO / ( SpcInfo%emMW_g * 1.e-3_fp ) / CM2PERM2
            CALL DIAG2BPCH( am_I_Root, HcoState, DiagnName, CATEGORY,
     &                      UNIT,      N, 1, -1, .TRUE.,    FACTOR, RC )
            IF ( RC /= HCO_SUCCESS ) CALL ERROR_STOP( DiagnName, LOC)

            ! Free pointer
            SpcInfo => NULL()
         ENDIF

      ENDIF
!
!******************************************************************************
!  ND47: Tracer Mixing Ratio (v/v) for Levels L = 1, LD47
!        *always* averaged between 0000 and 2400 Local time.
!
!   # : Field   : Description                 : Units   : Scale Factor
!  ---------------------------------------------------------------------------
!  (1) IJ-24H-$ : 24h avg Tracer mixing ratio : v/v     : SCALEDYN
!
!  NOTES:
!  (1) For NSRCX == 3 (NOx-Ox-HC run), store pure O3 with index NTRACE+1.
!  (2) Now store pure O3 as NNPAR+1 (now tracer #32). (bmy, 1/10/03) 
!  (3) Now replace SCALE1 with SCALEDYN
!  (4) Now averaged between 0 and 24 UT.  Replace SCALEDYN with CTOH and
!       CTO3 (phs, 1/24/07)
!  (5) Revert to SCALEDYN for all species, except O3, which uses new 
!       CTO3_24h counter (phs, 11/17/08)
!  (6) Removed code for storing pure O3 as NNPAR+1 because O3 is now a tracer
!      (mpayer, 3/14/13)
!******************************************************************************
!
      IF ( ND47 > 0 ) THEN
         CATEGORY = 'IJ-24H-$'
         UNIT     = ''   

         DO M = 1, TMAX(47)
            N  = TINDEX(47,M)
            IF ( N > nAdvect ) CYCLE
            NN = N
            
            DO L = 1, LD47
               ARRAY(:,:,L) = AD47(:,:,L,N) / SCALEDIAG
            ENDDO

            CALL BPCH2( IU_BPCH,   MODELNAME, LONRES,   LATRES,
     &                  HALFPOLAR, CENTER180, CATEGORY, NN,    
     &                  UNIT,      DIAGb,     DIAGe,    RESERVED,   
     &                  IIPAR,     JJPAR,     LD47,     IFIRST,     
     &                  JFIRST,    LFIRST,    ARRAY(:,:,1:LD47) )

         ENDDO
      ENDIF

!******************************************************************************
!  ND52: Uptake coefficients (gamma)
!   # Category 
!   # : Field     : Description                      : Units     : Scale factor
!  ----------------------------------------------------------------------------
!  (1): GAMMAHO2  : Uptake coef for HO2              : unitless  : SCALECHEM
!  (2): GAMMAIEPOX: Uptake coef for IEPOX            : unitless  : SCALECHEM
!  (3): GAMMAIEPOX: Uptake coef for IMAE             : unitless  : SCALECHEM
!  (4): GAMMAIEPOX: Uptake coef for ISOPND/ISOPNB    : unitless  : SCALECHEM
!  (5): GAMMAIEPOX: Uptake coef for DHDN             : unitless  : SCALECHEM
!  (6): GAMMAIEPOX: Uptake coef for GLYX             : unitless  : SCALECHEM
!******************************************************************************
      IF ( ND52 > 0 ) THEN
        CATEGORY  = 'GAMMA-$'
        UNIT      = 'unitless'

         DO M = 1, TMAX(52)
            N = TINDEX(52,M)
            IF ( N > PD52 ) CYCLE
            NN = N

            DO L = 1, LD52
               ARRAY(:,:,L) = AD52(:,:,L,N) / SCALECHEM
            ENDDO

            ! Save to disk
            CALL BPCH2( IU_BPCH,    MODELNAME, LONRES,   LATRES,
     &                  HALFPOLAR,  CENTER180, CATEGORY, NN,
     &                  UNIT,       DIAGb,     DIAGe,    RESERVED,
     &                  IIPAR,      JJPAR,     LD52,     IFIRST,
     &                  JFIRST,     LFIRST,    ARRAY(:,:,1:LD52) )
         ENDDO

      ENDIF
!
!******************************************************************************
!  ND53: POPs emissions (eck, 10/21/10)
!
!   # : Field  : Description                    : Units      : Scale factor
!  ----------------------------------------------------------------------------
!  (1 ) POPT     : Emissions of total POPs        : kg       : 1
!  (2 ) OCPO em  : Emissions of OC-sorbed POP     : kg       : 1
!  (3 ) BCPO em  : Emissions of BC-sorbed POP     : kg       : 1
!  (4 ) G em     : Emissions of gas-phase POP     : kg       : 1
!  (5 ) kgGsoil  : Secondary emissions from soil  : kg       : 1
!  (6 ) kgGlake  : Secondary emissions from lake  : kg       : 1
!  (7 ) kgGleaf  : Secondary emissions from leaf  : kg       : 1
!  (8 ) soi2air  : Secondary positive soil flux   : ng/m2/day: 1
!  (9 ) air2soi  : Secondary negative soil flux   : ng/m2/day: 1
!  (10) lak2air  : Secondary positive lake flux   : ng/m2/day: 1
!  (11) air2lak  : Secondary negative lake flux   : ng/m2/day: 1
!  (12) lea2air  : Secondary positive leaf flux   : ng/m2/day: 1
!  (13) air2lea  : Secondary negative leaf flux   : ng/m2/day: 1
!  (14) soi/air  : Fugacity ratios soil/air       : unitless : 1
!  (15) lak/air  : Fugacity ratios lake/air       : unitless : 1
!  (16) lea/air  : Fugacity ratios leaf/air       : unitless : 1
!  (17) OCPO2G   : Gross POP OC lost to gas       : kg       : 1
!  (18) G2OCPO   : Gross POP OC formed from gas   : kg       : 1
!  (19) BCPO2G   : Gross POP BC lost to gas       : kg       : 1
!  (20) G2BCPO   : Gross POP BC formed from gas   : kg       : 1
!  (21) OHoxG    : Prod of POPG from rxn with OH  : kg       : 1
!  (22) O3oxOCPO : Prod of POPOCPO from rxn w/ O3 : kg       : 1
!  (23) O3oxOCPI : Prod of POPOCPI from rxn w/ O3 : kg       : 1
!  (24) O3oxBCPO : Prod of POPBCPO from rxn w/ O3 : kg       : 1
!  (25) O3oxBCPI : Prod of POPBCPI from rxn w/ O3 : kg       : 1
!  (26) NO3xOCPO : Prod of POPOCPO from rxn w/ NO3: kg       : 1
!  (27) NO3xOCPI : Prod of POPOCPI from rxn w/ NO3: kg       : 1
!  (28) NO3xBCPO : Prod of POPBCPO from rxn w/ NO3: kg       : 1
!  (29) NO3xBCPI : Prod of POPBCPI from rxn w/ NO3: kg       : 1
!******************************************************************************
!
      IF ( ND53 > 0 .and. Input_Opt%ITS_A_POPS_SIM ) THEN

         CATEGORY = 'PG-SRCE'

         IF ( id_POPPOCPO > 0 .and.
     &        id_POPPBCPO > 0 .and.
     &        id_POPG     > 0 ) THEN

            !%%%%%%%%%%%%%%%%%%%%%%%%%%%%%%%%%%%%%%%%%%%
            ! Total POP emissions
            !%%%%%%%%%%%%%%%%%%%%%%%%%%%%%%%%%%%%%%%%%%%

            !---------------------------------------------------------
            ! (1) Get OC POP emissions from HEMCO data structure
            !---------------------------------------------------------
            DiagnName = 'AD53_POPPOCPO_SOURCE'
            UNIT      = 'kg'
            N         = 1
            DiagnCnt  => NULL()

            ! Zero the diagnostic array
            ARRAY     = 0e0

            ! Get diagnostics from HEMCO
            CALL Diagn_Get( am_I_Root, HcoState, .FALSE., DiagnCnt, 
     &                      FLAG, RC,   cName=TRIM(DiagnName), 
     &                      AutoFill=1, 
     &                      COL=HcoState%Diagn%HcoDiagnIDManual )
            IF ( RC /= HCO_SUCCESS ) THEN
               MSG = 'Cannot find diagnostics ' // TRIM(DiagnName)
               CALL ERROR_STOP ( MSG, LOC ) 
            ENDIF

            ! Save into ARRAY
            IF ( FLAG == HCO_SUCCESS ) THEN
               ARRAY(:,:,1) = DiagnCnt%Arr2D%Val(:,:)
            ELSE
               MSG = 'No diagnostics returned: ' // TRIM(DiagnName)
               MSG = TRIM(MSG) // ' - will write zeros!'
               CALL HCO_WARNING ( MSG, RC, THISLOC=LOC )
            ENDIF

            !---------------------------------------------------------
            ! (2) Get BC POP emissions from HEMCO data structure
            !---------------------------------------------------------
            DiagnName = 'AD53_POPPBCPO_SOURCE'
            DiagnCnt  => NULL()

            ! Get diagnostics from HEMCO
            CALL Diagn_Get( am_I_Root, HcoState, .FALSE., DiagnCnt, 
     &                      FLAG, RC,   cName=TRIM(DiagnName), 
     &                      AutoFill=1, 
     &                      COL=HcoState%Diagn%HcoDiagnIDManual )
            IF ( RC /= HCO_SUCCESS ) THEN
               MSG = 'Cannot find diagnostics ' // TRIM(DiagnName)
               CALL ERROR_STOP ( MSG, LOC ) 
            ENDIF

            ! Save into ARRAY
            IF ( FLAG == HCO_SUCCESS ) THEN
               ARRAY(:,:,1) = ARRAY(:,:,1) + DiagnCnt%Arr2D%Val(:,:)
            ELSE
               MSG = 'No diagnostics returned: ' // TRIM(DiagnName)
               MSG = TRIM(MSG) // ' - will write zeros!'
               CALL HCO_WARNING ( MSG, RC, THISLOC=LOC )
            ENDIF

            !---------------------------------------------------------
            ! (3) Get gaseous POP emissions from HEMCO data structure
            !---------------------------------------------------------
            DiagnName = 'AD53_POPG_SOURCE'
            DiagnCnt  => NULL()

            ! Get diagnostics from HEMCO
            CALL Diagn_Get( am_I_Root,  HcoState, .FALSE., DiagnCnt, 
     &                      FLAG, RC,   cName=TRIM(DiagnName), 
     &                      AutoFill=1, 
     &                      COL=HcoState%Diagn%HcoDiagnIDManual )
            IF ( RC /= HCO_SUCCESS ) THEN
               MSG = 'Cannot find diagnostics ' // TRIM(DiagnName)
               CALL ERROR_STOP ( MSG, LOC ) 
            ENDIF

            ! Save into ARRAY
            IF ( FLAG == HCO_SUCCESS ) THEN
               ARRAY(:,:,1) = ARRAY(:,:,1) + DiagnCnt%Arr2D%Val(:,:)
            ELSE
               MSG = 'No diagnostics returned: ' // TRIM(DiagnName)
               MSG = TRIM(MSG) // ' - will write zeros!'
               CALL HCO_WARNING ( MSG, RC, THISLOC=LOC )
            ENDIF

            ! Write combined OC POP + BC POP + Gaseous POP to disk
            CALL BPCH2( IU_BPCH,   MODELNAME, LONRES,   LATRES,
     &                  HALFPOLAR, CENTER180, CATEGORY, N,
     &                  UNIT ,     DIAGb,     DIAGe,    RESERVED,   
     &                  IIPAR,     JJPAR,     1,        IFIRST,     
     &                  JFIRST,    LFIRST,    ARRAY(:,:,1) )

            ! Free pointer
            DiagnCnt => NULL()

         ENDIF

         IF ( id_POPPOCPO > 0 ) THEN

            !%%%%%%%%%%%%%%%%%%%%%%%%%%%%%%%%%%%%%%%%%%%
            ! OC-sorbed POP emissions
            !%%%%%%%%%%%%%%%%%%%%%%%%%%%%%%%%%%%%%%%%%%%
            DiagnName = 'AD53_POPPOCPO_SOURCE'
            UNIT      = 'kg'
            N         = 2
            FACTOR    = 1.0e+0_fp
            CALL DIAG2BPCH( am_I_Root, HcoState, DiagnName, CATEGORY,
     &                      UNIT,      N, 1, -1, .TRUE., FACTOR, RC )
            IF ( RC /= HCO_SUCCESS ) CALL ERROR_STOP( DiagnName, LOC)

         ENDIF

         IF ( id_POPPBCPO > 0) THEN

            !%%%%%%%%%%%%%%%%%%%%%%%%%%%%%%%%%%%%%%%%%%%
            ! BC-sorbed POP emissions
            !%%%%%%%%%%%%%%%%%%%%%%%%%%%%%%%%%%%%%%%%%%%
            DiagnName = 'AD53_POPPBCPO_SOURCE'
            UNIT      = 'kg'
            N         = 3
            FACTOR    = 1.0e+0_fp
            CALL DIAG2BPCH( am_I_Root, HcoState, DiagnName, CATEGORY,
     &                      UNIT,      N, 1, -1, .TRUE., FACTOR, RC )
            IF ( RC /= HCO_SUCCESS ) CALL ERROR_STOP( DiagnName, LOC)

         ENDIF

         IF ( id_POPG > 0 ) THEN

            !%%%%%%%%%%%%%%%%%%%%%%%%%%%%%%%%%%%%%%%%%%%
            ! Gas-phase POP emissions
            !%%%%%%%%%%%%%%%%%%%%%%%%%%%%%%%%%%%%%%%%%%%
            DiagnName = 'AD53_POPG_SOURCE'
            N         = 4
            FACTOR    = 1.0e+0_fp
            CALL DIAG2BPCH( am_I_Root, HcoState, DiagnName, CATEGORY,
     &                      UNIT,      N, 1, -1, .TRUE., FACTOR, RC )
            IF ( RC /= HCO_SUCCESS ) CALL ERROR_STOP( DiagnName, LOC)

         ENDIF

         !%%%%%%%%%%%%%%%%%%%%%%%%%%%%%%%%%%%%%%%%%%%
         ! Secondary POP emissions from soil
         !%%%%%%%%%%%%%%%%%%%%%%%%%%%%%%%%%%%%%%%%%%%
         DiagnName = 'AD53_POPG_SOIL'
         UNIT      = 'kg'
         N         = 5
         FACTOR    = 1.0e+0_fp
         CALL DIAG2BPCH( am_I_Root, HcoState, DiagnName, CATEGORY,
     &                   UNIT,      N, 1, -1, .TRUE., FACTOR, RC )
         IF ( RC /= HCO_SUCCESS ) CALL ERROR_STOP( DiagnName, LOC)

         !%%%%%%%%%%%%%%%%%%%%%%%%%%%%%%%%%%%%%%%%%%%
         ! Secondary POP emissions from lake
         !%%%%%%%%%%%%%%%%%%%%%%%%%%%%%%%%%%%%%%%%%%%
         DiagnName = 'AD53_POPG_LAKE'
         UNIT      = 'kg'
         N         = 6
         FACTOR    = 1.0e+0_fp
         CALL DIAG2BPCH( am_I_Root, HcoState, DiagnName, CATEGORY,
     &                   UNIT,      N, 1, -1, .TRUE., FACTOR, RC )
         IF ( RC /= HCO_SUCCESS ) CALL ERROR_STOP( DiagnName, LOC)

         !%%%%%%%%%%%%%%%%%%%%%%%%%%%%%%%%%%%%%%%%%%%
         ! Secondary POP emissions from leaf
         !%%%%%%%%%%%%%%%%%%%%%%%%%%%%%%%%%%%%%%%%%%%
         DiagnName = 'AD53_POPG_LEAF'
         UNIT      = 'kg'
         N         = 7
         FACTOR    = 1.0e+0_fp
         CALL DIAG2BPCH( am_I_Root, HcoState, DiagnName, CATEGORY,
     &                   UNIT,      N, 1, -1, .TRUE., FACTOR, RC )
         IF ( RC /= HCO_SUCCESS ) CALL ERROR_STOP( DiagnName, LOC)

         !%%%%%%%%%%%%%%%%%%%%%%%%%%%%%%%%%%%%%%%%%%%
         ! Secondary positive soil flux
         !%%%%%%%%%%%%%%%%%%%%%%%%%%%%%%%%%%%%%%%%%%%
         DiagnName = 'AD53_SOIL2AIR'
         UNIT      = 'ng/m2/day'
         N         = 8
         FACTOR    = 1.0e+0_fp
         CALL DIAG2BPCH( am_I_Root, HcoState, DiagnName, CATEGORY,
     &                   UNIT,      N, 1, -1, .TRUE., FACTOR, RC )
         IF ( RC /= HCO_SUCCESS ) CALL ERROR_STOP( DiagnName, LOC)

         !%%%%%%%%%%%%%%%%%%%%%%%%%%%%%%%%%%%%%%%%%%%
         ! Secondary negative soil flux
         !%%%%%%%%%%%%%%%%%%%%%%%%%%%%%%%%%%%%%%%%%%%
         DiagnName = 'AD53_AIR2SOIL'
         UNIT      = 'ng/m2/day'
         N         = 9
         FACTOR    = 1.0e+0_fp
         CALL DIAG2BPCH( am_I_Root, HcoState, DiagnName, CATEGORY,
     &                   UNIT,      N, 1, -1, .TRUE., FACTOR, RC )
         IF ( RC /= HCO_SUCCESS ) CALL ERROR_STOP( DiagnName, LOC)

         !%%%%%%%%%%%%%%%%%%%%%%%%%%%%%%%%%%%%%%%%%%%
         ! Secondary positive lake flux
         !%%%%%%%%%%%%%%%%%%%%%%%%%%%%%%%%%%%%%%%%%%%
         DiagnName = 'AD53_LAKE2AIR'
         UNIT      = 'ng/m2/day'
         N         = 10
         FACTOR    = 1.0e+0_fp
         CALL DIAG2BPCH( am_I_Root, HcoState, DiagnName, CATEGORY,
     &                   UNIT,      N, 1, -1, .TRUE., FACTOR, RC )
         IF ( RC /= HCO_SUCCESS ) CALL ERROR_STOP( DiagnName, LOC)

         !%%%%%%%%%%%%%%%%%%%%%%%%%%%%%%%%%%%%%%%%%%%
         ! Secondary negative lake flux
         !%%%%%%%%%%%%%%%%%%%%%%%%%%%%%%%%%%%%%%%%%%%
         DiagnName = 'AD53_AIR2LAKE'
         UNIT      = 'ng/m2/day'
         N         = 11
         FACTOR    = 1.0e+0_fp
         CALL DIAG2BPCH( am_I_Root, HcoState, DiagnName, CATEGORY,
     &                   UNIT,      N, 1, -1, .TRUE., FACTOR, RC )
         IF ( RC /= HCO_SUCCESS ) CALL ERROR_STOP( DiagnName, LOC)

         !%%%%%%%%%%%%%%%%%%%%%%%%%%%%%%%%%%%%%%%%%%%
         ! Secondary positive leaf flux
         !%%%%%%%%%%%%%%%%%%%%%%%%%%%%%%%%%%%%%%%%%%%
         DiagnName = 'AD53_LEAF2AIR'
         UNIT      = 'ng/m2/day'
         N         = 12
         FACTOR    = 1.0e+0_fp
         CALL DIAG2BPCH( am_I_Root, HcoState, DiagnName, CATEGORY,
     &                   UNIT,      N, 1, -1, .TRUE., FACTOR, RC )
         IF ( RC /= HCO_SUCCESS ) CALL ERROR_STOP( DiagnName, LOC)

         !%%%%%%%%%%%%%%%%%%%%%%%%%%%%%%%%%%%%%%%%%%%
         ! Secondary negative leaf flux
         !%%%%%%%%%%%%%%%%%%%%%%%%%%%%%%%%%%%%%%%%%%%
         DiagnName = 'AD53_AIR2LEAF'
         UNIT      = 'ng/m2/day'
         N         = 13
         FACTOR    = 1.0e+0_fp
         CALL DIAG2BPCH( am_I_Root, HcoState, DiagnName, CATEGORY,
     &                   UNIT,      N, 1, -1, .TRUE., FACTOR, RC )
         IF ( RC /= HCO_SUCCESS ) CALL ERROR_STOP( DiagnName, LOC)

         !%%%%%%%%%%%%%%%%%%%%%%%%%%%%%%%%%%%%%%%%%%%
         ! Fugacity ratios for soils (soil/air)
         !%%%%%%%%%%%%%%%%%%%%%%%%%%%%%%%%%%%%%%%%%%%
         DiagnName = 'AD53_SOILAIR_FUG'
         Unit      = 'unitless'
         N         = 14
         FACTOR    = 1.0e+0_fp
         CALL DIAG2BPCH( am_I_Root, HcoState, DiagnName, CATEGORY,
     &                   UNIT,      N, 1, -1, .TRUE., FACTOR, RC )
         IF ( RC /= HCO_SUCCESS ) CALL ERROR_STOP( DiagnName, LOC)

         !%%%%%%%%%%%%%%%%%%%%%%%%%%%%%%%%%%%%%%%%%%%
         ! Fugacity ratios for lakes (water/air)
         !%%%%%%%%%%%%%%%%%%%%%%%%%%%%%%%%%%%%%%%%%%%
         DiagnName = 'AD53_LAKEAIR_FUG'
         Unit      = 'unitless'
         N         = 15
         FACTOR    = 1.0e+0_fp
         CALL DIAG2BPCH( am_I_Root, HcoState, DiagnName, CATEGORY,
     &                   UNIT,      N, 1, -1, .TRUE., FACTOR, RC )
         IF ( RC /= HCO_SUCCESS ) CALL ERROR_STOP( DiagnName, LOC)

         !%%%%%%%%%%%%%%%%%%%%%%%%%%%%%%%%%%%%%%%%%%%
         ! Fugacity ratios for leaves (leaf sfc/air)
         !%%%%%%%%%%%%%%%%%%%%%%%%%%%%%%%%%%%%%%%%%%%
         DiagnName = 'AD53_LEAFAIR_FUG'
         Unit      = 'unitless'
         N         = 16
         FACTOR    = 1.0e+0_fp
         CALL DIAG2BPCH( am_I_Root, HcoState, DiagnName, CATEGORY,
     &                   UNIT,      N, 1, -1, .TRUE., FACTOR, RC )
         IF ( RC /= HCO_SUCCESS ) CALL ERROR_STOP( DiagnName, LOC)

         ! Write the remaining ND53 diagnostics 
         CALL WRITE_DIAG53

      ENDIF
!
!******************************************************************************
!  ND54: Time-in-the-Troposphere diagnostic
!
!   # : Field   : Description                 : Units     : Scale Factor
!  ---------------------------------------------------------------------------
!  (1) TIME-TPS : Time spend in troposphere   : fraction  : SCALEDYN
!******************************************************************************
!
      IF ( ND54 > 0 ) THEN
         CATEGORY = 'TIME-TPS'
         UNIT = 'unitless'

         DO L = 1, LD54
            ARRAY(:,:,L) = AD54(:,:,L) / SCALEDIAG
         ENDDO

         CALL BPCH2( IU_BPCH,   MODELNAME, LONRES,   LATRES,
     &               HALFPOLAR, CENTER180, CATEGORY, 1,    
     &               UNIT,      DIAGb,     DIAGe,    RESERVED,   
     &               IIPAR,     JJPAR,     LD54,     IFIRST,     
     &               JFIRST,    LFIRST,    ARRAY(:,:,1:LD54) )
      ENDIF
!
!******************************************************************************
!  ND55: Tropopause diagnostics
!
!   # : Field   : Description                 : Units     : Scale Factor
!  ---------------------------------------------------------------------------
!  (1) TP-LEVEL : Tropopause level            : unitless  : SCALEDYN
!  (2) TP-HGHT  : Tropopause height           : km        : SCALEDYN
!  (3) TP-PRESS : Tropopause pressure         : mb        : SCALEDYN
!******************************************************************************
!
      IF ( ND55 > 0 ) THEN
         CATEGORY = 'TR-PAUSE'

         DO M = 1, TMAX(55)
            N  = TINDEX(55,M)
            IF ( N > PD55 ) CYCLE
            NN = N

            ! Pick the appropriate unit string
            SELECT CASE ( N )
               CASE ( 1 )
                  UNIT = 'unitless'
               CASE ( 2 )
                  UNIT = 'km'
               CASE ( 3 )
                  UNIT = 'mb'
            END SELECT

            ARRAY(:,:,1) = AD55(:,:,N) / SCALEDYN

            CALL BPCH2( IU_BPCH,   MODELNAME, LONRES,   LATRES,
     &                  HALFPOLAR, CENTER180, CATEGORY, NN,
     &                  UNIT,      DIAGb,     DIAGe,    RESERVED,
     &                  IIPAR,     JJPAR,     1,        IFIRST,
     &                  JFIRST,    LFIRST,    ARRAY(:,:,1) )
         ENDDO
      ENDIF
!
!******************************************************************************
!  ND56: Lightning flash rate diagnostics (ltm, bmy, 5/5/06))
!******************************************************************************
!
!      IF ( ND56 > 0 ) CALL WRITE_DIAG56

       IF ( ND56 > 0 ) THEN

          CATEGORY = 'LFLASH-$'
          UNIT     = 'flashes/min/km2'

          ! Get scale factor

          ! --> If diagnostics OutOper is set to 'Mean':
          FACTOR = 1.0e+0_fp

          ! Loop over ND56 diagnostic tracers
          DO M = 1, 3

             ! Define quantities
             N = TINDEX(56,M)
            
             SELECT CASE ( N )
                CASE ( 1 )
                   DiagnName = 'LIGHTNING_TOTAL_FLASHRATE'
                CASE ( 2 )
                   DiagnName = 'LIGHTNING_INTRACLOUD_FLASHRATE'
                CASE ( 3 )
                   DiagnName = 'LIGHTNING_CLOUDGROUND_FLASHRATE'
                CASE DEFAULT
                   MSG = 'Lightning index N must not exceed 3!'
                   CALL ERROR_STOP ( MSG, LOC )
             END SELECT

             CALL DIAG2BPCH( am_I_Root, HcoState, DiagnName, CATEGORY,
     &                       UNIT,  N,  -1, -1,   .TRUE.,    FACTOR,
     &                       RC)
             IF ( RC /= HCO_SUCCESS ) CALL ERROR_STOP( DiagnName, LOC)
         ENDDO

         DiagnName = 'LIGHTNING_CLOUD_TOP'
         N         = 4
         CALL DIAG2BPCH( am_I_Root, HcoState, DiagnName, CATEGORY,
     &                   UNIT,  N,  -1, -1,   .TRUE.,    FACTOR, RC )
         IF ( RC /= HCO_SUCCESS ) CALL ERROR_STOP( DiagnName, LOC)   

      ENDIF
!
!******************************************************************************
!  ND57: THETA
!
!  Potential temperature
!******************************************************************************
! 
! (FP 6/2009)
  
      IF ( ND57 > 0 ) THEN

         CATEGORY          = 'THETA-$'
         UNIT              = 'K'
         ARRAY(:,:,1:LD57) = AD57(:,:,1:LD57) / SCALEDIAG
         NN                = 1

         CALL BPCH2( IU_BPCH,   MODELNAME, LONRES,   LATRES,
     &               HALFPOLAR, CENTER180, CATEGORY, NN,    
     &               UNIT,      DIAGb,     DIAGe,    RESERVED,   
     &               IIPAR,     JJPAR,     LD57,        IFIRST,     
     &               JFIRST,    LFIRST,    ARRAY(:,:,1:LD57) )
      ENDIF
!
!******************************************************************************
!  ND58: CH4 Emission Diagnostics
!
!   #  : Field   : Description                 : Units     : Scale Factor
!  ---------------------------------------------------------------------------
!  (1 ) CH4-TOT  : CH4 Emissions total(w/o sab): kg        : 1
!  (2 ) CH4-OIL  : CH4 Emissions oil           : kg        : 1
!  (3 ) CH4-GAS  : CH4 Emissions gas           : kg        : 1
!  (4 ) CH4-COL  : CH4 Emissions coal          : kg        : 1
!  (5 ) CH4-LIV  : CH4 Emissions livestock     : kg        : 1
!  (6 ) CH4-LDF  : CH4 Emissions landfills     : kg        : 1
!  (7 ) CH4-WST  : CH4 Emissions wastewater    : kg        : 1
!  (8 ) CH4-RIC  : CH4 Emissions rice          : kg        : 1
!  (9 ) CH4-OTA  : CH4 Emissions other anthro  : kg        : 1
!  (10) CH4-BBN  : CH4 Emissions bioburn       : kg        : 1
!  (11) CH4-WTL  : CH4 Emissions wetlands      : kg        : 1
!  (12) CH4-SEE  : CH4 Emissions seeps         : kg        : 1
!  (13) CH4-LAK  : CH4 Emissions lakes         : kg        : 1
!  (14) CH4-TER  : CH4 Emissions termites      : kg        : 1
!  (15) CH4-SAB  : CH4 Emissions soil abs      : kg        : 1
!******************************************************************************

      IF ( ND58 > 0 ) THEN
         CATEGORY = 'CH4-EMIS'

         DO M = 1, TMAX(58)
            N  = TINDEX(58,M)
            IF ( N > PD58 ) CYCLE
            NN = N

            UNIT = 'kg'

            ARRAY(:,:,1) = AD58(:,:,N)

            CALL BPCH2( IU_BPCH,   MODELNAME, LONRES,   LATRES,
     &                  HALFPOLAR, CENTER180, CATEGORY, NN,
     &                  UNIT,      DIAGb,     DIAGe,    RESERVED,
     &                  IIPAR,     JJPAR,     1,        IFIRST,
     &                  JFIRST,    LFIRST,    ARRAY(:,:,1) )
         ENDDO
      ENDIF

#if   defined( TOMAS )
!
!*****************************************************************************
!  ND59: Size-resolved primary aerosol emission (win, 8/22/07)
!        Unit is amount of aerosol per time of simulation e.g. sulfate[=] kg S
!
!   # : Field   : Description                 : Units     : Scale Factor
!  ---------------------------------------------------------------------------
!  (1 )  NK-EMISS : Size-resolved number emission   : No       : 1
!  (2 )  SF-EMISS : Size-resolved sulfate emission  : kg S     : 1
!  (3 )  SS-EMISS : Size-resolved sea-salt emission : kg       : 1 
!  (4 )  ECIL-SRC : Size-resolved H-phillic EC emission   : kg : 1
!  (5 )  ECOB-SRC : Size-resolved H-phobic EC emission    : kg : 1
!  (6 )  OCIL-SRC : Size-resolved H-phillic OC emission   : kg : 1
!  (7 )  OCOB-SRC : Size-resolved H-phobic OC emission    : kg : 1
!  (8 )  DUST-SRC : Size-resolved dust emission      : kg      : 1
!
!  NOTES:
!*****************************************************************************
!
      IF ( ND59 > 0 ) THEN

         !==============================================================
         ! Size-resolved primary aerosol number emission 
         !==============================================================
         UNIT         = 'No.'
         CATEGORY     = 'NK-EMISS'
         DO NBIN =1,IBINS
            N        = id_NK1 + NBIN - 1
            DO L = 1, 2
               ARRAY(:,:,L) = AD59_NUMB(:,:,L,NBIN)
            ENDDO
            
            CALL BPCH2( IU_BPCH,   MODELNAME, LONRES,    LATRES,
     &                  HALFPOLAR, CENTER180, CATEGORY,  N,
     &                  UNIT,      DIAGb,     DIAGe,     RESERVED,   
     &                  IIPAR,     JJPAR,     2,         IFIRST,     
     &                  JFIRST,    LFIRST,    ARRAY(:,:,1:2) )
     
         ENDDO

         !==============================================================
         ! Size-resolved primary aerosol sulfate mass emission 
         !==============================================================
         UNIT         = 'kg S'
         CATEGORY     = 'SF-EMISS'
         DO NBIN =1,IBINS
            N        = id_SF1 + NBIN - 1
            DO L = 1, 2
               ARRAY(:,:,L) = AD59_SULF(:,:,L,NBIN)
            ENDDO
            
            CALL BPCH2( IU_BPCH,   MODELNAME, LONRES,    LATRES,
     &                  HALFPOLAR, CENTER180, CATEGORY,  N,
     &                  UNIT,      DIAGb,     DIAGe,     RESERVED,   
     &                  IIPAR,     JJPAR,     2,         IFIRST,     
     &                  JFIRST,    LFIRST,    ARRAY(:,:,1:2) )
     
         ENDDO

         !==============================================================
         ! Size-resolved primary aerosol sea-salt mass emission 
         !==============================================================
         UNIT         = 'kg'
         CATEGORY     = 'SS-EMISS'
         DO NBIN =1,IBINS
            N        = id_SS1 + NBIN - 1
            DO L = 1, 2
               ARRAY(:,:,L) = AD59_SALT(:,:,L,NBIN)
            ENDDO
            
            CALL BPCH2( IU_BPCH,   MODELNAME, LONRES,    LATRES,
     &                  HALFPOLAR, CENTER180, CATEGORY,  N,
     &                  UNIT,      DIAGb,     DIAGe,     RESERVED,   
     &                  IIPAR,     JJPAR,     2,         IFIRST,     
     &                  JFIRST,    LFIRST,    ARRAY(:,:,1:2) )
     
         ENDDO

         !==============================================================
         ! Size-resolved primary Hydrophillic EC mass emission
         !==============================================================
         UNIT         = 'kg'
         CATEGORY     = 'ECIL-SRC'
         DO NBIN =1,IBINS
            N        = id_ECIL1 - 1 + NBIN
            DO L = 1, 2
               ARRAY(:,:,L) = AD59_ECIL(:,:,L,NBIN)
            ENDDO
            
            CALL BPCH2( IU_BPCH,   MODELNAME, LONRES,    LATRES,
     &                  HALFPOLAR, CENTER180, CATEGORY,  N,
     &                  UNIT,      DIAGb,     DIAGe,     RESERVED,   
     &                  IIPAR,     JJPAR,     2,         IFIRST,     
     &                  JFIRST,    LFIRST,    ARRAY(:,:,1:2) )
     
         ENDDO

         !==============================================================
         ! Size-resolved primary Hydrophobic EC mass emission
         !==============================================================
         UNIT         = 'kg'
         CATEGORY     = 'ECOB-SRC'
         DO NBIN =1,IBINS
            N        = id_ECOB1 - 1 + NBIN
            DO L = 1, 2
               ARRAY(:,:,L) = AD59_ECOB(:,:,L,NBIN)
            ENDDO
            
            CALL BPCH2( IU_BPCH,   MODELNAME, LONRES,    LATRES,
     &                  HALFPOLAR, CENTER180, CATEGORY,  N,
     &                  UNIT,      DIAGb,     DIAGe,     RESERVED,   
     &                  IIPAR,     JJPAR,     2,         IFIRST,     
     &                  JFIRST,    LFIRST,    ARRAY(:,:,1:2) )
     
         ENDDO

         !==============================================================
         ! Size-resolved primary Hydrophillic OC mass emission
         !==============================================================
         UNIT         = 'kg'
         CATEGORY     = 'OCIL-SRC'
         DO NBIN =1,IBINS
            N        = id_OCIL1 - 1 + NBIN
            DO L = 1, 2
               ARRAY(:,:,L) = AD59_OCIL(:,:,L,NBIN)
            ENDDO
            
            CALL BPCH2( IU_BPCH,   MODELNAME, LONRES,    LATRES,
     &                  HALFPOLAR, CENTER180, CATEGORY,  N,
     &                  UNIT,      DIAGb,     DIAGe,     RESERVED,   
     &                  IIPAR,     JJPAR,     2,         IFIRST,     
     &                  JFIRST,    LFIRST,    ARRAY(:,:,1:2) )
     
         ENDDO

         !==============================================================
         ! Size-resolved primary Hydrophobic OC mass emission
         !==============================================================
         UNIT         = 'kg'
         CATEGORY     = 'OCOB-SRC'
         DO NBIN =1,IBINS
            N        = id_OCOB1 - 1 + NBIN
            DO L = 1, 2
               ARRAY(:,:,L) = AD59_OCOB(:,:,L,NBIN)
            ENDDO
            
            CALL BPCH2( IU_BPCH,   MODELNAME, LONRES,    LATRES,
     &                  HALFPOLAR, CENTER180, CATEGORY,  N,
     &                  UNIT,      DIAGb,     DIAGe,     RESERVED,   
     &                  IIPAR,     JJPAR,     2,         IFIRST,     
     &                  JFIRST,    LFIRST,    ARRAY(:,:,1:2) )
     
         ENDDO

         !==============================================================
         ! Size-resolved dust mass emission
         !==============================================================
         UNIT         = 'kg'
         CATEGORY     = 'DUST-SRC'
         DO NBIN =1,IBINS
            N        = id_DUST1 - 1 + NBIN
            DO L = 1, 2
               ARRAY(:,:,L) = AD59_DUST(:,:,L,NBIN)
            ENDDO
            
            CALL BPCH2( IU_BPCH,   MODELNAME, LONRES,    LATRES,
     &                  HALFPOLAR, CENTER180, CATEGORY,  N,
     &                  UNIT,      DIAGb,     DIAGe,     RESERVED,   
     &                  IIPAR,     JJPAR,     2,         IFIRST,     
     &                  JFIRST,    LFIRST,    ARRAY(:,:,1:2) )
     
         ENDDO

      ENDIF  
!
!*****************************************************************************
!  ND60: TOMAS Aerosol microphysical rate (win, 7/9/07)
!        Unit is amount of aerosol per time of simulation e.g. sulfate[=] kg S
!
!   # : Field   : Description                 : Units     : Scale Factor
!  ---------------------------------------------------------------------------
!  (1) TMS-COND : Condensation rate           : no. or kg : NONE
!  (2) TMS-COAG : Coagulation rate            : no. or kg : NONE
!  (3) TMS-NUCL : Nucleation rate             : no. or kg : NONE
!  (4) TMS-AQOX : Aqueous oxidation rate      : no. or kg : NONE
!  (5) AERO-FIX : Accumulated error fixed     : no. or kg : NONE
!  (6) TMS-SOA  : SOA condensation rate       : no. or kg : NONE
!
!  NOTES:
!  (1 ) Add TMS-SOA diagnostic (win, 9/25/07)
!  28 Jan 2014 - R. Yantosca - Use ARR2D to avoid array temporaries
!*****************************************************************************
!
      IF ( ND60 > 0 ) THEN
         
         !==============================================================
         ! Condensation rate
         !==============================================================

         ! Category name
         CATEGORY = 'TMS-COND'
         DO M = 1,TMAX(60)
            NN = TINDEX(60,M)
            
            SCALEX = 1.e+0_fp

            IF ( ( NN .ge. id_NK1 ) .and. 
     &           ( NN .lt. id_NK1+IBINS )      ) THEN
               UNIT = 'no.'
            ELSE
               UNIT = 'kg'
            ENDIF

            DO L = 1, LD60
               ARR2D(:,L) = AD60_COND(1,:,L,M) / SCALEX
            ENDDO

            CALL BPCH2( IU_BPCH,   MODELNAME, LONRES,   LATRES,
     &                  HALFPOLAR, CENTER180, CATEGORY, NN,
     &                  UNIT,      DIAGb,     DIAGe,    RESERVED,
     &                  1,         JJPAR,     LD60,     IFIRST,
     &                  JFIRST,    LFIRST,    ARR2D(:,1:LD60)  )
         ENDDO

         !==============================================================
         ! Coagulation rate
         !==============================================================

         ! Category name
         CATEGORY = 'TMS-COAG'
         DO M = 1,TMAX(60)
            NN = TINDEX(60,M)
            
            SCALEX = 1.e+0_fp

            IF ( ( NN .ge. id_NK1 ) .and. 
     &           ( NN .lt. id_NK1+IBINS )      ) THEN
               UNIT = 'no.'
            ELSE
               UNIT = 'kg'
            ENDIF

            DO L = 1, LD60
               ARR2D(:,L) = AD60_COAG(1,:,L,M) / SCALEX
            ENDDO

            CALL BPCH2( IU_BPCH,   MODELNAME, LONRES,   LATRES,
     &                  HALFPOLAR, CENTER180, CATEGORY, NN,
     &                  UNIT,      DIAGb,     DIAGe,    RESERVED,
     &                  1,         JJPAR,     LD60,     IFIRST,
     &                  JFIRST,    LFIRST,    ARR2D(:,1:LD60)  )
         ENDDO

         !==============================================================
         ! Nucleation rate
         !==============================================================

         ! Category name
         CATEGORY = 'TMS-NUCL'
         DO M = 1,TMAX(60)
            NN = TINDEX(60,M)
            
            SCALEX = 1.e+0_fp

            IF ( ( NN .ge. id_NK1 ) .and. 
     &           ( NN .lt. id_NK1+IBINS )      ) THEN
               UNIT = 'no.'
            ELSE
               UNIT = 'kg'
            ENDIF

            DO L = 1, LD60
               ARR2D(:,L) = AD60_NUCL(1,:,L,M) / SCALEX
            ENDDO

            CALL BPCH2( IU_BPCH,   MODELNAME, LONRES,   LATRES,
     &                  HALFPOLAR, CENTER180, CATEGORY, NN,
     &                  UNIT,      DIAGb,     DIAGe,    RESERVED,
     &                  1,         JJPAR,     LD60,     IFIRST,
     &                  JFIRST,    LFIRST,    ARR2D(:,1:LD60)  )
         ENDDO

         !==============================================================
         ! Aqueous oxidation rate
         !==============================================================

         ! Category name
         CATEGORY = 'TMS-AQOX'
         DO M = 1,TMAX(60)
            NN = TINDEX(60,M)
            
            SCALEX = 1.e+0_fp

            IF ( ( NN .ge. id_NK1 ) .and. 
     &           ( NN .lt. id_NK1+IBINS )      ) THEN
               UNIT = 'no.'
            ELSE
               UNIT = 'kg'
            ENDIF

            DO L = 1, LD60
               ARR2D(:,L) = AD60_AQOX(1,:,L,M) / SCALEX
            ENDDO

            CALL BPCH2( IU_BPCH,   MODELNAME, LONRES,   LATRES,
     &                  HALFPOLAR, CENTER180, CATEGORY, NN,
     &                  UNIT,      DIAGb,     DIAGe,    RESERVED,
     &                  1,         JJPAR,     LD60,     IFIRST,
     &                  JFIRST,    LFIRST,    ARR2D(:,1:LD60)  )
         ENDDO

         !==============================================================
         ! Error fudging during aerosol microphysics
         !==============================================================

         ! Category name
         CATEGORY = 'AERO-FIX'
         DO M = 1,TMAX(60)
            NN = TINDEX(60,M)
            
            SCALEX = 1.e+0_fp

            IF ( ( NN .ge. id_NK1 ) .and. 
     &           ( NN .lt. id_NK1+IBINS )      ) THEN
               UNIT = 'no.'
            ELSE
               UNIT = 'kg'
            ENDIF

             DO L = 1, LD60
                ARR2D(:,L) = AD60_ERROR(1,:,L,M) / SCALEX
             ENDDO

             CALL BPCH2( IU_BPCH,   MODELNAME, LONRES,   LATRES,
     &                  HALFPOLAR, CENTER180, CATEGORY, NN,
     &                  UNIT,      DIAGb,     DIAGe,    RESERVED,
     &                  1,         JJPAR,     LD60,     IFIRST,
     &                  JFIRST,    LFIRST,    ARR2D(:,1:LD60)  )
          ENDDO

         !==============================================================
         ! SOA Condensation rate  (win, 9/25/07)
         !==============================================================

         ! Category name
         CATEGORY = 'TMS-SOA'
         DO M = 1,TMAX(60)
            NN = TINDEX(60,M)
            
            SCALEX = 1.e+0_fp

            IF ( ( NN .ge. id_NK1 ) .and. 
     &           ( NN .lt. id_NK1+IBINS )      ) THEN
               UNIT = 'no.'
            ELSE
               UNIT = 'kg'
            ENDIF

            DO L = 1, LD60
               ARR2D(:,L) = AD60_SOA(1,:,L,M) / SCALEX
            ENDDO

            CALL BPCH2( IU_BPCH,   MODELNAME, LONRES,   LATRES,
     &                  HALFPOLAR, CENTER180, CATEGORY, NN,
     &                  UNIT,      DIAGb,     DIAGe,    RESERVED,
     &                  1,         JJPAR,     LD60,     IFIRST,
     &                  JFIRST,    LFIRST,    ARR2D(:,1:LD60)  )
         ENDDO

      ENDIF
!
!*****************************************************************************
!  ND61: TOMAS microphysics process rate saved in 3-D (kg/s)
!
!  Remark: for aerosol number, the unit 'kg' is used as a fake kg where
!          1 fake kg = 1 aerosol number.
!          Molecular weight of aerosol number is 1g/mol and   
!
!   # : Field   : Description                 : Units     : Scale Factor
!  ---------------------------------------------------------------------------
!  (1) TOMAS-3D : 3-D microphysics rate       : kg/s      : SCALECHEM
!
!  NOTES: 
!  (1 ) Create ND61 to output nucleation rate in 3-D array diagnostic (win, 6/21/08)
!  (2 ) Change ND61 tracer and unit to be new list with unit of 'cm-3s-1'
!       (win, 10/6/08)
!*****************************************************************************

      IF ( ND61 > 0 ) THEN
         CATEGORY = 'TOMAS-3D'
         
         DO M = 1, TMAX(61)
            NN = TINDEX(61,M)

            SCALEX = SCALECHEM

            UNIT = 'cm-3s-1'

            DO L = 1, LD61
               ARRAY(:,:,L) = AD61(:,:,L,NN) / SCALEX
            ENDDO

            CALL BPCH2( IU_BPCH,   MODELNAME, LONRES,   LATRES,
     &                  HALFPOLAR, CENTER180, CATEGORY, NN,
     &                  UNIT,      DIAGb,     DIAGe,    RESERVED,
     &                  IIPAR,     JJPAR,     LD61,     IFIRST,
     &                  JFIRST,    LFIRST,    ARRAY(:,:,1:LD61)  )
         ENDDO
      ENDIF
#else  
! ND60 s used for wetland fraction in non-tomas sim diagnostics
!
!******************************************************************************
!  ND60: Wetland fraction
!
!   # : Field    : Description                     : Units    : Scale factor
!  --------------------------------------------------------------------------
!  (1 ) WET-FRAC : WETLAND FRACTION                : unitless : 1
!******************************************************************************
!

      IF ( ND60 > 0 ) THEN

         UNIT = 'unitless'
         CATEGORY     = 'WET-FRAC'
         ARRAY(:,:,1) = AD60(:,:)
         N            = 1

         CALL BPCH2( IU_BPCH,   MODELNAME, LONRES,   LATRES,
     &               HALFPOLAR, CENTER180, CATEGORY, N,
     &               UNIT,      DIAGb,     DIAGe,    RESERVED,   
     &               IIPAR,     JJPAR,     1,        IFIRST,     
     &               JFIRST,    LFIRST,    ARRAY(:,:,1) )

      ENDIF

#endif
!
!*****************************************************************************
!  ND62: I-J Instantaneous Column Maps for Tracers (molec/cm^2)  
!
!  The unit conversion is as follows:
!
!  First, convert Spc (kg/kg dry) to Spc (kg):
!
!    Spc (kg) = Spc (kg/kg dry) * AD (dry air mass in kg)
!  
!  Next, do this unit conversion:
!
!    Spc (kg) | 6.022e23 molec |   mole   | 1000 g |    1        |   m^2
!    ---------+----------------+----------+--------+-------------+----------
!             |     mole       |  MOLWT g |  kg    | AREA_M2 m^2 | 10^4 cm^2
!
!
!  which is equivalent to
!
!   ( Spc * 6.022e22 ) / ( MOLWT * AREA_M2 )
!
!*****************************************************************************
!
      IF ( ND62 > 0 ) THEN
         CATEGORY = 'INST-MAP'

         ! Initialize GEOS-Chem tracer array [kg] from Chemistry State object
         ! (mpayer, 12/6/12)
         Spc => State_Chm%Species
         AD  => State_Met%AD

         DO M = 1, TMAX(62)
            N  = TINDEX(62,M)
            IF ( N > nAdvect ) CYCLE
            NN = N

            ! Get info about this species from the database
            ! NOTE: Assumes 1:1 mapping of tracer and species indexes
            SpcInfo => State_Chm%SpcData(N)%Info

            DO J = 1, JJPAR
            DO I = 1, IIPAR

               ! Grid box surface area [cm2]
               AREA_M2 = GET_AREA_M2( I, J, 1 )
               ARRAY(I,J,1) = ( SUM( Spc(I,J,:,N)   *
     &                               AD (I,J,:  ) ) * AVO    )
     &                        / ( SpcInfo%emMW_g
     &                            * AREA_M2 * 10.e+0_fp )
            ENDDO
            ENDDO

            ! Write the proper unit string
            IF ( SpcInfo%emMW_g > 12e+0_fp ) THEN
               UNIT = 'molec/cm2'
            ELSE
               UNIT = 'atoms C/cm2'
            ENDIF

            CALL BPCH2( IU_BPCH,   MODELNAME, LONRES,   LATRES,
     &                  HALFPOLAR, CENTER180, CATEGORY, NN,    
     &                  UNIT,      DIAGb,     DIAGe,    RESERVED,   
     &                  IIPAR,     JJPAR,     1,        IFIRST,     
     &                  JFIRST,    LFIRST,    ARRAY(:,:,1) )

            ! Free pointer
            SpcInfo => NULL()

         ENDDO

         ! Free pointers
         Spc => NULL()
         AD  => NULL()

      ENDIF
!
!******************************************************************************
!  ND64: Radiative flux (Category: "FJX-FLUX")
!
!   # : Field  : Description                    : Units      : Scale factor
!  ----------------------------------------------------------------------------
!  (W)  DIR-X  : Direct flux for bin X          : 1/cm2s     : 1        
!  (W)  DIF-X  : Diffuse flux for bin X         : 1/cm2s     : 1
!  (W)  NET-X  : Net flux for bin X             : 1/cm2s     : 1
!******************************************************************************
!
      IF ( ND64 > 0 ) THEN
         CATEGORY = 'FJX-FLX$'
         UNIT     = 'cm-2s-1'

         !DO M = 1, TMAX(64)
         DO MM = 1,3
            DO MMB = 1,W_
                M = ((MM-1)*W_) + MMB
                N  = TINDEX(64,M)
                NN = N
                SCALEX = SCALECHEM
   
                ! Divide by # of timesteps
                DO L = 1, LD64
                   ARRAY(:,:,L) = AD64(:,:,L,MMB,MM) / SCALEX
                ENDDO

                CALL BPCH2( IU_BPCH,   MODELNAME, LONRES,   LATRES,
     &                      HALFPOLAR, CENTER180, CATEGORY, NN,    
     &                      UNIT,      DIAGb,     DIAGe,    RESERVED,   
     &                      IIPAR,     JJPAR,     LD64,     IFIRST,     
     &                      JFIRST,    LFIRST,    ARRAY(:,:,1:LD64) )
            ENDDO
         ENDDO
      ENDIF
!
!******************************************************************************
!  ND65: Production/Loss of specified chemical families
!
!   # : Field   : Description                 : Units       : Scale Factor
!  ---------------------------------------------------------------------------
!  (1) PORL-L=$ : Chemical family P-L rates   : molec/cm3/s : SCALECHEM
!
!  NOTES:
!  (1 ) Make sure the units for NSRCX == 6 (single tracer O3) P-L 
!        coincide with those in "chemo3.f".  
!  (2 ) ND65 now uses allocatable array AD65 instead of AIJ. (bmy, 3/16/00)
!  (3 ) Add L(CH3I) to the ND65 diagnostic -- do not take the average 
!        but instead compute the total sum of L(CH3I) (nad, bmy, 3/20/01)
!  (4 ) Add updates for multi-tracer Ox run from amf (bmy, 7/3/01)
!  (5 ) Now account for time in troposphere for full chemistry. It is
!        assumed that LD45 >= LD65 in using CTO3 (phs, 3/6/07)
!  (6 ) Do not use CTO3 anymore, but the new CTO3_24h, which is the 3D
!        tropospheric chemistry counter (phs, 11/17/08)
!******************************************************************************
!
      IF ( ND65 > 0 ) THEN     
         CATEGORY = 'PORL-L=$'

         ! Loop over ND65 families
         DO N = 1, Input_Opt%NFAM

            ! Select proper unit string
            IF ( Input_Opt%ITS_A_TAGO3_SIM ) THEN
               NN          = N
               UNIT        = 'kg/s'
               
               WHERE( CTO3_24h(:,:,1:LD65) /= 0 )
                  ARRAY(:,:,1:LD65) = AD65(:,:,1:LD65,N) /
     $                                FLOAT( CTO3_24h(:,:,1:LD65) )
               ELSEWHERE
                  ARRAY(:,:,1:LD65) = 0.
               ENDWHERE

            ELSE
               NN     = N
               UNIT   = 'molec/cm3/s'

               WHERE( CTO3_24h(:,:,1:LD65) /= 0 )
                  ARRAY(:,:,1:LD65) = AD65(:,:,1:LD65,N) /
     $                                FLOAT( CTO3_24h(:,:,1:LD65) )
               ELSEWHERE
                  ARRAY(:,:,1:LD65) = 0.
               ENDWHERE
               
            ENDIF

            CALL BPCH2( IU_BPCH,   MODELNAME, LONRES,   LATRES,
     &                  HALFPOLAR, CENTER180, CATEGORY, NN,    
     &                  UNIT,      DIAGb,     DIAGe,    RESERVED,   
     &                  IIPAR,     JJPAR,     LD65,     IFIRST,     
     &                  JFIRST,    LFIRST,    ARRAY(:,:,1:LD65) )
         ENDDO       
      ENDIF
!
!******************************************************************************
!  ND66: GMAO 3-D fields 
!
!   # : Field  : Description                       : Units   : Scale factor
!  --------------------------------------------------------------------------
!  (1)  UWND   : GMAO Zonal Winds                  : m/s     : SCALE_A3
!  (2)  VWND   : GMAO Meridional Winds             : m/s     : SCALE_A3
!  (3)  TMPU   : GMAO Temperatures                 : K       : SCALE_I3
!  (4)  SPHU   : GMAO Specific Humidity            : g/kg    : SCALE_I3
!  (5)  CLDMAS : GMAO Cloud Mass Flux              : kg/m2/s : SCALE_A3
!  (6)  DTRAIN : GMAO Detrainment flux             : kg/m2/s : SCALE_A3
!  (7)  OMEGA  : GMAO Vertical velocity            : Pa/s    : SCALE_A3
!
!  NOTES:
!  (1) We don't need to add TRCOFFSET to N.  These are not CTM tracers.
!  (2) Add CLDMAS to ND66 diagnostic as field #6, but with tracer index
!       #7 (for compatibility with the existing GAMAP).  (rvm, bmy, 9/8/00)
!  (3) For GEOS-4/fvDAS, UWND, VWND, TMPU, SPHU are A-6 fields.  Adjust
!       the scale factors accordingly.  Also delete KZZ. (bmy, 6/23/03)
!  (4) Modified for GEOS-5 and GCAP (bmy, 6/9/05)
!  20 Aug 2010 - R. Yantosca - Modified for MERRA
!  08 Feb 2012 - R. Yantosca - Modified for GEOS-FP
!  03 Feb 2017 - M. Sulprizio- Add OMEGA (Q. Chen)
!  24 Aug 2017 - M. Sulprizio- Remove support for GCAP, GEOS-4, GEOS-5 and MERRA
!******************************************************************************
!
      IF ( ND66 > 0 ) THEN
         CATEGORY = 'DAO-3D-$'

         SCALE_ND66 = SCALE_A3   ! ND66 is 3-hr time-avg data

         DO M = 1, TMAX(66)
            N  = TINDEX(66,M)
            NN = N 
            
            SELECT CASE ( N )

               ! UWND, VWND
               CASE ( 1,2 )
                  SCALEX = SCALE_ND66
                  UNIT   = 'm/s'

               ! TMPU
               CASE ( 3 )
                  SCALEX = SCALE_I3      ! T is an I3 field
                  UNIT   = 'K'

               ! SPHU
               CASE ( 4 )
                  SCALEX = SCALE_I3      ! SPHU is an I3 field
                  UNIT   = 'g/kg'

               ! CLDMAS, DTRAIN
               CASE( 5, 6 )
                  SCALEX = SCALE_ND66 
                  UNIT   = 'kg/m2/s'

               ! OMEGA
               CASE( 7 )
                  SCALEX = SCALE_ND66
                  UNIT   = 'Pa/s'

               CASE DEFAULT
                  CYCLE
            END SELECT

            ARRAY(:,:,1:LD66) = AD66(:,:,1:LD66,N) / SCALEX

            CALL BPCH2( IU_BPCH,   MODELNAME, LONRES,   LATRES,
     &                  HALFPOLAR, CENTER180, CATEGORY, NN,    
     &                  UNIT,      DIAGb,     DIAGe,    RESERVED,   
     &                  IIPAR,     JJPAR,     LD66,     IFIRST,     
     &                  JFIRST,    LFIRST,    ARRAY(:,:,1:LD66) )
         ENDDO
      ENDIF
!
!******************************************************************************
!  ND67: GMAO surface fields
!
!   # : Field  : Description                      : Units    : Scale factor
!  -----------------------------------------------------------------------
!  (1 ) HFLUX  : GMAO Sensible Heat Flux          : W/m2     : SCALE_A1
!  (2 ) RADSWG : GMAO Insolation @ Surface        : W/m2     : SCALE_A1
!  (3 ) PREACC : GMAO Accum Precip @ Surface      : mm/day   : SCALE_A1
!  (4 ) PRECON : GMAO Conv Precip @ Surface       : mm/day   : SCALE_A1
!  (5 ) TS     : GMAO Surface Air Temperature     : K        : SCALE_A1
!  (6 ) RADSWT : GMAO Insolation @ Top of Atm     : W/m2     : SCALE_A1
!  (7 ) USTAR  : GMAO Friction Velocity           : m/s      : SCALE_A1
!  (8 ) Z0     : GMAO Roughness Height            : m        : SCALE_A1
!  (9 ) PBL    : GMAO PBL depth                   : m        : SCALE_A1
!  (10) CLDFRC : GMAO Cloud Fraction              : unitless : SCALE_A1
!  (11) U10M   : GMAO U-wind @ 10 m               : m/s      : SCALE_A1
!  (12) V10M   : GMAO V-wind @ 10 m               : m/s      : SCALE_A1
!  (13) PS-PBL : GMAO Boundary Layer Top Pressure : hPa      : SCALEDYN
!  (14) ALBD   : GMAO Surface Albedo              : unitless : SCALE_A1
!  (15) PHIS   : GMAO Geopotential Heights        : m        : SCALED 
!  (17) TROPP  : GMAO Tropopause pressure         : mb       : SCALE_A1
!  (18) SLP    : GMAO Sea Level pressure          : mb       : SCALE_A1
!  (19) TSKIN  : Ground/sea surface temp.         : hPa      : SCALE_A1
!  (20) PARDF  : Photosyn active diffuse rad.     : W/m2     : SCALE_A1
!  (21) PARDR  : Photosyn active direct  rad.     : W/m2     : SCALE_A1
!  (22) GWET   : Top soil wetness                 : unitless : SCALE_A1
!
!  NOTES:
!  (1 ) We don't need to add TRCOFFSET to N.  These are not CTM tracers.
!  (2 ) Now use AD67 allocatable array (bmy, 2/17/00)
!  (3 ) Add TROPP as tracer #17 and SLP as tracer #18 (bmy, 10/11/00)
!  (4 ) Now replace SCALE1 with SCALEDYN (bmy, 3/27/03)
!  (5 ) Added TSKIN, PARDF, PARDR, GWET for GEOS-4 (bmy, 6/23/03)
!  (6 ) Fix SCALEX for ALBEDO: use I6 for GEOS-3 only, and A3 for other
!     models (phs, 9/3/08)
!  (7 ) add EFLUX for output. (lin, ccc 5/29/09)
!  26 Aug 2010 - R. Yantosca - Modified for MERRA
!  03 Nov 2011 - M. Payer    - Fix SCALEX for SLP: use A1 for MERRA, otherwise
!                              use I6
!  08 Feb 2012 - R. Yantosca - Modified for GEOS-5.7.x
!  03 Dec 2013 - R. Yantosca - Change unit of PBL height to meters, this used
!                              to be hPa in GEOS-1, GEOS-STRAT, GEOS-3, which
!                              are no longer supported.           
!  24 Aug 2017 - M. Sulprizio- Remove support for GCAP, GEOS-4, GEOS-5 and MERRA
!                              and remove CLDTOP (only available in MERRA)
!******************************************************************************
!
      IF ( ND67 > 0 ) THEN
         CATEGORY = 'DAO-FLDS'

         SCALE_ND67 = SCALE_A1    ! ND67 fields are hourly

         ! Binary punch file
         DO M = 1, TMAX(67)
            N  = TINDEX(67,M)
            NN = N 

            SELECT CASE ( N ) 
               CASE ( 1, 2, 6 )
                  SCALEX = SCALE_ND67
                  UNIT   = 'W/m2'
               CASE ( 3, 4 )
                  SCALEX = SCALE_ND67
                  UNIT   = 'mm/day'
               CASE ( 5 )
                  SCALEX = SCALE_ND67
                  UNIT   = 'K'
               CASE ( 7, 11, 12 )
                  SCALEX = SCALE_ND67
                  UNIT   = 'm/s'
               CASE ( 8 )
                  SCALEX = SCALE_ND67
                  UNIT   = 'm'
               CASE ( 9 )
                  SCALEX = SCALE_ND67
                  UNIT   = 'm'
               CASE ( 10 )
                  SCALEX = SCALE_ND67
                  UNIT   = 'unitless'
               CASE ( 13 )
                  SCALEX = SCALEDYN
                  UNIT   = 'hPa'
               CASE ( 14 ) 
                  ! Bug fix: For GEOS-3, ALBEDO is an I-6 field, but
                  ! for GEOS-4, GEOS-5, GCAP, it is an A-3 field.
                  ! (lyj, phs, bmy, 10/7/08)
                  SCALEX = SCALE_ND67
                  UNIT   = 'unitless'
               CASE ( 15 )
                  SCALEX = SCALED
                  UNIT   = 'm'
               CASE ( 16 )
                  SCALEX = SCALE_A3     ! CLDTOPS are 3-hr avg'd
                  UNIT   = 'levels'
               CASE ( 17 ) 
                  SCALEX = SCALE_ND67
                  UNIT   = 'hPa'
               CASE ( 18 ) 
                 SCALEX  = SCALE_A1     ! SLP is hourly
                  UNIT   = 'hPa'
               CASE ( 19 )
                  SCALEX = SCALE_ND67
                  UNIT   = 'K'
               CASE ( 20 )
                  SCALEX = SCALE_ND67
                  UNIT   = 'W/m2'
               CASE ( 21 ) 
                  SCALEX = SCALE_ND67
                  UNIT   = 'W/m2'
               CASE ( 22 ) 
                  SCALEX = SCALE_ND67
                  UNIT   = 'unitless'
               CASE ( 23 )
               ! add EFLUX ( Lin, 05/23/08) 
                  SCALEX = SCALE_ND67
                  UNIT   = 'W/m2'
               CASE DEFAULT
                  CYCLE
            END SELECT
                  
            ARRAY(:,:,1) = AD67(:,:,N) / SCALEX

            CALL BPCH2( IU_BPCH,   MODELNAME, LONRES,   LATRES,
     &                  HALFPOLAR, CENTER180, CATEGORY, NN,    
     &                  UNIT,      DIAGb,     DIAGe,    RESERVED,   
     &                  IIPAR,     JJPAR,     1,        IFIRST,     
     &                  JFIRST,    LFIRST,    ARRAY(:,:,1) )
         ENDDO
      ENDIF
!
!******************************************************************************
!  ND68: Grid box diagnostics
!
!   # : Field   : Description                       : Units    : Scale factor
!  --------------------------------------------------------------------------
!  (1) BXHEIGHT : Grid box height                   : m        : SCALEDYN
!  (2) AD       : Air mass in grid box              : kg       : SCALEDYN
!  (3) AVGW     : Mixing ratio of water vapor       : v/v      : SCALEDYN
!  (4) AIRNUMDEN: Dry air number density            : molec/cm3: SCALEDYN
!  (5) T        : Temperature                       : K        : SCALEDYN
!  (6) PMID     : Arithmetic mean pressure          : hPa      : SCALEDYN
!  (7) PEDGE    : Level pressure (bottom edge)      : hPa      : SCALEDYN
!  (8) RH       : Relative humidity                 : %        : SCALEDYN
!
!  NOTES:
!  (1) We don't need to add TRCOFFSET to N.  These are not CTM tracers.
!  (2) Now replaced SCALE1 with SCALEDYN (bmy, 2/24/03)
!  (3) Bug fix: replace ND68 with LD68 in call to BPCH2 (swu, bmy, 6/9/05)
!******************************************************************************
!
      IF ( ND68 > 0 ) THEN
         CATEGORY = 'BXHGHT-$'
         UNIT     = ''

         DO M = 1, TMAX(68)
            N  = TINDEX(68,M)
            IF ( N > PD68 ) CYCLE
            NN = N 

            DO L = 1, LD68
               ARRAY(:,:,L) = AD68(:,:,L,N) / SCALEDIAG
            ENDDO

            CALL BPCH2( IU_BPCH,   MODELNAME, LONRES,   LATRES,
     &                  HALFPOLAR, CENTER180, CATEGORY, NN,    
     &                  UNIT,      DIAGb,     DIAGe,    RESERVED,   
     &                  IIPAR,     JJPAR,     LD68,     IFIRST,     
     &                  JFIRST,    LFIRST,    ARRAY(:,:,1:LD68) )
         ENDDO
      ENDIF
!
!******************************************************************************
!  ND69: Grid Box Surface Areas
!
!   # : Field : Description                       : Units : Scale factor
!  --------------------------------------------------------------------------
!  (1) DXYP   : Surface area of grid box          : m^2   : SCALED = 1.0
!
!  NOTES:
!  (1) Only print DXYP for the first timestep, as it is an invariant field.
!  (2) We don't need to add TRCOFFSET to N.  This is not a CTM tracer.
!  (3) Now use the AD69 dynamically allocatable array (bmy, 2/17/00)
!******************************************************************************
!
      IF ( ND69 > 0 ) THEN 
         CATEGORY = 'DXYP'
         UNIT     = 'm2'

         CALL BPCH2( IU_BPCH,   MODELNAME, LONRES,   LATRES,
     &               HALFPOLAR, CENTER180, CATEGORY, 1,    
     &               UNIT,      DIAGb,     DIAGe,    RESERVED,   
     &               IIPAR,     JJPAR,     1,        IFIRST,     
     &               JFIRST,    LFIRST,    AD69(:,:,1) )

         ! Set ND69 = 0 so we won't print it out again
         ND69 = 0
      ENDIF

!%%%%%%%%%%%%%%%%%%%%%%%%%%%%%%%%%%%%%%%%%%%%%%%%%%%%%%%%%%%%%%%%%%%%%%%%%%%%%
!%%% NOTE: Bob Y. blocked out this section of code which only executes if
!%%% the GTMM Mercury Model is being used.  The bpch restart files are being 
!%%% phased out.  It is unclear anyone is still using the GTMM land Hg model 
!%%% anymore.  If so, then we can investigate a way to add the GTMM diagnostic 
!%%% quantities into the netCDF restart file. (bmy, 4/22/16)
!%%%      !==================================================================
!%%%      ! Special case for mercury simulation. We need to store AD38, AD39,
!%%%      ! AD44 to ensure that we have monthly average in GTMM restart file
!%%%      !==================================================================
!%%%      IF ( Input_Opt%LGTMM ) THEN
!%%%         N = 1
!%%%         NN = GET_WETDEP_IDWETD( N )
!%%%         DO WHILE( .NOT.(IS_Hg2( NN )) )
!%%%            
!%%%            N = N + 1
!%%%            ! Tracer number
!%%%            NN = GET_WETDEP_IDWETD( N )
!%%%            
!%%%         ENDDO
!%%%
!%%%         CALL UPDATE_DEP( N )
!%%%      ENDIF
!%%%%%%%%%%%%%%%%%%%%%%%%%%%%%%%%%%%%%%%%%%%%%%%%%%%%%%%%%%%%%%%%%%%%%%%%%%%%%
!
!******************************************************************************
!  ND71: Tracer Mixing Ratio (v/v) at surface, maximum value
!
!   # : Field   : Description                 : Units   : Scale Factor
!  ---------------------------------------------------------------------------
!  (1) IJ-MAX-$ : Peak Tracer mixing ratio    : v/v     : 1        
!
!  NOTES:
!  (1) First written (SDE 2013-11-17)
!******************************************************************************
!
      IF ( ND71 > 0 ) THEN
         CATEGORY = 'IJ-MAX-$'
         UNIT     = ''   

         DO M = 1, TMAX(71)
            N  = TINDEX(71,M)
            IF ( N > nAdvect ) CYCLE
            NN = N
            
            ARRAY(:,:,1) = AD71(:,:,N)/AD71_COUNT

            CALL BPCH2( IU_BPCH,   MODELNAME, LONRES,   LATRES,
     &                  HALFPOLAR, CENTER180, CATEGORY, NN,    
     &                  UNIT,      DIAGb,     DIAGe,    RESERVED,   
     &                  IIPAR,     JJPAR,     1,        IFIRST,     
     &                  JFIRST,    LFIRST,    ARRAY(:,:,1) )
         ENDDO
      ENDIF

      ! Echo output
      WRITE( 6, '(a)' ) '     - DIAG3: Diagnostics written to bpch!'
!
!******************************************************************************
!  ND72: RRTMG radiation fields
!
!   # : Field  : Description                      : Units    : Scale
!   factor
!  -----------------------------------------------------------------------
!  (1 ) ALLTOASW  : All-sky TOA SW (Total)        : W/m2     : SCALERAD
!  (2 ) ALLSRFSW  : All-sky Surface SW (Total)    : W/m2     : SCALERAD
!  (3 ) ALLTOALW  : All-sky TOA LW (Total)        : W/m2     : SCALERAD
!  (4 ) ALLSRFLW  : All-sky Surface LW (Total)    : W/m2     : SCALERAD
!  (5 ) CLRTOASW  : Clear-sky TOA SW (Total)      : W/m2     : SCALERAD
!  (6 ) CLRSRFSW  : Clear-sky Surface SW (Total)  : W/m2     : SCALERAD
!  (7 ) CLRTOALW  : Clear-sky TOA LW (Total)      : W/m2     : SCALERAD
!  (8 ) CLRSRFLW  : Clear-sky Surface LW (Total)  : W/m2     : SCALERAD
!
!******************************************************************************
!
      !check that RRTMG is actually switched on
      IF ( Input_Opt%LRAD ) THEN
      IF ( ND72 > 0 ) THEN
         CATEGORY = 'RADMAP-$'
         write(6,*) 'Input_Opt%NWVSELECT',Input_Opt%NWVSELECT

         ! ND72 is updated every rad timestep
         SCALEX = SCALERAD

         ! Number of output species plus baseline
         IF ( Input_Opt%LUCX ) THEN
            NSPECOUT=NSPECRADMENU+1
         ELSE
            NSPECOUT=NSPECRADMENU
         ENDIF

         DO M = 1, TMAX(72)
            N  = TINDEX(72,M)
            
            IF ( N > PD72R ) CYCLE
             !only output clear-sky and all-sky if they are switched on
             !or if we're doing the optics
             !but only output 2nd and 3rd sets of optics if they're
             !requested by user in input.geos.rad
             IF (((N.LE.4).AND.(Input_Opt%LSKYRAD(2).EQV..TRUE.)).OR.
     &           ((N.GT.4).AND.(N.LE.8).AND.
     &                         (Input_Opt%LSKYRAD(1).EQV..TRUE.)).OR.
     &           ((N.GT.8).AND.(N.LE.11)).OR.                !1st set of optics
     &           ((N.GT.11).AND.(N.LE.14).AND.
     &                          (Input_Opt%NWVSELECT.GT.1)).OR.   !2nd set
     &           ((N.GT.14).AND.(N.LE.17).AND.
     &                          (Input_Opt%NWVSELECT.GT.2))) THEN !3rd set

             ! Select proper unit string (cf list above)
             IF (N.LE.8) THEN
              UNIT = 'W/m2'
             ELSE
              !AOD, SSA, ASYM
              UNIT = 'UNITLESS'
             ENDIF
               
             ! each case is for different output type, within each
             ! of those are the values for each species in the RAD input
             ! menu. Only output species that are switched on for each
           ! output type selected in the ND72 menu
           DO IS=1,NSPECOUT
            NN=(N-1)*NSPECOUT+IS

            !if output is a flux...
            IF (N.LE.8) THEN
             !always output the baseline flux
             IF (IS.EQ.1) THEN
              ARRAY(:,:,1) = AD72(:,:,NN) / SCALEX
              CALL BPCH2( IU_BPCH,   MODELNAME, LONRES,   LATRES,
     &                   HALFPOLAR, CENTER180, CATEGORY, NN,
     &                   UNIT,      DIAGb,     DIAGe,    RESERVED,
     &                   IIPAR,     JJPAR,     1,        IFIRST,
     &                   JFIRST,    LFIRST,    ARRAY(:,:,1) )
             !for other outputs check species has been selected
             ELSE IF (IS.GE.2) THEN
              IF (LSPECRADMENU(IS-1).EQ.1) THEN
               DO I=1,IIPAR
                DO J=1,JJPAR
                 !store as difference in flux from baseline
                 ARRAY(I,J,1) = (AD72(I,J,(N-1)*NSPECOUT+1) - 
     &                           AD72(I,J,NN))/SCALEX
                ENDDO
               ENDDO
             
               CALL BPCH2( IU_BPCH,   MODELNAME, LONRES,   LATRES,
     &                   HALFPOLAR, CENTER180, CATEGORY, NN,
     &                   UNIT,      DIAGb,     DIAGe,    RESERVED,
     &                   IIPAR,     JJPAR,     1,        IFIRST,
     &                   JFIRST,    LFIRST,    ARRAY(:,:,1) )
              ENDIF
             ENDIF
            ! N > 8 so we are outputting optics
            ! but only for turned on species and only for aerosols
            ! i.e. skip IS=2 and IS=3
            ELSE IF (IS.GE.4) THEN
             IF (LSPECRADMENU(IS-1).EQ.1) THEN
             !output optics
              ARRAY(:,:,1) = AD72(:,:,NN) / SCALEX
              CALL BPCH2( IU_BPCH,   MODELNAME, LONRES,   LATRES,
     &                   HALFPOLAR, CENTER180, CATEGORY, NN,
     &                   UNIT,      DIAGb,     DIAGe,    RESERVED,
     &                   IIPAR,     JJPAR,     1,        IFIRST,
     &                   JFIRST,    LFIRST,    ARRAY(:,:,1) )
             ENDIF
            ENDIF !flux vs optics check
           ENDDO
          ENDIF !all-sky, clear-sky check
         ENDDO
      ENDIF
      ENDIF

!******************************************************************************
!  ND73: ISORROPIA pH and H+ (eam, 01/2015)
!   # Category 
!   # : Field     : Description                      : Units     : Scale factor
!  ----------------------------------------------------------------------------
!  (1): pH  : ISORROPIA pH                            : unitless  : SCALECHEM
!  (2): H+  : ISORROPIA H+                            : mol/L     : SCALECHEM
!  (3): H2O : ISORROPIA aerosol water                 : ug/m3 air : SCALECHEM
!
!******************************************************************************
      IF ( ND73 > 0 ) THEN
         CATEGORY  = 'ISOROP-$'
         UNIT      = 'unitless'

         DO M = 1, TMAX(73)
            N = TINDEX(73,M)
            IF ( N > PD73 ) CYCLE
            NN = N

            DO L = 1, LD73
               ARRAY(:,:,L) = AD73(:,:,L,N) / SCALECHEM
            ENDDO

            ! Get correct units:
            IF ( NN == 2 ) THEN
               UNIT = 'mol/L'
            ENDIF
            IF ( NN == 3 ) THEN
               UNIT = 'ug/m3'
            ENDIF

            ! Save to disk
            CALL BPCH2( IU_BPCH,    MODELNAME, LONRES,   LATRES,
     &                  HALFPOLAR,  CENTER180, CATEGORY, NN,
     &                  UNIT,       DIAGb,     DIAGe,    RESERVED,
     &                  IIPAR,      JJPAR,     LD73,     IFIRST,
     &                  JFIRST,     LFIRST,    ARRAY(:,:,1:LD73) )
         ENDDO
      ENDIF

!******************************************************************************

      ! Cleanup
      DiagnCnt => NULL()
      SpcInfo => NULL()

#endif

      CONTAINS
!EOC
!------------------------------------------------------------------------------
!                  GEOS-Chem Global Chemical Transport Model                  !
!------------------------------------------------------------------------------
!BOP
!
! !IROUTINE: diag2bpch
!
! !DESCRIPTION: Wrapper routine to get diagnostics from HEMCO and write 
!  them to bpch.  This will look up diagnostics 'dName' and write the 
!  corresponding diagnostics array to the bpch output file. 
!\\
!\\
!  NOTE: This is a "bridge" routine intended to provide backwards compatibility 
!  with the existing GEOS-Chem diagnostics.  Eventually we will write all 
!  GEOS-Chem diagnostics to netCDF format but we are not yet at that point.
!\\
!\\
! !INTERFACE:
!
      SUBROUTINE DIAG2BPCH( air,       HcoState, dname, 
     &                      bcat,      bUnit,    bN,
     &                      dAF,       dZ,       dOPTIONAL,  
     &                      dFACTOR,   ERR,      AreaScal  )
!
! !USES:
!
      USE HCO_STATE_MOD,  ONLY : HCO_State
!
! !INPUT PARAMETERS: 
!
      LOGICAL,          INTENT(IN)    :: air       ! Are we on the root CPU?
      TYPE(HCO_State),  POINTER       :: HcoState  ! HEMCO State object
      CHARACTER(LEN=*), INTENT(IN)    :: dname     ! Diagnostics name
      CHARACTER(LEN=*), INTENT(IN)    :: bCat      ! BPCH category
      CHARACTER(LEN=*), INTENT(IN)    :: bUnit     ! BPCH units
      INTEGER,          INTENT(IN)    :: bN        ! BPCH ID 
      INTEGER,          INTENT(IN)    :: dAF       ! AutoFill of diagnostic
      INTEGER,          INTENT(IN)    :: dZ        ! # of vertical levels
      LOGICAL,          INTENT(IN)    :: dOPTIONAL ! Optional field?
      REAL(fp),         INTENT(IN)    :: dFACTOR   ! Scale factor
      INTEGER,          OPTIONAL      :: AreaScal  ! Area scaling 
!
! !INPUT/OUTPUT PARAMETERS: 
!
      INTEGER,          INTENT(INOUT) :: ERR       ! Return code
!
! !REMARKS:
!  (1) Data is multiplied by factor dFACTOR before writing to disk.
!  (2) dAF determines the autofill flag used for the diagnostics lookup.
!  (3) dZ are the number of vertical levels. Set to -1 for 2D arrays, 
!       otherwise a 3D array with exactly that many levels is written.
!  (4) dOptional determines whether or not this is an optional diagnostics. 
!       For optional diagnostics, zeros are written out if no corresponding 
!       HEMCO diagnostics could be found (because it is undefined or because 
!       they have never been updated). For non-optional diagnostics, the 
!       routine stops with an error if no HEMCO diagnostics is found.
!  (5) AScal can be used to multiply (1) or divide (-1) the data by the grid 
!       area.
! 
! !REVISION HISTORY: 
!  06 Aug 2014 - C. Keller   - Initial version
!  13 Aug 2014 - R. Yantosca - Added ProTeX headers; cosmetic changes
!  13 Aug 2014 - R. Yantosca - Bug fix, # of vertical levels in call to BPCH2
!                              was 1 but should have been LEVS.  Now fixed.
!  29 Apr 2016 - R. Yantosca - Don't initialize pointers in declaration stmts
!EOP
!------------------------------------------------------------------------------
!BOC
!
! !DEFINED PARAMETERS:
!
      CHARACTER(LEN=255), PARAMETER :: LC = 'DIAG2BPCH (diag3.F)'
!
! !LOCAL VARIABLES:
!
      ! Scalars
      INTEGER                       :: II, FLG, LEVS, ASCL
      CHARACTER(LEN=255)            :: MG

      ! Pointers
      TYPE(DiagnCont),    POINTER   :: DgnCont

      !=================================================================
      ! DIAG2BPCH begins here!
      !=================================================================
#if defined( BPCH_DIAG )

      ! Initialize
      ARRAY    = 0e0
      DgnCont => NULL()

      ! Set default for area scaling
      ASCL = 0
      IF ( PRESENT(AreaScal) ) ASCL = AreaScal
 
      ! Get diagnostics
      DgnCont => NULL()
      CALL Diagn_Get( air,   HcoState, .FALSE., DgnCont, 
     &                FLG,   ERR,      cName=TRIM(dname), 
     &                AutoFill=dAF, COL=HcoState%Diagn%HcoDiagnIDManual)

      ! If diagnostic not found, write error message
      IF ( ERR /= HCO_SUCCESS ) THEN
         MG = 'Cannot find diagnostics ' // TRIM(dname)
         CALL ERROR_STOP ( MG, LC ) 
      ENDIF

      ! Vertical levels
      levs = MAX(dz,1)

      ! Save into ARRAY. Apply scale factor if required
      IF ( FLG == HCO_SUCCESS ) THEN
         IF ( dz > 0 ) THEN
            ARRAY(:,:,1:levs) = 
     &           DgnCont%Arr3D%Val(:,:,1:levs) * dFACTOR
         ELSE 
            ARRAY(:,:,1) = DgnCont%Arr2D%Val(:,:) * dFACTOR
         ENDIF
      ELSE
         MG = 'No diagnostics returned: ' // TRIM(dname)
         IF ( dOptional ) THEN
            MG = TRIM(MG) // ' - will write zeros!'
            CALL HCO_WARNING ( MG, ERR, THISLOC=LC )
            ARRAY(:,:,1:levs) = 0.0
         ELSE
            CALL ERROR_STOP ( MG, LC )
         ENDIF
      ENDIF

      ! Eventually scale by area
      IF ( ASCL == 1 ) THEN
         DO II=1,levs
            ARRAY(:,:,II) = 
     &           ARRAY(:,:,II) * HcoState%Grid%AREA_M2%Val(:,:)
         ENDDO
      ELSEIF ( ASCL == -1 ) THEN
         DO II=1,levs
            ARRAY(:,:,II) = 
     &           ARRAY(:,:,II) / HcoState%Grid%AREA_M2%Val(:,:)
         ENDDO
      ENDIF
 
      ! Write to bpch file
      CALL BPCH2( IU_BPCH,   MODELNAME, LONRES,   LATRES,
     &            HALFPOLAR, CENTER180, bCat,     bN,
     &            bUnit,     DIAGb,     DIAGe,    RESERVED,   
     &            IIPAR,     JJPAR,     LEVS,     IFIRST,     
     &            JFIRST,    LFIRST,    ARRAY(:,:,1:levs) )

      ! Return w/ success
      ERR = HCO_SUCCESS

      ! Nullify pointer
      DgnCont => NULL()

#endif

      END SUBROUTINE DIAG2BPCH
!EOC
      END SUBROUTINE DIAG3    <|MERGE_RESOLUTION|>--- conflicted
+++ resolved
@@ -1928,9 +1928,6 @@
 
             ARRAY(:,:,1:LD19) = AD19(:,:,1:LD19,N)
 
-<<<<<<< HEAD
-	ENDIF
-=======
             CALL BPCH2( IU_BPCH,   MODELNAME, LONRES,   LATRES,
      &                  HALFPOLAR, CENTER180, CATEGORY, N,
      &                  UNIT,      DIAGb,     DIAGe,    RESERVED,   
@@ -1939,8 +1936,6 @@
 
          ENDDO
       ENDIF
-#endif
->>>>>>> a765d3a4
 !
 !******************************************************************************
 !  ND21: Optical depth diagnostics
