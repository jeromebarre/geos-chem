--- conflicted
+++ resolved
@@ -3093,7 +3093,6 @@
 
       ! Initialize
       RC      = GC_SUCCESS
-      ErrMsg  = 'Error reading the "input.geos" file!'
       ThisLoc = 
      &   ' -> at Read_Convection_Menu (in module GeosCore/input_mod.F)'
 
@@ -3104,6 +3103,8 @@
          CALL GC_Error( ErrMsg, RC, ThisLoc )
          RETURN
       ENDIF
+
+      ErrMsg  = 'Error reading the "input.geos" file!'
 
       ! Turn on convection?
       CALL SPLIT_ONE_LINE( SUBSTRS, N, 1, 'LCONV', RC )
@@ -3160,15 +3161,9 @@
             WRITE( 6,* ) ''
             WRITE( 6,* ) 'See this GEOS-Chem wiki page for details:'
             WRITE( 6,* ) ' wiki.geos-chem.org/Boundary_layer_mixing'
-<<<<<<< HEAD
             CALL GC_Error( ErrMsg, RC, ThisLoc )
             RETURN
-=======
-
-            MSG = 'SEE ABOVE NOTE'
-            CALL ERROR_STOP(MSG, 'READ_CONVECTION_MENU ("input_mod.f")')
-
->>>>>>> a765d3a4
+
          ENDIF
       ENDIF
 
@@ -4022,7 +4017,6 @@
       !--------------------------
       ! ND19: CH4 loss
       !--------------------------
-<<<<<<< HEAD
       CALL SPLIT_ONE_LINE( SUBSTRS, N, -1, 'ND19', RC )
       IF ( RC /= GC_SUCCESS ) THEN
          CALL GC_Error( ErrMsg, RC, ThisLoc )
@@ -4030,13 +4024,8 @@
       ENDIF
       READ( SUBSTRS(1), * ) ND19x
 #if defined( BPCH_DIAG )
-      CALL SET_TINDEX( am_I_Root, 19, ND19x, SUBSTRS(2:N), N-1, 1 )
-#endif
-=======
-      CALL SPLIT_ONE_LINE( SUBSTRS, N, -1, 'read_diagnostic_menu:21' )
-      READ( SUBSTRS(1), * ) ND19
-      CALL SET_TINDEX( am_I_Root, 19, ND19, SUBSTRS(2:N), N-1, PD19 )
->>>>>>> a765d3a4
+      CALL SET_TINDEX( am_I_Root, 19, ND19x, SUBSTRS(2:N), N-1, 3 )
+#endif
 
       !--------------------------
       ! ND21: Opt depths etc.
@@ -7208,15 +7197,12 @@
 !                              controlled by an #ifdef in global_ch4_mod.F)
 !  23 Jun 2014 - R. Yantosca - Removed references to logical_mod.F
 !  20 Sep 2016 - R. Yantosca - Rewrote IF statement to avoid Gfortran error
-<<<<<<< HEAD
-!  08 Nov 2017 - R. Yantosca - Return error condition to calling program
-=======
 !  16 Jun 2017 - M. Sulprizio- Remove emission options since they are now
 !                              handled by HEMCO
 !  16 Jun 2017 - M. Sulprizio- Add option for GOSAT CH4 observation operator
 !  17 Aug 2017 - M. Sulprizio- Add option for TCCON CH4 observation operator
 !  18 Oct 2017 - M. Sulprizio- Remove CH4 budget option
->>>>>>> a765d3a4
+!  08 Nov 2017 - R. Yantosca - Return error condition to calling program
 !EOP
 !------------------------------------------------------------------------------
 !BOC
@@ -7234,7 +7220,6 @@
 
       !=================================================================
       ! READ_CH4_MENU begins here!
-<<<<<<< HEAD
       !=================================================================
 
       ! Initialize
@@ -7242,123 +7227,29 @@
       ErrMsg  = 'Error reading the "input.geos" file!'
       ThisLoc = 
      &   ' -> at Read_CH4_Menu (in module GeosCore/input_mod.F)'
-
-      ! Compute CH4 budget
-      CALL SPLIT_ONE_LINE( SUBSTRS, N, 1, 'LCH4BUD', RC )
-      IF ( RC /= GC_SUCCESS ) THEN
-         CALL GC_Error( ErrMsg, RC, ThisLoc )
-         RETURN
-      ENDIF
-      READ( SUBSTRS(1:N), * ) Input_Opt%LCH4BUD
-
-      ! Use Gas & Oil emissions?
-      CALL SPLIT_ONE_LINE( SUBSTRS, N, 1, 'LGAO', RC )
-      IF ( RC /= GC_SUCCESS ) THEN
-         CALL GC_Error( ErrMsg, RC, ThisLoc )
-         RETURN
-      ENDIF
-      READ( SUBSTRS(1:N), * ) Input_Opt%LGAO
-
-      ! Use Coal emissions?
-      CALL SPLIT_ONE_LINE( SUBSTRS, N, 1, 'LCOL', RC )
-      IF ( RC /= GC_SUCCESS ) THEN
-         CALL GC_Error( ErrMsg, RC, ThisLoc )
-         RETURN
-      ENDIF
-      READ( SUBSTRS(1:N), * ) Input_Opt%LCOL              
-                                                
-      ! Use Livestock emissions?                
-      CALL SPLIT_ONE_LINE( SUBSTRS, N, 1, 'LLIV', RC )
-      IF ( RC /= GC_SUCCESS ) THEN
-         CALL GC_Error( ErrMsg, RC, ThisLoc )
-         RETURN
-      ENDIF
-      READ( SUBSTRS(1:N), * ) Input_Opt%LLIV              
-                                                
-      ! Use Waste emissions?                    
-      CALL SPLIT_ONE_LINE( SUBSTRS, N, 1, 'LWAST', RC )
-      IF ( RC /= GC_SUCCESS ) THEN
-         CALL GC_Error( ErrMsg, RC, ThisLoc )
-         RETURN
-      ENDIF
-      READ( SUBSTRS(1:N), * ) Input_Opt%LWAST             
-                                                
-      ! Use Biofuel emissions?                  
-      CALL SPLIT_ONE_LINE( SUBSTRS, N, 1, 'LBFCH4', RC )
-      IF ( RC /= GC_SUCCESS ) THEN
-         CALL GC_Error( ErrMsg, RC, ThisLoc )
-         RETURN
-      ENDIF
-      READ( SUBSTRS(1:N), * ) Input_Opt%LBFCH4          
-                                                
-      ! Use Rice emissions?                     
-      CALL SPLIT_ONE_LINE( SUBSTRS, N, 1, 'LRICE', RC )
-      IF ( RC /= GC_SUCCESS ) THEN
-         CALL GC_Error( ErrMsg, RC, ThisLoc )
-         RETURN
-      ENDIF
-      READ( SUBSTRS(1:N), * ) Input_Opt%LRICE             
-                                                
-      ! Use Other Anthropogenic emissions?      
-      CALL SPLIT_ONE_LINE( SUBSTRS, N, 1, 'LOTANT', RC )
-      IF ( RC /= GC_SUCCESS ) THEN
-         CALL GC_Error( ErrMsg, RC, ThisLoc )
-         RETURN
-      ENDIF
-      READ( SUBSTRS(1:N), * ) Input_Opt%LOTANT            
-                                                
-      ! Use Biomass emissions?                  
-      CALL SPLIT_ONE_LINE( SUBSTRS, N, 1, 'LBMCH4', RC )
-      IF ( RC /= GC_SUCCESS ) THEN
-         CALL GC_Error( ErrMsg, RC, ThisLoc )
-         RETURN
-      ENDIF
-      READ( SUBSTRS(1:N), * ) Input_Opt%LBMCH4          
-                                                
-      ! Use Wetlands emissions?                 
-      CALL SPLIT_ONE_LINE( SUBSTRS, N, 1, 'LWETL', RC )
-      IF ( RC /= GC_SUCCESS ) THEN
-         CALL GC_Error( ErrMsg, RC, ThisLoc )
-         RETURN
-      ENDIF
-      READ( SUBSTRS(1:N), * ) Input_Opt%LWETL             
-                                                
-      ! Use Soil Absorption?          
-      CALL SPLIT_ONE_LINE( SUBSTRS, N, 1, 'LSOABS', RC )
-      IF ( RC /= GC_SUCCESS ) THEN
-         CALL GC_Error( ErrMsg, RC, ThisLoc )
-         RETURN
-      ENDIF
-      READ( SUBSTRS(1:N), * ) Input_Opt%LSOABS            
-                                                
-      ! Use Other Natural emissions?            
-      CALL SPLIT_ONE_LINE( SUBSTRS, N, 1, 'LOTNAT', RC )
-      IF ( RC /= GC_SUCCESS ) THEN
-         CALL GC_Error( ErrMsg, RC, ThisLoc )
-         RETURN
-      ENDIF
-      READ( SUBSTRS(1:N), * ) Input_Opt%LOTNAT            
-                                                
-      ! Separator line                          
-      CALL SPLIT_ONE_LINE( SUBSTRS, N, 1, 'separator', RC )
-      IF ( RC /= GC_SUCCESS ) THEN
-         CALL GC_Error( ErrMsg, RC, ThisLoc )
-         RETURN
-      ENDIF
-=======
-      !=================================================================   
                                                 
       ! Use GOSAT CH4 observation operator?
-      CALL SPLIT_ONE_LINE( SUBSTRS, N, 1, 'read_CH4_menu:2' )
+      CALL SPLIT_ONE_LINE( SUBSTRS, N, 1, 'GOSAT_CH4_OBS', RC )
+      IF ( RC /= GC_SUCCESS ) THEN
+         CALL GC_Error( ErrMsg, RC, ThisLoc )
+         RETURN
+      ENDIF
       READ( SUBSTRS(1:N), * ) Input_Opt%GOSAT_CH4_OBS
 
       ! Use TCCON CH4 observation operator?
-      CALL SPLIT_ONE_LINE( SUBSTRS, N, 1, 'read_CH4_menu:3' )
+      CALL SPLIT_ONE_LINE( SUBSTRS, N, 1, 'TCCON_CH4_OBS', RC )
+      IF ( RC /= GC_SUCCESS ) THEN
+         CALL GC_Error( ErrMsg, RC, ThisLoc )
+         RETURN
+      ENDIF
       READ( SUBSTRS(1:N), * ) Input_Opt%TCCON_CH4_OBS
                                  
-      ! Separator line                          
-      CALL SPLIT_ONE_LINE( SUBSTRS, N, 1, 'read_CH4_menu:7' )
->>>>>>> a765d3a4
+      ! Separator line   
+      CALL SPLIT_ONE_LINE( SUBSTRS, N, 1, 'separator', RC )
+      IF ( RC /= GC_SUCCESS ) THEN
+         CALL GC_Error( ErrMsg, RC, ThisLoc )
+         RETURN
+      ENDIF  
 
       !=================================================================
       ! Print to screen
@@ -7366,59 +7257,14 @@
       IF( am_I_Root ) THEN
          WRITE( 6, '(/,a)' ) 'CH4 MENU'
          WRITE( 6, '(  a)' ) '-----------'
-<<<<<<< HEAD
-         WRITE( 6, 100     ) 'Compute CH4 budget?   : ',
-     &                        Input_Opt%LCH4BUD
-         WRITE( 6, 100     ) 'Use Gas & Oil emis?   : ',
-     &                        Input_Opt%LGAO
-         WRITE( 6, 100     ) 'Use Coal Mine emis?   : ',
-     &                        Input_Opt%LCOL
-         WRITE( 6, 100     ) 'Use Livestock emis?   : ',
-     &                        Input_Opt%LLIV
-         WRITE( 6, 100     ) 'Use Waste emis?       : ',
-     &                        Input_Opt%LWAST
-         WRITE( 6, 100     ) 'Use Biofuel emis?     : ',
-     &                        Input_Opt%LBFCH4
-         WRITE( 6, 100     ) 'Use Rice emis?        : ',
-     &                        Input_Opt%LRICE
-         WRITE( 6, 100     ) 'Use Ot. Anthro emis?  : ',
-     &                        Input_Opt%LOTANT
-         WRITE( 6, 100     ) 'Use Biomass emis?     : ',
-     &                        Input_Opt%LBMCH4
-         WRITE( 6, 100     ) 'Use Wetlands emis?    : ',
-     &                        Input_Opt%LWETL
-         WRITE( 6, 100     ) 'Use Soil Absorption?  : ',
-     &                        Input_Opt%LSOABS
-         WRITE( 6, 100     ) 'Use Ot. Natural emis? : ',
-     &                        Input_Opt%LOTNAT
-      END IF
-
-      ! Error check (kjw)
-      IF ( Input_Opt%LCH4BUD ) THEN
-         ErrMsg = 'To print CH4 budget information, be sure that '   //
-     &            'USE_CH4_BUDGET_DIAG is defined at the beginning ' //
-     &            'of global_ch4_mod.F'
-         IF ( am_I_Root ) THEN
-            print*,'CH4 Budget warning:'
-            print*, TRIM( ErrMsg )
-         ENDIF
-      ENDIF
-
-      ! FORMAT statements
- 100  FORMAT( A, L5  )
-=======
          WRITE( 6, 100     ) 'Use GOSAT obs operator: ',
      &                        Input_Opt%GOSAT_CH4_OBS
          WRITE( 6, 100     ) 'Use TCCON obs operator: ',
      &                        Input_Opt%TCCON_CH4_OBS
-
       END IF
 
       ! FORMAT statements
  100  FORMAT( A, L5  )
- 110  FORMAT( A, f6.2  )
- 120  FORMAT( A, I5  )
->>>>>>> a765d3a4
 
       ! Return success
       RC = GC_SUCCESS         
