--- conflicted
+++ resolved
@@ -51,14 +51,8 @@
       PRIVATE :: READ_ND51_MENU
       PRIVATE :: READ_ND51b_MENU
       PRIVATE :: READ_ND63_MENU
-<<<<<<< HEAD
-      PRIVATE :: READ_PROD_LOSS_MENU 
-      PRIVATE :: READ_BENCHMARK_MENU  
-=======
       PRIVATE :: READ_PROD_LOSS_MENU
-      PRIVATE :: READ_NESTED_GRID_MENU
       PRIVATE :: READ_BENCHMARK_MENU
->>>>>>> 4f189308
       PRIVATE :: READ_CH4_MENU
       PRIVATE :: READ_PASSIVE_SPECIES_MENU
       PRIVATE :: VALIDATE_DIRECTORIES
@@ -198,13 +192,8 @@
 !\\
 !\\
 ! !INTERFACE:
-<<<<<<< HEAD
-! 
+!
       SUBROUTINE READ_INPUT_FILE( am_I_Root, Input_Opt, State_Grid, RC )
-=======
-!
-      SUBROUTINE READ_INPUT_FILE( am_I_Root, Input_Opt, RC )
->>>>>>> 4f189308
 !
 ! !USES:
 !
@@ -548,19 +537,7 @@
             ENDIF
 #endif
 
-<<<<<<< HEAD
-         ELSE IF ( INDEX( LINE, 'BENCHMARK MENU'   ) > 0 ) THEN 
-=======
-         ELSE IF ( INDEX( LINE, 'NESTED GRID MENU' ) > 0 ) THEN
-            CALL READ_NESTED_GRID_MENU( am_I_Root, Input_Opt, RC )
-            IF ( RC /= GC_SUCCESS ) THEN
-               ErrMsg = 'Error in "Read_Nested_Grid_Menu"!'
-               CALL GC_Error( ErrMsg, RC, ThisLoc )
-               RETURN
-            ENDIF
-
          ELSE IF ( INDEX( LINE, 'BENCHMARK MENU'   ) > 0 ) THEN
->>>>>>> 4f189308
             CALL READ_BENCHMARK_MENU( am_I_Root, Input_Opt, RC  )
             IF ( RC /= GC_SUCCESS ) THEN
                ErrMsg = 'Error encountered in ""!'
@@ -780,12 +757,8 @@
       SUBROUTINE READ_SIMULATION_MENU( am_I_Root, Input_Opt, RC )
 !
 ! !USES:
-<<<<<<< HEAD
-!     
+!
       USE Charpak_Mod,        ONLY : To_UpperCase
-=======
-!
->>>>>>> 4f189308
       USE ErrCode_Mod
       USE Input_Opt_Mod,      ONLY : OptInput
       USE TIME_MOD
@@ -893,11 +866,7 @@
       ! Make sure the starting date NYMDb is valid
       IF ( .not. Valid_Date( Input_Opt%NYMDb ) ) THEN
          WRITE( DateStr, '(i8.8)' ) Input_Opt%NYMDb
-<<<<<<< HEAD
-         ErrMsg = 'Input_Opt%NYMDb = ' // DateStr        // 
-=======
          ErrMsg = 'Input%Opt%NYMDb = ' // DateStr        //
->>>>>>> 4f189308
      &            ' is not a valid calendar date!'       //
      &            ' Please check your "input.geos" file.'
          CALL GC_Error( ErrMsg, RC, ThisLoc )
@@ -907,11 +876,7 @@
       ! Make sure the starting time NHMSb is valid
       IF ( .not. Valid_Time( Input_Opt%NHMSb ) ) THEN
          WRITE( TimeStr, '(i6.6)' ) Input_Opt%NHMSb
-<<<<<<< HEAD
-         ErrMsg = 'Input_Opt%NHMSb = ' // TimeStr        // 
-=======
          ErrMsg = 'Input%Opt%NHMSb = ' // TimeStr        //
->>>>>>> 4f189308
      &            ' is not a valid clock time!'          //
      &            ' Please check your "input.geos" file.'
          CALL GC_Error( ErrMsg, RC, ThisLoc )
@@ -929,11 +894,7 @@
       ! Make sure the starting date NYMDb is valid
       IF ( .not. Valid_Date( Input_Opt%NYMDe ) ) THEN
          WRITE( DateStr, '(i8.8)' ) Input_Opt%NYMDe
-<<<<<<< HEAD
-         ErrMsg = 'Input_Opt%NYMDe = ' // DateStr        // 
-=======
          ErrMsg = 'Input%Opt%NYMDe = ' // DateStr        //
->>>>>>> 4f189308
      &            ' is not a valid calendar date!'       //
      &            ' Please check your "input.geos" file.'
          CALL GC_Error( ErrMsg, RC, ThisLoc )
@@ -943,11 +904,7 @@
       ! Make sure the ending time NHMSe is valid
       IF ( .not. Valid_Time( Input_Opt%NHMSe ) ) THEN
          WRITE( TimeStr, '(i6.6)' ) Input_Opt%NHMSe
-<<<<<<< HEAD
-         ErrMsg = 'Input_Opt%NHMSe = ' // TimeStr        // 
-=======
          ErrMsg = 'Input%Opt%NHMSe = ' // TimeStr        //
->>>>>>> 4f189308
      &            ' is not a valid clock time!'          //
      &            ' Please check your "input.geos" file.'
          CALL GC_Error( ErrMsg, RC, ThisLoc )
@@ -990,36 +947,9 @@
       Input_Opt%CHEM_INPUTS_DIR = TRIM( Input_Opt%DATA_DIR ) //
      &                            'CHEM_INPUTS/'
 
-<<<<<<< HEAD
       !-----------------------------------------------------------------
       ! Meteorology field
       !-----------------------------------------------------------------
-=======
-      ! Define resolution-specific directory name RES_DIR
-#if   defined( GRID4x5 )
-      Input_Opt%RES_DIR = 'GEOS_4x5/'
-#elif defined( GRID2x25 )
-      Input_Opt%RES_DIR = 'GEOS_2x2.5/'
-#elif defined( GRID05x0625 ) && defined( NESTED_AS )
-      Input_Opt%RES_DIR = 'GEOS_0.5x0.625_AS/'
-#elif defined( GRID05x0625 ) && defined( NESTED_EU )
-      Input_Opt%RES_DIR = 'GEOS_0.5x0.625_EU/'
-#elif defined( GRID05x0625 ) && defined( NESTED_NA )
-      Input_Opt%RES_DIR = 'GEOS_0.5x0.625_NA/'
-#elif defined( GRID025x03125 ) && defined( NESTED_CH )
-      Input_Opt%RES_DIR = 'GEOS_0.25x0.3125_CH/'
-#elif defined( GRID025x03125 ) && defined( NESTED_EU )
-      Input_Opt%RES_DIR = 'GEOS_0.25x0.3125_EU/'
-#elif defined( GRID025x03125 ) && defined( NESTED_NA )
-      Input_Opt%RES_DIR = 'GEOS_0.25x0.3125_NA/'
-#endif
-
-      ! Determine if we are running a nested-grid simulation based on
-      ! the settings of the C-preprocessor switches.
-#if defined( NESTED_CH ) || defined( NESTED_EU ) || defined( NESTED_NA ) || defined( NESTED_AS )
-      Input_Opt%ITS_A_NESTED_GRID = .TRUE.
-#endif
->>>>>>> 4f189308
 
       ! Meteorology field
       CALL SPLIT_ONE_LINE( SUBSTRS, N, 1, 'MetField', RC )
@@ -1027,7 +957,6 @@
          CALL GC_Error( ErrMsg, RC, ThisLoc )
          RETURN
       ENDIF
-<<<<<<< HEAD
       READ( SUBSTRS(1:N), '(a)' ) Input_Opt%MetField
 
       ! Make sure a valid met field is specified
@@ -1043,10 +972,6 @@
          CALL GC_Error( ErrMsg, RC, ThisLoc )
          RETURN
       ENDIF
-=======
-      READ( SUBSTRS(1:N), * ) Input_Opt%NESTED_I0,
-     &                        Input_Opt%NESTED_J0
->>>>>>> 4f189308
 
       ! Separator line
       CALL SPLIT_ONE_LINE( SUBSTRS, N, 1, 'separator 1', RC )
@@ -1074,18 +999,8 @@
      &                    TRIM( Input_Opt%DATA_DIR )
          WRITE( 6, 110 ) 'CHEM_INPUTS directory       : ',
      &                    TRIM( Input_Opt%CHEM_INPUTS_DIR )
-<<<<<<< HEAD
          WRITE( 6, 110 ) 'Meteorology field           : ',
      &                    TRIM( Input_Opt%MetField )
-=======
-         WRITE( 6, 110 ) 'Resolution-specific dir     : ',
-     &                    TRIM( Input_Opt%RES_DIR )
-         WRITE( 6, 120 ) 'Is this a nested-grid sim?  : ',
-     &                    Input_Opt%ITS_A_NESTED_GRID
-         WRITE( 6, 130 ) 'Global offsets I0, J0       : ',
-     &                    Input_Opt%NESTED_I0,
-     &                    Input_Opt%NESTED_J0
->>>>>>> 4f189308
       ENDIF
 
       ! Format statements
@@ -7309,273 +7224,6 @@
 !------------------------------------------------------------------------------
 !BOP
 !
-<<<<<<< HEAD
-=======
-! !IROUTINE: read_nested_grid_menu
-!
-! !DESCRIPTION: Subroutine READ\_NESTED\_GRID\_MENU reads the NESTED GRID MENU
-!  section of the GEOS-CHEM input file.
-!\\
-!\\
-! !INTERFACE:
-!
-      SUBROUTINE READ_NESTED_GRID_MENU( am_I_Root, Input_Opt, RC )
-!
-! !USES:
-!
-      USE ErrCode_Mod
-      USE Input_Opt_Mod, ONLY : OptInput
-!
-! !INPUT PARAMETERS:
-!
-      LOGICAL,        INTENT(IN)    :: am_I_Root   ! Is this the root CPU?
-!
-! !INPUT/OUTPUT PARAMETERS:
-!
-      TYPE(OptInput), INTENT(INOUT) :: Input_Opt   ! Input options
-!
-! !OUTPUT PARAMETERS:
-!
-      INTEGER,        INTENT(OUT)   :: RC          ! Success or failure
-!
-! !REVISION HISTORY:
-!  20 Jul 2004 - R. Yantosca - Initial version
-!  (1 ) Now give user the option of saving out nested grid boundary conditions
-!        at 2 x 2.5 resolution for the EU, CH, or NA grids (amv, bmy, 12/18/09)
-!  27 Aug 2010 - R. Yantosca - Added ProTeX headers
-!  30 Jul 2012 - R. Yantosca - Now accept am_I_Root as an argument when
-!                              running with the traditional driver main.F
-!  01 Nov 2012 - R. Yantosca - Now pass Input_Opt, RC as arguments
-!  23 Jun 2014 - R. Yantosca - Removed references to logical_mod.F
-!  08 Nov 2017 - R. Yantosca - Return error condition to calling program
-!EOP
-!------------------------------------------------------------------------------
-!BOC
-!
-! !LOCAL VARIABLES:
-!
-      ! Scalars
-      INTEGER            :: N
-
-      ! Strings
-      CHARACTER(LEN=255) :: ErrMsg,      ThisLoc
-
-      ! Arrays
-      CHARACTER(LEN=255) :: SUBSTRS(MAXDIM)
-
-      !=================================================================
-      ! READ_NESTED_GRID_MENU begins here!
-      !=================================================================
-
-      ! Initialize
-      RC      = GC_SUCCESS
-      ErrMsg  = 'Error reading the "input.geos" file!'
-      ThisLoc =
-     &   ' -> at Read_Nested_Grid_Menu (in module GeosCore/input_mod.F)'
-
-      ! Save out TPCORE BC's at 4x5
-      CALL SPLIT_ONE_LINE( SUBSTRS, N, 1, 'LWINDO', RC )
-      IF ( RC /= GC_SUCCESS ) THEN
-         CALL GC_Error( ErrMsg, RC, ThisLoc )
-         RETURN
-      ENDIF
-      READ( SUBSTRS(1:N), * ) Input_Opt%LWINDO
-
-      ! Save out TPCORE BC's at 2x2.5?
-      CALL SPLIT_ONE_LINE( SUBSTRS, N, 1, 'LWINDO2x25', RC )
-      IF ( RC /= GC_SUCCESS ) THEN
-         CALL GC_Error( ErrMsg, RC, ThisLoc )
-         RETURN
-      ENDIF
-      READ( SUBSTRS(1:N), * ) Input_Opt%LWINDO2x25
-
-      ! Save out TPCORE BC's over NA
-      CALL SPLIT_ONE_LINE( SUBSTRS, N, 1, 'LWINDO_NA', RC )
-      IF ( RC /= GC_SUCCESS ) THEN
-         CALL GC_Error( ErrMsg, RC, ThisLoc )
-         RETURN
-      ENDIF
-      READ( SUBSTRS(1:N), * ) Input_Opt%LWINDO_NA
-
-      ! Directory where NA TPCORE BC's are stored
-      CALL SPLIT_ONE_LINE( SUBSTRS, N, 1, 'TPBC_DIR_NA', RC )
-      IF ( RC /= GC_SUCCESS ) THEN
-         CALL GC_Error( ErrMsg, RC, ThisLoc )
-         RETURN
-      ENDIF
-      READ( SUBSTRS(1:N), '(a)' ) Input_Opt%TPBC_DIR_NA
-
-      ! Save out TPCORE BC's over EU
-      CALL SPLIT_ONE_LINE( SUBSTRS, N, 1, 'LWINDO_EU', RC )
-      IF ( RC /= GC_SUCCESS ) THEN
-         CALL GC_Error( ErrMsg, RC, ThisLoc )
-         RETURN
-      ENDIF
-      READ( SUBSTRS(1:N), * ) Input_Opt%LWINDO_EU
-
-      ! Directory where EU TPCORE BC's are stored
-      CALL SPLIT_ONE_LINE( SUBSTRS, N, 1, 'TPBC_DIR_EU', RC )
-      IF ( RC /= GC_SUCCESS ) THEN
-         CALL GC_Error( ErrMsg, RC, ThisLoc )
-         RETURN
-      ENDIF
-      READ( SUBSTRS(1:N), '(a)' ) Input_Opt%TPBC_DIR_EU
-
-      ! Save out TPCORE BC's over CH
-      CALL SPLIT_ONE_LINE( SUBSTRS, N, 1, ' LWINDO_CH', RC )
-      IF ( RC /= GC_SUCCESS ) THEN
-         CALL GC_Error( ErrMsg, RC, ThisLoc )
-         RETURN
-      ENDIF
-      READ( SUBSTRS(1:N), * ) Input_Opt%LWINDO_CH
-
-      ! Directory where CH TPCORE BC's are stored
-      CALL SPLIT_ONE_LINE( SUBSTRS, N, 1, 'TPBC_DIR_CH', RC )
-      IF ( RC /= GC_SUCCESS ) THEN
-         CALL GC_Error( ErrMsg, RC, ThisLoc )
-         RETURN
-      ENDIF
-      READ( SUBSTRS(1:N), '(a)' ) Input_Opt%TPBC_DIR_CH
-
-      ! Save out TPCORE BC's over AS (0.5x0.625 only)
-      CALL SPLIT_ONE_LINE( SUBSTRS, N, 1, 'LWINDO_AS', RC )
-      IF ( RC /= GC_SUCCESS ) THEN
-         CALL GC_Error( ErrMsg, RC, ThisLoc )
-         RETURN
-      ENDIF
-      READ( SUBSTRS(1:N), * ) Input_Opt%LWINDO_AS
-
-      ! Directory where AS TPCORE BC's are stored (0.5x0.625 only)
-      CALL SPLIT_ONE_LINE( SUBSTRS, N, 1, 'TPBC_DIR_AS', RC )
-      IF ( RC /= GC_SUCCESS ) THEN
-         CALL GC_Error( ErrMsg, RC, ThisLoc )
-         RETURN
-      ENDIF
-      READ( SUBSTRS(1:N), '(a)' ) Input_Opt%TPBC_DIR_AS
-
-      ! Save out TPCORE BC's over Custom Region
-      CALL SPLIT_ONE_LINE( SUBSTRS, N, 1, 'LWINDO_CU', RC )
-      IF ( RC /= GC_SUCCESS ) THEN
-         CALL GC_Error( ErrMsg, RC, ThisLoc )
-         RETURN
-      ENDIF
-      READ( SUBSTRS(1:N), * ) Input_Opt%LWINDO_CU
-
-      ! Directory where TPCORE BC's are stored
-      CALL SPLIT_ONE_LINE( SUBSTRS, N, 1, 'TPBC_DIR', RC )
-      IF ( RC /= GC_SUCCESS ) THEN
-         CALL GC_Error( ErrMsg, RC, ThisLoc )
-         RETURN
-      ENDIF
-      READ( SUBSTRS(1:N), '(a)' ) Input_Opt%TPBC_DIR
-
-      ! Timestep for 4x5 TPCORE BC's
-      CALL SPLIT_ONE_LINE( SUBSTRS, N, 1, 'TS', RC )
-      IF ( RC /= GC_SUCCESS ) THEN
-         CALL GC_Error( ErrMsg, RC, ThisLoc )
-         RETURN
-      ENDIF
-      READ( SUBSTRS(1:N), * ) Input_Opt%NESTED_TS
-
-      ! Lower left box
-      CALL SPLIT_ONE_LINE( SUBSTRS, N, 2, 'I1, J1', RC )
-      IF ( RC /= GC_SUCCESS ) THEN
-         CALL GC_Error( ErrMsg, RC, ThisLoc )
-         RETURN
-      ENDIF
-      READ( SUBSTRS(1:N), * ) Input_Opt%NESTED_I1, Input_Opt%NESTED_J1
-
-      ! Timestep for 4x5 TPCORE BC's
-      CALL SPLIT_ONE_LINE( SUBSTRS, N, 2, 'I2, J2', RC )
-      IF ( RC /= GC_SUCCESS ) THEN
-         CALL GC_Error( ErrMsg, RC, ThisLoc )
-         RETURN
-      ENDIF
-      READ( SUBSTRS(1:N), * ) Input_Opt%NESTED_I2, Input_Opt%NESTED_J2
-
-      ! Nested grid transport offsets
-      CALL SPLIT_ONE_LINE( SUBSTRS, N, 4, 'I0W, J0W, I0E, J0E', RC )
-      IF ( RC /= GC_SUCCESS ) THEN
-         CALL GC_Error( ErrMsg, RC, ThisLoc )
-         RETURN
-      ENDIF
-      READ( SUBSTRS(1:N), * ) Input_Opt%NESTED_I0W,Input_Opt%NESTED_J0W,
-     &                        Input_Opt%NESTED_I0E,Input_Opt%NESTED_J0E
-
-      ! Separator line
-      CALL SPLIT_ONE_LINE( SUBSTRS, N, 1, 'separator', RC )
-      IF ( RC /= GC_SUCCESS ) THEN
-         CALL GC_Error( ErrMsg, RC, ThisLoc )
-         RETURN
-      ENDIF
-
-      !=================================================================
-      ! Error checks
-      !=================================================================
-#if defined( MERRA2 )
-      IF ( Input_Opt%LWINDO_CH ) THEN
-         ErrMsg = 'MERRA-2 is not set up for the nested CH grid, use '//
-     &            'nested AS instead.'
-         CALL GC_Error( ErrMsg, RC, ThisLoc )
-         RETURN
-      ENDIF
-#endif
-
-      !=================================================================
-      ! Print to screen
-      !=================================================================
-      IF( am_I_Root ) THEN
-         WRITE( 6, '(/,a)' ) 'NESTED GRID MENU'
-         WRITE( 6, '(  a)' ) '----------------'
-         WRITE( 6, 100 ) 'Save TPCORE BC''s at 4x5     : ',
-     &                    Input_Opt%LWINDO
-         WRITE( 6, 100 ) 'Save TPCORE BC''s at 2x25    : ',
-     &                    Input_Opt%LWINDO2x25
-         WRITE( 6, 100 ) 'Save BC''s over North America: ',
-     &                    Input_Opt%LWINDO_NA
-         WRITE( 6, 110 ) 'Directory with NA BC''s      : ',
-     &                    TRIM( Input_Opt%TPBC_DIR_NA )
-         WRITE( 6, 100 ) 'Save BC''s over Europe       : ',
-     &                    Input_Opt%LWINDO_EU
-         WRITE( 6, 110 ) 'Directory with EU BC''s      : ',
-     &                    TRIM( Input_Opt%TPBC_DIR_EU )
-         WRITE( 6, 100 ) 'Save BC''s over China/SE Asia: ',
-     &                    Input_Opt%LWINDO_CH
-         WRITE( 6, 110 ) 'Directory with CH BC''s      : ',
-     &                    TRIM( Input_Opt%TPBC_DIR_CH )
-         WRITE( 6, 100 ) 'Save BC''s over Asia         : ',
-     &                    Input_Opt%LWINDO_AS
-         WRITE( 6, 110 ) 'Directory with AS BC''s      : ',
-     &                    TRIM( Input_Opt%TPBC_DIR_AS )
-         WRITE( 6, 100 ) 'Save BC''s over custom region: ',
-     &                    Input_Opt%LWINDO_CU
-         WRITE( 6, 110 ) 'Directory with custom BC''s  : ',
-     &                    TRIM( Input_Opt%TPBC_DIR )
-         WRITE( 6, 120 ) 'Timestep for BC''s [sec]     : ',
-     &                    Input_Opt%NESTED_TS
-         WRITE( 6, 120 ) 'LL box of BC region         : ',
-     &                    Input_Opt%NESTED_I1,  Input_Opt%NESTED_J1
-         WRITE( 6, 120 ) 'UR box of BC region         : ',
-     &                    Input_Opt%NESTED_I2,  Input_Opt%NESTED_J2
-         WRITE( 6, 130 ) 'Nested grid window offsets  : ',
-     &                    Input_Opt%NESTED_I0W, Input_Opt%NESTED_J0W,
-     &                    Input_Opt%NESTED_I0E, Input_Opt%NESTED_J0E
-      END IF
-
-      ! FORMAT statements
- 100  FORMAT( A, L5  )
- 110  FORMAT( A, A   )
- 120  FORMAT( A, 2I5 )
- 130  FORMAT( A, 4I5 )
-
-      END SUBROUTINE READ_NESTED_GRID_MENU
-!EOC
-!------------------------------------------------------------------------------
-!                  GEOS-Chem Global Chemical Transport Model                  !
-!------------------------------------------------------------------------------
-!BOP
-!
->>>>>>> 4f189308
 ! !IROUTINE: read_benchmark_menu
 !
 ! !DESCRIPTION: Subroutine READ\_BENCHMARK\_MENU reads the BENCHMARK MENU
@@ -8382,10 +8030,6 @@
 !
       USE ErrCode_Mod
       USE Input_Opt_Mod, ONLY : OptInput
-<<<<<<< HEAD
-=======
-      USE GC_GRID_MOD,   ONLY : ITS_A_NESTED_GRID
->>>>>>> 4f189308
       USE TIME_MOD,      ONLY : EXPAND_DATE
 !
 ! !INPUT PARAMETERS:
@@ -8636,7 +8280,6 @@
       TS_UNIT = -1
 
       ! Define maximum timestep for transport
-<<<<<<< HEAD
       IF ( TRIM(State_Grid%GridRes) == '4.0x5.0') THEN
          MAX_DYN = 1800
       ELSE IF ( TRIM(State_Grid%GridRes) == '2.0x2.5' ) THEN
@@ -8648,19 +8291,6 @@
       ELSE
          MAX_DYN = 3600
       ENDIF
-=======
-#if   defined( GRID4x5   )
-      MAX_DYN = 1800
-#elif defined( GRID2x25  )
-      MAX_DYN = 900
-#elif defined( GRID05x0625 )
-      MAX_DYN = 600
-#elif defined( GRID025x03125 )
-      MAX_DYN = 300
-#else
-      MAX_DYN = 3600
-#endif
->>>>>>> 4f189308
 
       ! If TS_DYN is greater than MAX_DYN, then stop w/ error
       IF ( .not. Input_Opt%HPC ) THEN
