!------------------------------------------------------------------------------
!                  GEOS-Chem Global Chemical Transport Model                  !
!------------------------------------------------------------------------------
!BOP
!
! !MODULE: input_mod.F
!
! !DESCRIPTION: Module INPUT\_MOD contains routines that read the GEOS-Chem 
!  input file at the start of the run and pass the information to several 
!  other GEOS-Chem F90 modules.
!\\
!\\
! !INTERFACE:
!
      MODULE INPUT_MOD
!
! !USES:
!
      USE CharPak_Mod,   ONLY : MAXDIM  => MAXSTRLEN
      USE inquireMod,    ONLY : findFreeLUN
      USE PRECISION_MOD       ! For GEOS-Chem Precision (fp)

      IMPLICIT NONE
      PRIVATE
!
! !PUBLIC MEMBER FUNCTIONS:
!  
      PUBLIC  :: Read_Input_File
      PUBLIC  :: Do_Error_Checks
!
! !PRIVATE MEMBER FUNCTIONS:
!
      PRIVATE :: SPLIT_ONE_LINE        
      PRIVATE :: READ_SIMULATION_MENU
      PRIVATE :: READ_ADVECTED_SPECIES_MENU
      PRIVATE :: READ_AEROSOL_MENU     
      PRIVATE :: READ_EMISSIONS_MENU
      PRIVATE :: READ_FUTURE_MENU
      PRIVATE :: READ_CHEMISTRY_MENU
      PRIVATE :: READ_RADIATION_MENU
      PRIVATE :: READ_TRANSPORT_MENU
      PRIVATE :: READ_CONVECTION_MENU
      PRIVATE :: READ_DEPOSITION_MENU
      PRIVATE :: READ_OUTPUT_MENU
      PRIVATE :: READ_DIAGNOSTIC_MENU
      PRIVATE :: SET_TINDEX
      PRIVATE :: READ_ND49_MENU      
      PRIVATE :: READ_ND50_MENU  
      PRIVATE :: READ_ND51_MENU  
      PRIVATE :: READ_ND51b_MENU  
      PRIVATE :: READ_ND63_MENU
      PRIVATE :: READ_PROD_LOSS_MENU 
      PRIVATE :: READ_NESTED_GRID_MENU
      PRIVATE :: READ_BENCHMARK_MENU  
      PRIVATE :: READ_CH4_MENU
      PRIVATE :: READ_PASSIVE_SPECIES_MENU
      PRIVATE :: VALIDATE_DIRECTORIES  
      PRIVATE :: CHECK_DIRECTORY
      PRIVATE :: CHECK_TIME_STEPS 
      PRIVATE :: IS_LAST_DAY_GOOD
! 
! !REVISION HISTORY: 
!  20 Jul 2004 - R. Yantosca - Initial version
!  (1 ) Now references LSOA in READ_AEROSOL_MENU (bmy, 9/28/04)
!  (2 ) Fixed error checks and assign LSPLIT for tagged Hg.  Also now 
!        refernces LAVHRRLAI from "logical_mod.f" (eck, bmy, 12/20/04)
!  (3 ) Updated for crystalline/aqueous aerosol tracers.  Also moved routine
!        IS_LAST_DAY_GOOD here from "main.f".  Also now references 
!        "ocean_mercury_mod.f".  Also now open the bpch file for output in
!        READ_DIAGNOSTIC_MENU instead of in "main.f".  (cas, sas, bmy, 2/3/05)
!  (4 ) Now references "diag03_mod.f" and "diag41_mod.f".  Fixed minor
!        bugs.  Now references FILE_EXISTS from "file_mod.f".  Updated
!        comments. (bmy, 3/28/05)
!  (5 ) Now modified for GEOS-5 and GCAP met fields.  Also now set LSPLIT
!        correctly for HCN/CH3CN simulation. (swu, xyp, bmy, 6/30/05)
!  (6 ) Now make sure all USE statements are USE, ONLY (bmy, 10/3/05)
!  (7 ) Now read LMEGAN switch for MEGAN biogenics.  Now read variable
!        DATA_DIR_1x1 for 1x1 emissions files, etc.  Now reference XNUMOL and
!        XNUMOLAIR from "tracer_mod.f" (tmf, bmy, 10/25/05) 
!  (8 ) Now read LEMEP switch for EMEP emissions (bdf, bmy, 11/1/05)
!  (9 ) Now added MERCURY MENU section.  Also fixed bug in READ_ND48_MENU.
!        (eck, cdh, bmy, 3/6/06)
!  (10) Now read LGFED2BB switch for GFED2 biomass emissions (bmy, 4/5/06)
!  (11) Bug fix for GCAP in IS_LAST_DAY_GOOD.  Also now read LCTH, LMFLUX,
!        LPRECON in READ_EMISSIONS_MENU. (bmy, 5/10/06)
!  (12) Updated for ND42 SOA concentration diagnostic (dkh, bmy, 5/22/06)
!  (13) Modified for future emissions (swu, bmy, 6/1/06)
!  (14) Modified for BRAVO emissions (rjp, kfb, bmy, 6/26/06)
!  (15) Remove support for GEOS-1 and GEOS-STRAT met fields.  Also modified 
!        for David Streets' emissions. (bmy, 8/17/06)
!  (16) Modified for variable tropopause.  Also set dimension of ND28 diag
!        for GFED2 or default biomass burning.  Now read if Time Spent in 
!        Troposphere is wanted (phs, bmy, 10/17/06)
!  (17) Now modified for OTD-LIS local redistribution.  Remove references
!        to GEOS-1 and GEOS-STRAT run dirs. (bmy, 11/5/07)
!  (18) New error traps for OTD-LIS scaling, dependent on met field type.
!        Bug fix, create string variables for ERROR_STOP.  Bug fix: use ND52
!        in call to SET_TINDEX in READ_DIAGNOSTIC_MENU. (ltm, bmy, 2/11/08)
!  (19) Bug fix: use (0,0) in call to INIT_TRANSFER (phs, 6/17/08)
!  (20) Minor fix in READ_TRANSPORT_MENU (cdh, bmy, 7/7/08)
!  (21) Fixed typo READ_EMISSIONS_MENU for GEOS-3 (bmy, 10/30/08)
!  (22) Set upper limit on dynamic timestep for 0.5 x 0.666 nested
!        grids (yxw, bmy, dan, 11/6/08)
!  (23) Now read LCAC switch for CAC emissions (amv, 1/09/2008)
!  (24) Move the call to NDXX_SETUP (phs, 11/18/08)
!  (25) Minor bug fix in READ_DIAGNOSTIC_MENU (tmf, 2/10/09)
!  (26) Add LMEGANMONO switch in emission menu (ccc, 3/2/09)
!  (27) Add LDICARB switch in aerosol menu (ccc, tmf, 3/10/09)
!  (28) Now read LCOOKE in aerosol menu (phs, 5/18/09)
!  (29) Add CH4_MENU in input.geos (kjw, 8/18/09)
!  (30) Corrected typos in CHECK_TIME_STEPS (bmy, 8/21/09)
!  (31) Now read LLINOZ in READ_SIMULATION_MENU (dbm, bmy, 10/16/09)
!  (32) Remove reference to obsolete embedded chemistry stuff (bmy, 2/25/10)
!  (33) Remove depreciated lightning options (ltm, bmy, 1/24/11)
!  25 Aug 2010 - R. Yantosca - Added modifications for MERRA
!  27 Aug 2010 - R. Yantosca - Added ProTeX headers
!  16 Feb 2011 - R. Yantosca - Add modifications for APM from G. Luo
!  29 Jul 2011 - R. Yantosca - Bug fix in READ_EMISSIONS_MENU for nested NA
!  07 Sep 2011 - P. Kasibhatla - Modified to include monthly GFED3
!  17 Jan 2012 - P. Kasibhatla - Modified to include daily and 3-hourly GFED3
!  08 Feb 2012 - R. Yantosca - Add modifications for GEOS-5.7.x met data
!  28 Feb 2012 - R. Yantosca - Removed support for GEOS-3
!  01 Mar 2012 - R. Yantosca - Now reference new grid_mod.F90
!  30 Jul 2012 - R. Yantosca - READ_INPUT_FILE now accepts am_I_Root from
!                              both the ESMF interface and main.F
!  03 Aug 2012 - R. Yantosca - Move calls to findFreeLUN out of DEVEL block
!  03 Aug 2012 - R. Yantosca - Now make IU_GEOS a global module variable
!                              so that we can define it with findFreeLun
!  02 Nov 2012 - R. Yantosca - Now pass the Input Options object to routines;
!                              this will eventually replace logical_mod, etc.
!  26 Feb 2013 - M. Long     - Now make INITIALIZE_GEOS_GRID a public routine
!  04 Mar 2013 - R. Yantosca - Add routine GIGC_Init_Extra to move some init
!                              calls out of the run stage when using ESMF
!  23 Apr 2013 - R. Yantosca - For TOMAS, rename READ_MICROPHYSICS_MENU to 
!                              INIT_TOMAS_MICROPHYSICS
!  13 Aug 2013 - M. Sulprizio- Add modifications for updated SOA and SOA + 
!                              semivolatile POA simulations (H. Pye)
!  20 Aug 2013 - R. Yantosca - Removed "define.h", this is now obsolete
!  17 Sep 2013 - R. Yantosca - Increase MAXDIM from 255 to 500 for more tracers
!  26 Sep 2013 - R. Yantosca - Renamed GEOS_57 Cpp switch to GEOS_FP everywhere
!  26 Sep 2013 - R. Yantosca - Now read GEOS_FP_DIR from Input_Opt everywhere
!  23 Jun 2014 - R. Yantosca - Remove references to logical_mod.F
!  23 Jun 2014 - R. Yantosca - Removed INIT_INPUT routine
!  14 Nov 2014 - M. Yannetti - Added PRECISION_MOD
!  24 Nov 2014 - C. Keller   - Updates on timestep handling in ESMF environment
!  23 Jun 2016 - R. Yantosca - Remove references to APM code; it is no longer
!                              compatible with the FlexChem implementation
!  28 Jul 2016 - M. Sulprizio- Rename subroutine READ_TRACER_MENU to
!                              READ_ADVECTED_SPECIES_MENU
!  29 Nov 2016 - R. Yantosca - grid_mod.F90 is now gc_grid_mod.F90
!  24 Aug 2017 - M. Sulprizio- Remove support for GCAP, GEOS-4, GEOS-5 and
!                              MERRA; Also remove LUNZIP, LWAIT, and TEMP_DIR
!                              options since they were only used for BPCH met
!  01 Nov 2017 - R. Yantosca - Now define MAXDIM from charpak_mod.F90
!  01 Nov 2017 - R. Yantosca - Now get ReadOneLine from charpak_mod.F90
!  08 Nov 2017 - R. Yantosca - Retire usage of ERROR_STOP; we need to send
!                              errors all the way up to the top level
!  26 Jan 2018 - M. Sulprizio- Moved Initialize_Geos_Grid and GC_Init_Extra
!                              routines to gc_environment_mod.F90
!EOP
!------------------------------------------------------------------------------
!BOC
!
! !PRIVATE TYPES:
!      LOGICAL            :: VERBOSE  = .FALSE.
      INTEGER            :: IU_GEOS
      INTEGER, PARAMETER :: FIRSTCOL = 26
      INTEGER            :: CT1      = 0
      CHARACTER(LEN=255) :: FILENAME = 'input.geos'

      CONTAINS
!EOC
!------------------------------------------------------------------------------
!                  GEOS-Chem Global Chemical Transport Model                  !
!------------------------------------------------------------------------------
!BOP
!
! !IROUTINE: read_input_file
!
! !DESCRIPTION: Subroutine READ\_INPUT\_FILE is the driver program for 
!  reading the GEOS-Chem input file "input.geos" from disk.
!\\
!\\
! In an ESMF environment, all time steps (chemistry, convection, emissions,
! dynamics) must be specified externally before calling this routine. This is
! done in routine GIGC\_Init\_Simulation (gigc\_initialization\_mod.F90).
! The time steps specified in input.geos are ignored.
!\\
!\\
! !INTERFACE:
! 
      SUBROUTINE READ_INPUT_FILE( am_I_Root, Input_Opt, RC )
!
! !USES:
!
      USE CMN_SIZE_MOD
      USE CHARPAK_MOD,        ONLY : ReadOneLine, STRREPL
      USE ErrCode_Mod
      USE FILE_MOD,           ONLY : IOERROR
      USE Input_Opt_Mod,      ONLY : OptInput
!
! !INPUT PARAMETERS:
!
      LOGICAL,        INTENT(IN)    :: am_I_Root   ! Is this the root CPU?
!
! !INPUT/OUTPUT PARAMETERS:
!
      TYPE(OptInput), INTENT(INOUT) :: Input_Opt   ! Input options
!
! !OUTPUT PARAMETERS:
!
      INTEGER,        INTENT(OUT)   :: RC          ! Success or failure
! 
! !REVISION HISTORY: 
!  20 Jul 2004 - R. Yantosca - Initial version
!  (1 ) Now call DO_GAMAP from "gamap_mod.f" to create "diaginfo.dat" and
!        "tracerinfo.dat" files after all diagnostic menus have been read in
!  (2 ) Now call NDXX_setup from this routine (phs, 11/18/08)
!  (3 ) Now call READ_ND51b_MENU (amv, bmy, 12/18/09)
!  27 Aug 2010 - R. Yantosca - Added ProTeX headers
!  30 Jul 2012 - R. Yantosca - Now accept am_I_Root from main.F, so that we
!                              can get rid of duplicate code in DEVEL blocks
!  03 Aug 2012 - R. Yantosca - Move calls to findFreeLUN out of DEVEL block
!  03 Aug 2012 - R. Yantosca - Now make IU_GEOS a global module variable
!                              so that we can define it with findFreeLun
!  15 Oct 2012 - R. Yantosca - Add EXTERNAL_GRID, XTERNAL_FORCING to #ifdef
!  16 Oct 2012 - R. Yantosca - Don't call CHECK_TIME_STEPS if we are calling
!                              READ_INPUT_FILE from the ESMF interface
!  09 Nov 2012 - R. Yantosca - Now pass Input_Opt to lower-level routines
!  06 Dec 2012 - R. Yantosca - Now call CHECK_TIME_STEPS when we are connecting
!                              to the GEOS-5 GCM via the ESMF environment,
!  19 Mar 2013 - R. Yantosca - When using ESMF interface to GEOS-5, append
!                              ".rc" to input.geos (instead of ___.rc)
!  04 Apr 2013 - R. Yantosca - Now pass objects to DO_GAMAP routine
!  23 Jun 2014 - R. Yantosca - Now do not call INIT_INPUT, this is replaced
!                              by the INIT_GIGC_INPUT_OPT routine
!  15 Apr 2015 - R. Yantosca - Also define Input_Opt%ITS_A_NESTED_GRID here
!                              so that we can pass it to INITIALIZE_GEOS_GRID
!  04 Aug 2015 - M. Long     - Removed ".rc" file specifier. Not necessary.
!  16 Dec 2015 - R. Yantosca - Now pass State_Chm to READ_TRACER_MENU
!  04 Sep 2015 - C. Keller   - Added passive tracer menu
!  16 Jun 2016 - E. Lundgren - Move TOMAS init to GIGC_INIT_EXTRA
!  08 Nov 2017 - R. Yantosca - Return error condition to calling program
!EOP
!------------------------------------------------------------------------------
!BOC
!
! !LOCAL VARIABLES:
!
      LOGICAL               :: EOF
      INTEGER               :: IOS
      CHARACTER(LEN=1)      :: TAB   = ACHAR(9)
      CHARACTER(LEN=1)      :: SPACE = ' '
      CHARACTER(LEN=MAXDIM) :: LINE
      CHARACTER(LEN=255)    :: TOPTITLE, ErrMsg, ThisLoc

      !=================================================================
      ! READ_INPUT_FILE begins here!
      !=================================================================  

      ! Echo output
      IF ( am_I_Root ) THEN
         WRITE( 6, '(a  )' ) REPEAT( '=', 79 )
         WRITE( 6, '(a,/)' ) 'G E O S - C H E M   U S E R   I N P U T'
         WRITE( 6, 100   ) TRIM( FILENAME )
 100     FORMAT( 'READ_INPUT_FILE: Reading ', a )
      ENDIF

      ! Find a free file LUN
      IU_GEOS  = findFreeLUN()

      ! Assume success
      RC       = GC_SUCCESS

      ! For error handling
      ErrMsg   = ''
      ThisLoc  = 
     &   ' -> at Read_Input_File (in module GeosCore/input_mod.F)'

      ! Open file
      OPEN( IU_GEOS, FILE=TRIM( FILENAME ), STATUS='OLD', IOSTAT=IOS )
      IF ( IOS /= 0 ) CALL IOERROR( IOS, IU_GEOS, 'read_input_file:1' )

      ! Read TOPTITLE for binary punch file
      TOPTITLE = ReadOneLine( IU_GEOS, EOF, IOS )
      IF ( EOF     ) RETURN
      IF ( IOS > 0 ) CALL IOERROR( IOS, IU_GEOS, 'read_input_file:2' )

      ! Loop until EOF
      DO 
         
         ! Read a line from the file, exit if EOF
         LINE = ReadOneLine( IU_GEOS, EOF, IOS )
         IF ( EOF     ) EXIT
         IF ( IOS > 0 ) CALL IOERROR( IOS, IU_GEOS, 'read_input_file:3')
         
         ! Replace tab characters in LINE (if any) w/ spaces
         CALL STRREPL( LINE, TAB, SPACE )

         !=============================================================
         ! Call individual subroutines to read sections of the file
         ! 
         ! NOTE: You are pretty flexible in setting the order of the
         ! menus in the input file; however, a few guidelines apply:
         !
         ! (1) SIMULATION MENU should be listed first.
         ! (2) TIMESTEP MENU should be listed second.
         ! (3) ADVECTED SPECIES MENU should be listed third.
         ! (4) EMISSIONS, AEROSOL, CHEMISTRY, TRANSPORT, CONVECTION, 
         !      and DEPOSITION menus (in any order) should follow.
         ! (5) Diagnostic menus, including OUTPUT, DIAGNOSTIC,
         !      PLANEFLIGHT, ND48, ND49, ND50, ND51, and PROD_LOSS
         !      menus (in any order) should follow next.
         ! (6) The following menus have no other restriction and
         !      can be placed anywhere (but by convention we will
         !      place them after the diagnostic menu): NESTED GRID
         !      UNIX CMDS, ARCHIVED OH, and O3PL menus.
         !=============================================================
         IF      ( INDEX( LINE, 'SIMULATION MENU'  ) > 0 ) THEN
            CALL READ_SIMULATION_MENU( am_I_Root, Input_Opt, RC )             
            IF ( RC /= GC_SUCCESS ) THEN
               ErrMsg = 'Error in "Read_Simulation_Menu"!'
               CALL GC_Error( ErrMsg, RC, ThisLoc )
               RETURN
            ENDIF

         ELSE IF ( INDEX( LINE, 'TIMESTEP MENU' ) > 0 ) THEN
            CALL READ_TIMESTEP_MENU( am_I_Root, Input_Opt, RC )
            IF ( RC /= GC_SUCCESS ) THEN
               ErrMsg = 'Error in "Read_Timestep_Menu"!'
               CALL GC_Error( ErrMsg, RC, ThisLoc )
               RETURN
            ENDIF

         ELSE IF ( INDEX( LINE, 'ADVECTED SPECIES MENU' ) > 0 ) THEN
            CALL READ_ADVECTED_SPECIES_MENU( am_I_Root, Input_Opt, RC )
            IF ( RC /= GC_SUCCESS ) THEN
               ErrMsg = 'Error in "Read_Advected_Species_Menu"!'
               CALL GC_Error( ErrMsg, RC, ThisLoc )
               RETURN
            ENDIF

         ELSE IF ( INDEX( LINE, 'AEROSOL MENU'     ) > 0 ) THEN
            CALL READ_AEROSOL_MENU( am_I_Root, Input_Opt, RC )              
            IF ( RC /= GC_SUCCESS ) THEN
               ErrMsg = 'Error in "Read_Aerosol_Menu"!'
               CALL GC_Error( ErrMsg, RC, ThisLoc )
               RETURN
            ENDIF

         ELSE IF ( INDEX( LINE, 'EMISSIONS MENU'   ) > 0 ) THEN
            CALL READ_EMISSIONS_MENU( am_I_Root, Input_Opt, RC )             
            IF ( RC /= GC_SUCCESS ) THEN
               ErrMsg = 'Error in "Read_Emissions_Menu"!'
               CALL GC_Error( ErrMsg, RC, ThisLoc )
               RETURN
            ENDIF

         ELSE IF ( INDEX( LINE, 'FUTURE MENU'      ) > 0 ) THEN
            CALL READ_FUTURE_MENU( am_I_Root, Input_Opt, RC ) 
            IF ( RC /= GC_SUCCESS ) THEN
               ErrMsg = 'Error in "Read_Future_Menu"!'
               CALL GC_Error( ErrMsg, RC, ThisLoc )
               RETURN
            ENDIF
                                                   
         ELSE IF ( INDEX( LINE, 'CHEMISTRY MENU'   ) > 0 ) THEN
            CALL READ_CHEMISTRY_MENU( am_I_Root, Input_Opt, RC )              
            IF ( RC /= GC_SUCCESS ) THEN
               ErrMsg = 'Error in "Read_Chemistry_Menu"!'
               CALL GC_Error( ErrMsg, RC, ThisLoc )
               RETURN
            ENDIF
                                                 
         ELSE IF ( INDEX( LINE, 'TRANSPORT MENU'   ) > 0 ) THEN
            CALL READ_TRANSPORT_MENU( am_I_Root, Input_Opt, RC )              
            IF ( RC /= GC_SUCCESS ) THEN
               ErrMsg = 'Error in "Read_Transport_Menu"!'
               CALL GC_Error( ErrMsg, RC, ThisLoc )
               RETURN
            ENDIF
                                             
         ELSE IF ( INDEX( LINE, 'CONVECTION MENU'  ) > 0 ) THEN
            CALL READ_CONVECTION_MENU( am_I_Root, Input_Opt, RC )            
            IF ( RC /= GC_SUCCESS ) THEN
               ErrMsg = 'Error in "Read_Convection_Menu"!'
               CALL GC_Error( ErrMsg, RC, ThisLoc )
               RETURN
            ENDIF
                                             
         ELSE IF ( INDEX( LINE, 'DEPOSITION MENU'  ) > 0 ) THEN
            CALL READ_DEPOSITION_MENU( am_I_Root, Input_Opt, RC )             
            IF ( RC /= GC_SUCCESS ) THEN
               ErrMsg = 'Error in "Read_Depositon_Menu"!'
               CALL GC_Error( ErrMsg, RC, ThisLoc )
               RETURN
            ENDIF

         ELSE IF ( INDEX( LINE, 'RADIATION MENU'   ) > 0 ) THEN
            CALL READ_RADIATION_MENU( am_I_Root, Input_Opt, RC )
            IF ( RC /= GC_SUCCESS ) THEN
               ErrMsg = 'Error in "Read_Radiation_Menu"!'
               CALL GC_Error( ErrMsg, RC, ThisLoc )
               RETURN
            ENDIF

         ELSE IF ( INDEX( LINE, 'CO2 SIM MENU'     ) > 0 ) THEN
            CALL READ_CO2_SIM_MENU( am_I_Root, Input_Opt, RC )
            IF ( RC /= GC_SUCCESS ) THEN
               ErrMsg = 'Error in "Read_CO2_Sim_Menu"!'
               CALL GC_Error( ErrMsg, RC, ThisLoc )
               RETURN
            ENDIF
                                    
         ELSE IF ( INDEX( LINE, 'GAMAP MENU'       ) > 0 ) THEN
            CALL READ_GAMAP_MENU( am_I_Root, Input_Opt, RC )                 
            IF ( RC /= GC_SUCCESS ) THEN
               ErrMsg = 'Error in "Read_Gamap_Menu"!'
               CALL GC_Error( ErrMsg, RC, ThisLoc )
               RETURN
            ENDIF
                                                  
         ELSE IF ( INDEX( LINE, 'OUTPUT MENU'      ) > 0 ) THEN
            CALL READ_OUTPUT_MENU( am_I_Root, Input_Opt, RC )                 
            IF ( RC /= GC_SUCCESS ) THEN
               ErrMsg = 'Error in "Read_Output_Menu"!'
               CALL GC_Error( ErrMsg, RC, ThisLoc )
               RETURN
            ENDIF
                                                  
         ELSE IF ( INDEX( LINE, 'DIAGNOSTIC MENU'  ) > 0 ) THEN
            CALL READ_DIAGNOSTIC_MENU( am_I_Root, Input_Opt, RC )             
            IF ( RC /= GC_SUCCESS ) THEN
               ErrMsg = 'Error in "Read_Diagnostic_Menu"!'
               CALL GC_Error( ErrMsg, RC, ThisLoc )
               RETURN
            ENDIF

         ELSE IF ( INDEX( LINE, 'PLANEFLIGHT MENU' ) > 0 ) THEN
            CALL READ_PLANEFLIGHT_MENU( am_I_Root, Input_Opt, RC )             
            IF ( RC /= GC_SUCCESS ) THEN
               ErrMsg = 'Error in "Read_Planeflight_Menu"!'
               CALL GC_Error( ErrMsg, RC, ThisLoc )
               RETURN
            ENDIF
                                                  
         ELSE IF ( INDEX( LINE, 'ND48 MENU'        ) > 0 ) THEN
            CALL READ_ND48_MENU( am_I_Root, Input_Opt, RC )                  
            IF ( RC /= GC_SUCCESS ) THEN
               ErrMsg = 'Error in "Read_ND48_Menu"!'
               CALL GC_Error( ErrMsg, RC, ThisLoc )
               RETURN
            ENDIF

         ELSE IF ( INDEX( LINE, 'ND49 MENU'        ) > 0 ) THEN
            CALL READ_ND49_MENU( am_I_Root, Input_Opt, RC )                   
            IF ( RC /= GC_SUCCESS ) THEN
               ErrMsg = 'Error in "Read_ND49_Menu"!'
               CALL GC_Error( ErrMsg, RC, ThisLoc )
               RETURN
            ENDIF
                                                  
         ELSE IF ( INDEX( LINE, 'ND50 MENU'        ) > 0 ) THEN
            CALL READ_ND50_MENU( am_I_Root, Input_Opt, RC )                   
            IF ( RC /= GC_SUCCESS ) THEN
               ErrMsg = 'Error in "Read_ND50_Menu"!'
               CALL GC_Error( ErrMsg, RC, ThisLoc )
               RETURN
            ENDIF
                                                  
         ELSE IF ( INDEX( LINE, 'ND51 MENU'        ) > 0 ) THEN
            CALL READ_ND51_MENU( am_I_Root, Input_Opt, RC )                   
            IF ( RC /= GC_SUCCESS ) THEN
               ErrMsg = 'Error in "Read_ND51_Menu"!'
               CALL GC_Error( ErrMsg, RC, ThisLoc )
               RETURN
            ENDIF
                                                  
         ELSE IF ( INDEX( LINE, 'ND51b MENU'       ) > 0 ) THEN
            CALL READ_ND51b_MENU( am_I_Root, Input_Opt, RC )  
            IF ( RC /= GC_SUCCESS ) THEN
               ErrMsg = 'Error in "Read_ND51b_Menu"!'
               CALL GC_Error( ErrMsg, RC, ThisLoc )
               RETURN
            ENDIF

         ELSE IF ( INDEX( LINE, 'ND63 MENU'        ) > 0 ) THEN
            CALL READ_ND63_MENU( am_I_Root, Input_Opt, RC )                   
            IF ( RC /= GC_SUCCESS ) THEN
               ErrMsg = 'Error in "Read_ND63_Menu"!'
               CALL GC_Error( ErrMsg, RC, ThisLoc )
               RETURN
            ENDIF

         ELSE IF ( INDEX( LINE, 'PROD & LOSS MENU' ) > 0 ) THEN
            CALL READ_PROD_LOSS_MENU( am_I_Root, Input_Opt, RC )               
            IF ( RC /= GC_SUCCESS ) THEN
               ErrMsg = 'Error in "Read_Prod_Loss_Menu"!'
               CALL GC_Error( ErrMsg, RC, ThisLoc )
               RETURN
            ENDIF

         ELSE IF ( INDEX( LINE, 'NESTED GRID MENU' ) > 0 ) THEN 
            CALL READ_NESTED_GRID_MENU( am_I_Root, Input_Opt, RC )
            IF ( RC /= GC_SUCCESS ) THEN
               ErrMsg = 'Error in "Read_Nested_Grid_Menu"!'
               CALL GC_Error( ErrMsg, RC, ThisLoc )
               RETURN
            ENDIF

         ELSE IF ( INDEX( LINE, 'BENCHMARK MENU'   ) > 0 ) THEN 
            CALL READ_BENCHMARK_MENU( am_I_Root, Input_Opt, RC  )
            IF ( RC /= GC_SUCCESS ) THEN
               ErrMsg = 'Error encountered in ""!'
               CALL GC_Error( ErrMsg, RC, ThisLoc )
               RETURN
            ENDIF
         
         ELSE IF ( INDEX( LINE, 'POPS MENU'        ) > 0 ) THEN
            CALL READ_POPS_MENU( am_I_Root, Input_Opt, RC )
            IF ( RC /= GC_SUCCESS ) THEN
               ErrMsg = 'Error in "Read_POPS_Menu"!'
               CALL GC_Error( ErrMsg, RC, ThisLoc )
               RETURN
            ENDIF
           
         ELSE IF ( INDEX( LINE, 'MERCURY MENU'     ) > 0 ) THEN 
            CALL READ_MERCURY_MENU( am_I_Root, Input_Opt, RC  )
            IF ( RC /= GC_SUCCESS ) THEN
               ErrMsg = 'Error in "Read_Mercury_Menu"!'
               CALL GC_Error( ErrMsg, RC, ThisLoc )
               RETURN
            ENDIF
                                   
         ELSE IF ( INDEX( LINE, 'CH4 MENU'         ) > 0 ) THEN 
            CALL READ_CH4_MENU( am_I_Root, Input_Opt, RC )
            IF ( RC /= GC_SUCCESS ) THEN
               ErrMsg = 'Error in "Read_CH4_Menu"!'
               CALL GC_Error( ErrMsg, RC, ThisLoc )
               RETURN
            ENDIF

         ELSE IF ( INDEX( LINE, 'PASSIVE SPECIES' ) > 0 ) THEN 
            CALL READ_PASSIVE_SPECIES_MENU( am_I_Root, Input_Opt, RC )
            IF ( RC /= GC_SUCCESS ) THEN
               ErrMsg = 'Error in "Read_Passive_Species_Menu"!'
               CALL GC_Error( ErrMsg, RC, ThisLoc )
               RETURN
            ENDIF

         ELSE IF ( INDEX( LINE, 'END OF FILE'      ) > 0 ) THEN 
            EXIT

         ENDIF  
      ENDDO

      ! Close input file
      CLOSE( IU_GEOS )

      !=================================================================
      ! Further error-checking and initialization
      !=================================================================

#if defined( ESMF_ ) || defined( EXTERNAL_GRID ) || defined( EXTERNAL_FORCING )
      !-----------------------------------------------------------------
      !         %%%%%%% GEOS-Chem HP (with ESMF & MPI) %%%%%%%
      !
      ! Do not initialize diagnostics when we are connecting to
      ! the GEOS-5 GCM via ESMF. (bmy, 11/2/12)
      !-----------------------------------------------------------------
#else

      !-----------------------------------------------------------------
      !         %%%%%%% GEOS-Chem CLASSIC (with OpenMP) %%%%%%%
      !
      ! We only need to initialize GEOS-5 diagnostics if we are not
      ! using ESMF.  The GEOS-5 GCM has its own History component
      ! for diagnostic output (bmy, 3/4/13)
      !-----------------------------------------------------------------

      ! Make sure all directories are valid
      CALL VALIDATE_DIRECTORIES( am_I_Root, Input_Opt, RC )
      IF ( RC /= GC_SUCCESS ) THEN
         ErrMsg = 'Error in "Validate_Directories"!'
         CALL GC_Error( ErrMsg, RC, ThisLoc )
         RETURN
      ENDIF
#endif

      ! Check GEOS-CHEM timesteps
      CALL CHECK_TIME_STEPS( am_I_Root, Input_Opt, RC )
      IF ( RC /= GC_SUCCESS ) THEN
         ErrMsg = 'Error in "Check_Time_Steps"!'
         CALL GC_Error( ErrMsg, RC, ThisLoc )
         RETURN
      ENDIF

      END SUBROUTINE READ_INPUT_FILE
!EOC
!------------------------------------------------------------------------------
!                  GEOS-Chem Global Chemical Transport Model                  !
!------------------------------------------------------------------------------
!BOP
!
! !IROUTINE: split_one_line
!
! !DESCRIPTION: Subroutine SPLIT\_ONE\_LINE reads a line from the input file 
!  (via routine READ\_ONE\_LINE), and separates it into substrings.
!\\
!\\
!  SPLIT\_ONE\_LINE also checks to see if the number of substrings found is 
!  equal to the number of substrings that we expected to find.  However, if
!  you don't know a-priori how many substrings to expect a-priori, 
!  you can skip the error check.
!\\
!\\
! !INTERFACE:
!
      SUBROUTINE SPLIT_ONE_LINE( SUBSTRS, N_SUBSTRS, 
     &                           N_EXP,   LOCATION,  RC ) 
!
! !USES:
!
      USE Charpak_Mod, ONLY: ReadOneLine, StrSplit
      Use ErrCode_Mod
      USE File_Mod,    ONLY: IoError
!
! !INPUT PARAMETERS: 
!
      INTEGER,            INTENT(IN)  :: N_EXP      ! Expected # of substrs
      CHARACTER(LEN=*),   INTENT(IN)  :: LOCATION   ! Name of calling routine
!
! !OUTPUT PARAMETERS:
!
      ! Array of substrings (separated by " ")
      CHARACTER(LEN=255), INTENT(OUT) :: SUBSTRS(MAXDIM) ! Substrings
      INTEGER,            INTENT(OUT) :: N_SUBSTRS       ! # of substrings
      INTEGER,            INTENT(OUT) :: RC              ! Success/failure?  
! 
! !REVISION HISTORY: 
!  20 Jul 2004 - R. Yantosca - Initial version
!  27 Aug 2010 - R. Yantosca - Added ProTeX headers
!  17 Sep 2013 - R. Yantosca - Extend LINE to 500 chars to allow more tracers
!   8 Nov 2017 - R. Yantosca - Now return error conditon to calling routine 
!EOP
!------------------------------------------------------------------------------
!BOC
!
! !LOCAL VARIABLES:
!
      ! Scalars
      INTEGER               :: IOS
      LOGICAL               :: EOF

      ! Strings
      CHARACTER(LEN=10)     :: IOS_Str
      CHARACTER(LEN=255)    :: ErrMsg, ThisLoc
      CHARACTER(LEN=MAXDIM) :: LINE

      !=================================================================
      ! SPLIT_ONE_LINE begins here!
      !=================================================================      

      ! Initialize
      RC      = GC_SUCCESS
      IOS     = 0
      EOF     = .FALSE.
      ErrMsg  = 'Error reading the "input.geos" file!'
      ThisLoc = ' -> at Split_One_Line (in module GeosCore/input_mod.F)'
      
      !=================================================================
      ! Read a line from disk
      !=================================================================
      LINE = ReadOneLine( IU_GEOS, EOF, IOS )
      
      ! Trap premature end-of-file error
      IF ( EOF ) THEN
         ErrMsg = 'Unexpected end-of-file reading input.geos!'
         CALL GC_Error( ErrMsg, RC, ThisLoc )
         RETURN
      ENDIF
      
      ! Trap other I/O error conditions
      IF ( IOS > 0 ) THEN
         WRITE( IOS_Str, '(i10)' ) IOS
         ErrMsg = 'I/O error number: ' // TRIM( IOS_STR ) // 
     &            'encountered when readiang "input.geos"!'
         CALL GC_Error( ErrMsg, RC, ThisLoc )
         RETURN
      ENDIF

      !=================================================================
      ! Split the lines between spaces -- start at column FIRSTCOL
      !=================================================================
      CALL STRSPLIT( LINE(FIRSTCOL:), ' ', SUBSTRS, N_SUBSTRS )

      ! Sometimes we don't know how many substrings to expect,
      ! if N_EXP is greater than MAXDIM, then skip the error check
      IF ( N_EXP < 0 ) RETURN

      ! Stop if we found the wrong # of substrings
      IF ( N_EXP /= N_SUBSTRS ) THEN
         ErrMsg= 'SPLIT_ONE_LINE: error at ' // TRIM( LOCATION )
         WRITE( 6, '(a)' ) TRIM( ErrMSg )
         WRITE( 6, 100   ) N_EXP, N_SUBSTRS
         WRITE( 6, '(a)' ) 'STOP in SPLIT_ONE_LINE (input_mod.f)!'
         WRITE( 6, '(a)' ) REPEAT( '=', 79 )
 100     FORMAT( 'Expected ',i2, ' substrs but found ',i3 )
         CALL GC_Error( ErrMsg, RC, ThisLoc )
         RETURN
      ENDIF
       
      END SUBROUTINE SPLIT_ONE_LINE
!EOC
!------------------------------------------------------------------------------
!                  GEOS-Chem Global Chemical Transport Model                  !
!------------------------------------------------------------------------------
!BOP
!
! !IROUTINE: read_simulation_menu
!
! !DESCRIPTION: Subroutine READ\_SIMULATION\_MENU reads the SIMULATION MENU 
!  section of the GEOS-Chem input file.
!\\
!\\
! !INTERFACE:
!
      SUBROUTINE READ_SIMULATION_MENU( am_I_Root, Input_Opt, RC )
!
! !USES:
!     
      USE ErrCode_Mod
      USE Input_Opt_Mod,      ONLY : OptInput
      USE TIME_MOD
!
! !INPUT PARAMETERS:
!
      LOGICAL,        INTENT(IN)    :: am_I_Root   ! Is this the root CPU?
!
! !INPUT/OUTPUT PARAMETERS:
!
      TYPE(OptInput), INTENT(INOUT) :: Input_Opt   ! Input options
!
! !OUTPUT PARAMETERS:
!
      INTEGER,        INTENT(OUT)   :: RC          ! Success or failure
! 
! !REVISION HISTORY: 
!  20 Jul 2004 - R. Yantosca - Initial version
!  (1 ) Bug fix: Read LSVGLB w/ the * format and not w/ '(a)'. (bmy, 2/23/05)
!  (2 ) Now read GEOS_5_DIR and GCAP_DIR from input.geos (swu, bmy, 5/25/05)
!  (3 ) Now make sure all USE statements are USE, ONLY (bmy, 10/3/05)
!  (4 ) Now references DATA_DIR_1x1 for 1x1 emissions files (bmy, 10/24/05)
!  (5 ) Now read switch for using variable tropopause or not (phs, 9/14/06)
!  (6 ) Remove references to GEOS-1 and GEOS-STRAT run dirs.  Now calls 
!        INIT_TRANSFER (bmy, 11/5/07)
!  (7 ) Fix typo in "print to screen" section  (phs, 6/1/08)
!  (8 ) Call INIT_TRANSFER w/ (0,0) instead of (I0,J0) (phs, 6/17/08)
!  (10) Now read LLINOZ switch from input.geos file (dbm, bmy, 10/16/09)
!  13 Aug 2010 - R. Yantosca - Now read MERRA_DIR
!  19 Aug 2010 - R. Yantosca - Set LUNZIP=F for MERRA met fields.
!  27 Aug 2010 - R. Yantosca - Added ProTeX headers
!  01 Feb 2012 - R. Yantosca - Now read GEOS_57_DIR for GEOS-5.7.x met
!  08 Feb 2012 - R. Yantosca - Set LUNZIP=F for GEOS-5.7.x met fields
!  28 Feb 2012 - R. Yantosca - Removed support for GEOS-3
!  01 Mar 2012 - R. Yantosca - Now call routine INITIALIZE_GEOS_GRID to
!                              initialize horizontal grid parameters
!  10 Jun 2012 - L. Murray   - Move Linoz to chemistry menu
!  30 Jul 2012 - R. Yantosca - Now accept am_I_Root as an argument when
!                              running with the traditional driver main.F
!  01 Nov 2012 - R. Yantosca - Now pass Input_Opt, RC as arguments
!  06 Dec 2012 - R. Yantosca - Now get NYMDb, NHMSb, NYMDe, NHMSe from the ESMF
!                              environment when connecting to the GEOS-5 GCM
!  11 Dec 2012 - R. Yantosca - ACCEPT_DATE_TIME_FROM_ESMF has now been renamed
!                              to ACCEPT_EXTERNAL_DATE_TIME
!  19 May 2014 - C. Keller   - Now read HEMCO configuration file.
!  23 Jun 2014 - R. Yantosca - Remove references to logical_mod.F
!  12 Aug 2015 - R. Yantosca - Add support for MERRA2
!  12 Aug 2015 - R. Yantosca - Add support for 05x0625 grids
!  13 Aug 2015 - R. Yantosca - Bug fix: prefix RES_DIR in front of MERRA2_DIR
!  27 Jul 2016 - M. Sulprizio- Remove LSVGLB and OUT_RST_FILE options. Restart
!                              files are now always saved out and the output
!                              restart file name is hardcoded in restart_mod.F.
!  09 Aug 2016 - E. Lundgren - Remove call to routine set_restart; use input
!                              rst filename directly in restart_mod.F.
!  07 Nov 2017 - R. Yantosca - Don't assign to Input_Opt%VARTROP, and will
!                              eventually remove the line from input.geos
!  08 Nov 2017 - R. Yantosca - Return error condition to calling program
!  26 Jan 2018 - M. Sulprizio- Remove obsolete options LVARTROP and reading of
!                              DATA_DIR_1x1
!EOP
!------------------------------------------------------------------------------
!BOC
!
! !LOCAL VARIABLES:
!
      ! Scalars
      INTEGER            :: N, C, NDIAGTIME

      ! Strings
      CHARACTER(LEN=255) :: ErrMsg, ThisLoc

      ! Arrays
      CHARACTER(LEN=255) :: SUBSTRS(MAXDIM)

      !=================================================================
      ! READ_SIMULATION_MENU begins here!
      !=================================================================

      ! Initialize
      RC      = GC_SUCCESS
      ErrMsg  = 'Error reading the "input.geos" file!'
      ThisLoc = ' -> at Read_Simulation_Menu (in GeosCore/input_mod.F)'

      ! Start YYYYMMDD, HHMMSS
      CALL SPLIT_ONE_LINE( SUBSTRS, N, 2, 'NYMDb, NHMSb', RC )
      IF ( RC /= GC_SUCCESS ) THEN
         CALL GC_Error( ErrMsg, RC, ThisLoc )
         RETURN
      ENDIF
      READ( SUBSTRS(1:N), * ) Input_Opt%NYMDb, Input_Opt%NHMSb

      ! End YYYYMMDD, HHMMSS
      CALL SPLIT_ONE_LINE( SUBSTRS, N, 2, 'NYMDe, NHMSe', RC )
      IF ( RC /= GC_SUCCESS ) THEN
         CALL GC_Error( ErrMsg, RC, ThisLoc )
         RETURN
      ENDIF
      READ( SUBSTRS(1:N), * ) Input_Opt%NYMDe, Input_Opt%NHMSe

      ! Run directory
      CALL SPLIT_ONE_LINE( SUBSTRS, N, 1, 'RUN_DIR', RC )
      IF ( RC /= GC_SUCCESS ) THEN
         CALL GC_Error( ErrMsg, RC, ThisLoc )
         RETURN
      ENDIF
      READ( SUBSTRS(1:N), '(a)' ) Input_Opt%RUN_DIR

      ! Input restart file
      CALL SPLIT_ONE_LINE( SUBSTRS, N, 1, 'IN_RST_FILE', RC )
      IF ( RC /= GC_SUCCESS ) THEN
         CALL GC_Error( ErrMsg, RC, ThisLoc )
         RETURN
      ENDIF
      READ( SUBSTRS(1:N), '(a)' ) Input_Opt%IN_RST_FILE

      ! Root data dir
      CALL SPLIT_ONE_LINE( SUBSTRS, N, 1, 'DATA_DIR', RC )
      IF ( RC /= GC_SUCCESS ) THEN
         CALL GC_Error( ErrMsg, RC, ThisLoc )
         RETURN
      ENDIF
      READ( SUBSTRS(1:N), '(a)' ) Input_Opt%DATA_DIR

      ! GEOS-FP subdir
      CALL SPLIT_ONE_LINE( SUBSTRS, N, 1, 'GEOS_FP_DIR', RC )
      IF ( RC /= GC_SUCCESS ) THEN
         CALL GC_Error( ErrMsg, RC, ThisLoc )
         RETURN
      ENDIF
      READ( SUBSTRS(1:N), '(a)' ) Input_Opt%GEOS_FP_DIR

      ! MERRA2 subdir
      CALL SPLIT_ONE_LINE( SUBSTRS, N, 1, 'MERRA2_DIR',  RC )
      IF ( RC /= GC_SUCCESS ) THEN
         CALL GC_Error( ErrMsg, RC, ThisLoc )
         RETURN
      ENDIF
      READ( SUBSTRS(1:N), '(a)' ) Input_Opt%MERRA2_DIR

      !-----------------------------------------------------------------
      ! Make sure DATA-DIR ends with a "/" character
      !-----------------------------------------------------------------
      C = LEN_TRIM( Input_Opt%DATA_DIR )
      IF ( Input_Opt%DATA_DIR(C:C) /= '/' ) THEN
         Input_Opt%DATA_DIR = TRIM( Input_Opt%DATA_DIR ) // '/'
      ENDIF

      !-----------------------------------------------------------------
      ! Create CHEM_INPUTS directory
      !-----------------------------------------------------------------
      Input_Opt%CHEM_INPUTS_DIR = TRIM( Input_Opt%DATA_DIR ) // 
     &                            'CHEM_INPUTS/'

      !-----------------------------------------------------------------
      ! Define resolution-specific directory name RES_DIR
      !-----------------------------------------------------------------
#if   defined( GRID4x5 )
      Input_Opt%RES_DIR = 'GEOS_4x5/'
#elif defined( GRID2x25 ) 
      Input_Opt%RES_DIR = 'GEOS_2x2.5/'
#elif defined( GRID05x0625 ) && defined( NESTED_AS )
      Input_Opt%RES_DIR = 'GEOS_0.5x0.625_AS/'
#elif defined( GRID05x0625 ) && defined( NESTED_EU )
      Input_Opt%RES_DIR = 'GEOS_0.5x0.625_EU/'
#elif defined( GRID05x0625 ) && defined( NESTED_NA )
      Input_Opt%RES_DIR = 'GEOS_0.5x0.625_NA/'
#elif defined( GRID025x03125 ) && defined( NESTED_CH ) 
      Input_Opt%RES_DIR = 'GEOS_0.25x0.3125_CH/'
#elif defined( GRID025x03125 ) && defined( NESTED_EU ) 
      Input_Opt%RES_DIR = 'GEOS_0.25x0.3125_EU/'
#elif defined( GRID025x03125 ) && defined( NESTED_NA ) 
      Input_Opt%RES_DIR = 'GEOS_0.25x0.3125_NA/'
#endif

      !-----------------------------------------------------------------
      ! Append the resolution specific directory name 
      ! to each of the met field subdirectories
      !-----------------------------------------------------------------
      Input_Opt%GEOS_FP_DIR = TRIM( Input_Opt%RES_DIR     ) //
     &                        TRIM( Input_Opt%GEOS_FP_DIR )

      Input_Opt%MERRA2_DIR =  TRIM( Input_Opt%RES_DIR     ) //
     &                        TRIM( Input_Opt%MERRA2_DIR  )

      !-----------------------------------------------------------------
      ! Determine if we are running a nested-grid simulation based on
      ! the settings of the C-preprocessor switches.
      !-----------------------------------------------------------------
#if defined( NESTED_CH ) || defined( NESTED_EU ) || defined( NESTED_NA ) || defined( NESTED_AS )
      Input_Opt%ITS_A_NESTED_GRID = .TRUE.
#endif

      ! I0, J0 for nested-grid simulations
      CALL SPLIT_ONE_LINE( SUBSTRS, N, 2, 'Nested I0, J0', RC )
      IF ( RC /= GC_SUCCESS ) THEN
         CALL GC_Error( ErrMsg, RC, ThisLoc )
         RETURN
      ENDIF
      READ( SUBSTRS(1:N), * ) Input_Opt%NESTED_I0, 
     &                        Input_Opt%NESTED_J0

      ! Separator line
      CALL SPLIT_ONE_LINE( SUBSTRS, N, 1, 'separator 1', RC )
      IF ( RC /= GC_SUCCESS ) THEN
         CALL GC_Error( ErrMsg, RC, ThisLoc )
         RETURN
      ENDIF

      ! Return success
      RC = GC_SUCCESS

      !=================================================================
      ! Print to screen
      !=================================================================
      IF ( am_I_Root ) THEN
         WRITE( 6, '(/,a)' ) 'SIMULATION MENU'
         WRITE( 6, '(  a)' ) '---------------'
         WRITE( 6, 100 ) 'Start time of run           : ', 
     &                    Input_Opt%NYMDb, Input_Opt%NHMSb
         WRITE( 6, 100 ) 'End time of run             : ',
     &                    Input_Opt%NYMDe, Input_Opt%NHMSe
         WRITE( 6, 110 ) 'Run directory               : ',
     &                    TRIM( Input_Opt%RUN_DIR )
         WRITE( 6, 110 ) 'Data Directory              : ',
     &                    TRIM( Input_Opt%DATA_DIR )
         WRITE( 6, 110 ) 'CHEM_INPUTS directory       : ',
     &                    TRIM( Input_Opt%CHEM_INPUTS_DIR )
         WRITE( 6, 110 ) 'Resolution-specific dir     : ',
     &                    TRIM( Input_Opt%RES_DIR )
         WRITE( 6, 110 ) 'GEOS-FP    sub-directory    : ', 
     &                    TRIM( Input_Opt%GEOS_FP_DIR )
         WRITE( 6, 110 ) 'MERRA-2    sub-directory    : ', 
     &                    TRIM( Input_Opt%MERRA2_DIR )
         WRITE( 6, 110 ) 'Input restart file          : ', 
     &                    TRIM( Input_Opt%IN_RST_FILE )
         WRITE( 6, 120 ) 'Is this a nested-grid sim?  : ', 
     &                    Input_Opt%ITS_A_NESTED_GRID
         WRITE( 6, 130 ) 'Global offsets I0, J0       : ', 
     &                    Input_Opt%NESTED_I0, 
     &                    Input_Opt%NESTED_J0
      ENDIF

      ! Format statements
 100  FORMAT( A, I8.8, 1X, I6.6 )
 110  FORMAT( A, A              )
 120  FORMAT( A, L5             )
 130  FORMAT( A, 2I5            )

      !=================================================================
      ! Call setup routines from other GEOS-CHEM modules
      !=================================================================

#if defined( EXTERNAL_GRID ) || defined( EXTERNAL_FORCING )
      !-----------------------------------------------------------------
      !         %%%%%%% GEOS-Chem HP (with ESMF & MPI) %%%%%%%
      !
      ! If we are connecting to the ESMF interface, we need to take
      ! the start & end dates as defined in the ESMF resource file.
      ! (i.e. GEOSCHEMchem_GridComp_mod.rc) instead of those in 
      ! input.geos.  This is because the ESMF Clock object needs to be
      ! defined at the highest level (in the driver routine), before 
      ! input.geos is ever read.
      !
      ! Therefore, we will assign the start & end date fields (i.e.
      ! Input_Opt%NYMDb, Input_Opt%NYMDe, Input_Opt%NHMSb, and 
      ! Input_Opt%NHMSe) in the Gridded Component module file
      ! GEOSCHEMchem_GridComp_Mod.F90 (i.e. two levels higher
      ! in the code).  We don'need to define those fields here, so
      ! we have bracketed this with an #ifdef. 
      !-----------------------------------------------------------------

      ! Get the starting UTC time from Input_Opt%NHMSb for use below
      CALL YMD_Extract( Input_Opt%NHMSb, H, M, S )
      init_UTC = ( H + ( M / 60 ) + ( S / 3600 ) )

      ! Pass the values for the start & end times of the simulation directly
      ! to GeosUtil/time_mod.F via subroutine ACCEPT_EXTERNAL_DATE_TIME.
      ! (bmy, 12/6/12)
      CALL Accept_External_Date_Time( am_I_Root   = am_I_Root, 
     &                                value_NYMDb = Input_Opt%NYMDb,
     &                                value_NHMSb = Input_Opt%NHMSb,
     &                                value_NYMDe = Input_Opt%NYMDe,
     &                                value_NHMSe = Input_Opt%NHMSe,
     &                                value_NYMD  = Input_Opt%NYMDb,
     &                                value_NHMS  = Input_Opt%NHMSb,
     &                                value_UTC   = init_UTC,
     &                                RC          = RC               )
#else
      !-----------------------------------------------------------------
      !         %%%%%%% GEOS-Chem CLASSIC (with OpenMP) %%%%%%%
      !
      ! If we are not using ESMF, then call the traditional GEOS-Chem
      ! timing routines (from GeosUtil/time_mod.F) to set the start &
      ! end times of the simulation, as well as the current time.
      ! (bmy, 12/6/12)
      !-----------------------------------------------------------------

      ! Set start time of run in "time_mod.f"
      CALL SET_BEGIN_TIME( Input_Opt%NYMDb, Input_Opt%NHMSb, RC  )
      IF ( RC /= GC_SUCCESS ) THEN
         ErrMsg = 'Error encountered in "Set_Begin_Time"!'
         CALL GC_Error( ErrMsg, RC, ThisLoc )
         RETURN
      ENDIF

      ! Set end time of run in "time_mod.f"
      ErrMsg = 'Error encountered in "Set_Begin_Time"!'
      CALL SET_END_TIME( Input_Opt%NYMDe, Input_Opt%NHMSe, RC )
      IF ( RC /= GC_SUCCESS ) THEN
         CALL GC_Error( ErrMsg, RC, ThisLoc )
         RETURN
      ENDIF

      ! Set the current time
      CALL SET_CURRENT_TIME()
#endif

      ! Set the time of day for writing bpch files
      NDIAGTIME = Input_Opt%NHMSe
      CALL SET_NDIAGTIME( NDIAGTIME )

      ! Set the start of the 1st diagnostic interval
      CALL SET_DIAGb( GET_TAU() )

      ! Set menu counter
      CT1 = CT1 + 1

      END SUBROUTINE READ_SIMULATION_MENU
!EOC
!------------------------------------------------------------------------------
!                  GEOS-Chem Global Chemical Transport Model                  !
!------------------------------------------------------------------------------
!BOP
!
! !IROUTINE: read_timestep_menu
!
! !DESCRIPTION: Subroutine READ\_TIMESTEP\_MENU reads the TIMESTEP MENU 
!  section of the GEOS-Chem input file.
!\\
!\\
! !INTERFACE:
!
      SUBROUTINE READ_TIMESTEP_MENU( am_I_Root, Input_Opt, RC )
!
! !USES:
!
      USE ErrCode_Mod
      USE Input_Opt_Mod,      ONLY : OptInput
!
! !INPUT PARAMETERS:
!
      LOGICAL,        INTENT(IN)    :: am_I_Root   ! Is this the root CPU?
!
! !INPUT/OUTPUT PARAMETERS:
!
      TYPE(OptInput), INTENT(INOUT) :: Input_Opt   ! Input options
!
! !OUTPUT PARAMETERS:
!
      INTEGER,        INTENT(OUT)   :: RC          ! Success or failure
! 
! !REVISION HISTORY: 
!  09 Aug 2017 - M. Sulprizio- Initial version
!  08 Nov 2017 - R. Yantosca - Return error condition to calling program
!EOP
!------------------------------------------------------------------------------
!BOC
!
! !LOCAL VARIABLES:
!
      ! Scalars
      INTEGER            :: N

      ! Strings
      CHARACTER(LEN=255) :: ErrMsg, ThisLoc

      ! Arrays
      CHARACTER(LEN=255) :: SUBSTRS(MAXDIM)
     
      !=================================================================
      ! READ_TIMESTEP_MENU begins here!
      !=================================================================

      ! Initialize
      RC      = GC_SUCCESS
      ErrMsg  = 'Error reading the "input.geos" file!'
      ThisLoc = 
     &   ' -> at Read_Timestep_Menu (in module GeosCore/input_mod.F)'

      ! Transport/convection timestep
      CALL SPLIT_ONE_LINE( SUBSTRS, N, 1, 'TS_DYN', RC )
      IF ( RC /= GC_SUCCESS ) THEN
         CALL GC_Error( ErrMsg, RC, ThisLoc )
         RETURN
      ENDIF
      READ( SUBSTRS(1:N), * ) Input_Opt%TS_DYN
      Input_Opt%TS_CONV = Input_Opt%TS_DYN

      ! Chemistry/emissions timestep
      CALL SPLIT_ONE_LINE( SUBSTRS, N, 1, 'TS_CHEM', RC )
      IF ( RC /= GC_SUCCESS ) THEN
         CALL GC_Error( ErrMsg, RC, ThisLoc )
         RETURN
      ENDIF
      READ( SUBSTRS(1:N), * ) Input_Opt%TS_CHEM
      Input_Opt%TS_EMIS = Input_Opt%TS_CHEM

      ! Separator line                          
      CALL SPLIT_ONE_LINE( SUBSTRS, N, 1, 'separator 1', RC )
      IF ( RC /= GC_SUCCESS ) THEN
         CALL GC_Error( ErrMsg, RC, ThisLoc )
         RETURN
      ENDIF

      !=================================================================
      ! Print to screen
      !=================================================================
      IF ( am_I_Root ) THEN
         WRITE( 6, '(/,a)' ) 'TIMESTEP MENU'
         WRITE( 6, '(  a)' ) '---------------'
         WRITE( 6, 100     ) 'Transport/Convection [min]  : ', 
     &                        Input_Opt%TS_DYN
         WRITE( 6, 100     ) 'Chemistry/Emissions  [min]  : ', 
     &                        Input_Opt%TS_CHEM
      ENDIF

      ! Format statements
 100  FORMAT( A, I5  )

      END SUBROUTINE READ_TIMESTEP_MENU
!EOC
!------------------------------------------------------------------------------
!                  GEOS-Chem Global Chemical Transport Model                  !
!------------------------------------------------------------------------------
!BOP
!
! !IROUTINE: read_advected_species_menu
!
! !DESCRIPTION: Subroutine READ\_ADVECTED\_SPECIES\_MENU reads the ADVECTED
!  SPECIES MENU section of the GEOS-Chem input file.
!\\
!\\
! !INTERFACE:
!
      SUBROUTINE READ_ADVECTED_SPECIES_MENU( am_I_Root, Input_Opt, RC )
!
! !USES:
!
      USE CMN_SIZE_MOD
      USE ErrCode_Mod
      USE Input_Opt_Mod, ONLY : OptInput, Set_Input_Opt_Extra
!
! !INPUT PARAMETERS:
!
      LOGICAL,        INTENT(IN)    :: am_I_Root   ! Is this the root CPU?
!
! !INPUT/OUTPUT PARAMETERS:
!
      TYPE(OptInput), INTENT(INOUT) :: Input_Opt   ! Input options
!
! !OUTPUT PARAMETERS:
!
      INTEGER,        INTENT(OUT)   :: RC          ! Success or failure
! 
! !REVISION HISTORY: 
!  20 Jul 2004 - R. Yantosca - Initial version
!  (1 ) Now set LSPLIT correctly for Tagged Hg simulation (eck, bmy, 12/13/04)
!  (2 ) Now initialize ocean mercury module (sas, bmy, 1/20/05)
!  (3 ) Now set LSPLIT correctly for Tagged HCN/CH3CN sim (xyp, bmy, 6/30/05)
!  (4 ) Now make sure all USE statements are USE, ONLY (bmy, 10/3/05)
!  (5 ) Now reference XNUMOLAIR from "tracer_mod.f" (bmy, 10/25/05)
!  (6 ) Now move call to INIT_OCEAN_MERCURY to READ_MERCURY_MENU (bmy, 2/24/06)
!  (7 ) Now do not call SET_BIOTRCE anymore; it's obsolete (bmy, 4/5/06)
!  (8 ) Add SET_BIOTRCE to initialize IDBxxxs. (fp, 2/26/10)
!  27 Aug 2010 - R. Yantosca - Added ProTeX headers
!  13 Aug 2012 - R. Yantosca - Now pass CHEM_STATE as an argument (DEVEL only)
!  01 Nov 2012 - R. Yantosca - Now pass Input_Opt, RC as arguments
!  07 Nov 2012 - R. Yantosca - Now define Input_Opt%ITS_A_*_SIM fields
!  28 Oct 2013 - R. Yantosca - Set Input_Opt%ITS_A_SPECIALTY_SIM = .FALSE.
!                              when running GEOS-Chem in an ESMF environment
!  25 Jun 2014 - R. Yantosca - Removed references to tracer_mod.F
!  21 Aug 2014 - R. Yantosca - Bug fix: add ITS_A_RnPbBe_SIM to the test
!                              that defines the ITS_A_SPECIALTY_SIM flag
!  24 Mar 2015 - E. Lundgren - Move init_tracer to within APM ifdef block 
!  23 Jun 2016 - R. Yantosca - Remove call to TRACERID, it's obsolete
!  28 Jul 2016 - M. Sulprizio- Rename TRACER MENU to ADVECTED SPECIES MENU;
!                              Remove ID, MW, and member columns from menu
!  08 Nov 2017 - R. Yantosca - Return error condition to calling program
!  26 Jan 2018 - M. Sulprizio- Remove line for setting N_ADVECT and instead
!                              count the number of advected species listed in
!                              this menu and set N_ADVECT accordingly
!EOP
!------------------------------------------------------------------------------
!BOC
!
! !LOCAL VARIABLES:
!
      ! Scalars
      INTEGER            :: N, T

      ! Strings
      CHARACTER(LEN=255) :: ErrMsg, ThisLoc

      ! Arrays
      CHARACTER(LEN=255) :: SUBSTRS(MAXDIM)

      !=================================================================
      ! READ_ADVECTED_SPECIES_MENU begins here!
      !
      ! Get the simulation type
      !=================================================================

      ! Initialize
      RC      = GC_SUCCESS
      ErrMsg  = 'Error reading the "input.geos" file!'
      ThisLoc = 
     &   ' -> at Read_Advected_Species_Menu (in GeosCore/input_mod.F)'

      ! Simulation type
      CALL SPLIT_ONE_LINE( SUBSTRS, N, 1, 'SIM_TYPE', RC )
      IF ( RC /= GC_SUCCESS ) THEN
         CALL GC_Error( ErrMsg, RC, ThisLoc )
         RETURN
      ENDIF
      READ( SUBSTRS(1:N), * ) Input_Opt%SIM_TYPE

      ! Set fields of Input Options object
      Input_Opt%ITS_A_RnPbBe_SIM       = ( Input_Opt%SIM_TYPE == 1  )
      Input_Opt%ITS_A_CH3I_SIM         = ( Input_Opt%SIM_TYPE == 2  )
      Input_Opt%ITS_A_FULLCHEM_SIM     = ( Input_Opt%SIM_TYPE == 3  )
      Input_Opt%ITS_A_HCN_SIM          = ( Input_Opt%SIM_TYPE == 4  )
      Input_Opt%ITS_A_TAGO3_SIM        = ( Input_Opt%SIM_TYPE == 6  )
      Input_Opt%ITS_A_TAGCO_SIM        = ( Input_Opt%SIM_TYPE == 7  )
      Input_Opt%ITS_A_C2H6_SIM         = ( Input_Opt%SIM_TYPE == 8  )
      Input_Opt%ITS_A_CH4_SIM          = ( Input_Opt%SIM_TYPE == 9  )
      Input_Opt%ITS_AN_AEROSOL_SIM     = ( Input_Opt%SIM_TYPE == 10 )
      Input_Opt%ITS_A_MERCURY_SIM      = ( Input_Opt%SIM_TYPE == 11 )
      Input_Opt%ITS_A_CO2_SIM          = ( Input_Opt%SIM_TYPE == 12 )
      Input_Opt%ITS_A_H2HD_SIM         = ( Input_Opt%SIM_TYPE == 13 )
      Input_Opt%ITS_A_POPS_SIM         = ( Input_Opt%SIM_TYPE == 14 )

      ! Also pick a name corresponding to each simulation type
      ! This replaces function GET_SIM_NAME from tracer_mod.F
      SELECT CASE( Input_Opt%SIM_TYPE )
         CASE( 1 ) 
            Input_Opt%SIM_NAME = 'Rn-Pb-Be'
         CASE( 2 ) 
            Input_Opt%SIM_NAME = 'CH3I'
         CASE( 3 ) 
            Input_Opt%SIM_NAME = 'NOx-Ox-Hydrocarbon-Aerosol'
         CASE( 4 )
            Input_Opt%SIM_NAME = 'HCN'
         CASE( 5 )
            Input_Opt%SIM_NAME = ''
         CASE( 6 )
            Input_Opt%SIM_NAME = 'Tagged O3'
         CASE( 7 )
            Input_Opt%SIM_NAME = 'Tagged CO'
         CASE( 8 ) 
            Input_Opt%SIM_NAME = 'Tagged C2H6'
         CASE( 9 )
            Input_Opt%SIM_NAME = 'CH4'
         CASE( 10 ) 
            Input_Opt%SIM_NAME = 'Offline Aerosol'
         CASE( 11 ) 
            Input_Opt%SIM_NAME = 'Mercury'
         CASE( 12 )
            Input_Opt%SIM_NAME = 'CO2'
         CASE( 13 )
            Input_Opt%SIM_NAME = 'H2 and HD'
         CASE( 14 )
            Input_Opt%SIM_NAME = 'POPs'
         CASE DEFAULT
            Input_Opt%SIM_NAME = 'UNKNOWN'
       END SELECT

      ! Separator line
      CALL SPLIT_ONE_LINE( SUBSTRS, N, -1, 'separator 1', RC )
      IF ( RC /= GC_SUCCESS ) THEN
         CALL GC_Error( ErrMsg, RC, ThisLoc )
         RETURN
      ENDIF

      !=================================================================
      ! Read advected species name
      !=================================================================

      ! Initialize counter
      T = 0

      ! Do until exit
      DO

         ! Read species name
         CALL SPLIT_ONE_LINE( SUBSTRS, N, -1, 'species', RC )
         IF ( RC /= GC_SUCCESS ) THEN
            CALL GC_Error( ErrMsg, RC, ThisLoc )
            RETURN
         ENDIF

         ! Exit here if separator line is encountered
         IF ( INDEX ( TRIM(SUBSTRS(1)), '-----' ) > 0 ) EXIT

         ! Increase number of advected species by one
         T = T + 1

         ! Stop simulation and print warning if we exceed maximum number
         ! of species currently hardcoded for Input_Opt%AdvectSpc_Name in
         ! input_opt_mod.F90. Eventually we need to think of a better way
         ! to do this. (mps, 1/26/18)
         IF ( T > 600 ) THEN
            ErrMsg = 'SIMULATION MENU & ADVECTED SPECIES MENU ' //
     &             'must be read in first!'
            CALL GC_Error( ErrMsg, RC, ThisLoc )
            RETURN
         ENDIF

         ! Save advected species name
         Input_Opt%AdvectSpc_Name(T)  = TRIM( SUBSTRS(1) )

      ENDDO

      ! Total number of advected species
      Input_Opt%N_ADVECT = T

      !=================================================================
      ! Call setup routines from other F90 modules
      !=================================================================

      ! Split into tagged species (turn off for full-chemistry)
      IF ( Input_Opt%ITS_A_FULLCHEM_SIM ) THEN

         ! There are no tagged species for fullchem
         Input_Opt%LSPLIT = .FALSE.

      ELSE IF ( Input_Opt%ITS_A_MERCURY_SIM ) THEN

         ! Need Hg0, Hg2, HgP for tagged Mercury
         Input_Opt%LSPLIT = ( Input_Opt%N_ADVECT > 3 )
         
      ELSE IF ( Input_Opt%ITS_A_HCN_SIM ) THEN

         ! Need HCN, CH3CN for HCN simulation
         Input_Opt%LSPLIT = ( Input_Opt%N_ADVECT > 2 )

      ELSE

         ! All other simulations: tagged if more than 1 species listed
         Input_Opt%LSPLIT = ( Input_Opt%N_ADVECT > 1 )

      ENDIF

      ! Initialize arrays in Input_Opt that depend on N_ADVECT
      CALL Set_Input_Opt_Extra( am_I_Root, Input_Opt, RC )

      ! Set menu counter
      CT1 = CT1 + 1

      END SUBROUTINE READ_ADVECTED_SPECIES_MENU
!EOC
!------------------------------------------------------------------------------
!                  GEOS-Chem Global Chemical Transport Model                  !
!------------------------------------------------------------------------------
!BOP
!
! !IROUTINE: read_aerosol_menu
!
! !DESCRIPTION: Subroutine READ\_AEROSOL\_MENU reads the AEROSOL MENU 
!  section of the GEOS-Chem input file. 
!\\
!\\
! !INTERFACE:
!
      SUBROUTINE READ_AEROSOL_MENU( am_I_Root, Input_Opt, RC )
!
! !USES:
!
      USE ErrCode_Mod
      USE Input_Opt_Mod, ONLY : OptInput
!
! !INPUT PARAMETERS:
!
      LOGICAL,        INTENT(IN)    :: am_I_Root   ! Is this the root CPU?
!
! !INPUT/OUTPUT PARAMETERS:
!
      TYPE(OptInput), INTENT(INOUT) :: Input_Opt   ! Input options
!
! !OUTPUT PARAMETERS:
!
      INTEGER,        INTENT(OUT)   :: RC          ! Success or failure
! 
! !REMARKS:
!  Move error checks that depend on species indices to the subroutine
!  DO_ERROR_CHECKS.  This is now called from GC_INIT_EXTRA, after the
!  initialization of the species database.
!
! !REVISION HISTORY: 
!  20 Jul 2004 - R. Yantosca - Initial version
!  (1 ) Now reference LSOA (bmy, 9/28/04)
!  (2 ) Now stop run if LSOA=T and SOA tracers are undefined (bmy, 11/19/04)
!  (3 ) Now reference LCRYST from "logical_mod.f".  Also now check to make
!        prevent aerosol tracers from being undefined if the corresponding
!        logical switch is set. (cas, bmy, 1/14/05)
!  (4 ) Now also require LSSALT=T when LSULF=T, since we now compute the 
!        production of SO4 and NIT w/in the seasalt aerosol (bec, bmy, 4/13/05)
!  (5 ) Now make sure all USE statements are USE, ONLY (bmy, 10/3/05)
!  (6 ) Now update error check for SOG4, SOA4 (dkh, bmy, 6/1/06)
!  (7 ) Add LDICARB switch to cancel SOG condensation onto OC aerosols.
!      (ccc, tmf, 3/10/09)
!  27 Aug 2010 - R. Yantosca - Added ProTeX headers
!  30 Jul 2012 - R. Yantosca - Now accept am_I_Root as an argument when
!                              running with the traditional driver main.F
!  01 Nov 2012 - R. Yantosca - Now pass Input_Opt, RC as arguments
!  11 Apr 2013 - S.D. Eastham- Added gravitational settling flag
!  13 Aug 2013 - M. Sulprizio- Add modifications for updated SOA and SOA +
!                              semivolatile POA simulations (H. Pye)
!  12 Sep 2013 - M. Sulprizio- Add modifications for acid uptake on dust
!                              aerosols (T.D. Fairlie)
!  16 Apr 2014 - M. Sulprizio- Now read path for PSC restart file
!  23 Jun 2014 - R. Yantosca - Removed references to logical_mod.F
!  25 Jun 2014 - R. Yantosca - Removed references to tracer_mod.F
!  09 Apr 2015 - M. Sulprizio- Removed options for DEAD dust emissions, NAP
!                              emissions, POA emissions scale, and the PSC
!                              restart file. These options are now handled
!                              by HEMCO.
!  08 Jul 2015 - E. Lundgren - Added LMPOA option for marine organic aerosols
!  16 Jun 2016 - K. Travis   - Now define species ID's with the Ind_ function
!  22 Jun 2016 - R. Yantosca - Move error checks to DO_ERROR_CHECKS routine
<<<<<<< HEAD
!  16 Jan 2018 - M. Sulprizio- Add option for using spatially and seasonally
!                              varying OM/OC from Philip et al. (2014)
=======
!  26 Jan 2018 - M. Sulprizio- Remove obsolete options for LCRYST and LDICARB
>>>>>>> db5b1394
!------------------------------------------------------------------------------
!BOC
!
! !LOCAL VARIABLES:
!
      ! Scalars
<<<<<<< HEAD
      LOGICAL            :: LSULF,      LCARB,      LBRC,  LSOA
      LOGICAL            :: LSVPOA,     LDUST,      LDSTUP
      LOGICAL            :: LSSALT,     LCRYST,     LDICARB
      LOGICAL            :: LGRAVSTRAT, LHOMNUCNAT, LSOLIDPSC
      LOGICAL            :: LPSCCHEM,   LSTRATOD,   LMPOA
      LOGICAL            :: LBCAE,      LOMOC
      REAL(fp)           :: BCAE_1,   BCAE_2
      INTEGER            :: N,          T,          I 
      CHARACTER(LEN=255) :: MSG,        LOCATION
      REAL(fp)           :: T_NAT_SUPERCOOL, P_ICE_SUPERSAT
=======
      INTEGER            :: N, T
>>>>>>> db5b1394

      ! Strings
      CHARACTER(LEN=255) :: ErrMsg, ThisLoc

      ! Arrays
      CHARACTER(LEN=255) :: SUBSTRS(MAXDIM)

      !=================================================================
      ! READ_AEROSOL_MENU begins here!
      !=================================================================

      ! Initialize
      RC      = GC_SUCCESS
      ErrMsg  = 'Error reading the "input.geos" file!'
      ThisLoc = 
     &   ' -> at Read_Aerosol_Menu (in module GeosCore/input_mod.F)'

      ! Error check
      IF ( CT1 /= 2 ) THEN 
         ErrMsg = 'SIMULATION MENU & ADVECTED SPECIES MENU ' //
     &             'must be read in first!'
         CALL GC_Error( ErrMsg, RC, ThisLoc )
         RETURN
      ENDIF

      ! Use online sulfate aerosols? 
      CALL SPLIT_ONE_LINE( SUBSTRS, N, 1, 'LSULF', RC )
      IF ( RC /= GC_SUCCESS ) THEN
         CALL GC_Error( ErrMsg, RC, ThisLoc )
         RETURN
      ENDIF
      READ( SUBSTRS(1:N), * ) Input_Opt%LSULF

      ! Use online carbon aerosols? 
      CALL SPLIT_ONE_LINE( SUBSTRS, N, 1, 'LCARB', RC )
      IF ( RC /= GC_SUCCESS ) THEN
         CALL GC_Error( ErrMsg, RC, ThisLoc )
         RETURN
      ENDIF
      READ( SUBSTRS(1:N), * ) Input_Opt%LCARB
      
      ! Use brown carbon aerosols? 
      CALL SPLIT_ONE_LINE( SUBSTRS, N, 1, 'LBRC', RC )
      IF ( RC /= GC_SUCCESS ) THEN
         CALL GC_Error( ErrMsg, RC, ThisLoc )
         RETURN
      ENDIF
      READ( SUBSTRS(1:N), * ) Input_Opt%LBRC

      ! Use secondary organic aerosols?
      CALL SPLIT_ONE_LINE( SUBSTRS, N, 1, 'LSOA', RC )
      IF ( RC /= GC_SUCCESS ) THEN
         CALL GC_Error( ErrMsg, RC, ThisLoc )
         RETURN
      ENDIF
      READ( SUBSTRS(1:N), * ) Input_Opt%LSOA

      ! SOAupdate: Add Semi-volatile POA switch (hotp 8/9/09)
      CALL SPLIT_ONE_LINE( SUBSTRS, N, 1, 'LSVPOA', RC )
      IF ( RC /= GC_SUCCESS ) THEN
         CALL GC_Error( ErrMsg, RC, ThisLoc )
         RETURN
      ENDIF
      READ( SUBSTRS(1:N), * ) Input_Opt%LSVPOA

      ! Use spatially and seasonally varying OM/OC?
      CALL SPLIT_ONE_LINE( SUBSTRS, N, 1, 'LOMOC', RC )
      IF ( RC /= GC_SUCCESS ) THEN
         CALL GC_Error( ErrMsg, RC, ThisLoc )
         RETURN
      ENDIF
<<<<<<< HEAD
      READ( SUBSTRS(1:N), * ) LOMOC
=======
      READ( SUBSTRS(1:N), * ) Input_Opt%LISOPOA
>>>>>>> db5b1394

      ! Use online dust aerosols ?
      CALL SPLIT_ONE_LINE( SUBSTRS, N, 1, 'LDUST', RC )
      IF ( RC /= GC_SUCCESS ) THEN
         CALL GC_Error( ErrMsg, RC, ThisLoc )
         RETURN
      ENDIF
      READ( SUBSTRS(1:N), * ) Input_Opt%LDUST

      ! Use SO2 and HNO3 uptake on dust aerosols 
      CALL SPLIT_ONE_LINE( SUBSTRS, N, 1, 'LDSTUP', RC )
      IF ( RC /= GC_SUCCESS ) THEN
         CALL GC_Error( ErrMsg, RC, ThisLoc )
         RETURN
      ENDIF
      READ( SUBSTRS(1:N), * ) Input_Opt%LDSTUP

      ! Use online sea-salt aerosols?
      CALL SPLIT_ONE_LINE( SUBSTRS, N, 1, 'LSSALT', RC )
      IF ( RC /= GC_SUCCESS ) THEN
         CALL GC_Error( ErrMsg, RC, ThisLoc )
         RETURN
      ENDIF
      READ( SUBSTRS(1:N), * ) Input_Opt%LSSALT      

      ! Accum mode seasalt radii bin edges [um]
      CALL SPLIT_ONE_LINE( SUBSTRS, N, 2, 'SALA_REDGE_um', RC )
      IF ( RC /= GC_SUCCESS ) THEN
         CALL GC_Error( ErrMsg, RC, ThisLoc )
         RETURN
      ENDIF
      DO T = 1, N
         READ( SUBSTRS(T), * ) Input_Opt%SALA_REDGE_um(T)
      ENDDO

      ! Coarse mode seasalt radii bin edges [um]
      CALL SPLIT_ONE_LINE( SUBSTRS, N, 2, 'SALC_REDGE_um', RC )
      IF ( RC /= GC_SUCCESS ) THEN
         CALL GC_Error( ErrMsg, RC, ThisLoc )
         RETURN
      ENDIF
      DO T = 1, N
         READ( SUBSTRS(T), * ) Input_Opt%SALC_REDGE_um(T)
      ENDDO

      ! Use marine organic aerosols?
      CALL SPLIT_ONE_LINE( SUBSTRS, N, 1, 'LMPOA', RC )
      IF ( RC /= GC_SUCCESS ) THEN
         CALL GC_Error( ErrMsg, RC, ThisLoc )
         RETURN
      ENDIF
      READ( SUBSTRS(1:N), * ) Input_Opt%LMPOA

      ! Apply gravitational settling in stratosphere?
      CALL SPLIT_ONE_LINE( SUBSTRS, N, 1, 'LGRAVSTRAT', RC )
      IF ( RC /= GC_SUCCESS ) THEN
         CALL GC_Error( ErrMsg, RC, ThisLoc )
         RETURN
      ENDIF
      READ( SUBSTRS(1:N), * ) Input_Opt%LGRAVSTRAT  

      ! Use solid polar stratospheric clouds (PSCs)?
      CALL SPLIT_ONE_LINE( SUBSTRS, N, 1, 'LSOLIDPSC', RC )
      IF ( RC /= GC_SUCCESS ) THEN
         CALL GC_Error( ErrMsg, RC, ThisLoc )
         RETURN
      ENDIF
      READ( SUBSTRS(1:N), * ) Input_Opt%LSOLIDPSC   

      ! Allow homogeneous nucleation of NAT?
      CALL SPLIT_ONE_LINE( SUBSTRS, N, 1, 'LHOMNUCNAT', RC )
      IF ( RC /= GC_SUCCESS ) THEN
         CALL GC_Error( ErrMsg, RC, ThisLoc )
         RETURN
      ENDIF
      READ( SUBSTRS(1:N), * ) Input_Opt%LHOMNUCNAT 

      ! NAT supercooling requirement (K)
      CALL SPLIT_ONE_LINE( SUBSTRS, N, 1, 'T_NAT_SUPERCOOL', RC )
      IF ( RC /= GC_SUCCESS ) THEN
         CALL GC_Error( ErrMsg, RC, ThisLoc )
         RETURN
      ENDIF
      READ( SUBSTRS(1:N), * ) Input_Opt%T_NAT_SUPERCOOL

      ! Ice supersaturation ratio requirement
      CALL SPLIT_ONE_LINE( SUBSTRS, N, 1, 'P_ICE_SUPERSAT', RC )
      IF ( RC /= GC_SUCCESS ) THEN
         CALL GC_Error( ErrMsg, RC, ThisLoc )
         RETURN
      ENDIF
      READ( SUBSTRS(1:N), * ) Input_Opt%P_ICE_SUPERSAT

      ! Perform PSC-related heterogeneous chemistry?
      CALL SPLIT_ONE_LINE( SUBSTRS, N, 1, 'LPSCCHEM', RC )
      IF ( RC /= GC_SUCCESS ) THEN
         CALL GC_Error( ErrMsg, RC, ThisLoc )
         RETURN
      ENDIF
      READ( SUBSTRS(1:N), * ) Input_Opt%LPSCCHEM 

      ! Include stratospheric aerosols optical depths?
      CALL SPLIT_ONE_LINE( SUBSTRS, N, 1, 'LSTRATOD', RC )
      IF ( RC /= GC_SUCCESS ) THEN
         CALL GC_Error( ErrMsg, RC, ThisLoc )
         RETURN
      ENDIF
      READ( SUBSTRS(1:N), * ) Input_Opt%LSTRATOD

      ! Include BC absorption enhancement due to coating? (xnw, 8/24/15)
      CALL SPLIT_ONE_LINE( SUBSTRS, N, 1, 'LBCAE', RC )
      IF ( RC /= GC_SUCCESS ) THEN
         CALL GC_Error( ErrMsg, RC, ThisLoc )
         RETURN
      ENDIF
      READ( SUBSTRS(1:N), * ) LBCAE

      ! Define BC absorption enhancement (xnw, 8/24/15)
      CALL SPLIT_ONE_LINE( SUBSTRS, N, 1, 'BCAE_1', RC )
      IF ( RC /= GC_SUCCESS ) THEN
         CALL GC_Error( ErrMsg, RC, ThisLoc )
         RETURN
      ENDIF
      READ( SUBSTRS(1:N), * ) BCAE_1

      ! Define BC absorption enhancement (xnw, 8/24/15)
      CALL SPLIT_ONE_LINE( SUBSTRS, N, 1, 'BCAE_2', RC )
      IF ( RC /= GC_SUCCESS ) THEN
         CALL GC_Error( ErrMsg, RC, ThisLoc )
         RETURN
      ENDIF
      READ( SUBSTRS(1:N), * ) BCAE_2

      ! Separator line
      CALL SPLIT_ONE_LINE( SUBSTRS, N, 1, 'separator 2', RC )
      IF ( RC /= GC_SUCCESS ) THEN
         CALL GC_Error( ErrMsg, RC, ThisLoc )
         RETURN
      ENDIF

      !=================================================================
      ! Error checks
      !=================================================================

      ! Make sure that SALA, SALC bins are contiguous
      IF ( Input_Opt%SALA_REDGE_um(2) /= 
     &     Input_Opt%SALC_REDGE_um(1)     ) THEN
         ErrMsg = 'SALA and SALC bin edges are not contiguous!'
         CALL GC_Error( ErrMsg, RC, ThisLoc )
         RETURN         
      ENDIF

      ! Turn off switches for simulations that don't use aerosols
      IF ( ( .not. Input_Opt%ITS_A_FULLCHEM_SIM )  .and. 
     &     ( .not. Input_OPt%ITS_AN_AEROSOL_SIM ) ) THEN
<<<<<<< HEAD
         LSULF  = .FALSE.
         LCRYST = .FALSE.
         LCARB  = .FALSE.
         LBRC   = .FALSE.
         LSOA   = .FALSE.
         LDUST  = .FALSE.
         LSSALT = .FALSE.
         LMPOA  = .FALSE.
         LSVPOA = .FALSE.
         LOMOC  = .FALSE.
         LBCAE  = .FALSE.
      ENDIF

      !%%% The cryst/aq code is currently under development so make
      !%%% sure that LCRYST = FALSE for now until further notice
      !%%% (rjp, bmy, 3/15/05)
      LCRYST = .FALSE.

      !=================================================================
      ! Set fields of Input Options object
      !=================================================================
      Input_Opt%LSULF              = LSULF  
      Input_Opt%LCRYST             = LCRYST
      Input_Opt%LCARB              = LCARB
      Input_Opt%LBRC               = LBRC
      Input_Opt%LSOA               = LSOA 
      Input_Opt%LSVPOA             = LSVPOA
      Input_Opt%LOMOC              = LOMOC
      Input_Opt%LDUST              = LDUST 
      Input_Opt%LDSTUP             = LDSTUP
      Input_Opt%LSSALT             = LSSALT
      Input_Opt%LMPOA              = LMPOA 
      Input_Opt%LDICARB            = LDICARB  
      Input_Opt%LGRAVSTRAT         = LGRAVSTRAT
      Input_Opt%LSOLIDPSC          = LSOLIDPSC
      Input_Opt%LHOMNUCNAT         = LHOMNUCNAT
      Input_Opt%T_NAT_SUPERCOOL    = T_NAT_SUPERCOOL ! NAT supercooling (K)
      Input_Opt%P_ICE_SUPERSAT     = P_ICE_SUPERSAT  ! Ice supersaturation (-)
      Input_Opt%LPSCCHEM           = LPSCCHEM
      Input_Opt%LSTRATOD           = LSTRATOD
      Input_Opt%LBCAE              = LBCAE
      Input_Opt%BCAE_1             = BCAE_1      !(xnw,8/24/15)
      Input_Opt%BCAE_2             = BCAE_2

=======
         Input_Opt%LSULF  = .FALSE.
         Input_Opt%LCARB  = .FALSE.
         Input_Opt%LBRC   = .FALSE.
         Input_Opt%LSOA   = .FALSE.
         Input_Opt%LDUST  = .FALSE.
         Input_Opt%LSSALT = .FALSE.
         Input_Opt%LMPOA  = .FALSE.
         Input_Opt%LSVPOA = .FALSE.
         Input_Opt%LISOPOA= .FALSE.
      ENDIF

>>>>>>> db5b1394
      ! Return success
      RC = GC_SUCCESS

      !=================================================================
      ! Print to screen
      !=================================================================
      IF ( am_I_Root ) THEN
         WRITE( 6, '(/,a)' ) 'AEROSOL MENU'
         WRITE( 6, '(  a)' ) '------------'
<<<<<<< HEAD
         WRITE( 6, 100     ) 'Online SULFATE AEROSOLS?    : ', LSULF
         WRITE( 6, 100     ) 'Online CRYST & AQ AEROSOLS? : ', LCRYST
         WRITE( 6, 100     ) 'Online CARBON AEROSOLS?     : ', LCARB
         WRITE( 6, 100     ) 'Brown Carbon Aerosol?       : ', LBRC
         WRITE( 6, 100     ) 'Online COMPLEX SOA?         : ', LSOA
         WRITE( 6, 100     ) 'Semivolatile POA?           : ', LSVPOA
         WRITE( 6, 100     ) 'Spatial & seasonal OM/OC?   : ', LOMOC
         WRITE( 6, 100     ) 'Online DUST AEROSOLS?       : ', LDUST
         WRITE( 6, 100     ) 'Acid uptake on dust?        : ', LDSTUP
         WRITE( 6, 100     ) 'Online SEA SALT AEROSOLS?   : ', LSSALT
=======
         WRITE( 6, 100     ) 'Online SULFATE AEROSOLS?    : ', 
     &                        Input_Opt%LSULF
         WRITE( 6, 100     ) 'Online CARBON AEROSOLS?     : ',
     &                        Input_Opt%LCARB
         WRITE( 6, 100     ) 'Brown Carbon Aerosol?       : ',
     &                        Input_Opt%LBRC
         WRITE( 6, 100     ) 'Online COMPLEX SOA?         : ',
     &                        Input_Opt%LSOA
         WRITE( 6, 100     ) 'Semivolatile POA?           : ',
     &                        Input_Opt%LSVPOA
         WRITE( 6, 100     ) 'Mechanistic isoprene OA?    : ',
     &                        Input_Opt%LISOPOA
         WRITE( 6, 100     ) 'Online DUST AEROSOLS?       : ',
     &                        Input_Opt%LDUST
         WRITE( 6, 100     ) 'Acid uptake on dust?        : ',
     &                        Input_Opt%LDSTUP
         WRITE( 6, 100     ) 'Online SEA SALT AEROSOLS?   : ',
     &                        Input_Opt%LSSALT
>>>>>>> db5b1394
         WRITE( 6, 110     ) 'Accum  SEA SALT radii [um]  : ', 
     &                        Input_Opt%SALA_REDGE_um(1), 
     &                        Input_Opt%SALA_REDGE_um(2)
         WRITE( 6, 110     ) 'Coarse SEA SALT radii [um]  : ',
     &                        Input_Opt%SALC_REDGE_um(1), 
     &                        Input_Opt%SALC_REDGE_um(2)
         WRITE( 6, 100     ) 'MARINE ORGANIC AEROSOLS?    : ',
     &                        Input_Opt%LMPOA
         WRITE( 6, 100     ) 'Settle strat. aerosols?     : ',
     &                        Input_Opt%LGRAVSTRAT
         WRITE( 6, 100     ) 'Online SOLID PSC aerosols?  : ',
     &                        Input_Opt%LSOLIDPSC
         WRITE( 6, 100     ) 'Allow hom. NAT nucleation?  : ',
     &                        Input_Opt%LHOMNUCNAT
         WRITE( 6, 120     ) 'NAT supercooling requirement: ',
     &                        Input_Opt%T_NAT_SUPERCOOL
         WRITE( 6, 120     ) 'Ice supersaturation req.    : ',
<<<<<<< HEAD
     &                                     ((P_ICE_SUPERSAT-1)*1.e+2_fp)
         WRITE( 6, 100     ) 'Perform PSC het. chemistry? : ',LPSCCHEM
         WRITE( 6, 100     ) 'Use strat. aerosol OD?      : ', LSTRATOD
         WRITE( 6, 100     ) 'BC Absorption Enhancement?  : ', LBCAE
         !for BC absorption enhancement, (xnw, 8/24/15)
         WRITE( 6, 105     ) 'Hydrophilic BC AE factor    : ', BCAE_1
         WRITE( 6, 105     ) 'Hydrophobic BC AE factor    : ', BCAE_2
=======
     &                        ((Input_Opt%P_ICE_SUPERSAT-1)*1.e+2_fp)
         WRITE( 6, 100     ) 'Perform PSC het. chemistry? : ',
     &                        Input_Opt%LPSCCHEM
         WRITE( 6, 100     ) 'Use strat. aerosol OD?      : ',
     &                        Input_Opt%LSTRATOD
>>>>>>> db5b1394
      ENDIF

 100  FORMAT( A, L5     )
 110  FORMAT( A, f6.2, ' - ', f6.2 )
 120  FORMAT( A, f6.2, 'K' )

      END SUBROUTINE READ_AEROSOL_MENU
!EOC
!------------------------------------------------------------------------------
!                  GEOS-Chem Global Chemical Transport Model                  !
!------------------------------------------------------------------------------
!BOP
!
! !IROUTINE: read_emissions_menu
!
! !DESCRIPTION: Subroutine READ\_EMISSIONS\_MENU reads the EMISSIONS MENU 
!  section of the GEOS-Chem input file.
!\\
!\\
! !INTERFACE:
!
      SUBROUTINE READ_EMISSIONS_MENU( am_I_Root, Input_Opt, RC )
!
! !USES:
!
      USE ErrCode_Mod
      USE Input_Opt_Mod, ONLY : OptInput
      USE TIME_MOD,      ONLY : GET_YEAR
!
! !INPUT PARAMETERS:
!
      LOGICAL,        INTENT(IN)    :: am_I_Root   ! Is this the root CPU?
!
! !INPUT/OUTPUT PARAMETERS:
!
      TYPE(OptInput), INTENT(INOUT) :: Input_Opt   ! Input options
!
! !OUTPUT PARAMETERS:
!
      INTEGER,        INTENT(OUT)   :: RC          ! Success or failure
! 
! !REMARKS:
!  The Ind_() function now defines all species ID's.  It returns -1 if
!  a species cannot be found.  Therefore now test for Ind_() > 0  for a
!  valid species.
!
! !REVISION HISTORY: 
!  20 Jul 2004 - R. Yantosca - Initial version
!  (1 ) Now read LNEI99 -- switch for EPA/NEI99 emissions (bmy, 11/5/04)
!  (2 ) Now read LAVHRRLAI-switch for using AVHRR-derived LAI (bmy, 12/20/04)
!  (3 ) Now make sure all USE statements are USE, ONLY (bmy, 10/3/05)
!  (4 ) Now read LMEGAN -- switch for MEGAN biogenics (tmf, bmy, 10/20/05)
!  (5 ) Now read LEMEP -- switch for EMEP emissions (bdf, bmy, 11/1/05)
!  (6 ) Now read LGFED2BB -- switch for GFED2 biomass emissions (bmy, 4/5/06)
!  (7 ) Now read LOTDLIS, LCTH, LMFLUX, LPRECON for lightning options 
!        (bmy, 5/10/06)
!  (8 ) Now read LBRAVO for BRAVO Mexican emissions (rjp, kfb, bmy, 6/26/06)
!  (9 ) Now read LEDGAR for EDGAR emissions (avd, bmy, 7/11/06)
!  (10) Now read LSTREETS for David Streets' emissions (bmy, 8/17/06)
!  (11) Kludge: Reset LMFLUX or LPRECON to LCTH, as the MFLUX and PRECON
!        lightning schemes have not yet been implemented.  Rename LOTDLIS
!        to LOTDREG.  Also read LOTDLOC for the OTD-LIS local redistribution
!        of lightning flashes (cf B. Sauvage).  Make sure LOTDREG and 
!        LOTDLOC are not both turned on at the same time. (bmy, 1/31/07)
!  (12) Add LOTDSCALE to the list of LNOx options (ltm, bmy, 9/24/07)
!  (13) Add new error traps for OTD-LIS options, dependent on met field type
!        (ltm, bmy, 11/29/07)
!  (14) Bug fix, create string variables for ERROR_STOP (bmy, 1/24/08)
!  (15) Now read LCAC for CAC emissions (amv, 1/09/2008)
!  (16) Now read LEDGARSHIP, LARCSHIP and LEMEPSHIP (phs, 12/5/08)
!  (17) Fixed typo in message for GEOS-3 (bmy, 10/30/08)
!  (18) Now read LVISTAS (amv, 12/2/08)
!  (19) Now read L8DAYBB, L3HRBB and LSYNOPBB for GFED2 8-days and 3hr
!        emissions, and LICARTT for corrected EPA (phs, yc, 12/17/08)
!  (20) Add a specific switch for MEGAN emissions for monoterpenes and MBO
!       (ccc, 2/2/09)
!  (21) Now read LICOADSSHIP (cklee, 6/30/09)
!  (22) Bug fix: for now, if LEMEPSHIP is turned on but LEMEP is turned off,
!        just turn off LEMEPSHIP and print a warning msg. (mak, bmy, 10/18/09)
!  (23) Now accounts for NEI2005 (amv, phs, 10/9/09)
!  (24) Included optional flag for using MODIS LAI data (mpb,2009).
!  (25) Included optional flag for using PCEEA model (mpb, 2009)
!  (26) Now force settings for EU, NA, CC nested grids (amv, bmy, 12/18/09)
!  (27) Now force MEGAN to use MODIS LAI (ccarouge, bmy, 2/24/10)
!  (28) Add separate switch for NOx fertilizer. (fp, 2/29/10)
!  (29) Add scaling for isoprene and NOx emissions. (fp, 2/29/10)
!  (30) Remove depreciated lightning options. (ltm, 1/25,11)
!  27 Aug 2010 - R. Yantosca - Added ProTeX headers
!  27 Aug 2010 - R. Yantosca - Added warning msg for MERRA
!  29 Jul 2011 - L. Zhang    - Fix bug that turns off CAC/BRAVO emissions
!                             inadvertently during nested NA simulations
!  11 Aug 2011 - E. Leibensperger - Added flag for historical emissions and
!                                   base year
!  07 Sep 2011 - P. Kasibhatla - Add modifications for GFED3
!  14 Feb 2012 - R. Yantosca - Reorganize error checks for logical switches
!  28 Feb 2012 - R. Yantosca - Removed support for GEOS-3
!  05 Apr 2012 - R. Yantosca - Now call INIT_MODIS_LAI
!  05 Apr 2012 - R. Yantosca - Reorganized USE statements for clarity
!  10 Apr 2012 - R. Yantosca - Bug fix: do not turn off LAVHRRLAI or LMODISLAI
!                              when emissions are turned off.  LAI is used
!                              in other areas of the code.
!  30 Jul 2012 - R. Yantosca - Now accept am_I_Root as an argument when
!                              running with the traditional driver main.F
!  01 Nov 2012 - R. Yantosca - Now pass Input_Opt, RC as arguments
!  22 Jul 2013 - M. Sulprizio- Now copy LRCP, LRCPSHIP, LRCPAIR to Input_Opt
!  31 Jul 2013 - M. Sulprizio- Now copy LAEIC to Input_Opt; Add check to
!                              make sure LAEIC and LRCPAIR are not both on
!  22 Aug 2013 - R. Yantosca - Now read path for soil NOx restart file
!  26 Sep 2013 - R. Yantosca - Remove SEAC4RS C-preprocessor switch
!  03 Oct 2013 - M. Sulprizio- Removed obsolete options for LAVHRRLAI and
!                              LMODISLAI. MODIS LAI data are now read from
!                              netCDF files.
!  03 Jun 2014 - R. Yantosca - Radically simplify this routine since most
!                              emissions options are now specified in HEMCO
!  23 Jun 2014 - R. Yantosca - Remove reference to logical_mod.F
!  25 Jun 2014 - R. Yantosca - Move call to INIT_MODIS_LAIT to GIGC_INIT_EXTRA
!  04 Sep 2014 - R. Yantosca - Bug fix: Now use Input_Opt%OTDLOC since we have
!                              now removed logical_mod.F
!  24 Jun 2015 - R. Yantosca - Now always turn off emissions for mass cons test
!  16 Jun 2016 - K. Travis   - Now define species ID's with the Ind_ function 
!  22 Jun 2016 - R. Yantosca - Move some error checks to DO_ERROR_CHECKS
!  20 Sep 2016 - R. Yantosca - Use "I4" format to read in CFCYEAR
!  08 Nov 2017 - R. Yantosca - Return error condition to calling program
!EOP
!------------------------------------------------------------------------------
!BOC
!
! !LOCAL VARIABLES:
!
      ! Scalars
      INTEGER            :: N

      ! Strings
      CHARACTER(LEN=255) :: ErrMsg, ThisLoc

      ! Arrays
      CHARACTER(LEN=255) :: SUBSTRS(MAXDIM)

      !=================================================================
      ! READ_EMISSIONS_MENU begins here!
      !=================================================================

      ! Initialize
      RC      = GC_SUCCESS
      ErrMsg  = 'Error reading the "input.geos" file!'
      ThisLoc = 
     &   ' -> at Read_Emissions_Menu (in module GeosCore/input_mod.F)'

      ! Error check
      IF ( CT1 /= 2 ) THEN 
         ErrMsg = 'SIMULATION MENU & ADVECTED SPECIES MENU ' //
     &            'must be read in first!'
         CALL GC_Error( ErrMsg, RC, ThisLoc )
         RETURN
      ENDIF

      ! Turn on emissions?
      CALL SPLIT_ONE_LINE( SUBSTRS, N, 1, 'LLEMIS', RC )
      IF ( RC /= GC_SUCCESS ) THEN
         CALL GC_Error( ErrMsg, RC, ThisLoc )
         RETURN
      ENDIF
      READ( SUBSTRS(1:N), * ) Input_Opt%LEMIS

      ! HEMCO Input file 
      CALL SPLIT_ONE_LINE( SUBSTRS, N, 1, 'HcoConfigFile', RC )
      IF ( RC /= GC_SUCCESS ) THEN
         CALL GC_Error( ErrMsg, RC, ThisLoc )
         RETURN
      ENDIF
      READ( SUBSTRS(1:N), '(a)' ) Input_Opt%HcoConfigFile

      ! Set PBL BrO concentrations equal to 1ppt during the day?
      CALL SPLIT_ONE_LINE( SUBSTRS, N, 1, 'LFIX_PBL_BRO', RC )
      IF ( RC /= GC_SUCCESS ) THEN
         CALL GC_Error( ErrMsg, RC, ThisLoc )
         RETURN
      ENDIF
      READ( SUBSTRS(1:N), * ) Input_Opt%LFIX_PBL_BRO

      ! Separator line (start of UCX options)
      CALL SPLIT_ONE_LINE( SUBSTRS, N, 1, 'separator 1', RC )
      IF ( RC /= GC_SUCCESS ) THEN
         CALL GC_Error( ErrMsg, RC, ThisLoc )
         RETURN
      ENDIF

      ! Use variable methane emissions?
      CALL SPLIT_ONE_LINE( SUBSTRS, N, 1, 'LCH4EMIS', RC )
      IF ( RC /= GC_SUCCESS ) THEN
         CALL GC_Error( ErrMsg, RC, ThisLoc )
         RETURN
      ENDIF
      READ( SUBSTRS(1:N), * ) Input_Opt%LCH4EMIS

      ! Separator line (start of surface BC options)
      CALL SPLIT_ONE_LINE( SUBSTRS, N, 1, 'separator 2', RC )
      IF ( RC /= GC_SUCCESS ) THEN
         CALL GC_Error( ErrMsg, RC, ThisLoc )
         RETURN
      ENDIF

      ! Use fixed methane surface mixing ratio?
      CALL SPLIT_ONE_LINE( SUBSTRS, N, 1, 'LCH4SBC', RC )
      IF ( RC /= GC_SUCCESS ) THEN
         CALL GC_Error( ErrMsg, RC, ThisLoc )
         RETURN
      ENDIF
      READ( SUBSTRS(1:N), * ) Input_Opt%LCH4SBC

      ! Use fixed OCS surface mixing ratio?
      CALL SPLIT_ONE_LINE( SUBSTRS, N, 1, 'LOCSEMIS', RC )
      IF ( RC /= GC_SUCCESS ) THEN
         CALL GC_Error( ErrMsg, RC, ThisLoc )
         RETURN
      ENDIF
      READ( SUBSTRS(1:N), * ) Input_Opt%LOCSEMIS

      ! Use Montreal CFC emissions?
      CALL SPLIT_ONE_LINE( SUBSTRS, N, 1, 'LCFCEMIS', RC )
      IF  ( RC /= GC_SUCCESS ) THEN
         CALL GC_Error( ErrMsg, RC, ThisLoc )
         RETURN
      ENDIF
      READ( SUBSTRS(1:N), * ) Input_Opt%LCFCEMIS

      ! Use chlorine emissions?
      CALL SPLIT_ONE_LINE( SUBSTRS, N, 1, 'LCLEMIS', RC )
      IF ( RC /= GC_SUCCESS ) THEN
         CALL GC_Error( ErrMsg, RC, ThisLoc )
         RETURN
      ENDIF
      READ( SUBSTRS(1:N), * ) Input_Opt%LCLEMIS

      ! Use bromine emissions?
      CALL SPLIT_ONE_LINE( SUBSTRS, N, 1, 'LBREMIS', RC )
      IF ( RC /= GC_SUCCESS ) THEN
         CALL GC_Error( ErrMsg, RC, ThisLoc )
         RETURN
      ENDIF
      READ( SUBSTRS(1:N), * ) Input_Opt%LBREMIS

      ! Use fixed N2O surface mixing ratio?
      CALL SPLIT_ONE_LINE( SUBSTRS, N, 1, 'LN2OEMIS', RC )
      IF ( RC /= GC_SUCCESS ) THEN
         CALL GC_Error( ErrMsg, RC, ThisLoc )
         RETURN
      ENDIF
      READ( SUBSTRS(1:N), * ) Input_Opt%LN2OEMIS

      ! Separator line (start of initial global mixing ratio options)
      CALL SPLIT_ONE_LINE( SUBSTRS, N, 1, 'separator 3', RC )
      IF ( RC /= GC_SUCCESS ) THEN
         CALL GC_Error( ErrMsg, RC, ThisLoc )
         RETURN
      ENDIF

      ! Initialize strat H2O to GEOS-Chem baseline?
      CALL SPLIT_ONE_LINE( SUBSTRS, N, 1, 'LSETH2O', RC )
      IF ( RC /= GC_SUCCESS ) THEN
         CALL GC_Error( ErrMsg, RC, ThisLoc )
         RETURN
      ENDIF
      READ( SUBSTRS(1:N), * ) Input_Opt%LSETH2O

      ! Initialize CH4 to GEOS-Chem baseline?
      CALL SPLIT_ONE_LINE( SUBSTRS, N, 1, 'LSETCH4', RC )
      IF ( RC /= GC_SUCCESS ) THEN
         CALL GC_Error( ErrMsg, RC, ThisLoc )
         RETURN
      ENDIF
      READ( SUBSTRS(1:N), * ) Input_Opt%LSETCH4

      ! Initialize OCS to 2D baseline?
      CALL SPLIT_ONE_LINE( SUBSTRS, N, 1, 'LSETOCS', RC )
      IF ( RC /= GC_SUCCESS ) THEN
         CALL GC_Error( ErrMsg, RC, ThisLoc )
         RETURN
      ENDIF
      READ( SUBSTRS(1:N), * ) Input_Opt%LSETOCS

      ! Initialize CFCs to 2D baseline?
      CALL SPLIT_ONE_LINE( SUBSTRS, N, 1, 'LSETCFC', RC )
      IF ( RC /= GC_SUCCESS ) THEN
         CALL GC_Error( ErrMsg, RC, ThisLoc )
         RETURN
      ENDIF
      READ( SUBSTRS(1:N), * ) Input_Opt%LSETCFC

      ! Initialize chlorine species to 2D baseline?
      CALL SPLIT_ONE_LINE( SUBSTRS, N, 1, 'LSETCL', RC )
      IF ( RC /= GC_SUCCESS ) THEN
         CALL GC_Error( ErrMsg, RC, ThisLoc )
         RETURN
      ENDIF
      READ( SUBSTRS(1:N), * ) Input_Opt%LSETCL

      ! Initialize stratospheric bromine species to GCCM baseline?
      CALL SPLIT_ONE_LINE( SUBSTRS, N, 1, 'LBRGCCM', RC )
      IF ( RC /= GC_SUCCESS ) THEN
         CALL GC_Error( ErrMsg, RC, ThisLoc )
         RETURN
      ENDIF
      READ( SUBSTRS(1:N), * ) Input_Opt%LBRGCCM

      ! Initialize bromine species to 2D baseline?
      CALL SPLIT_ONE_LINE( SUBSTRS, N, 1, 'LSETBR', RC )
      IF ( RC /= GC_SUCCESS ) THEN
         CALL GC_Error( ErrMsg, RC, ThisLoc )
         RETURN
      ENDIF
      READ( SUBSTRS(1:N), * ) Input_Opt%LSETBR

      ! Initialize stratospheric bromine species to 2D baseline?
      CALL SPLIT_ONE_LINE( SUBSTRS, N, 1, 'LSETBRSTRAT', RC )
      IF ( RC /= GC_SUCCESS ) THEN
         CALL GC_Error( ErrMsg, RC, ThisLoc )
         RETURN
      ENDIF
      READ( SUBSTRS(1:N), * ) Input_Opt%LSETBRSTRAT

      ! Initialize stratospheric NOx/HNO3 to 2D baseline?
      CALL SPLIT_ONE_LINE( SUBSTRS, N, 1, 'LSETNOYSTRAT', RC )
      IF ( RC /= GC_SUCCESS ) THEN
         CALL GC_Error( ErrMsg, RC, ThisLoc )
         RETURN
      ENDIF
      READ( SUBSTRS(1:N), * ) Input_Opt%LSETNOYSTRAT

      ! Initialize N2O to GEOS-Chem baseline?
      CALL SPLIT_ONE_LINE( SUBSTRS, N, 1, 'LSETN2O', RC )
      IF ( RC /= GC_SUCCESS ) THEN
         CALL GC_Error( ErrMsg, RC, ThisLoc )
         RETURN
      ENDIF
      READ( SUBSTRS(1:N), * ) Input_Opt%LSETN2O

      ! Initialize stratospheric sulfates to GEOS-Chem baseline?
      CALL SPLIT_ONE_LINE( SUBSTRS, N, 1, 'LSETH2SO4', RC )
      IF ( RC /= GC_SUCCESS ) THEN
         CALL GC_Error( ErrMsg, RC, ThisLoc )
         RETURN
      ENDIF
      READ( SUBSTRS(1:N), * ) Input_Opt%LSETH2SO4

      ! Starting year for CFC emissions
      CALL SPLIT_ONE_LINE( SUBSTRS, N, 1, 'CFCYEAR', RC )
      IF ( RC /= GC_SUCCESS ) THEN
         CALL GC_Error( ErrMsg, RC, ThisLoc )
         RETURN
      ENDIF
      READ( SUBSTRS(1:N), '(i4)') Input_Opt%CFCYEAR

      ! Do we apply an offset?
      Input_Opt%LFUTURECFC = ( Input_Opt%CFCYEAR .gt. 1950 )

      ! Separator line
      CALL SPLIT_ONE_LINE( SUBSTRS, N, 1, 'separator 4', RC )
      IF ( RC /= GC_SUCCESS ) THEN
         CALL GC_Error( ErrMsg, RC, ThisLoc )
         RETURN
      ENDIF

      !=================================================================
      ! Error check logical flags
      !=================================================================

      ! Fixed surface mixing ratio (basic)
      Input_Opt%LBASICEMIS = ( Input_Opt%LOCSEMIS .or.
     &                         Input_Opt%LCFCEMIS .or.
     &                         Input_Opt%LBREMIS  .or.
     &                         Input_Opt%LN2OEMIS )
      
      ! Turn off full-chem only switches 
      IF ( .not. Input_Opt%ITS_A_FULLCHEM_SIM ) THEN
         Input_Opt%LSETH2O      = .FALSE.
         Input_Opt%LSETCH4      = .FALSE.
         Input_Opt%LSETOCS      = .FALSE.
         Input_Opt%LSETH2SO4    = .FALSE.
         Input_Opt%LSETCL       = .FALSE.
         Input_Opt%LSETBR       = .FALSE.
         Input_Opt%LSETBRSTRAT  = .FALSE.
         Input_Opt%LSETNOYSTRAT = .FALSE.
         Input_Opt%LSETCFC      = .FALSE. 
      ENDIF

#if defined( MASSCONS )
      !%%%%%%%%%%%%%%%%%%%%%%%%%%%%%%%%%%%%%%%%%%%%%%%%%%%%%%%%%%%%%%%%%
      !%%%  MASS CONSERVATION TEST:                                  %%%
      !%%%  Always turn off emissions for the mass conservation      %%%
      !%%%  test.  (ewl, 6/24/15)                                    %%%
      !%%%%%%%%%%%%%%%%%%%%%%%%%%%%%%%%%%%%%%%%%%%%%%%%%%%%%%%%%%%%%%%%% 

      ! Reset quantities
      Input_Opt%LEMIS = .FALSE.

      ! Print info to stdout stating that rint results
      WRITE( 6, '(a)' )
      WRITE( 6, '(a)' ) REPEAT( '%', 79 )
      WRITE( 6, 200   ) 
      WRITE( 6, 205   )
      WRITE( 6, 210   )
      WRITE( 6, '(a)' ) REPEAT( '%', 79 )
 200  FORMAT( '%%% MASS CONSERVATION TEST'                             )
 205  FORMAT( '%%% Automatically reset these EMISSIONS MENU settings:' )
 210  FORMAT( '%%% LEMIS is now FALSE'                                 )
#endif

      ! Return success
      RC = GC_SUCCESS

      !=================================================================
      ! Print to screen
      !=================================================================
      IF ( am_I_Root ) THEN
        WRITE( 6, '(/,a)' ) 'EMISSIONS MENU'
        WRITE( 6, '(  a)' ) '--------------'
        WRITE( 6, 100 ) 'Turn on emissions?          : ',
     &                   Input_Opt%LEMIS
        WRITE( 6, 130 ) 'HEMCO Configuration file    : ',
     &                   TRIM( Input_Opt%HcoConfigFile )
        WRITE( 6, 100 ) 'Set day PBL BrO conc to 1ppt: ',
     &                   Input_Opt%LFIX_PBL_BRO
        WRITE( 6, 100 ) 'Use CH4 emissions inventory?: ',
     &                   Input_Opt%LCH4EMIS
        WRITE( 6, 100 ) 'Turn on surface BC for      : '
        WRITE( 6, 100 ) '      --> methane?          : ',
     &                         Input_Opt%LCH4SBC
        WRITE( 6, 100 ) '      --> OCS?              : ',
     &                         Input_Opt%LOCSEMIS
        WRITE( 6, 100 ) '      --> CFCs/HCFCs/halon? : ',
     &                         Input_Opt%LCFCEMIS
        WRITE( 6, 100 ) '      --> chlorine species? : ',
     &                         Input_Opt%LCLEMIS
        WRITE( 6, 100 ) '      --> bromine species?  : ',
     &                         Input_Opt%LBREMIS
        WRITE( 6, 100 ) '      --> N2O?              : ',
     &                         Input_Opt%LN2OEMIS
        WRITE( 6, 100 ) 'Set initial global MRs for  : '
        WRITE( 6, 100 ) '      --> strat. H2O?       : ',
     &                         Input_Opt%LSETH2O
        WRITE( 6, 100 ) '      --> methane?          : ',
     &                         Input_Opt%LSETCH4
        WRITE( 6, 100 ) '      --> OCS?              : ',
     &                         Input_Opt%LSETOCS
        WRITE( 6, 100 ) '      --> CFCs/HCFCs/halon? : ',
     &                         Input_Opt%LSETCFC
        WRITE( 6, 100 ) '      --> chlorine species? : ',
     &                         Input_Opt%LSETCL
        WRITE( 6, 100 ) '      --> strat. Bry (GCCM)?: ',
     &                         Input_Opt%LBRGCCM
        WRITE( 6, 100 ) '      --> bromine species?  : ',
     &                         Input_Opt%LSETBR
        WRITE( 6, 100 ) '      --> strat. bromine?   : ',
     &                         Input_Opt%LSETBRSTRAT
        WRITE( 6, 100 ) '      --> strat. NOx/HNO3?  : ',
     &                         Input_Opt%LSETNOYSTRAT
        WRITE( 6, 100 ) '      --> N2O?              : ',
     &                         Input_Opt%LSETN2O
        WRITE( 6, 100 ) '      --> strat. H2SO4?     : ',
     &                         Input_Opt%LSETH2SO4
        WRITE( 6, 110 ) 'CFC emissions read for year : ',
     &                   Input_Opt%CFCYEAR
      ENDIF

      ! FORMAT statements
 100  FORMAT( A, L5 )
 110  FORMAT( A, I5 )
 130  FORMAT( A, A   )

      END SUBROUTINE READ_EMISSIONS_MENU
!EOC
!------------------------------------------------------------------------------
!                  GEOS-Chem Global Chemical Transport Model                  !
!------------------------------------------------------------------------------
!BOP
!
! !IROUTINE: read_co2_sim_menu
!
! !DESCRIPTION: Subroutine READ\_CO2\_SIM\_MENU reads the CO2 SIM MENU 
!  section of the GEOS-Chem input file.
!\\
!\\
! !INTERFACE:
!
      SUBROUTINE READ_CO2_SIM_MENU( am_I_Root, Input_Opt, RC )
!
! !USES:
!
      USE ErrCode_Mod
      USE Input_Opt_Mod,      ONLY : OptInput
!
! !INPUT PARAMETERS:
!
      LOGICAL,        INTENT(IN)    :: am_I_Root   ! Is this the root CPU?
!
! !INPUT/OUTPUT PARAMETERS:
!
      TYPE(OptInput), INTENT(INOUT) :: Input_Opt   ! Input options
!
! !OUTPUT PARAMETERS:
!
      INTEGER,        INTENT(OUT)   :: RC          ! Success or failure
! 
! !REVISION HISTORY: 
!  02 Mar 2009 - R. Nassar   - Initial version
!  27 Aug 2010 - R. Yantosca - Added ProTeX headers
!  07 Sep 2011 - P. Kasibhatla - Modified for GFED3
!  30 Jul 2012 - R. Yantosca - Now accept am_I_Root as an argument when
!                              running with the traditional driver main.F
!  01 Nov 2012 - R. Yantosca - Now pass Input_Opt, RC as arguments
!  03 Jun 2014 - R. Yantosca - Now specify biomass, biofuel options in HEMCO
!  23 Jun 2014 - R. Yantosca - Removed references to logical_mod.F
!  25 Jun 2014 - R. Yantosca - Removed references to tracer_mod.F
!  13 Apr 2015 - R. Nassar - Simplified CO2 menu since options are now in HEMCO
!  08 Nov 2017 - R. Yantosca - Return error condition to calling program
!EOP
!------------------------------------------------------------------------------
!BOC
!
! !LOCAL VARIABLES:
!
      ! Scalars
      INTEGER            :: N

      ! Strings
      CHARACTER(LEN=255) :: ErrMsg, ThisLoc

      ! Arrays
      CHARACTER(LEN=255) :: SUBSTRS(MAXDIM)

      !=================================================================
      ! READ_CO2_SIM_MENU begins here!
      !=================================================================

      ! Initialize
      RC      = GC_SUCCESS
      ErrMsg  = 'Error reading the "input.geos" file!'
      ThisLoc = 
     &   ' -> at Read_CO2_SIM_Menu (in module GeosCore/input_mod.F)'

      ! Error check
      IF ( CT1 /= 2 ) THEN 
         ErrMsg = 'SIMULATION MENU & ADVECTED SPECIES MENU ' //
     &            'must be read in first!'
         CALL GC_Error( ErrMsg, RC, ThisLoc )
         RETURN
      ENDIF

      ! Use Fossil Fuel emissions?
      CALL SPLIT_ONE_LINE( SUBSTRS, N, 1, 'LFOSSIL', RC )
      IF ( RC /= GC_SUCCESS ) THEN
         CALL GC_Error( ErrMsg, RC, ThisLoc )
         RETURN
      ENDIF
      READ( SUBSTRS(1:N), * ) Input_Opt%LFOSSIL

      ! Use Ocean Exchange?
      CALL SPLIT_ONE_LINE( SUBSTRS, N, 1, 'LOCEAN', RC )
      IF ( RC /= GC_SUCCESS ) THEN
         CALL GC_Error( ErrMsg, RC, ThisLoc )
         RETURN
      ENDIF
      READ( SUBSTRS(1:N), * ) Input_Opt%LOCEAN

       ! Turn on (balanced) biosphere with diurnal cycle?
      CALL SPLIT_ONE_LINE( SUBSTRS, N, 1, 'LBIODIURNAL', RC )
      IF ( RC /= GC_SUCCESS ) THEN
         CALL GC_Error( ErrMsg, RC, ThisLoc )
         RETURN
      ENDIF
      READ( SUBSTRS(1:N), * ) Input_Opt%LBIODIURNAL

      ! Use Net Terrestrial Exchange Climatology?
      CALL SPLIT_ONE_LINE( SUBSTRS, N, 1, 'LBIONETCLIM', RC )
      IF ( RC /= GC_SUCCESS ) THEN
         CALL GC_Error( ErrMsg, RC, ThisLoc )
         RETURN
      ENDIF
      READ( SUBSTRS(1:N), * ) Input_Opt%LBIONETCLIM

      ! Turn on Ship emissions?
      CALL SPLIT_ONE_LINE( SUBSTRS, N, 1, 'LSHIP', RC )
      IF ( RC /= GC_SUCCESS ) THEN
         CALL GC_Error( ErrMsg, RC, ThisLoc )
         RETURN
      ENDIF
      READ( SUBSTRS(1:N), * ) Input_Opt%LSHIP

      ! Turn on Aviation emissions?
      CALL SPLIT_ONE_LINE( SUBSTRS, N, 1, 'LPLANE', RC )
      IF ( RC /= GC_SUCCESS ) THEN
         CALL GC_Error( ErrMsg, RC, ThisLoc )
         RETURN
      ENDIF
      READ( SUBSTRS(1:N), * ) Input_Opt%LPLANE

      ! Turn on CO2 3D chemical source and surface correction?
      CALL SPLIT_ONE_LINE( SUBSTRS, N, 1, 'LCHEMCO2', RC )
      IF ( RC /= GC_SUCCESS ) THEN
         CALL GC_Error( ErrMsg, RC, ThisLoc )
         RETURN
      ENDIF
      READ( SUBSTRS(1:N), * ) Input_Opt%LCHEMCO2

      ! Tagged CO2 Separator line
      CALL SPLIT_ONE_LINE( SUBSTRS, N, 1, 'separator 1', RC )
      IF ( RC /= GC_SUCCESS ) THEN
         CALL GC_Error( ErrMsg, RC, ThisLoc )
         RETURN
      ENDIF

      ! Background CO2 (no emissions or exchange) for Tagged-CO2 runs
      CALL SPLIT_ONE_LINE( SUBSTRS, N, 1, 'LFFBKGRD',RC )
      IF ( RC /= GC_SUCCESS ) THEN
         CALL GC_Error( ErrMsg, RC, ThisLoc )
         RETURN
      ENDIF
      READ( SUBSTRS(1:N), * ) Input_Opt%LFFBKGRD

      ! Turn on biosphere and ocean exchange region tagged species?
      CALL SPLIT_ONE_LINE( SUBSTRS, N, 1, 'LBIOSPHTAG', RC )
      IF ( RC /= GC_SUCCESS ) THEN
         CALL GC_Error( ErrMsg, RC, ThisLoc )
         RETURN
      ENDIF
      READ( SUBSTRS(1:N), * ) Input_Opt%LBIOSPHTAG

      ! Turn on fossil fuel emission region tagged species?
      CALL SPLIT_ONE_LINE( SUBSTRS, N, 1, 'LFOSSILTAG', RC )
      IF ( RC /= GC_SUCCESS ) THEN
         CALL GC_Error( ErrMsg, RC, ThisLoc )
         RETURN
      ENDIF
      READ( SUBSTRS(1:N), * ) Input_Opt%LFOSSILTAG

      ! Turn on global ship emissions tagged species?
      CALL SPLIT_ONE_LINE( SUBSTRS, N, 1, 'LSHIPTAG', RC )
      IF ( RC /= GC_SUCCESS ) THEN
         CALL GC_Error( ErrMsg, RC, ThisLoc )
         RETURN
      ENDIF
      READ( SUBSTRS(1:N), * ) Input_Opt%LSHIPTAG

      ! Turn on global aircraft emissions tagged species?
      CALL SPLIT_ONE_LINE( SUBSTRS, N, 1, 'LPLANETAG', RC )
      IF ( RC /= GC_SUCCESS ) THEN
         CALL GC_Error( ErrMsg, RC, ThisLoc )
         RETURN
      ENDIF
      READ( SUBSTRS(1:N), * ) Input_Opt%LPLANETAG

      !=================================================================
      ! Print to screen
      !=================================================================
      IF ( Input_Opt%ITS_A_CO2_SIM .and. am_I_Root ) THEN
         WRITE(6,'(/,a)') 'CO2 SIMULATION MENU ' //
     &        '(overwrites any other settings related to CO2)'
         WRITE(6,'(  a)') '-------------------------------------'
         WRITE(6,100    ) 'National Fossil Fuel Emission :',
     &                     Input_Opt%LFOSSIL
         WRITE(6,100    ) 'Ocean CO2 Uptake/Emission     :',
     &                     Input_Opt%LOCEAN
         WRITE(6,100    ) 'Biosphere seas/diurnal cycle  :',
     &                     Input_Opt%LBIODIURNAL
         WRITE(6,100    ) 'Net Terr Exch - Climatology   :',
     &                     Input_Opt%LBIONETCLIM
         WRITE(6,100    ) 'Intl/Domestic Ship emissions  :',
     &                     Input_Opt%LSHIP 
         WRITE(6,100    ) 'Intl/Domestic Aviation emiss  :',
     &                     Input_Opt%LPLANE 
         WRITE(6,100    ) 'CO2 from oxidation (CO,CH4,..):',
     &                     Input_Opt%LCHEMCO2
         WRITE(6, 90    ) 'Tagged CO2 settings'
         WRITE(6,100    ) '  Save Fossil CO2 in Bckgrnd  :',
     &                       Input_Opt%LFFBKGRD 
         WRITE(6,100    ) '  Tag Biosphere/Ocean CO2     :',
     &                       Input_Opt%LBIOSPHTAG 
         WRITE(6,100    ) '  Tag Fossil Fuel CO2         :',
     &                       Input_Opt%LFOSSILTAG 
         WRITE(6,100    ) '  Tag Global Ship CO2         :',
     &                       Input_Opt%LSHIPTAG
         WRITE(6,100    ) '  Tag Global Aviation CO2     :',
     &                       Input_Opt%LPLANETAG
         WRITE(6,'(  a)') '-------------------------------------'
      ENDIF      

      ! FORMAT statements
  90  FORMAT( A )
 100  FORMAT( A, L5 )

      END SUBROUTINE READ_CO2_SIM_MENU
!EOC
!------------------------------------------------------------------------------
!                  GEOS-Chem Global Chemical Transport Model                  !
!------------------------------------------------------------------------------
!BOP
!
! !IROUTINE: read_future_menu
!
! !DESCRIPTION: Subroutine READ\_FUTURE\_MENU reads the FUTURE MENU section 
!  of the GEOS-Chem input file; this defines IPCC future emissions options.
!\\
!\\
! !INTERFACE:
!
      SUBROUTINE READ_FUTURE_MENU( am_I_Root, Input_Opt, RC )
!
! !USES:
!
      USE ErrCode_Mod
      USE FUTURE_EMISSIONS_MOD, ONLY : DO_FUTURE_EMISSIONS
      USE Input_Opt_Mod,        ONLY : OptInput
!
! !INPUT PARAMETERS:
!
      LOGICAL,        INTENT(IN)    :: am_I_Root   ! Is this the root CPU?
!
! !INPUT/OUTPUT PARAMETERS:
!
      TYPE(OptInput), INTENT(INOUT) :: Input_Opt   ! Input options
!
! !OUTPUT PARAMETERS:
!
      INTEGER,        INTENT(OUT)   :: RC          ! Success or failure
! 
! !REVISION HISTORY: 
!  01 Jun 2006 - S. Wu       - Initial version
!  27 Aug 2010 - R. Yantosca - Added ProTeX headers
!  30 Jul 2012 - R. Yantosca - Now accept am_I_Root as an argument when
!                              running with the traditional driver main.F
!  01 Nov 2012 - R. Yantosca - Now pass Input_Opt, RC as arguments
!  20 Aug 2013 - R. Yantosca - Removed "define.h", this is now obsolete
!  23 Jun 2014 - R. Yantosca - Removed reference to logical_mod.F
!  08 Nov 2017 - R. Yantosca - Return error condition to calling program
!EOP
!------------------------------------------------------------------------------
!BOC
!
! !LOCAL VARIABLES:
!
      ! Scalars
      INTEGER            :: N

      ! Strings
      CHARACTER(LEN=255) :: ErrMsg, ThisLoc

      ! Arrays
      CHARACTER(LEN=255) :: SUBSTRS(MAXDIM)

      !=================================================================
      ! READ_FUTURE_MENU begins here!
      !=================================================================

      ! Initialize
      RC      = GC_SUCCESS
      ErrMsg  = 'Error reading the "input.geos" file!'
      ThisLoc = 
     &   ' -> at Read_Future_Menu (in module GeosCore/input_mod.F)'

      ! Use IPCC future emissions?
      CALL SPLIT_ONE_LINE( SUBSTRS, N, 1, 'LFUTURE', RC )
      IF ( RC /= GC_SUCCESS ) THEN
         CALL GC_Error( ErrMsg, RC, ThisLoc )
         RETURN
      ENDIF
      READ( SUBSTRS(1:N), * ) Input_Opt%LFUTURE

      ! Future emission year
      CALL SPLIT_ONE_LINE( SUBSTRS, N, 1, 'FUTURE_YEAR', RC )
      IF ( RC /= GC_SUCCESS ) THEN
         CALL GC_Error( ErrMsg, RC, ThisLoc )
         RETURN
      ENDIF
      READ( SUBSTRS(1:N), * ) Input_Opt%FUTURE_YEAR

      ! Future emission scenario
      CALL SPLIT_ONE_LINE( SUBSTRS, N, 1, 'FUTURE_SCEN', RC )
      IF ( RC /= GC_SUCCESS ) THEN
         CALL GC_Error( ErrMsg, RC, ThisLoc )
         RETURN
      ENDIF
      READ( SUBSTRS(1:N), '(a)' ) Input_Opt%FUTURE_SCEN

      ! Separator line
      CALL SPLIT_ONE_LINE( SUBSTRS, N, 1, 'separator', RC )
      IF ( RC /= GC_SUCCESS ) THEN
         CALL GC_Error( ErrMsg, RC, ThisLoc )
         RETURN
      ENDIF

      !=================================================================
      ! Print to screen
      !=================================================================
      IF ( am_I_Root ) THEN
         WRITE( 6, '(/,a)' ) 'FUTURE MENU'
         WRITE( 6, '(  a)' ) '-----------'
         WRITE( 6, 100 ) 'Use IPCC future emissions   : ',
     &                    Input_Opt%LFUTURE
         WRITE( 6, 110 ) 'Future emissions for year   : ',
     &                    Input_Opt%FUTURE_YEAR 
         WRITE( 6, 120 ) 'Future emissions scenario   : ',  
     &                    TRIM( Input_Opt%FUTURE_SCEN )
      ENDIF

      ! FORMAT statements
 100  FORMAT( A, L5  )
 110  FORMAT( A, I4  )
 120  FORMAT( A, A   )
    
      !=================================================================
      ! Call setup routines from other F90 modules
      !=================================================================

      ! Initialize
      IF ( Input_Opt%LFUTURE ) THEN
         CALL DO_FUTURE_EMISSIONS( am_I_Root, Input_Opt,
     &                             Input_Opt%FUTURE_YEAR,
     &                             Input_Opt%FUTURE_SCEN,
     &                             RC )
         IF ( RC /= GC_SUCCESS ) THEN
            ErrMsg = 'Error encountered in "Do_Future_Emissions"!'
            CALL GC_Error( ErrMsg, RC, ThisLoc )
            RETURN
         ENDIF
      ENDIF

      END SUBROUTINE READ_FUTURE_MENU
!EOC
!------------------------------------------------------------------------------
!                  GEOS-Chem Global Chemical Transport Model                  !
!------------------------------------------------------------------------------
!BOP
!
! !IROUTINE: read_chemistry_menu
!
! !DESCRIPTION: Subroutine READ\_CHEMISTRY\_MENU reads the CHEMISTRY MENU 
!  section of the GEOS-Chem input file.
!\\
!\\
! !INTERFACE:
!
      SUBROUTINE READ_CHEMISTRY_MENU( am_I_Root, Input_Opt, RC )
!
! !USES:
!
      USE ErrCode_Mod
      USE Input_Opt_Mod, ONLY : OptInput
!
! !INPUT PARAMETERS:
!
      LOGICAL,        INTENT(IN)    :: am_I_Root   ! Is this the root CPU?
!
! !INPUT/OUTPUT PARAMETERS:
!
      TYPE(OptInput), INTENT(INOUT) :: Input_Opt   ! Input options
!
! !OUTPUT PARAMETERS:
!
      INTEGER,        INTENT(OUT)   :: RC          ! Success or failure
! 
! !REVISION HISTORY: 
!  20 Jul 2004 - R. Yantosca - Initial version
!  (1) added optional test on KPPTRACER (phs, 6/17/09)
!  (2) Remove reference to obsolete embedded chemistry stuff in "CMN" 
!      (bmy, 2/25/10)
!  27 Aug 2010 - R. Yantosca - Added ProTeX headers
!  10 Jun 2012 - L. Murray   - Move all strat chemistry switches here
!  30 Jul 2012 - R. Yantosca - Now accept am_I_Root as an argument when
!                              running with the traditional driver main.F
!  01 Nov 2012 - R. Yantosca - Now pass Input_Opt, RC as arguments
!  06 Dec 2012 - R. Yantosca - Now get TS_CHEM from the ESMF environment
!                              when we are connecting to the GEOS-5 GCM
!  11 Dec 2012 - R. Yantosca - ACCEPT_DATE_TIME_FROM_ESMF has now been renamed
!                              to ACCEPT_EXTERNAL_DATE_TIME
!  22 May 2013 - M. Payer    - Now read in GAMMA_HO2. Recommended value is 0.2
!                              based on Jacon et al (2000) and Mao et al (2013).
!  22 Aug 2013 - R. Yantosca - Now read in path for species restart file
!  25 Jun 2014 - R. Yantosca - Removed references to tracer_mod.F
!  27 Jul 2016 - M. Sulprizio- Remove LSVCSPEC and SPEC_RST_FILE. Restart files
!                              are now always saved out and the output restart
!                              file name is hardcoded in restart_mod.F.
!  14 Sep 2017 - M. Sulprizio- Add all options for overhead O3 used in FAST-JX
!                              (USE_ONLINE_O3, USE_O3_FROM_MET, & USE_TOMS_O3)
!  08 Nov 2017 - R. Yantosca - Return error condition to calling program
!EOP
!------------------------------------------------------------------------------
!BOC
!
! !LOCAL VARIABLES:
!
      ! Scalars
      INTEGER            :: N

      ! Strings
      CHARACTER(LEN=255) :: ErrMsg, ThisLoc

      ! Arrays
      CHARACTER(LEN=255) :: SUBSTRS(MAXDIM)

      !=================================================================
      ! READ_CHEMISTRY_MENU begins here!
      !=================================================================

      ! Initialize
      RC      = GC_SUCCESS
      ErrMsg  = 'Error reading the "input.geos" file!'
      ThisLoc = 
     &   ' -> at Read_Chemistry_Menu (in module GeosCore/input_mod.F)'

      ! Error check
      IF ( CT1 /= 2 ) THEN 
         ErrMsg = 'SIMULATION MENU & ADVECTED SPECIES MENU ' //
     &            'must be read in first!'
         CALL GC_Error( ErrMsg, RC, ThisLoc )
         RETURN
      ENDIF

      ! Turn on chemistry?
      CALL SPLIT_ONE_LINE( SUBSTRS, N, 1, 'LCHEM', RC )
      IF ( RC /= GC_SUCCESS ) THEN
         CALL GC_Error( ErrMsg, RC, ThisLoc )
         RETURN
      ENDIF
      READ( SUBSTRS(1:N), * ) Input_Opt%LCHEM

      ! Turn on stratospheric chemistry?
      CALL SPLIT_ONE_LINE( SUBSTRS, N, 1, 'LSCHEM', RC )
      IF ( RC /= GC_SUCCESS ) THEN
         CALL GC_Error( ErrMsg, RC, ThisLoc )
         RETURN
      ENDIF
      READ( SUBSTRS(1:N), * ) Input_Opt%LSCHEM

      ! Use Linoz for stratospheric ozone? (Otherwise, Synoz is used)
      CALL SPLIT_ONE_LINE( SUBSTRS, N, 1, 'LLINOZ', RC )
      IF ( RC /= GC_SUCCESS ) THEN
         CALL GC_Error( ErrMsg, RC, ThisLoc )
         RETURN
      ENDIF
      READ( SUBSTRS(1:N), * ) Input_Opt%LLINOZ

      ! Turn on unified strat-trop chemistry?
      CALL SPLIT_ONE_LINE( SUBSTRS, N, 1, 'LUCX', RC )
      IF ( RC /= GC_SUCCESS ) THEN
         CALL GC_Error( ErrMsg, RC, ThisLoc )
         RETURN
      ENDIF
      READ( SUBSTRS(1:N), * ) Input_Opt%LUCX

      ! Turn on online methane chemistry?
      CALL SPLIT_ONE_LINE( SUBSTRS, N, 1, 'LCH4CHEM', RC )
      IF ( RC /= GC_SUCCESS ) THEN
         CALL GC_Error( ErrMsg, RC, ThisLoc )
         RETURN
      ENDIF
      READ( SUBSTRS(1:N), * ) Input_Opt%LCH4CHEM

      ! Turn on online stratospheric H2O?
      CALL SPLIT_ONE_LINE( SUBSTRS, N, 1, 'LACTIVEH2O', RC )
      IF ( RC /= GC_SUCCESS ) THEN
         CALL GC_Error( ErrMsg, RC, ThisLoc )
         RETURN
      ENDIF
      READ( SUBSTRS(1:N), * ) Input_Opt%LACTIVEH2O

      ! Separator line
      CALL SPLIT_ONE_LINE( SUBSTRS, N, 1, 'separator 1', RC )
      IF ( RC /= GC_SUCCESS ) THEN
         CALL GC_Error( ErrMsg, RC, ThisLoc )
         RETURN
      ENDIF

      ! Use online ozone in extinction calculations for FAST-JX?
      CALL SPLIT_ONE_LINE( SUBSTRS, N, 1, 'USE_ONLINE_O3', RC )
      IF ( RC /= GC_SUCCESS ) THEN
         CALL GC_Error( ErrMsg, RC, ThisLoc )
         RETURN
      ENDIF
      READ( SUBSTRS(1:N), * ) Input_Opt%USE_ONLINE_O3

      ! Use ozone columns from met fields?
      CALL SPLIT_ONE_LINE( SUBSTRS, N, 1, 'USE_O3_FROM_MET', RC )
      IF ( RC /= GC_SUCCESS ) THEN
         CALL GC_Error( ErrMsg, RC, ThisLoc )
         RETURN
      ENDIF
      READ( SUBSTRS(1:N), * ) Input_Opt%USE_O3_FROM_MET

      ! Use ozone columns from TOMS?
      CALL SPLIT_ONE_LINE( SUBSTRS, N, 1, 'USE_TOMS_O3', RC )
      IF ( RC /= GC_SUCCESS ) THEN
         CALL GC_Error( ErrMsg, RC, ThisLoc )
         RETURN
      ENDIF
      READ( SUBSTRS(1:N), * ) Input_Opt%USE_TOMS_O3

      ! GAMMA HO2 ?
      CALL SPLIT_ONE_LINE( SUBSTRS, N, 1, 'GAMMA_HO2', RC )
      IF ( RC /= GC_SUCCESS ) THEN
         CALL GC_Error( ErrMsg, RC, ThisLoc )
         RETURN
      ENDIF
      READ( SUBSTRS(1:N), * ) Input_Opt%GAMMA_HO2

      ! Separator line
      CALL SPLIT_ONE_LINE( SUBSTRS, N, 1, 'separator 2', RC )
      IF ( RC /= GC_SUCCESS ) THEN
         CALL GC_Error( ErrMsg, RC, ThisLoc )
         RETURN
      ENDIF

      !=================================================================
      ! Error check settings
      !=================================================================       

      ! Cannot use Synoz with linearized mesospheric chemistry
      IF ( Input_Opt%LUCX .and. Input_Opt%LSCHEM ) THEN
         IF (.not.Input_Opt%LLINOZ) THEN
            ErrMsg = 'Cannot use Synoz with linearized meso. chem.!'
            CALL GC_Error( ErrMsg, RC, ThisLoc )
            RETURN
         ENDIF
      ENDIF

      ! Cannot have active H2O without stratospheric chemistry
      IF ( (.not.Input_Opt%LUCX) .and. Input_Opt%LACTIVEH2O ) THEN
         ErrMsg = 'Cannot have active H2O without full strat chem!'
         CALL GC_Error( ErrMsg, RC, ThisLoc )
         RETURN
      ENDIF

      ! FAST-JX is only used for fullchem, offline aerosol, and CH3I
      IF ( Input_Opt%ITS_A_FULLCHEM_SIM  .or.
     &     Input_Opt%ITS_AN_AEROSOL_SIM  .or.
     &     Input_Opt%ITS_A_CH3I_SIM      ) THEN

         ! Make sure either O3 from met or TOMS is selected
         IF ( .not. Input_Opt%USE_O3_FROM_MET .and.
     &        .not. Input_Opt%USE_TOMS_O3 ) THEN
            ErrMsg = 'Must select either O3 from met or TOMS/SBUV O3'
     &            // 'for O3 values above the chemistry grid!'
            CALL GC_Error( ErrMsg, RC, ThisLoc )
            RETURN
         ENDIF
         IF ( Input_Opt%USE_O3_FROM_MET .and.
     &        Input_Opt%USE_TOMS_O3 ) THEN
            ErrMsg = 'Must select either O3 from met or TOMS/SBUV O3'
     &            // 'for O3 values above the chemistry grid!'
            CALL GC_Error( ErrMsg, RC, ThisLoc )
            RETURN
         ENDIF

         ! Make sure specialty simulations select O3 from met or TOMS
         IF ( Input_Opt%ITS_AN_AEROSOL_SIM  .or.
     &        Input_Opt%ITS_A_CH3I_SIM      ) THEN
            IF ( Input_Opt%USE_ONLINE_O3 ) THEN
              ErrMsg= 'Cannot use online O3 for specialty simulations! '
     &             // 'Select O3 from met or TOMS O3 instead.'
              CALL GC_Error( ErrMsg, RC, ThisLoc )
              RETURN
            ENDIF
         ENDIF

      ELSE

         Input_Opt%USE_ONLINE_O3   = .FALSE.
         Input_Opt%USE_O3_FROM_MET = .FALSE.
         Input_Opt%USE_TOMS_O3     = .FALSE.

      ENDIF

      ! Return success
      RC                      = GC_SUCCESS

      !=================================================================
      ! Print to screen
      !=================================================================
      IF ( am_I_Root ) THEN
         WRITE( 6, '(/,a)' ) 'CHEMISTRY MENU'
         WRITE( 6, '(  a)' ) '--------------'
         WRITE( 6, 100     ) 'Turn on chemistry?          : ',
     &                        Input_Opt%LCHEM
         WRITE( 6, 100     ) 'Use linear. strat. chem?    : ',
     &                        Input_Opt%LSCHEM
         WRITE( 6, 100     ) ' => Use Linoz for O3?       : ',
     &                        Input_Opt%LLINOZ
         WRITE( 6, 100     ) 'Enable UCX?                 : ',
     &                        Input_Opt%LUCX
         WRITE( 6, 100     ) 'Online CH4 chemistry?       : ',
     &                        Input_Opt%LCH4CHEM
         WRITE( 6, 100     ) 'Online strat. H2O?          : ',
     &                        Input_Opt%LACTIVEH2O
         WRITE( 6, 100     ) 'Online ozone for FAST-JX?   : ',
     &                        Input_Opt%USE_ONLINE_O3
         WRITE( 6, 100     ) 'Ozone from met for FAST-JX? : ',
     &                        Input_Opt%USE_O3_FROM_MET
         WRITE( 6, 100     ) 'TOMS/SBUV ozone for FAST-JX?: ',
     &                        Input_Opt%USE_TOMS_O3
         WRITE( 6, 110     ) 'GAMMA HO2                   : ',
     &                        Input_Opt%GAMMA_HO2
         IF ( Input_Opt%USE_ONLINE_O3 ) THEN
         WRITE( 6, '(a)' ) ''
         WRITE( 6, '(a)' ) 'NOTE ABOUT OVERHEAD O3 FOR FAST-JX:'
         WRITE( 6, '(a)' ) ' Online O3 from GEOS-Chem will be used'
         WRITE( 6, '(a)' ) ' to weight the O3 column within the'
         WRITE( 6, '(a)' ) ' chemistry grid and O3 from met or TOMS'
         WRITE( 6, '(a)' ) ' will be used outside the chemistry grid.'
         ENDIF
      ENDIF

      ! FORMAT statements
 100  FORMAT( A, L5  )
 110  FORMAT( A, F4.2 )

      END SUBROUTINE READ_CHEMISTRY_MENU  
!EOC
!------------------------------------------------------------------------------
!                  GEOS-Chem Global Chemical Transport Model                  !
!------------------------------------------------------------------------------
!BOP
!
! !IROUTINE: read_radiation_menu
!
! !DESCRIPTION: Subroutine READ\_RADIATION\_MENU reads the RADIATION
! MENU section of the GEOS-Chem input file.
!\\
!\\
! !INTERFACE:
!
      SUBROUTINE READ_RADIATION_MENU( am_I_Root, Input_Opt, RC )
!
! !USES:
!
      USE CMN_FJX_MOD              ! Fast-JX flux diagnostics
      USE ErrCode_Mod
      USE Input_Opt_Mod,      ONLY : OptInput
!
! !INPUT PARAMETERS:
!
      LOGICAL,        INTENT(IN)    :: am_I_Root   ! Is this the root CPU?
!
! !INPUT/OUTPUT PARAMETERS:
!
      TYPE(OptInput), INTENT(INOUT) :: Input_Opt   ! Input options
!
! !OUTPUT PARAMETERS:
!
      INTEGER,        INTENT(OUT)   :: RC          ! Success or failure
!
! !REVISION HISTORY:
!  18 Jun 2013 - D. Ridley   - Initial version
!  03 Dec 2014 - M. Sulprizio- Now save fields to the Input_Opt object
!  10 Dec 2014 - M. Sulprizio- Add error checks for RRTMG switches
!  10 Mar 2017 - C. Keller   - Wrapped print out in am_I_Root statement.
!  08 Nov 2017 - R. Yantosca - Return error condition to calling program
!EOP
!------------------------------------------------------------------------------
!BOC
!
! !LOCAL VARIABLES:
!
      ! Scalars
      INTEGER            :: N

      ! Strings
      CHARACTER(LEN=255) :: ErrMsg, ThisLoc

      ! Arrays
      CHARACTER(LEN=255) :: SUBSTRS(MAXDIM)

      !=================================================================
      ! READ_RADIATION_MENU begins here!
      !=================================================================

      ! Initialize
      RC      = GC_SUCCESS
      ErrMsg  = 'Error reading the "input.geos" file!'
      ThisLoc = 
     &   ' -> at Read_Radiation_Menu (in module GeosCore/input_mod.F)'

      ! Error check
      IF ( CT1 /= 2 ) THEN
         ErrMsg = 'SIMULATION MENU & ADVECTED SPECIES MENU ' //
     &            'must be read in first!'
         CALL GC_Error( ErrMsg, RC, ThisLoc )
         RETURN
      ENDIF

      ! AOD wavelength selection?
      CALL SPLIT_ONE_LINE( SUBSTRS, NWVSELECT, -1, 'Wavelengths', RC )
      IF ( RC /= GC_SUCCESS ) THEN
         CALL GC_Error( ErrMsg, RC, ThisLoc )
         RETURN
      ENDIF
      STRWVSELECT(1)=''
      STRWVSELECT(2)=''
      STRWVSELECT(3)=''

      DO N = 1, NWVSELECT
         READ( SUBSTRS(N), * ) WVSELECT(N)
         ! save the string version also
         STRWVSELECT(N) = TRIM(SUBSTRS(N))
      ENDDO

      ! Turn on RRTMG?
      CALL SPLIT_ONE_LINE( SUBSTRS, N, 1, 'LRAD', RC )
      IF ( RC /= GC_SUCCESS ) THEN
         CALL GC_Error( ErrMsg, RC, ThisLoc )
         RETURN
      ENDIF
      READ( SUBSTRS(1:N), * ) Input_Opt%LRAD

      ! Turn on LW radiation calculation?
      CALL SPLIT_ONE_LINE( SUBSTRS, N, 1, 'LLWRAD', RC )
      IF ( RC /= GC_SUCCESS ) THEN
         CALL GC_Error( ErrMsg, RC, ThisLoc )
         RETURN
      ENDIF
      READ( SUBSTRS(1:N), * ) Input_Opt%LLWRAD

      ! Turn on SW radiation calculation?
      CALL SPLIT_ONE_LINE( SUBSTRS, N, 1, 'LSWRAD', RC )
      IF ( RC /= GC_SUCCESS ) THEN
         CALL GC_Error( ErrMsg, RC, ThisLoc )
         RETURN
      ENDIF
      READ( SUBSTRS(1:N), * ) Input_Opt%LSWRAD

      ! Calculate for clear-sky?
      CALL SPLIT_ONE_LINE( SUBSTRS, N, 1, 'Clear sky', RC )
      IF ( RC /= GC_SUCCESS ) THEN
         CALL GC_Error( ErrMsg, RC, ThisLoc )
         RETURN
      ENDIF
      READ( SUBSTRS(1:N), * ) Input_Opt%LSKYRAD(1)

      ! Calculate for all-sky?
      CALL SPLIT_ONE_LINE( SUBSTRS, N, 1, 'All Sky', RC )
      IF ( RC /= GC_SUCCESS ) THEN
         CALL GC_Error( ErrMsg, RC, ThisLoc )
         RETURN
      ENDIF
      READ( SUBSTRS(1:N), * ) Input_Opt%LSKYRAD(2)

      ! Radiation timestep?
      CALL SPLIT_ONE_LINE( SUBSTRS, N, 1, 'TS_RAD', RC )
      IF ( RC /= GC_SUCCESS ) THEN
         CALL GC_Error( ErrMsg, RC, ThisLoc )
         RETURN
      ENDIF
      READ( SUBSTRS(1:N), * ) Input_Opt%TS_RAD

      ! Selection of species flux changes
      CALL SPLIT_ONE_LINE( SUBSTRS, N, NSPECRADMENU, 'Fluxes', RC )
      IF ( RC /= GC_SUCCESS ) THEN
         CALL GC_Error( ErrMsg, RC, ThisLoc )
         RETURN
      ENDIF
      DO N = 1, NSPECRADMENU
         READ( SUBSTRS(N), * ) LSPECRADMENU(N)
      ENDDO

      ! Separator line
      CALL SPLIT_ONE_LINE( SUBSTRS, N, 1, 'separator 1', RC )
      IF ( RC /= GC_SUCCESS ) THEN
         CALL GC_Error( ErrMsg, RC, ThisLoc )
         RETURN
      ENDIF

      ! Separator line
      CALL SPLIT_ONE_LINE( SUBSTRS, N, 1, 'separator 2', RC )
      IF ( RC /= GC_SUCCESS ) THEN
         CALL GC_Error( ErrMsg, RC, ThisLoc )
         RETURN
      ENDIF

      !=================================================================
      ! Error check settings
      !=================================================================       

      ! Use of RRTMG necessitates recompilation 
#if !defined( RRTMG )
      IF ( Input_Opt%LRAD ) THEN
         ErrMsg = 'LRAD=T but RRTMG not defined at compile time!'
         CALL GC_Error( ErrMsg, RC, ThisLoc )
         RETURN
      ENDIF
#else
      IF ( .not. Input_Opt%LRAD ) THEN
         ErrMsg = 'LRAD=F but RRTMG defined at compile time!'
         CALL GC_Error( ErrMsg, RC, ThisLoc )
         RETURN
      ENDIF
#endif

      ! Make sure radiation switches are turned off if RRTMG is off
      IF ( ( .not. Input_Opt%LRAD ) .and. Input_Opt%LLWRAD ) THEN
         ErrMsg = 'Cannot have LW fluxes turned on without RRTMG'
         CALL GC_Error( ErrMsg, RC, ThisLoc )
         RETURN
      ENDIF
      IF ( ( .not. Input_Opt%LRAD ) .and. Input_Opt%LSWRAD ) THEN
         ErrMsg = 'Cannot have SW fluxes turned on without RRTMG'
         CALL GC_Error( ErrMsg, RC, ThisLoc )
         RETURN
      ENDIF
      IF ( ( .not. Input_Opt%LRAD ) .and. Input_Opt%LSKYRAD(1) ) THEN
         ErrMsg = 'Cannot have clear-sky flux turned on without RRTMG'
         CALL GC_Error( ErrMsg, RC, ThisLoc )
         RETURN
      ENDIF
      IF ( ( .not. Input_Opt%LRAD ) .and. Input_Opt%LSKYRAD(2) ) THEN
         ErrMsg = 'Cannot have all-sky flux turned on without RRTMG'
         CALL GC_Error( ErrMsg, RC, ThisLoc )
      ENDIF

      !=================================================================
      ! Print to screen
      !=================================================================
      IF ( am_I_Root ) THEN
         WRITE( 6, '(/,a)' ) 'RADIATION MENU'
         WRITE( 6, '(  a)' ) '--------------'
         DO N=1, NWVSELECT
            WRITE( 6, 115     ) 'AOD output wavelength (nm)  : ', 
     &                           WVSELECT(N)
         ENDDO
         WRITE( 6, 100     ) 'Turn on radiation?          : ',
     &                        Input_Opt%LRAD
         WRITE( 6, 100     ) 'Consider LW                 : ',
     &                        Input_Opt%LLWRAD
         WRITE( 6, 100     ) 'Consider SW                 : ',
     &                        Input_Opt%LSWRAD
         WRITE( 6, 125     ) 'Clear-sky/All-sky           : ',
     &                        Input_Opt%LSKYRAD(1), '/',
     &                        Input_Opt%LSKYRAD(2)
         WRITE( 6, 110     ) 'Radiation timestep [min]    : ',
     &                        Input_Opt%TS_RAD
         WRITE( 6, 120     ) 'Flux output selection       : ', 
     &                        LSPECRADMENU
      ENDIF

      ! FORMAT statements
 100  FORMAT( A, L5  )
 110  FORMAT( A, I5  )
 115  FORMAT( A, F7.1)
 120  FORMAT( A, 11I1 )
 125  FORMAT( A,L5,A,L5 )

      END SUBROUTINE READ_RADIATION_MENU
!EOC
!------------------------------------------------------------------------------
!                  GEOS-Chem Global Chemical Transport Model                  !
!------------------------------------------------------------------------------
!BOP
!
! !IROUTINE: read_transport_menu
!
! !DESCRIPTION: Subroutine READ\_TRANSPORT\_MENU reads the TRANSPORT MENU 
!  section of the GEOS-Chem input file.
!\\
!\\
! !INTERFACE:
!
      SUBROUTINE READ_TRANSPORT_MENU( am_I_Root, Input_Opt, RC )
!
! !USES:
!
      USE ErrCode_Mod
      USE Input_Opt_Mod, ONLY : OptInput
!
! !INPUT PARAMETERS:
!
      LOGICAL,        INTENT(IN)    :: am_I_Root   ! Is this the root CPU?
!
! !INPUT/OUTPUT PARAMETERS:
!
      TYPE(OptInput), INTENT(INOUT) :: Input_Opt   ! Input options
!
! !OUTPUT PARAMETERS:
!
      INTEGER,        INTENT(OUT)   :: RC          ! Success or failure
! 
! !REVISION HISTORY: 
!  20 Jul 2004 - R. Yantosca - Initial version
!  (1 ) Now define MAX_DYN for 1 x 1.25 grid (bmy, 12/1/04)
!  (2 ) Update text in error message (bmy, 2/23/05)
!  (3 ) Now make sure all USE statements are USE, ONLY (bmy, 10/3/05)
!  (4 ) Don't stop run if TS_DYN > MAX_DYN but transport is turned off
!        (cdh, bmy, 7/7/08)
!  (5 ) Set MAX_DYN for the 0.5 x 0.666 nested grid (yxw, dan, bmy, 11/6/08)
!  27 Aug 2010 - R. Yantosca - Added ProTeX headers
!  10 Jun 2012 - L. Murray - Move strat to chemistry menu
!  30 Jul 2012 - R. Yantosca - Now accept am_I_Root as an argument when
!                              running with the traditional driver main.F
!  01 Nov 2012 - R. Yantosca - Now pass Input_Opt, RC as arguments
!  06 Dec 2012 - R. Yantosca - Now get TS_DYN from the ESMF environment, if
!                              we are connecting to the GEOS-5 GCM
!  11 Dec 2012 - R. Yantosca - ACCEPT_DATE_TIME_FROM_ESMF has now been renamed
!                              to ACCEPT_EXTERNAL_DATE_TIME
!  03 Oct 2013 - M. Sulprizio- Removed obsolete option for flux correction. This
!                              was used for GEOS-3, which has been retired.
!  23 Jun 2014 - R. Yantosca - Removed references to logical_mod.F
!  25 Jun 2014 - R. Yantosca - Removed references to tracer_mod.F
!  20 Sep 2016 - R. Yantosca - Use "I8" format for write statement
!  18 Apr 2017 - C. Holmes   - Fix incorrect format statement in error msg
!  08 Nov 2017 - R. Yantosca - Return error condition to calling program
!EOP
!------------------------------------------------------------------------------
!BOC
!
! !LOCAL VARIABLES:
!
      ! Scalars
      INTEGER            :: N

      ! Strings
      CHARACTER(LEN=255) :: ErrMsg, ThisLoc

      ! Arrays
      CHARACTER(LEN=255) :: SUBSTRS(MAXDIM)

      !=================================================================
      ! READ_TRANSPORT_MENU begins here!
      !=================================================================

      ! Initialize
      RC      = GC_SUCCESS
      ErrMsg  = 'Error reading the "input.geos" file!'
      ThisLoc = 
     &   ' -> at Read_Transport_Menu (in module GeosCore/input_mod.F)'

      ! Error check
      IF ( CT1 /= 2 ) THEN
         ErrMSg = 'SIMULATION MENU & ADVECTED SPECIES MENU ' //
     &            'must be read in first!'
         CALL GC_Error( ErrMsg, RC, ThisLoc )
         RETURN
      ENDIF

      Print*, 'Reading transport menu'

      ! Turn on transport?
      CALL SPLIT_ONE_LINE( SUBSTRS, N, 1, 'LTRAN', RC )
      IF ( RC /= GC_SUCCESS ) THEN
         CALL GC_Error( ErrMsg, RC, ThisLoc )
         RETURN
      ENDIF
      READ( SUBSTRS(1:N), * ) Input_Opt%LTRAN

      ! Fill negative values
      CALL SPLIT_ONE_LINE( SUBSTRS, N, 1, 'LFILL', RC )
      IF ( RC /= GC_SUCCESS ) THEN
         CALL GC_Error( ErrMsg, RC, ThisLoc )
         RETURN
      ENDIF
      READ( SUBSTRS(1:N), * ) Input_Opt%LFILL

      ! IORD, JORD, KORD
      CALL SPLIT_ONE_LINE( SUBSTRS, N, 3, 'IORD, JORD, KORD', RC )
      IF ( RC /= GC_SUCCESS ) THEN
         CALL GC_Error( ErrMsg, RC, ThisLoc )
         RETURN
      ENDIF
      READ( SUBSTRS(1:N), * ) Input_Opt%TPCORE_IORD,
     &                        Input_Opt%TPCORE_JORD,
     &                        Input_Opt%TPCORE_KORD

      ! Separator line
      CALL SPLIT_ONE_LINE( SUBSTRS, N, 1, 'separator 1', RC )
      IF ( RC /= GC_SUCCESS ) THEN
         CALL GC_Error( ErrMsg, RC, ThisLoc )
         RETURN
      ENDIF

      !=================================================================
      ! Print to screen
      !=================================================================
      IF ( am_I_Root ) THEN
         WRITE( 6, '(/,a)' ) 'TRANSPORT MENU'
         WRITE( 6, '(  a)' ) '--------------'
         WRITE( 6, 100     ) 'Turn on transport?          : ',
     &                        Input_Opt%LTRAN
         WRITE( 6, 100     ) 'Let TPCORE Fill negatives?  : ',
     &                        Input_Opt%LFILL
         WRITE( 6, 110     ) 'IORD, JORD, KORD for TPCORE?: ',
     &                        Input_Opt%TPCORE_IORD, 
     &                        Input_Opt%TPCORE_JORD,
     &                        Input_Opt%TPCORE_KORD
      ENDIF

      ! FORMAT statements
 100  FORMAT( A, L5  )
 110  FORMAT( A, 5I5 )
      
      END SUBROUTINE READ_TRANSPORT_MENU
!EOC
!------------------------------------------------------------------------------
!                  GEOS-Chem Global Chemical Transport Model                  !
!------------------------------------------------------------------------------
!BOP
!
! !IROUTINE: read_convection_menu 
!
! !DESCRIPTION: Subroutine READ\_CONVECTION\_MENU reads the CONVECTION MENU 
!  section of the GEOS-Chem input file. 
!\\
!\\
! !INTERFACE:
!
      SUBROUTINE READ_CONVECTION_MENU( am_I_Root, Input_Opt, RC )
!
! !USES:
!
      USE ErrCode_Mod
      USE Input_Opt_Mod,      ONLY : OptInput
!
! !INPUT PARAMETERS:
!
      LOGICAL,        INTENT(IN)    :: am_I_Root   ! Is this the root CPU?
!
! !INPUT/OUTPUT PARAMETERS:
!
      TYPE(OptInput), INTENT(INOUT) :: Input_Opt   ! Input options
!
! !OUTPUT PARAMETERS:
!
      INTEGER,        INTENT(OUT)   :: RC          ! Success or failure
! 
! !REVISION HISTORY: 
!  20 Jul 2004 - R. Yantosca - Initial version
!  (1 ) Add option for new non-local PBL scheme. And a check on GEOS-5, 
!        LNLPBL turned to false if GEOS-5 is not used (lin, ccc 5/13/09)
!  27 Aug 2010 - R. Yantosca - Now allow non-local PBL for MERRA met data
!  27 Aug 2010 - R. Yantosca - Added ProTeX headers
!  02 Feb 2012 - R. Yantosca - Added modifications for MERRA met data
!  13 Apr 2012 - R. Yantosca - Fixed typo ( defined( GEOS_FP ) should have 
!                              been !defined( GEOS_FP ) )
!  30 Jul 2012 - R. Yantosca - Now accept am_I_Root as an argument when
!                              running with the traditional driver main.F
!  01 Nov 2012 - R. Yantosca - Now pass Input_Opt, RC as arguments
!  01 Mar 2013 - R. Yantosca - Now set TS_CONV to the same value as TS_DYN
!                              when connecting to the GEOS-5 GCM. 
!  12 Aug 2015 - R. Yantosca - Now allow non-local PBL mixing for MERRA2 met
!  08 Nov 2017 - R. Yantosca - Return error condition to calling program
!EOP
!------------------------------------------------------------------------------
!BOC
!
! !LOCAL VARIABLES:
!
      ! Scalars
      INTEGER            :: N

      ! Strings
      CHARACTER(LEN=255) :: ErrMsg, ThisLoc

      ! Arrays
      CHARACTER(LEN=255) :: SUBSTRS(MAXDIM)

      !=================================================================
      ! READ_CONVECTION_MENU begins here!
      !=================================================================

      ! Initialize
      RC      = GC_SUCCESS
      ErrMsg  = 'Error reading the "input.geos" file!'
      ThisLoc = 
     &   ' -> at Read_Convection_Menu (in module GeosCore/input_mod.F)'

      ! Error check
      IF ( CT1 /= 2 ) THEN 
         ErrMsg = 'SIMULATION MENU & ADVECTED SPECIES MENU ' //
     &            'must be read in first!'
         CALL GC_Error( ErrMsg, RC, ThisLoc )
         RETURN
      ENDIF

      ! Turn on convection?
      CALL SPLIT_ONE_LINE( SUBSTRS, N, 1, 'LCONV', RC )
      IF ( RC /= GC_SUCCESS ) THEN
         CALL GC_Error( ErrMsg, RC, ThisLoc )
         RETURN
      ENDIF
      READ( SUBSTRS(1:N), * ) Input_Opt%LCONV

      ! Turn on BL mixing
      CALL SPLIT_ONE_LINE( SUBSTRS, N, 1, 'LTURB', RC )
      IF ( RC /= GC_SUCCESS ) THEN
         CALL GC_Error( ErrMsg, RC, ThisLoc )
         RETURN
      ENDIF
      READ( SUBSTRS(1:N), * ) Input_Opt%LTURB

      ! Turn on non-local PBL scheme (Lin, 03/31/09)
      CALL SPLIT_ONE_LINE( SUBSTRS, N, 1, 'LNLPBL', RC )
      IF ( RC /= GC_SUCCESS ) THEN
         CALL GC_Error( ErrMsg, RC, ThisLoc )
         RETURN
      ENDIF
      READ( SUBSTRS(1:N), * ) Input_Opt%LNLPBL

      ! Separator line
      CALL SPLIT_ONE_LINE( SUBSTRS, N, 1, 'separator', RC )
      IF ( RC /= GC_SUCCESS ) THEN
         CALL GC_Error( ErrMsg, RC, ThisLoc )
         RETURN
      ENDIF

      !=================================================================
      ! Error checks
      !=================================================================

      IF ( Input_Opt%ITS_A_CH4_SIM .or. Input_Opt%ITS_A_CO2_SIM ) THEN
         IF ( Input_Opt%LNLPBL .and. am_I_Root ) THEN

            WRITE( 6,* ) 'It has been noted in GEOS-Chem v11-01 and'
            WRITE( 6,* ) ' later that VDIFF (the non-local mixing'
            WRITE( 6,* ) ' option) does not strictly conserve mass.'
            WRITE( 6,* ) ' This will be more of a problem for long-'
            WRITE( 6,* ) ' lived species like CH4 and CO2. Therefore,'
            WRITE( 6,* ) ' if you are using the CH4 or CO2 specialty'
            WRITE( 6,* ) ' simulations, we recommend to use the full'
            WRITE( 6,* ) ' TURBDAY mixing by setting the non-local PBL'
            WRITE( 6,* ) ' switch to F.'
            WRITE( 6,* ) ''
            WRITE( 6,* ) 'You may remove this trap at your own peril,'
            WRITE( 6,* ) ' by commenting out the call to GC_ERROR in'
            WRITE( 6,* ) ' GeosCore/input_mod.F. '
            WRITE( 6,* ) ''
            WRITE( 6,* ) 'See this GEOS-Chem wiki page for details:'
            WRITE( 6,* ) ' wiki.geos-chem.org/Boundary_layer_mixing'
            CALL GC_Error( ErrMsg, RC, ThisLoc )
            RETURN
         ENDIF
      ENDIF

      ! Return success
      RC = GC_SUCCESS

      !=================================================================
      ! Print to screen
      !=================================================================
      IF ( am_I_Root ) THEN
         WRITE( 6, '(/,a)' ) 'CONVECTION MENU'
         WRITE( 6, '(  a)' ) '----------------'
         WRITE( 6, 100     ) 'Turn on cloud convection?   : ',
     &                        Input_Opt%LCONV
         WRITE( 6, 100     ) 'Turn on PBL mixing?         : ',
     &                        Input_Opt%LTURB
         WRITE( 6, 100     ) 'Turn on non-local PBL?      : ',
     &                        Input_Opt%LNLPBL
      ENDIF

      ! FORMAT statements
 100  FORMAT( A, L5 )
      
      END SUBROUTINE READ_CONVECTION_MENU
!EOC
!------------------------------------------------------------------------------
!                  GEOS-Chem Global Chemical Transport Model                  !
!------------------------------------------------------------------------------
!BOP
!
! !IROUTINE: read_deposition_menu
!
! !DESCRIPTION: Subroutine READ\_DEPOSITION\_MENU reads the DEPOSITION MENU 
!  section of the GEOS-Chem input file.
!\\
!\\
! !INTERFACE:
!
      SUBROUTINE READ_DEPOSITION_MENU( am_I_Root, Input_Opt, RC )
!
! !USES:
!
      USE ErrCode_Mod
      USE Input_Opt_Mod, ONLY : OptInput
!
! !INPUT PARAMETERS:
!
      LOGICAL,        INTENT(IN)    :: am_I_Root   ! Is this the root CPU?
!
! !INPUT/OUTPUT PARAMETERS:
!
      TYPE(OptInput), INTENT(INOUT) :: Input_Opt   ! Input options
!
! !OUTPUT PARAMETERS:
!
      INTEGER,        INTENT(OUT)   :: RC          ! Success or failure
! 
! !REVISION HISTORY: 
!  20 Jul 2004 - R. Yantosca - Initial version
!  (1 ) Now print an informational message for tagged Hg (bmy, 12/15/04)
!  (2 ) We need to call WETDEPID for both wetdep and cloud convection
!        since this sets up the list of soluble tracers (bmy, 3/1/05)
!  (3 ) Remove references to obsolete CO_OH simulation (bmy, 6/24/05)
!  (4 ) Now make sure all USE statements are USE, ONLY (bmy, 10/3/05)
!  27 Aug 2010 - R. Yantosca - Added ProTeX headers
!  16 Feb 2011 - R. Yantosca - Add modifications for APM from G. Luo
!  31 Jul 2012 - R. Yantosca - Now pass am_I_Root to INIT_DRYDEP
!  30 Jul 2012 - R. Yantosca - Now accept am_I_Root as an argument when
!                              running with the traditional driver main.F
!  01 Nov 2012 - R. Yantosca - Now pass Input_Opt, RC as arguments
!  26 Feb 2013 - R. Yantosca - Now call INIT_DUST jere to facilitate 
!                              connecting to the GEOS-5 GCM
!  23 Jun 2014 - R. Yantosca - Removed references to logical_mod.F
!  25 Jun 2014 - R. Yantosca - Removed references to tracer_mod.F
!  25 Jun 2014 - R. Yantosca - Now set USE_OLSON_2001 = T for GEOS-FP met;
!                              this was originally done in INIT_INPUT
!  05 Mar 2015 - C. Keller   - Added PBL_DRYDEP to define if dry 
!                              deposition rates are calculated over
!                              full PBL or 1st model level only.
!                              Set to .TRUE. (full PBL) if full PBL
!                              mixing is used, to false otherwise.
!  13 Sep 2017 - M. Sulprizio- Remove Input_Opt%USE_OLSON_2001. Olson 2001 is
!                              now the default.
!  08 Nov 2017 - R. Yantosca - Return error condition to calling program
!EOP
!------------------------------------------------------------------------------
!BOC
!
! !LOCAL VARIABLES:

      ! Scalars
      INTEGER            :: N

      ! Strings
      CHARACTER(LEN=255) :: ErrMsg, ThisLoc

      ! Arrays
      CHARACTER(LEN=255) :: SUBSTRS(MAXDIM)

      !=================================================================
      ! READ_DEPOSITION_MENU begins here!
      !=================================================================

      ! Initialize
      RC      = GC_SUCCESS
      ErrMsg  = 'Error reading the "input.geos" file!'
      ThisLoc = 
     &   ' -> at Read_Deposition_Menu (in module GeosCore/input_mod.F)'

      ! Error check
      IF ( CT1 /= 2 ) THEN 
         ErrMsg = 'SIMULATION MENU & ADVECTED SPECIES MENU ' //
     &          'must be read in first!'
         CALL GC_Error( ErrMsg, RC, ThisLoc )
         RETURN
      ENDIF

      ! Turn on drydep?
      CALL SPLIT_ONE_LINE( SUBSTRS, N, 1, 'LDRYD', RC )
      IF ( RC /= GC_SUCCESS ) THEN
         CALL GC_Error( ErrMsg, RC, ThisLoc )
         RETURN
      ENDIF
      READ( SUBSTRS(1:N), * ) Input_Opt%LDRYD

      ! Turn on wetdep?
      CALL SPLIT_ONE_LINE( SUBSTRS, N, 1, 'LWETD', RC )
      IF ( RC /= GC_SUCCESS ) THEN
         CALL GC_Error( ErrMsg, RC, ThisLoc )
         RETURN
      ENDIF
      READ( SUBSTRS(1:N), * ) Input_OPt%LWETD

      ! Separator line
      CALL SPLIT_ONE_LINE( SUBSTRS, N, 1, 'separator', RC )
      IF ( RC /= GC_SUCCESS ) THEN
         CALL GC_Error( ErrMsg, RC, ThisLoc )
         RETURN
      ENDIF

      !=================================================================
      ! Error check settings
      !=================================================================

      ! Turn off drydep for simulations that don't need it
      IF ( Input_Opt%ITS_A_CH3I_SIM    ) Input_Opt%LDRYD = .FALSE.
      IF ( Input_Opt%ITS_A_TAGCO_SIM   ) Input_Opt%LDRYD = .FALSE.

      ! Turn off wetdep for simulations that don't need it
      IF ( Input_Opt%ITS_A_CH3I_SIM    ) Input_Opt%LWETD = .FALSE.
      IF ( Input_Opt%ITS_A_HCN_SIM     ) Input_Opt%LWETD = .FALSE.
      IF ( Input_Opt%ITS_A_TAGO3_SIM   ) Input_Opt%LWETD = .FALSE.
      IF ( Input_Opt%ITS_A_TAGCO_SIM   ) Input_Opt%LWETD = .FALSE.
      IF ( Input_Opt%ITS_A_C2H6_SIM    ) Input_Opt%LWETD = .FALSE.
      IF ( Input_Opt%ITS_A_CH4_SIM     ) Input_Opt%LWETD = .FALSE.

      ! Set the PBL drydep flag. This determines if dry deposition is 
      ! applied (and drydep frequencies are calculated) over the entire 
      ! PBL or the first model layer only. For now, set this value 
      ! automatically based upon the selected PBL scheme: 1st model layer 
      ! for the non-local PBL scheme, full PBL for the full-mixing scheme.
      IF ( Input_Opt%LNLPBL ) THEN 
         Input_Opt%PBL_DRYDEP = .FALSE.
      ELSE
         Input_Opt%PBL_DRYDEP = .TRUE.
      ENDIF 

      !=================================================================
      ! Print to screen
      !=================================================================
      IF ( am_I_Root ) THEN
         WRITE( 6, '(/,a)' ) 'DEPOSITION MENU'
         WRITE( 6, '(  a)' ) '---------------'
         WRITE( 6, 100     ) 'Turn on dry deposition?     : ', 
     &                        Input_Opt%LDRYD
         WRITE( 6, 100     ) 'Dry dep over full PBL?      : ', 
     &                        Input_Opt%PBL_DRYDEP
         WRITE( 6, 100     ) 'Turn on wet deposition?     : ', 
     &                        Input_Opt%LWETD
      ENDIF

      ! FORMAT statements
 100  FORMAT( A, L5 )

      END SUBROUTINE READ_DEPOSITION_MENU
!EOC
!------------------------------------------------------------------------------
!                  GEOS-Chem Global Chemical Transport Model                  !
!------------------------------------------------------------------------------
!BOP
!
! !IROUTINE: read_gamap_menu
!
! !DESCRIPTION: Subroutine READ\_GAMAP\_MENU reads the GAMAP MENU section 
!  of the GEOS-Chem input file.
!\\
!\\
! !INTERFACE:
!
      SUBROUTINE READ_GAMAP_MENU( am_I_Root, Input_Opt, RC )
!
! !USES:
!
      USE ErrCode_Mod
      USE Input_Opt_Mod, ONLY : OptInput
!
! !INPUT PARAMETERS:
!
      LOGICAL,        INTENT(IN)    :: am_I_Root   ! Is this the root CPU?
!
! !INPUT/OUTPUT PARAMETERS:
!
      TYPE(OptInput), INTENT(INOUT) :: Input_Opt   ! Input options
!
! !OUTPUT PARAMETERS:
!
      INTEGER,        INTENT(OUT)   :: RC          ! Success or failure
! 
! !REVISION HISTORY: 
!  25 Apr 2005 - R. Yantosca - Initial version
!  27 Aug 2010 - R. Yantosca - Added ProTeX headers
!  30 Jul 2012 - R. Yantosca - Now accept am_I_Root as an argument when
!                              running with the traditional driver main.F
!  01 Nov 2012 - R. Yantosca - Now pass Input_Opt, RC as arguments
!EOP
!------------------------------------------------------------------------------
!BOC
!
! !LOCAL VARIABLES:
!
      ! Scalars
      INTEGER            :: N

      ! Strings
      CHARACTER(LEN=255) :: ErrMsg, ThisLoc

      ! Arrays
      CHARACTER(LEN=255) :: SUBSTRS(MAXDIM)

      !=================================================================
      ! READ_GAMAP_MENU begins here!
      !=================================================================

      ! Initialize
      RC      = GC_SUCCESS
      ErrMsg  = 'Error reading the "input.geos" file!'
      ThisLoc = 
     &   ' -> at Read_Gamap_Menu (in module GeosCore/input_mod.F)'

      ! Background
      CALL SPLIT_ONE_LINE( SUBSTRS, N, 1, 'DIAGINFO', RC )
      IF ( RC /= GC_SUCCESS ) THEN
         CALL GC_Error( ErrMsg, RC, ThisLoc )
         RETURN
      ENDIF
      READ( SUBSTRS(1:N), '(a)' ) Input_Opt%GAMAP_DIAGINFO

      ! Redirect
      CALL SPLIT_ONE_LINE( SUBSTRS, N, 1, 'TRACERINFO', RC )
      IF ( RC /= GC_SUCCESS ) THEN
         CALL GC_Error( ErrMsg, RC, ThisLoc )
         RETURN
      ENDIF
      READ( SUBSTRS(1:N), '(a)' ) Input_Opt%GAMAP_TRACERINFO

      ! Separator line
      CALL SPLIT_ONE_LINE( SUBSTRS, N, 1, 'separator', RC )
      IF ( RC /= GC_SUCCESS ) THEN
         CALL GC_Error( ErrMsg, RC, ThisLoc )
         RETURN
      ENDIF

      !=================================================================
      ! Print to screen
      !=================================================================
      IF ( am_I_Root ) THEN
         WRITE( 6, '(/,a)' ) 'GAMAP MENU'
         WRITE( 6, '(  a)' ) '---------------'            
         WRITE( 6, '(a,a)' ) 'GAMAP "diaginfo.dat"   file : ', 
     &                        TRIM( Input_Opt%GAMAP_DIAGINFO   )
         WRITE( 6, '(a,a)' ) 'GAMAP "tracerinfo.dat" file : ',
     &                        TRIM( Input_Opt%GAMAP_TRACERINFO )
      ENDIF

      END SUBROUTINE READ_GAMAP_MENU
!EOC
!------------------------------------------------------------------------------
!                  GEOS-Chem Global Chemical Transport Model                  !
!------------------------------------------------------------------------------
!BOP
!
! !IROUTINE: read_output_menu
!
! !DESCRIPTION: Subroutine READ\_OUTPUT\_MENU reads the OUTPUT MENU section of 
!  the GEOS-Chem input file.
!\\
!\\
! !INTERFACE:
!
      SUBROUTINE READ_OUTPUT_MENU( am_I_Root, Input_Opt, RC )
!
! !USES:
!      
      USE ErrCode_Mod
      USE Input_Opt_Mod,  ONLY : OptInput
!
! !INPUT PARAMETERS:
!
      LOGICAL,        INTENT(IN)    :: am_I_Root   ! Is this the root CPU?
!
! !INPUT/OUTPUT PARAMETERS:
!
      TYPE(OptInput), INTENT(INOUT) :: Input_Opt   ! Input options
!
! !OUTPUT PARAMETERS:
!
      INTEGER,        INTENT(OUT)   :: RC          ! Success or failure
! 
! !REVISION HISTORY: 
!  20 Jul 2004 - R. Yantosca - Initial version
!  27 Aug 2010 - R. Yantosca - Added ProTeX headers
!  30 Jul 2012 - R. Yantosca - Now accept am_I_Root as an argument when
!                              running with the traditional driver main.F
!  03 Aug 2012 - R. Yantosca - IU_GEOS is now a global module variable
!  01 Nov 2012 - R. Yantosca - Now pass Input_Opt, RC as arguments
!  28 Feb 2013 - R. Yantosca - Don't call IS_LAST_DAY_GOOD when using ESMF
!  08 Nov 2017 - R. Yantosca - Return error condition to calling program
!EOP
!------------------------------------------------------------------------------
!BOC
!
! !LOCAL VARIABLES:
!
      ! Scalars
      INTEGER            :: IOS

      ! Strings
      CHARACTER(LEN=255) :: ErrMsg, ThisLoc

      !=================================================================
      ! READ_OUTPUT_MENU begins here!
      !=================================================================

      ! Initialize
      RC      = GC_SUCCESS
      ErrMsg  = 'Error reading the "input.geos" file!'
      ThisLoc = 
     &   ' -> at  (in module GeosCore/input_mod.F)'

      ! Read info
      READ( IU_GEOS, 100, IOSTAT=IOS ) Input_Opt%NJDAY
 100  FORMAT( 26x, 31i1, /  26x, 29i1, /, 26x, 31i1, /, 26x, 30i1, /, 
     &        26x, 31i1, /, 26x, 30i1, /, 26x, 31i1, /, 26x, 31i1, /,
     &        26x, 30i1, /  26x, 31i1, /, 26x, 30i1, /, 26x, 31i1 )

      ! Trap potential errors
      IF ( IOS /= GC_SUCCESS ) THEN
         CALL GC_Error( ErrMsg, RC, ThisLoc )
         RETURN
      ENDIF
      
      !=================================================================
      ! Print to screen
      !=================================================================
      IF( am_I_Root ) THEN
         WRITE( 6, '(/,a)' ) 'OUTPUT MENU'
         WRITE( 6, '(  a)' ) '-----------'
         WRITE( 6, 110     )
         WRITE( 6, 120     )
         WRITE( 6, 130     )
         WRITE( 6, 140     ) Input_Opt%NJDAY
      ENDIF

      ! FORMAT statements
 110  FORMAT( '              1111111111222222222233' )
 120  FORMAT( '     1234567890123456789012345678901' )
 130  FORMAT( '     -------------------------------' )
 140  FORMAT( 'JAN--', 31i1, /, 'FEB--', 29i1, /, 'MAR--', 31i1, /, 
     &        'APR--', 30i1, /, 'MAY--', 31i1, /, 'JUN--', 30i1, /, 
     &        'JUL--', 31i1, /, 'AUG--', 31i1, /, 'SEP--', 30i1, /,
     &        'OCT--', 31i1, /, 'NOV--', 30i1, /, 'DEC--', 31i1 )

#if defined( ESMF_ ) || defined( EXTERNAL_GRID ) || defined( EXTERNAL_FORCING )
      !-----------------------------------------------------------------
      !         %%%%%%% GEOS-Chem HP (with ESMF & MPI) %%%%%%%
      !
      ! When we connect to the GEOS-5 GCM via ESMF, we let the GCM
      ! handle all timing and diagnostic output via the GEOS-5 History
      ! Component.  Therefore we do not need to make sure that we have 
      ! scheduled output for the last day of the run.  This can cause
      ! a premature exit. (bmy, 2/28/13)
      !-----------------------------------------------------------------
#else
      !-----------------------------------------------------------------
      !         %%%%%%% GEOS-Chem CLASSIC (with OpenMP) %%%%%%%
      !
      ! Current practice in the std GEOS-Chem is to not let the run
      ! proceed unless the user has scheduled output for the last day.
      ! (bmy, 2/28/13)
      !-----------------------------------------------------------------

      ! Make sure we have output at end of run
      CALL IS_LAST_DAY_GOOD( Input_Opt, RC )

       ! Trap potential errors
       IF ( RC /= GC_SUCCESS ) THEN
          CALL GC_Error( ErrMsg, RC, ThisLoc )
          RETURN
       ENDIF
#endif

      END SUBROUTINE READ_OUTPUT_MENU
!EOC
!------------------------------------------------------------------------------
!                  GEOS-Chem Global Chemical Transport Model                  !
!------------------------------------------------------------------------------
!BOP
!
! !IROUTINE: read_diagnostic_menu
!
! !DESCRIPTION: Subroutine READ\_DIAGNOSTIC\_MENU reads the DIAGNOSTIC MENU 
!  section of the GEOS-Chem input file.
!\\
!\\
! !INTERFACE:
!
      SUBROUTINE READ_DIAGNOSTIC_MENU( am_I_Root, Input_Opt, RC )
!
! !USES:
!
      USE BPCH2_MOD,     ONLY : OPEN_BPCH2_FOR_WRITE
      USE CMN_DIAG_MOD        ! NDxx flags, TINDEX, TCOUNT, TMAX
      USE CMN_SIZE_MOD        ! Size parameters
      USE DIAG03_MOD,    ONLY : ND03,      PD03
      USE DIAG03_MOD,    ONLY : PD03_PL    !eds 9/9/10
      USE DIAG04_MOD,    ONLY : ND04,      PD04
      USE DIAG41_MOD,    ONLY : ND41,      PD41
      USE DIAG42_MOD,    ONLY : ND42,      PD42
      USE DIAG53_MOD,    ONLY : ND53,      PD53
      USE DIAG56_MOD,    ONLY : ND56,      PD56
      USE DRYDEP_MOD,    ONLY : NUMDEP
      USE ErrCode_Mod
      USE FILE_MOD,      ONLY : IU_BPCH
      USE Input_Opt_Mod, ONLY : OptInput
      USE TIME_MOD,      ONLY : GET_NYMDb, GET_NHMSb, EXPAND_DATE
!
! !INPUT PARAMETERS:
!
      LOGICAL,        INTENT(IN)    :: am_I_Root   ! Is this the root CPU?
!
! !INPUT/OUTPUT PARAMETERS:
!
      TYPE(OptInput), INTENT(INOUT) :: Input_Opt   ! Input options
!
! !OUTPUT PARAMETERS:
!
      INTEGER,        INTENT(OUT)   :: RC          ! Success or failure
!
! !REVISION HISTORY: 
!  20 Jul 2004 - R. Yantosca - Initial version
!  (1 ) Now reference IU_BPCH from "file_mod.f" and OPEN_BPCH2_FOR_WRITE
!        from "bpch2_mod.f".  Now opens the bpch file for output here
!        instead of w/in "main.f" (bmy, 2/3/05)
!  (2 ) Now references "diag03_mod.f" and "diag41_mod.f".  Now turn off ND38
!        when both LWETD=F and LCONV=F.  Now calls EXPAND_DATE to replace
!        YYYYMMDD and HHMMSS tokens in the bpch file name with the actual
!        starting date & time of the run. (bmy, 3/25/05)
!  (3 ) Now get diag info for ND09 for HCN/CH3CN sim (bmy, 6/27/05)
!  (4 ) Now references "diag04_mod.f" (bmy, 7/26/05)
!  (5 ) Now make sure all USE statements are USE, ONLY.  Also remove reference
!        to DIAG_MOD, it's not needed. (bmy, 10/3/05)
!  (6 ) Now remove reference to NBIOTRCE; Replace w/ NBIOMAX. (bmy, 4/5/06)
!  (7 ) Now reference ND56, PD56, INIT_DIAG56 from "diag56_mod.f" 
!        (bmy, 5/10/06)
!  (8 ) Now reference ND42, PD42, INIT_DIAG42 from "diag42_mod.f"
!        (dkh, bmy, 5/22/06)
!  (9 ) Now set max dimension for GFED2 or default biomass (bmy, 9/22/06)
!  (10) Bug fix: Should use ND52 in call to SET_TINDEX (cdh, bmy, 2/11/08)
!  (11) Remove call to NDXX_SETUP; this is now called in READ_INPUT_FILE.
!        (phs, 11/18/08)
!  (12) Now set TINDEX with PD45=NNPAR+1 tracers instead of N_TRACERS.
!        (tmf, 2/10/09)
!  (13) NBIOMAX now in CMN_SIZE (fp, 6/2009)
!  27 Aug 2010 - R. Yantosca - Added ProTeX headers
!  26 May 2011 - R. Yantosca - For ND17, ND18, ND37, ND38, ND39, we need to
!                              set N_TMP = N_TRACERS, or else wetdep tracers 
!                              with indices higher than #32 won't print out.
!  30 Jul 2012 - R. Yantosca - Now accept am_I_Root as an argument when
!                              running with the traditional driver main.F
!  01 Nov 2012 - R. Yantosca - Now pass Input_Opt, RC as arguments
!  06 Mar 2013 - H. Amos     - merge C. Friedman's POP code
!  08 Nov 2013 - M. Sulprizio- Remove HR1_NO, and HR2_NO from ND43 diagnostic.
!  03 Feb 2014 - R. Yantosca - Remove references to TINDEX, TCOUNT, and TMAX
!                              from diag_mod.  They are in CMN_SIZE_mod.F.
!                              Lee Murray reports this causes the compilation
!                              to choke on Macintosh platforms.
!  23 Jun 2014 - R. Yantosca - Now pass Input_Opt, RC to INIT_DIAG_OH
!  24 Jun 2014 - R. Yantosca - Removed references to logical_mod.F
!  25 Jun 2014 - R. Yantosca - Removed references to tracer_mod.F
!  15 Dec 2014 - M. Sulprizio- Moved radiation diagnostic from ND71 to ND72 to
!                              avoid conflicts with hourly max ppbv diagnostic.
!  15 Jan 2015 - R. Yantosca - Now define Input_Opt%DIAG_COLLECTION 
!  22 May 2015 - R. Yantosca - Remove variables made obsolete by HEMCO
!  23 Jun 2016 - R. Yantosca - Now call INIT_DIAG_OH from GIGC_Init_Extra
!  20 Jul 2016 - R. Yantosca - Remove references to NNPAR
!  08 Nov 2017 - R. Yantosca - Return error condition to calling program
!EOP
!------------------------------------------------------------------------------
!BOC
!
! !LOCAL VARIABLES:
!
      ! Scalars
      INTEGER            :: M,      N,     N_MAX, N_TMP,   N_ADVECT

      ! Strings
      CHARACTER(LEN=255) :: ErrMsg, ThisLoc, BPCH_FILE

      ! Arrays
      CHARACTER(LEN=255) :: SUBSTRS(MAXDIM)

      !=================================================================
      ! READ_DIAGNOSTIC_MENU begins here!
      !=================================================================

      ! Initialize
      RC      = GC_SUCCESS
      ErrMsg  = 'Error reading the "input.geos" file!'
      ThisLoc = 
     &   ' -> at Read_Diagnostic_Menu (in module GeosCore/input_mod.F)'

      ! Get fields from Input_Opt
      N_ADVECT = Input_Opt%N_ADVECT
      
      ! Error check
      IF ( CT1 /= 2 ) THEN 
         ErrMsg= 'SIMULATION MENU & ADVECTED SPECIES MENU ' //
     &           'must be read in first!'
         CALL GC_Error( ErrMsg, RC, ThisLoc )
         RETURN
      ENDIF

      ! Get max number of species
      N_MAX = N_ADVECT

      IF ( .not. Input_Opt%LEMIS ) THEN
         WRITE( 6, '(a)' ) 'WARNING: Emissions are turned off. The'
         WRITE( 6, '(a)' ) ' following diagnostics will also be turned'
         WRITE( 6, '(a)' ) ' off:  ND01, ND04, ND06, ND07, ND08, ND11,'
         WRITE( 6, '(a)' ) ' ND13, ND28, ND29, ND32, ND34, ND36, ND46,'
         WRITE( 6, '(a)' ) ' ND53, ND56, ND58'
      ENDIF

      ! Binary punch file name
      CALL SPLIT_ONE_LINE( SUBSTRS, N, 1,  'BPCH_FILE', RC )
      IF ( RC /= GC_SUCCESS ) THEN
         CALL GC_Error( ErrMsg, RC, ThisLoc )
         RETURN
      ENDIF
      READ( SUBSTRS(1:N), '(a)' ) BPCH_FILE

      ! Separator line
      CALL SPLIT_ONE_LINE( SUBSTRS, N, -1, 'separator', RC )
      IF ( RC /= GC_SUCCESS ) THEN
         CALL GC_Error( ErrMsg, RC, ThisLoc )
         RETURN
      ENDIF

      !--------------------------
      ! ND01: Rn-Pb-Be source
      !--------------------------
      CALL SPLIT_ONE_LINE( SUBSTRS, N, -1, 'ND01', RC )
      IF ( RC /= GC_SUCCESS ) THEN
         CALL GC_Error( ErrMsg, RC, ThisLoc )
         RETURN
      ENDIF
      READ( SUBSTRS(1), * ) ND01
      IF ( .not. Input_Opt%ITS_A_RnPbBe_SIM .or.
     &     .not. Input_Opt%LEMIS ) ND01 = 0 
      CALL SET_TINDEX( am_I_Root, 01, ND01, SUBSTRS(2:N), N-1, N_MAX )

      !--------------------------
      ! ND02: Rn-Pb-Be decay
      !--------------------------
      CALL SPLIT_ONE_LINE( SUBSTRS, N, -1, 'ND02', RC )
      IF ( RC /= GC_SUCCESS ) THEN
         CALL GC_Error( ErrMsg, RC, ThisLoc )
         RETURN
      ENDIF
      READ( SUBSTRS(1), * ) ND02
      IF ( .not. Input_Opt%ITS_A_RnPbBe_SIM ) ND02 = 0 
      CALL SET_TINDEX( am_I_Root, 02, ND02, SUBSTRS(2:N), N-1, N_MAX )

      !--------------------------
      ! ND03: Hg diagnostics
      !--------------------------
      CALL SPLIT_ONE_LINE( SUBSTRS, N, -1, 'ND03', RC )
      IF ( RC /= GC_SUCCESS ) THEN
         CALL GC_Error( ErrMsg, RC, ThisLoc )
         RETURN
      ENDIF
      READ( SUBSTRS(1), * ) ND03
      IF ( .not. Input_Opt%ITS_A_MERCURY_SIM ) ND03 = 0
      CALL SET_TINDEX( am_I_Root, 03, ND03, SUBSTRS(2:N), N-1, PD03 )

      !--------------------------
      ! ND04: CO2 emissions
      !--------------------------
      CALL SPLIT_ONE_LINE( SUBSTRS, N, -1, 'ND04', RC )
      IF ( RC /= GC_SUCCESS ) THEN
         CALL GC_Error( ErrMsg, RC, ThisLoc )
         RETURN
      ENDIF
      READ( SUBSTRS(1), * ) ND04
      IF ( .not. Input_Opt%ITS_A_CO2_SIM .or.
     &     .not. Input_Opt%LEMIS ) ND04 = 0
      CALL SET_TINDEX( am_I_Root, 04, ND04, SUBSTRS(2:N), N-1, PD04 )

      !--------------------------
      ! ND05: Sulfate prod/loss
      !--------------------------
      CALL SPLIT_ONE_LINE( SUBSTRS, N, -1, 'ND05', RC )
      IF ( RC /= GC_SUCCESS ) THEN
         CALL GC_Error( ErrMsg, RC, ThisLoc )
         RETURN
      ENDIF
      READ( SUBSTRS(1), * ) ND05
      IF ( .not. Input_Opt%LSULF ) ND05 = 0
      CALL SET_TINDEX( am_I_Root, 05, ND05, SUBSTRS(2:N), N-1, PD05 )

      !--------------------------
      ! ND06: Dust emissions
      !--------------------------
      CALL SPLIT_ONE_LINE( SUBSTRS, N, -1, 'ND06', RC )
      IF ( RC /= GC_SUCCESS ) THEN
         CALL GC_Error( ErrMsg, RC, ThisLoc )
         RETURN
      ENDIF
      READ( SUBSTRS(1), * ) ND06
      IF ( .not. Input_Opt%LDUST .or.
     &     .not. Input_Opt%LEMIS ) ND06 = 0
      CALL SET_TINDEX( am_I_Root, 06, ND06, SUBSTRS(2:N), N-1, NDSTBIN )
 
      !--------------------------
      ! ND07: Carbon/SOA source
      !--------------------------
      CALL SPLIT_ONE_LINE( SUBSTRS, N, -1, 'ND07', RC )
      IF ( RC /= GC_SUCCESS ) THEN
         CALL GC_Error( ErrMsg, RC, ThisLoc )
         RETURN
      ENDIF
      READ( SUBSTRS(1), * ) ND07
      IF ( .not. Input_Opt%LCARB .or.
     &     .not. Input_Opt%LEMIS ) ND07 = 0
      CALL SET_TINDEX( am_I_Root, 07, ND07, SUBSTRS(2:N), N-1, PD07 )

      !--------------------------
      ! ND08: Sea salt source
      !--------------------------
      CALL SPLIT_ONE_LINE( SUBSTRS, N, -1, 'ND08', RC )
      IF ( RC /= GC_SUCCESS ) THEN
         CALL GC_Error( ErrMsg, RC, ThisLoc )
         RETURN
      ENDIF
      READ( SUBSTRS(1), * ) ND08
      IF ( .not. Input_Opt%LSSALT .or.
     &     .not. Input_Opt%LEMIS ) ND08 = 0
      CALL SET_TINDEX( am_I_Root, 08, ND08, SUBSTRS(2:N), N-1, PD08 )

      ! Included in HEMCO diagnostics for netCDF

      !--------------------------
      ! ND09: HCN/CH3CN (obsolete)
      !--------------------------
      CALL SPLIT_ONE_LINE( SUBSTRS, N, -1, 'ND09', RC )
      IF ( RC /= GC_SUCCESS ) THEN
         CALL GC_Error( ErrMsg, RC, ThisLoc )
         RETURN
      ENDIF
      READ( SUBSTRS(1), * ) ND09
      ND09 = 0
      CALL SET_TINDEX( am_I_Root, 09, ND09, SUBSTRS(2:N), N-1, PD09 )

      !--------------------------
      ! ND10: Free
      !--------------------------
      CALL SPLIT_ONE_LINE( SUBSTRS, N, -1, 'ND10', RC )
      IF ( RC /= GC_SUCCESS ) THEN
         CALL GC_Error( ErrMsg, RC, ThisLoc )
         RETURN
      ENDIF
      READ( SUBSTRS(1), * ) ND10
      CALL SET_TINDEX( am_I_Root, 10, ND10, SUBSTRS(2:N), N-1, PD10 )

      !--------------------------
      ! ND11: Acetone source
      !--------------------------
      CALL SPLIT_ONE_LINE( SUBSTRS, N, -1, 'ND11', RC )
      IF ( RC /= GC_SUCCESS ) THEN
         CALL GC_Error( ErrMsg, RC, ThisLoc )
         RETURN
      ENDIF
      READ( SUBSTRS(1), * ) ND11
      IF ( .not. Input_Opt%LEMIS ) ND11 = 0
      CALL SET_TINDEX( am_I_Root, 11, ND11, SUBSTRS(2:N), N-1, PD11 )

      !--------------------------
      ! ND12: PBL distribution
      !--------------------------
      CALL SPLIT_ONE_LINE( SUBSTRS, N, -1, 'ND12', RC )
      IF ( RC /= GC_SUCCESS ) THEN
         CALL GC_Error( ErrMsg, RC, ThisLoc )
         RETURN
      ENDIF
      READ( SUBSTRS(1), * ) ND12
      CALL SET_TINDEX( am_I_Root, 12, ND12, SUBSTRS(2:N), N-1, 1 )

      !--------------------------
      ! ND13: Sulfur sources
      !--------------------------
      CALL SPLIT_ONE_LINE( SUBSTRS, N, -1, 'ND13', RC )
      IF ( RC /= GC_SUCCESS ) THEN
         CALL GC_Error( ErrMsg, RC, ThisLoc )
         RETURN
      ENDIF
      READ( SUBSTRS(1), * ) ND13
      IF ( .not. Input_Opt%LSULF .or.
     &     .not. Input_Opt%LEMIS ) ND13 = 0
      CALL SET_TINDEX( am_I_Root, 13, ND13, SUBSTRS(2:N), N-1, 1 )

      !--------------------------
      ! ND14: Wet conv up flux
      !--------------------------
      CALL SPLIT_ONE_LINE( SUBSTRS, N, -1, 'ND14', RC )
      IF ( RC /= GC_SUCCESS ) THEN
         CALL GC_Error( ErrMsg, RC, ThisLoc )
         RETURN
      ENDIF
      READ( SUBSTRS(1), * ) ND14
      IF ( .not. Input_Opt%LCONV ) ND14 = 0
      CALL SET_TINDEX( am_I_Root, 14, ND14, SUBSTRS(2:N), N-1, N_MAX )

      !--------------------------
      ! ND15: Mass change in PBL
      !--------------------------
      CALL SPLIT_ONE_LINE( SUBSTRS, N, -1, 'ND15', RC )
      IF ( RC /= GC_SUCCESS ) THEN
         CALL GC_Error( ErrMsg, RC, ThisLoc )
         RETURN
      ENDIF
      READ( SUBSTRS(1), * ) ND15
      IF ( .not. Input_Opt%LTURB ) ND15 = 0
      CALL SET_TINDEX( am_I_Root, 15, ND15, SUBSTRS(2:N), N-1, N_MAX )

      !--------------------------
      ! ND16: Precip fractions
      !--------------------------
      CALL SPLIT_ONE_LINE( SUBSTRS, N, -1, 'ND16', RC )
      IF ( RC /= GC_SUCCESS ) THEN
         CALL GC_Error( ErrMsg, RC, ThisLoc )
         RETURN
      ENDIF
      READ( SUBSTRS(1), * ) ND16
      CALL SET_TINDEX( am_I_Root, 16, ND16, SUBSTRS(2:N), N-1, N_MAX )

      !--------------------------
      ! ND17: Rainout losses
      !--------------------------
      N_TMP = N_ADVECT
      CALL SPLIT_ONE_LINE( SUBSTRS, N, -1, 'ND17', RC )
      IF ( RC /= GC_SUCCESS ) THEN
         CALL GC_Error( ErrMsg, RC, ThisLoc )
         RETURN
      ENDIF
      READ( SUBSTRS(1), * ) ND17
      IF ( .not. Input_Opt%LWETD ) ND17 = 0
      CALL SET_TINDEX( am_I_Root, 17, ND17, SUBSTRS(2:N), N-1, N_TMP )

      !--------------------------
      ! ND18: Washout losses
      !--------------------------
      N_TMP = N_ADVECT
      CALL SPLIT_ONE_LINE( SUBSTRS, N, -1, 'ND18', RC )
      IF ( RC /= GC_SUCCESS ) THEN
         CALL GC_Error( ErrMsg, RC, ThisLoc )
         RETURN
      ENDIF
      READ( SUBSTRS(1), * ) ND18
      IF ( .not. Input_Opt%LWETD ) ND18 = 0
      CALL SET_TINDEX( am_I_Root, 18, ND18, SUBSTRS(2:N), N-1, N_TMP )

      !--------------------------
      ! ND19: CH4 loss
      !--------------------------
      CALL SPLIT_ONE_LINE( SUBSTRS, N, -1, 'ND19', RC )
      IF ( RC /= GC_SUCCESS ) THEN
         CALL GC_Error( ErrMsg, RC, ThisLoc )
         RETURN
      ENDIF
      READ( SUBSTRS(1), * ) ND19
      CALL SET_TINDEX( am_I_Root, 19, ND19, SUBSTRS(2:N), N-1, 1 )

      !--------------------------
      ! ND21: Opt depths etc.
      !--------------------------
      CALL SPLIT_ONE_LINE( SUBSTRS, N, -1, 'ND21', RC )
      IF ( RC /= GC_SUCCESS ) THEN
         CALL GC_Error( ErrMsg, RC, ThisLoc )
         RETURN
      ENDIF
      READ( SUBSTRS(1), * ) ND21
      CALL SET_TINDEX( am_I_Root, 21, ND21, SUBSTRS(2:N), N-1, PD21 )

      ! Error check 
      IF ( ND21 > 0 .and. Input_Opt%SALA_REDGE_um(2) /= 0.5 ) THEN
         ErrMsg = 'Cannot output seasalt AOD''s when radius bin' //
     &            ' is not split at 0.5 um!!'
         CALL GC_Error( ErrMsg, RC, ThisLoc )
         RETURN
      ENDIF

      !--------------------------
      ! ND22: J-values
      !--------------------------
      CALL SPLIT_ONE_LINE( SUBSTRS, N, -1, 'ND22', RC )
      IF ( RC /= GC_SUCCESS ) THEN
         CALL GC_Error( ErrMsg, RC, ThisLoc )
         RETURN
      ENDIF
      READ( SUBSTRS(1), * ) ND22
      CALL SET_TINDEX( am_I_Root, 22, ND22, SUBSTRS(2:N), N-1, PD22 )

      CALL SPLIT_ONE_LINE( SUBSTRS, N, 2,  'separator 1', RC )
      IF ( RC /= GC_SUCCESS ) THEN
         CALL GC_Error( ErrMsg, RC, ThisLoc )
         RETURN
      ENDIF
      READ( SUBSTRS(1:N), * ) HR1_JV, HR2_JV

      !--------------------------
      ! ND24: E/W transport flux
      !--------------------------
      CALL SPLIT_ONE_LINE( SUBSTRS, N, -1, 'ND24', RC )
      IF ( RC /= GC_SUCCESS ) THEN
         CALL GC_Error( ErrMsg, RC, ThisLoc )
         RETURN
      ENDIF
      READ( SUBSTRS(1), * ) ND24
      CALL SET_TINDEX( am_I_Root, 24, ND24, SUBSTRS(2:N), N-1, N_MAX )

      !--------------------------
      ! ND25: N/S transport flux
      !--------------------------
      CALL SPLIT_ONE_LINE( SUBSTRS, N, -1, 'ND25', RC )
      IF ( RC /= GC_SUCCESS ) THEN
         CALL GC_Error( ErrMsg, RC, ThisLoc )
         RETURN
      ENDIF
      READ( SUBSTRS(1), * ) ND25
      CALL SET_TINDEX( am_I_Root, 25, ND25, SUBSTRS(2:N), N-1, N_MAX )

      !--------------------------
      ! ND26: U/D transport flux
      !--------------------------
      CALL SPLIT_ONE_LINE( SUBSTRS, N, -1, 'ND26', RC )
      READ( SUBSTRS(1), * ) ND26
      CALL SET_TINDEX( am_I_Root, 26, ND26, SUBSTRS(2:N), N-1, N_MAX )

      !--------------------------
      ! ND27: Strat fluxes
      !--------------------------
      CALL SPLIT_ONE_LINE( SUBSTRS, N, -1, 'ND27', RC )
      IF ( RC /= GC_SUCCESS ) THEN
         CALL GC_Error( ErrMsg, RC, ThisLoc )
         RETURN
      ENDIF
      READ( SUBSTRS(1), * ) ND27
      CALL SET_TINDEX( am_I_Root, 27, ND27, SUBSTRS(2:N), N-1, 1 )

      !--------------------------
      ! ND28: Biomass emissions
      !--------------------------
      CALL SPLIT_ONE_LINE( SUBSTRS, N, -1, 'ND28', RC )
      IF ( RC /= GC_SUCCESS ) THEN
         CALL GC_Error( ErrMsg, RC, ThisLoc )
         RETURN
      ENDIF
      READ( SUBSTRS(1), * ) ND28
      IF ( .not. Input_Opt%LEMIS ) ND28 = 0
 
      !--------------------------
      ! ND29: CO sources
      !--------------------------
      CALL SPLIT_ONE_LINE( SUBSTRS, N, -1, 'ND29', RC )
      IF ( RC /= GC_SUCCESS ) THEN
         CALL GC_Error( ErrMsg, RC, ThisLoc )
         RETURN
      ENDIF
      READ( SUBSTRS(1), * ) ND29
      IF ( .not. Input_Opt%LEMIS ) ND29 = 0
      CALL SET_TINDEX( am_I_Root, 29, ND29, SUBSTRS(2:N), N-1, 5 )

      !--------------------------
      ! ND30: Land map
      !--------------------------
      CALL SPLIT_ONE_LINE( SUBSTRS, N, -1, 'ND30', RC )
      IF ( RC /= GC_SUCCESS ) THEN
         CALL GC_Error( ErrMsg, RC, ThisLoc )
         RETURN
      ENDIF
      READ( SUBSTRS(1), * ) ND30
      CALL SET_TINDEX( am_I_Root, 30, ND30, SUBSTRS(2:N), N-1, 1 )

      !--------------------------
      ! ND31: Surface pressure
      !--------------------------
      CALL SPLIT_ONE_LINE( SUBSTRS, N, -1, 'ND31', RC )
      IF ( RC /= GC_SUCCESS ) THEN
         CALL GC_Error( ErrMsg, RC, ThisLoc )
         RETURN
      ENDIF
      READ( SUBSTRS(1), * ) ND31
      CALL SET_TINDEX( am_I_Root, 31, ND31, SUBSTRS(2:N), N-1, 1 )

      !--------------------------
      ! ND32: NOx sources
      !--------------------------
      CALL SPLIT_ONE_LINE( SUBSTRS, N, -1, 'ND32', RC )
      IF ( RC /= GC_SUCCESS ) THEN
         CALL GC_Error( ErrMsg, RC, ThisLoc )
         RETURN
      ENDIF
      READ( SUBSTRS(1), * ) ND32
      IF ( .not. Input_Opt%LEMIS ) ND32 = 0
      CALL SET_TINDEX( am_I_Root, 32, ND32, SUBSTRS(2:N), N-1, 1 )

      !--------------------------
      ! ND33: Column species
      !--------------------------
      CALL SPLIT_ONE_LINE( SUBSTRS, N, -1, 'ND33', RC )
      IF ( RC /= GC_SUCCESS ) THEN
         CALL GC_Error( ErrMsg, RC, ThisLoc )
         RETURN
      ENDIF
      READ( SUBSTRS(1), * ) ND33
      CALL SET_TINDEX( am_I_Root, 33, ND33, SUBSTRS(2:N), N-1, N_MAX )

      !--------------------------
      ! ND34: Biofuel sources
      !--------------------------
      CALL SPLIT_ONE_LINE( SUBSTRS, N, -1, 'ND34', RC )
      IF ( RC /= GC_SUCCESS ) THEN
         CALL GC_Error( ErrMsg, RC, ThisLoc )
         RETURN
      ENDIF
      READ( SUBSTRS(1), * ) ND34
      IF ( .not. Input_Opt%LEMIS ) ND34 = 0

      !--------------------------
      ! ND35: 500 hPa species
      !--------------------------
      CALL SPLIT_ONE_LINE( SUBSTRS, N, -1, 'ND35', RC )
      IF ( RC /= GC_SUCCESS ) THEN
         CALL GC_Error( ErrMsg, RC, ThisLoc )
         RETURN
      ENDIF
      READ( SUBSTRS(1), * ) ND35
      CALL SET_TINDEX( am_I_Root, 35, ND35, SUBSTRS(2:N), N-1, N_MAX )

      !--------------------------
      ! ND36: Anthro emissions
      !--------------------------
      CALL SPLIT_ONE_LINE( SUBSTRS, N, -1, 'ND36', RC )
      IF ( RC /= GC_SUCCESS ) THEN
         CALL GC_Error( ErrMsg, RC, ThisLoc )
         RETURN
      ENDIF
      READ( SUBSTRS(1), * ) ND36
      IF ( .not. Input_Opt%LEMIS ) ND36 = 0
      CALL SET_TINDEX( am_I_Root, 
     &                 36, ND36, SUBSTRS(2:N), N-1, N_ADVECT )

      !--------------------------
      ! ND37: Updraft scav frac
      !--------------------------
      N_TMP = N_ADVECT
      CALL SPLIT_ONE_LINE( SUBSTRS, N, -1, 'ND37', RC )
      IF ( RC /= GC_SUCCESS ) THEN
         CALL GC_Error( ErrMsg, RC, ThisLoc )
         RETURN
      ENDIF
      READ( SUBSTRS(1), * ) ND37
      CALL SET_TINDEX( am_I_Root, 37, ND37, SUBSTRS(2:N), N-1, N_TMP )

      !--------------------------
      ! ND38: Cld conv losses
      !--------------------------
      N_TMP = N_ADVECT
      CALL SPLIT_ONE_LINE( SUBSTRS, N, -1, 'ND38', RC )
      IF ( RC /= GC_SUCCESS ) THEN
         CALL GC_Error( ErrMsg, RC, ThisLoc )
         RETURN
      ENDIF
      READ( SUBSTRS(1), * ) ND38
      IF ( .not. Input_Opt%LWETD .and. .not. Input_Opt%LCONV ) THEN
         ND38 = 0
      ENDIF
      CALL SET_TINDEX( am_I_Root, 38, ND38, SUBSTRS(2:N), N-1, N_TMP )

      !--------------------------
      ! ND39: Wet scav losses
      !--------------------------
      N_TMP = N_ADVECT
      CALL SPLIT_ONE_LINE( SUBSTRS, N, -1, 'ND39', RC )
      IF ( RC /= GC_SUCCESS ) THEN
         CALL GC_Error( ErrMsg, RC, ThisLoc )
         RETURN
      ENDIF
      READ( SUBSTRS(1), * ) ND39
      IF ( .not. Input_Opt%LWETD ) ND39 = 0
      CALL SET_TINDEX( am_I_Root, 39, ND39, SUBSTRS(2:N), N-1, N_TMP )

      !--------------------------
      ! ND41: Afternoon PBL ht
      !--------------------------
      CALL SPLIT_ONE_LINE( SUBSTRS, N, -1, 'ND41', RC )
      IF ( RC /= GC_SUCCESS ) THEN
         CALL GC_Error( ErrMsg, RC, ThisLoc )
         RETURN
      ENDIF
      READ( SUBSTRS(1), * ) ND41
      CALL SET_TINDEX( am_I_Root, 41, ND41, SUBSTRS(2:N), N-1, PD41 )

      !--------------------------
      ! ND42: SOA concentrations
      !--------------------------
      CALL SPLIT_ONE_LINE( SUBSTRS, N, -1, 'ND42', RC )
      IF ( RC /= GC_SUCCESS ) THEN
         CALL GC_Error( ErrMsg, RC, ThisLoc )
         RETURN
      ENDIF
      READ( SUBSTRS(1), * ) ND42
      CALL SET_TINDEX( am_I_Root, 42, ND42, SUBSTRS(2:N), N-1, PD42 )

      !--------------------------
      ! ND43: OH, HO2
      !--------------------------
      CALL SPLIT_ONE_LINE( SUBSTRS, N, -1, 'ND43', RC )
      IF ( RC /= GC_SUCCESS ) THEN
         CALL GC_Error( ErrMsg, RC, ThisLoc )
         RETURN
      ENDIF
      READ( SUBSTRS(1), * ) ND43
      IF ( .not. ( Input_Opt%ITS_A_FULLCHEM_SIM    .or.
     &             Input_Opt%ITS_A_CH4_SIM      ) ) ND43 = 0
      CALL SET_TINDEX( am_I_Root, 43, ND43, SUBSTRS(2:N), N-1, PD43 )

      CALL SPLIT_ONE_LINE( SUBSTRS, N, 2,  'HR1_OH, HR2_OH', RC )
      IF ( RC /= GC_SUCCESS ) THEN
         CALL GC_Error( ErrMsg, RC, ThisLoc )
         RETURN
      ENDIF
      READ( SUBSTRS(1:N), * ) HR1_OH, HR2_OH

      !--------------------------
      ! ND44 drydep vel & flux
      !--------------------------

      ! Number of species depends on simulation type
      IF ( Input_Opt%ITS_A_TAGO3_SIM ) THEN
         N_TMP = Input_Opt%N_ADVECT
      ELSE
         N_TMP = NUMDEP
      ENDIF

      CALL SPLIT_ONE_LINE( SUBSTRS, N, -1, 'ND44', RC )
      IF ( RC /= GC_SUCCESS ) THEN
         CALL GC_Error( ErrMsg, RC, ThisLoc )
         RETURN
      ENDIF
      READ( SUBSTRS(1), * ) ND44
      IF ( .not. Input_Opt%LDRYD ) ND44 = 0
      CALL SET_TINDEX( am_I_Root, 44, ND44, SUBSTRS(2:N), N-1, N_TMP )

      !--------------------------
      ! ND45: Species conc.
      !--------------------------
      N_TMP = N_ADVECT
      CALL SPLIT_ONE_LINE( SUBSTRS, N, -1, 'ND45', RC )
      IF ( RC /= GC_SUCCESS ) THEN
         CALL GC_Error( ErrMsg, RC, ThisLoc )
         RETURN
      ENDIF
      READ( SUBSTRS(1), * ) ND45
      CALL SET_TINDEX( am_I_Root, 45, ND45, SUBSTRS(2:N), N-1, N_TMP )

      CALL SPLIT_ONE_LINE( SUBSTRS, N, 2,  'HR1_OTH, HR2_OTH', RC ) 
      IF ( RC /= GC_SUCCESS ) THEN
         CALL GC_Error( ErrMsg, RC, ThisLoc )
         RETURN
      ENDIF
      READ( SUBSTRS(1:N), * ) HR1_OTH, HR2_OTH

      !--------------------------
      ! ND46: Biogenic sources
      !--------------------------
      CALL SPLIT_ONE_LINE( SUBSTRS, N, -1, 'ND46', RC )
      IF ( RC /= GC_SUCCESS ) THEN
         CALL GC_Error( ErrMsg, RC, ThisLoc )
         RETURN
      ENDIF
      READ( SUBSTRS(1), * ) ND46
      IF ( .not. Input_Opt%LEMIS ) ND46 = 0
      CALL SET_TINDEX( am_I_Root, 46, ND46, SUBSTRS(2:N), N-1, 26 )

      !--------------------------
      ! ND47: 24h avg species
      !--------------------------
      CALL SPLIT_ONE_LINE( SUBSTRS, N, -1, 'ND47', RC )
      IF ( RC /= GC_SUCCESS ) THEN
         CALL GC_Error( ErrMsg, RC, ThisLoc )
         RETURN
      ENDIF
      READ( SUBSTRS(1), * ) ND47
      CALL SET_TINDEX( am_I_Root, 
     &                 47, ND47, SUBSTRS(2:N), N-1, N_ADVECT )

      !--------------------------
      ! ND52: GAMMA values
      !--------------------------
      CALL SPLIT_ONE_LINE( SUBSTRS, N, -1, 'ND52', RC )
      IF ( RC /= GC_SUCCESS ) THEN
         CALL GC_Error( ErrMsg, RC, ThisLoc )
         RETURN
      ENDIF
      READ( SUBSTRS(1), * ) ND52
      CALL SET_TINDEX( am_I_Root, 52, ND52, SUBSTRS(2:N), N-1, PD52 )

      !--------------------------
      ! ND53: POPS
      !--------------------------
      CALL SPLIT_ONE_LINE( SUBSTRS, N, -1, 'ND53', RC )
      IF ( RC /= GC_SUCCESS ) THEN
         CALL GC_Error( ErrMsg, RC, ThisLoc )
         RETURN
      ENDIF
      READ( SUBSTRS(1), * ) ND53
      IF ( .not. Input_Opt%ITS_A_POPS_SIM .or.
     &     .not. Input_Opt%LEMIS) ND53 = 0
      CALL SET_TINDEX( am_I_Root, 53, ND53, SUBSTRS(2:N), N-1, PD53 )

      !--------------------------
      ! ND54: Time in troposphere
      !--------------------------
      CALL SPLIT_ONE_LINE( SUBSTRS, N, -1, 'ND54', RC )
      IF ( RC /= GC_SUCCESS ) THEN
         CALL GC_Error( ErrMsg, RC, ThisLoc )
         RETURN
      ENDIF
      READ( SUBSTRS(1), * ) ND54
      CALL SET_TINDEX( am_I_Root, 54, ND54, SUBSTRS(2:N), N-1, 1 )

      !--------------------------
      ! ND55: Tropopause diags
      !--------------------------
      CALL SPLIT_ONE_LINE( SUBSTRS, N, -1, 'ND55', RC )
      IF ( RC /= GC_SUCCESS ) THEN
         CALL GC_Error( ErrMsg, RC, ThisLoc )
         RETURN
      ENDIF
      READ( SUBSTRS(1), * ) ND55
      CALL SET_TINDEX( am_I_Root, 55, ND55, SUBSTRS(2:N), N-1, PD55 )

      !--------------------------
      ! ND56: Lightning flashes
      !--------------------------
      CALL SPLIT_ONE_LINE( SUBSTRS, N, -1, 'ND56', RC )
      IF ( RC /= GC_SUCCESS ) THEN
         CALL GC_Error( ErrMsg, RC, ThisLoc )
         RETURN
      ENDIF
      READ( SUBSTRS(1), * ) ND56
      IF ( .not. Input_Opt%LEMIS ) ND56 = 0
      CALL SET_TINDEX( am_I_Root, 56, ND56, SUBSTRS(2:N), N-1, PD56 )

      !--------------------------
      ! ND57: Potential temperature
      !--------------------------
      CALL SPLIT_ONE_LINE( SUBSTRS, N, -1, 'ND57', RC )
      IF ( RC /= GC_SUCCESS ) THEN
         CALL GC_Error( ErrMsg, RC, ThisLoc )
         RETURN
      ENDIF
      READ( SUBSTRS(1), * ) ND57
      CALL SET_TINDEX( am_I_Root, 57, ND57, SUBSTRS(2:N), N-1, PD57 )

      !--------------------------
      ! ND58: CH4 Emissions 
      !--------------------------
      CALL SPLIT_ONE_LINE( SUBSTRS, N, -1, 'ND58', RC )
      IF ( RC /= GC_SUCCESS ) THEN
         CALL GC_Error( ErrMsg, RC, ThisLoc )
         RETURN
      ENDIF
      READ( SUBSTRS(1), * ) ND58
      IF ( .not. Input_Opt%LEMIS ) ND58 = 0
      CALL SET_TINDEX( am_I_Root, 58, ND58, SUBSTRS(2:N), N-1, PD58 )

      !--------------------------
      ! ND59: TOMAS aerosol emiss
      !--------------------------
      CALL SPLIT_ONE_LINE( SUBSTRS, N, -1, 'ND59', RC )
      IF ( RC /= GC_SUCCESS ) THEN
         CALL GC_Error( ErrMsg, RC, ThisLoc )
         RETURN
      ENDIF
      READ( SUBSTRS(1), * ) ND59
      CALL SET_TINDEX( am_I_Root, 59, ND59, SUBSTRS(2:N), N-1, PD59 )

      !--------------------------
      ! ND60: Wetland Fraction
      ! ND60: TOMAS rate
      !--------------------------
      CALL SPLIT_ONE_LINE( SUBSTRS, N, -1, 'ND60', RC )
      IF ( RC /= GC_SUCCESS ) THEN
         CALL GC_Error( ErrMsg, RC, ThisLoc )
         RETURN
      ENDIF
      READ( SUBSTRS(1), * ) ND60
      CALL SET_TINDEX( am_I_Root, 60, ND60, SUBSTRS(2:N), N-1, PD60 )

      !--------------------------
      ! ND61: 3-D TOMAS rate
      !--------------------------
      CALL SPLIT_ONE_LINE( SUBSTRS, N, -1, 'ND61', RC )
      IF ( RC /= GC_SUCCESS ) THEN
         CALL GC_Error( ErrMsg, RC, ThisLoc )
         RETURN
      ENDIF
      READ( SUBSTRS(1), * ) ND61
      CALL SET_TINDEX( am_I_Root, 61, ND61, SUBSTRS(2:N), N-1, PD61 )

      !--------------------------
      ! ND62: Free
      !--------------------------
      N_TMP = N_ADVECT
      CALL SPLIT_ONE_LINE( SUBSTRS, N, -1, 'ND62', RC )
      IF ( RC /= GC_SUCCESS ) THEN
         CALL GC_Error( ErrMsg, RC, ThisLoc )
         RETURN
      ENDIF
      READ( SUBSTRS(1), * ) ND62
      CALL SET_TINDEX( am_I_Root, 62, ND62, SUBSTRS(2:N), N-1, N_TMP )

      !--------------------------
      ! ND64: Radiative flux
      !--------------------------
      CALL SPLIT_ONE_LINE( SUBSTRS, N, -1, 'ND64', RC )
      IF ( RC /= GC_SUCCESS ) THEN
         CALL GC_Error( ErrMsg, RC, ThisLoc )
         RETURN
      ENDIF
      READ( SUBSTRS(1), * ) ND64
      CALL SET_TINDEX( am_I_Root, 64, ND64, SUBSTRS(2:N), N-1, PD64*3 )

      !--------------------------
      ! ND66: DAO 3-D fields
      !--------------------------
      CALL SPLIT_ONE_LINE( SUBSTRS, N, -1, 'ND66', RC )
      IF ( RC /= GC_SUCCESS ) THEN
         CALL GC_Error( ErrMsg, RC, ThisLoc )
         RETURN
      ENDIF
      READ( SUBSTRS(1), * ) ND66
      CALL SET_TINDEX( am_I_Root, 66, ND66, SUBSTRS(2:N), N-1, PD66 )

      !--------------------------
      ! ND67: DAO 2-D fields
      !--------------------------
      CALL SPLIT_ONE_LINE( SUBSTRS, N, -1, 'ND67', RC )
      IF ( RC /= GC_SUCCESS ) THEN
         CALL GC_Error( ErrMsg, RC, ThisLoc )
         RETURN
      ENDIF
      READ( SUBSTRS(1), * ) ND67
      CALL SET_TINDEX( am_I_Root, 67, ND67, SUBSTRS(2:N), N-1, PD67 )

      !--------------------------
      ! ND68: Air masses etc
      !--------------------------
      CALL SPLIT_ONE_LINE( SUBSTRS, N, -1, 'ND68', RC )
      IF ( RC /= GC_SUCCESS ) THEN
         CALL GC_Error( ErrMsg, RC, ThisLoc )
         RETURN
      ENDIF
      READ( SUBSTRS(1), * ) ND68
      CALL SET_TINDEX( am_I_Root, 68, ND68, SUBSTRS(2:N), N-1, PD68 )

      !--------------------------
      ! ND69: Surface areas
      !--------------------------
      CALL SPLIT_ONE_LINE( SUBSTRS, N, -1, 'ND69', RC )
      IF ( RC /= GC_SUCCESS ) THEN
         CALL GC_Error( ErrMsg, RC, ThisLoc )
         RETURN
      ENDIF
      READ( SUBSTRS(1), * ) ND69
      CALL SET_TINDEX( am_I_Root, 69, ND69, SUBSTRS(2:N), N-1, PD69 )

      !--------------------------
      ! ND70: Debug info
      !--------------------------
      CALL SPLIT_ONE_LINE( SUBSTRS, N, -1, 'ND70', RC )
      IF ( RC /= GC_SUCCESS ) THEN
         CALL GC_Error( ErrMsg, RC, ThisLoc )
         RETURN
      ENDIF
      READ( SUBSTRS(1), * ) ND70
      CALL SET_TINDEX( am_I_Root, 70, ND70, SUBSTRS(2:N), N-1, 0 )
     
      !--------------------------
      ! ND71: Maximum species
      !--------------------------
      CALL SPLIT_ONE_LINE( SUBSTRS, N, -1, 'ND71', RC )
      IF ( RC /= GC_SUCCESS ) THEN
         CALL GC_Error( ErrMsg, RC, ThisLoc )
         RETURN
      ENDIF
      READ( SUBSTRS(1), * ) ND71
      CALL SET_TINDEX( am_I_Root, 
     &                 71, ND71, SUBSTRS(2:N), N-1, N_ADVECT )

      !--------------------------
      ! ND72: Radiation output
      !--------------------------
      CALL SPLIT_ONE_LINE( SUBSTRS, N, -1, 'ND72', RC )
      IF ( RC /= GC_SUCCESS ) THEN
         CALL GC_Error( ErrMsg, RC, ThisLoc )
         RETURN
      ENDIF
      READ( SUBSTRS(1), * ) ND72

      !output fields are nspecies*nradfields but user can only specify
      !rad fields (e.g. SW TOA ALL-SKY) so we set the max to the total
      !divided by number of allowed species (PD72R)
      CALL SET_TINDEX( am_I_Root, 72, ND72, SUBSTRS(2:N), N-1, PD72R )

      !If LRAD is on then ND72 must be on (so the diagnostic is
      !available to write into). Check for this
      IF ( (Input_Opt%LRAD) .AND. (ND72.EQ.0) ) THEN
         ErrMsg = 'If LRAD is true then ' //
     &            'ND72 diagnostic must be switched on'
         CALL GC_Error( ErrMsg, RC, ThisLoc )
         RETURN
      ENDIF

      !--------------------------
      ! ND73: ISORROPIA pH and H+
      !--------------------------
      CALL SPLIT_ONE_LINE( SUBSTRS, N, -1, 'ND73', RC )
      IF ( RC /= GC_SUCCESS ) THEN
         CALL GC_Error( ErrMsg, RC, ThisLoc )
         RETURN
      ENDIF
      READ( SUBSTRS(1), * ) ND73
      CALL SET_TINDEX( am_I_Root, 73, ND73, SUBSTRS(2:N), N-1, PD73 )

      ! Separator line
      CALL SPLIT_ONE_LINE( SUBSTRS, N, 1,  'separator', RC )
      IF ( RC /= GC_SUCCESS ) THEN
         CALL GC_Error( ErrMsg, RC, ThisLoc )
         RETURN
      ENDIF

      !=================================================================
      ! Call other setup routines
      !=================================================================
      Input_Opt%ND01               = ND01
      Input_Opt%ND02               = ND02
      Input_Opt%ND03               = ND03
      Input_Opt%ND04               = ND04
      Input_Opt%ND05               = ND05
      Input_Opt%ND06               = ND06
      Input_Opt%ND07               = ND07
      Input_Opt%ND08               = ND08
      Input_Opt%ND09               = ND09
      Input_Opt%ND10               = ND10
      Input_Opt%ND11               = ND11
      Input_Opt%ND12               = ND12
      Input_Opt%ND13               = ND13
      Input_Opt%ND14               = ND14
      Input_Opt%ND15               = ND15
      Input_Opt%ND16               = ND16
      Input_Opt%ND17               = ND17
      Input_Opt%ND18               = ND18
      Input_Opt%ND19               = ND19
      Input_Opt%ND20               = ND20
      Input_Opt%ND21               = ND21
      Input_Opt%ND22               = ND22
      Input_Opt%ND23               = ND23
      Input_Opt%ND24               = ND24
      Input_Opt%ND25               = ND25
      Input_Opt%ND26               = ND26
      Input_Opt%ND27               = ND27
      Input_Opt%ND28               = ND28
      Input_Opt%ND29               = ND29
      Input_Opt%ND30               = ND30
      Input_Opt%ND31               = ND31
      Input_Opt%ND32               = ND32
      Input_Opt%ND33               = ND33
      Input_Opt%ND34               = ND34
      Input_Opt%ND35               = ND35
      Input_Opt%ND36               = ND36
      Input_Opt%ND37               = ND37
      Input_Opt%ND38               = ND38
      Input_Opt%ND39               = ND39
      Input_Opt%ND40               = ND40
      Input_Opt%ND41               = ND41
      Input_Opt%ND42               = ND42
      Input_Opt%ND43               = ND43
      Input_Opt%ND44               = ND44
      Input_Opt%ND45               = ND45
      Input_Opt%ND46               = ND46
      Input_Opt%ND47               = ND47
      Input_Opt%ND48               = ND48
      Input_Opt%ND49               = ND49
      Input_Opt%ND50               = ND50
      Input_Opt%ND51               = ND51
      Input_Opt%ND52               = ND52
      Input_Opt%ND53               = ND53
      Input_Opt%ND54               = ND54
      Input_Opt%ND55               = ND55
      Input_Opt%ND56               = ND56
      Input_Opt%ND57               = ND57
      Input_Opt%ND58               = ND58
      Input_Opt%ND59               = ND59
      Input_Opt%ND60               = ND60
      Input_Opt%ND61               = ND61
      Input_Opt%ND62               = ND62
      Input_Opt%ND63               = ND63
      Input_Opt%ND64               = ND64
      Input_Opt%ND66               = ND66
      Input_Opt%ND67               = ND67
      Input_Opt%ND68               = ND68
      Input_Opt%ND69               = ND69
      Input_Opt%ND70               = ND70
      Input_Opt%ND71               = ND71
      Input_Opt%ND72               = ND72
      Input_Opt%ND73               = ND73
      Input_Opt%LPRT               = ( ND70 > 0 )

      ! Loop over # of diagnostics
      DO M = 1, Input_Opt%MAX_DIAG
         Input_Opt%TCOUNT(M)       = TCOUNT(M)
         Input_Opt%TMAX(M)         = TMAX(M)

         ! Loop over tracers per diagnostic
         DO N = 1, Input_Opt%N_ADVECT
            Input_Opt%TINDEX(M,N)  = TINDEX(M,N)
         ENDDO
      ENDDO

      ! Return success
      RC = GC_SUCCESS

      !=================================================================
      ! Call other setup routines
      !================================================================

      ! Expand YYYYMMDD tokens in the bpch file name
      CALL EXPAND_DATE( BPCH_FILE, GET_NYMDb(), GET_NHMSb() )

      ! Find a free file LUN
      IU_BPCH = findFreeLUN()

      ! Open the binary punch file for output
      CALL OPEN_BPCH2_FOR_WRITE( IU_BPCH, BPCH_FILE )

      END SUBROUTINE READ_DIAGNOSTIC_MENU
!EOC
!------------------------------------------------------------------------------
!                  GEOS-Chem Global Chemical Transport Model                  !
!------------------------------------------------------------------------------
!BOP
!
! !IROUTINE: set_tindex
!
! !DESCRIPTION: Subroutine SET\_TINDEX sets the TINDEX and TMAX arrays, 
!  which determine how many tracers to print to the punch file. 
!\\
!\\
! !INTERFACE:
!
      SUBROUTINE SET_TINDEX( am_I_Root, 
     &                       N_DIAG, L_DIAG, SUBSTRS, N, NMAX )
!
! !USES:
!
#if   defined( TOMAS )
      USE CHARPAK_MOD, ONLY : TXTEXT   ! (win, 7/14/09)
#endif
      USE CMN_DIAG_MOD                              ! TMAX, TINDEX
      USE CMN_SIZE_MOD                              ! Size parameters
!
! !INPUT PARAMETERS: 
!
      INTEGER,            INTENT(IN) :: N_DIAG      ! GEOS-Chem diagnostic #
      INTEGER,            INTENT(IN) :: N           ! # of valid substrs passed
      INTEGER,            INTENT(IN) :: NMAX        ! Max # of tracers allowed
      INTEGER,            INTENT(IN) :: L_DIAG      ! # of levels to save
      CHARACTER(LEN=255), INTENT(IN) :: SUBSTRS(N)  ! Substrs passed from
                                                    !  READ_DIAGNOSTIC_MENU
      LOGICAL,            INTENT(IN) :: am_I_Root   ! Is this the root CPU?

! 
! !REVISION HISTORY: 
!  20 Jul 2004 - R. Yantosca - Initial version
!  (1 ) Bug fix: now do not drop the last tracer number if "all" is not
!        explicitly specified (tmf, bmy, 11/15/04)
!  27 Aug 2010 - R. Yantosca - Added ProTeX headers
!EOP
!------------------------------------------------------------------------------
!BOC
!
! !LOCAL VARIABLES:
!
      LOGICAL, SAVE       :: FIRST = .TRUE.
      LOGICAL             :: IS_ALL 
      INTEGER             :: M
#if   defined( TOMAS )
      INTEGER             :: NN,     COL,     IFLAG, TC     ! (win, 7/14/09)
      CHARACTER (LEN=255) :: WORD,   SUBWORD, TMP1,  TMP2   ! (win, 7/14/09)
      INTEGER             :: MINTMP, MAXTMP                 ! (win, 7/14/09)
#endif

      !=================================================================
      ! SET_TINDEX begins here!
      !=================================================================     

      ! Error check
      IF ( N < 1 ) THEN
         IF ( am_I_Root ) THEN
            WRITE( 6, '(a)' ) 'ERROR: N must be 1 or greater!'
            WRITE( 6, '(a)' ) 'STOP in SET_TINDEX (input_mod.f)'
            WRITE( 6, '(a)' ) REPEAT( '=', 79 )
         ENDIF
         STOP
      ENDIF

      !=================================================================
      ! If the word "all" is present, then set TMAX, TINDEX to all
      ! available tracers for the given diagnostic.  Otherwise, just
      ! use the tracers that were read in from the line
      !=================================================================
      IF ( TRIM( SUBSTRS(1) ) == 'all'  .or. 
     &     TRIM( SUBSTRS(1) ) == 'ALL' ) THEN 

         ! TMAX is the max # of tracers to print out
         TMAX(N_DIAG) = NMAX 

         ! Fill TINDEX with all possible diagnostic tracer numbers
         DO M = 1, TMAX(N_DIAG)
            TINDEX(N_DIAG,M) = M
         ENDDO

         ! Set flag
         IS_ALL = .TRUE. 

      ELSE 

#if   defined( TOMAS )
!(win, 7/14/09)  use TXTEXT and split the read in characters by -

         COL   = 1
         NN    = 0
         SUBWORD  = ''
         IFLAG = 0

         ! Use explicit DO-loop
         DO M = 1, N
            WORD = SUBSTRS(M)

            ! Check if the characters are a range with - in the middle
            CALL TXTEXT ( '-', WORD, COL, SUBWORD, IFLAG )

            ! Found a dash!  Get the numbers on both sides of the dash
            ! since these the min and max of the tracer range
            IF ( IFLAG == 0 ) THEN
               TMP1 = TRIM( WORD(      1:COL-1      ) )
               TMP2 = TRIM( WORD( COL+1:LEN_TRIM( WORD ) ) )

               READ( TMP1, * ) MINTMP
               READ( TMP2, * ) MAXTMP
               
               DO TC = MINTMP, MAXTMP
                  NN = NN + 1
                  TINDEX( N_DIAG, NN ) = TC
               ENDDO

            ! If we haven't found a dash, then there is only one number,
            ! so that number is both the min and max of the tracer range
            ELSE IF ( IFLAG == -1 ) THEN
               NN = NN + 1
               TMP1 = TRIM( WORD )
               READ( TMP1, * ) TINDEX( N_DIAG, NN )
            ENDIF
               
         ENDDO

         ! Set TMAX to the counted # of tracers
         TMAX( N_DIAG ) = NN
#else
         ! Otherwise, set TMAX, TINDEX to the # of tracers
         ! listed in "input.ctm" -- need some error checks too
         TMAX(N_DIAG) = N

         ! Use explicit DO-loop
         DO M = 1, N
            READ( SUBSTRS(M:M), * ) TINDEX(N_DIAG,M)
         ENDDO

#endif
         ! Set flag
         IS_ALL = .FALSE.

      ENDIF

      !=================================================================
      ! Print to screen
      !=================================================================

      ! First-time printing only
      IF ( FIRST ) THEN
         IF( am_I_Root ) THEN 
            WRITE( 6,'(/,a)' ) 'DIAGNOSTIC MENU'
            WRITE( 6,'(  a)' ) '---------------'
            WRITE( 6,'(  a)' ) 'Diag    L   Tracers being saved to disk'
         ENDIF
         FIRST = .FALSE.
      ENDIF

      ! Test if all tracers are being printed out
      IF ( IS_ALL ) THEN

         ! Print abbreviated output string
         IF ( L_DIAG > 0 ) THEN
           IF ( am_I_Root ) THEN
              WRITE( 6, 100 ) N_DIAG, L_DIAG, 1, TMAX(N_DIAG)
           ENDIF
 100       FORMAT( 'ND', i2.2, 2x, i3, 1x, i3, ' -', i3 ) 
         ENDIF

      ELSE

         ! Or just list each tracer
         ! Print each diagnostic and # of tracers that will print out
         IF ( L_DIAG > 0 ) THEN 
            IF ( am_I_Root ) THEN
               WRITE( 6, 110 ) N_DIAG, L_DIAG, 
     &                         ( TINDEX(N_DIAG,M), M=1,TMAX(N_DIAG) )
            ENDIF
 110        FORMAT( 'ND', i2, 2x, i3, 1x, 100i3 ) 
         ENDIF

      ENDIF

      END SUBROUTINE SET_TINDEX
!EOC
!------------------------------------------------------------------------------
!                  GEOS-Chem Global Chemical Transport Model                  !
!------------------------------------------------------------------------------
!BOP
!
! !IROUTINE: read_planeflight_menu
!
! !DESCRIPTION: Subroutine READ\_PLANEFLIGHT\_MENU reads the PLANEFLIGHT MENU 
!  section of the GEOS-Chem input file.  This turns on the ND40 flight track 
!  diagnostic.
!\\
!\\
! !INTERFACE:
!
      SUBROUTINE READ_PLANEFLIGHT_MENU( am_I_Root, Input_Opt, RC )
!
! !USES:
!
      USE CMN_DIAG_MOD          ! ND40
      USE CMN_SIZE_MOD          ! MAXFAM
      USE ErrCode_Mod
      USE Input_Opt_Mod,   ONLY : OptInput
      USE PLANEFLIGHT_MOD, ONLY : SET_PLANEFLIGHT

!
! !INPUT PARAMETERS:
!
      LOGICAL,        INTENT(IN)    :: am_I_Root   ! Is this the root CPU?
!
! !INPUT/OUTPUT PARAMETERS:
!
      TYPE(OptInput), INTENT(INOUT) :: Input_Opt   ! Input options
!
! !OUTPUT PARAMETERS:
!
      INTEGER,        INTENT(OUT)   :: RC          ! Success or failure
!
! !REVISION HISTORY: 
!  20 Jul 2004 - R. Yantosca - Initial version
!  27 Aug 2010 - R. Yantosca - Added ProTeX headers
!  30 Jul 2012 - R. Yantosca - Now accept am_I_Root as an argument when
!                              running with the traditional driver main.F
!  01 Nov 2012 - R. Yantosca - Now pass Input_Opt, RC as arguments
!  08 Nov 2017 - R. Yantosca - Return error condition to calling program
!EOP
!------------------------------------------------------------------------------
!BOC
!
! !LOCAL VARIABLES:
!
      ! Scalars
      INTEGER            :: N

      ! Strings
      CHARACTER(LEN=255) :: ErrMsg, ThisLoc

      ! Arrays
      CHARACTER(LEN=255) :: SUBSTRS(MAXDIM)

      !=================================================================
      ! READ_PLANEFLIGHT_MENU begins here!
      !=================================================================

      ! Initialize
      RC      = GC_SUCCESS
      ND40  = 0
      ErrMsg  = 'Error reading the "input.geos" file!'
      ThisLoc = 
     &  ' -> at Read_Planeflight_Menu (in module GeosCore/input_mod.F)'

      ! Error check
      IF ( CT1 /= 2 ) THEN 
         ErrMsg = 'SIMULATION MENU & ADVECTED SPECIES MENU ' //
     &            'must be read in first!'
         CALL GC_Error( ErrMsg, RC, ThisLoc )
         RETURN
      ENDIF

      ! Turn on planeflight diagnostic?
      CALL SPLIT_ONE_LINE( SUBSTRS, N, 1, 'DO_PF', RC )
      IF ( RC /= GC_SUCCESS ) THEN
         CALL GC_Error( ErrMsg, RC, ThisLoc )
         RETURN
      ENDIF
      READ( SUBSTRS(1:N), * ) Input_Opt%DO_PF

      ! Set ND40 flag from DO_PF
      IF ( Input_Opt%DO_PF ) ND40 = 1

      ! Input file name (w/ flight track data points)
      CALL SPLIT_ONE_LINE( SUBSTRS, N, 1, 'IFILE', RC )
      IF ( RC /= GC_SUCCESS ) THEN
         CALL GC_Error( ErrMsg, RC, ThisLoc )
         RETURN
      ENDIF
      READ( SUBSTRS(1:N), '(a)' ) Input_Opt%PF_IFILE

      ! Output file name
      CALL SPLIT_ONE_LINE( SUBSTRS, N, 1, 'OFILE', RC )
      IF ( RC /= GC_SUCCESS ) THEN
         CALL GC_Error( ErrMsg, RC, ThisLoc )
         RETURN
      ENDIF
      READ( SUBSTRS(1:N), '(a)' ) Input_Opt%PF_OFILE

      !=================================================================
      ! Print to screen
      !=================================================================
      IF( am_I_Root ) THEN
         WRITE( 6, '(/,a)' ) 'PLANEFLIGHT MENU'
         WRITE( 6, '(  a)' ) '----------------'
         WRITE( 6, 100 ) 'Turn on planeflight diag?   : ',
     &                    Input_Opt%DO_PF
         WRITE( 6, 110 ) 'Flight track input file     : ',
     &                    TRIM( Input_Opt%PF_IFILE )
         WRITE( 6, 110 ) 'Output file name            : ',
     &                    TRIM( Input_Opt%PF_OFILE )
      ENDIF

      ! FORMAT statements
 100  FORMAT( A, L5    )
 110  FORMAT( A, A     )

      !=================================================================
      ! Call setup routines from other F90 modules
      !=================================================================

      ! Pass variables to "planeflight_mod.f"
      CALL SET_PLANEFLIGHT( Input_Opt%DO_PF,
     &                      Input_Opt%PF_IFILE,
     &                      Input_Opt%PF_OFILE )
   
      END SUBROUTINE READ_PLANEFLIGHT_MENU
!EOC
!------------------------------------------------------------------------------
!                  GEOS-Chem Global Chemical Transport Model                  !
!------------------------------------------------------------------------------
!BOP
!
! !IROUTINE: read_nd48_menu
!
! !DESCRIPTION: Subroutine READ\_ND48\_MENU reads the ND48 MENU section of the 
!  GEOS-Chem input file.
!\\
!\\
! !INTERFACE:
!
      SUBROUTINE READ_ND48_MENU( am_I_Root, Input_Opt, RC )
!
! !USES:
!
      USE DIAG48_MOD,    ONLY : INIT_DIAG48, ND48_MAX_STATIONS
      USE ErrCode_Mod
      USE Input_Opt_Mod, ONLY : OptInput
!
! !INPUT PARAMETERS:
!
      LOGICAL,        INTENT(IN)    :: am_I_Root   ! Is this the root CPU?
!
! !INPUT/OUTPUT PARAMETERS:
!
      TYPE(OptInput), INTENT(INOUT) :: Input_Opt   ! Input options
!
! !OUTPUT PARAMETERS:
!
      INTEGER,        INTENT(OUT)   :: RC          ! Success or failure
! 
! !REVISION HISTORY: 
!  20 Jul 2004 - R. Yantosca - Initial version
!  (1 ) Bug fix: ND48 stations should now be read correctly. (bmy, 3/6/06)
!  27 Aug 2010 - R. Yantosca - Added ProTeX headers
!  30 Jul 2012 - R. Yantosca - Now accept am_I_Root as an argument when
!                              running with the traditional driver main.F
!  01 Nov 2012 - R. Yantosca - Now pass Input_Opt, RC as arguments
!  08 Nov 2017 - R. Yantosca - Return error condition to calling program
!EOP
!------------------------------------------------------------------------------
!BOC
!
! !LOCAL VARIABLES:
!
      INTEGER            :: N, S

      ! Strings
      CHARACTER(LEN=255) :: ErrMsg, ThisLoc
      CHARACTER(LEN=255) :: SUBSTRS(MAXDIM)

      !=================================================================
      ! READ_ND48_MENU begins here!
      !=================================================================

      ! Initialize
      RC      = GC_SUCCESS
      ErrMsg  = 'Error reading the "input.geos" file!'
      ThisLoc = 
     &   ' -> at Read_ND48_Menu (in module GeosCore/input_mod.F)'

      ! Error check
      IF ( CT1 /= 2 ) THEN 
         ErrMsg = 'SIMULATION MENU & ADVECTED SPECIES MENU ' //
     &             'must be read in first!'
         CALL GC_Error( ErrMsg, RC, ThisLoc )
         RETURN
      ENDIF

      ! Turn on ND48 diagnostic
      CALL SPLIT_ONE_LINE( SUBSTRS, N, 1, 'read_nd48_menu:1', RC )
      IF ( RC /= GC_SUCCESS ) THEN
         CALL GC_Error( ErrMsg, RC, ThisLoc )
         RETURN
      ENDIF
      READ( SUBSTRS(1:N), * ) Input_Opt%DO_ND48

      ! Timeseries file
      CALL SPLIT_ONE_LINE( SUBSTRS, N, 1, 'read_nd48_menu:2', RC )
      IF ( RC /= GC_SUCCESS ) THEN
         CALL GC_Error( ErrMsg, RC, ThisLoc )
         RETURN
      ENDIF
      READ( SUBSTRS(1:N), '(a)' ) Input_Opt%ND48_FILE

      ! Frequency
      CALL SPLIT_ONE_LINE( SUBSTRS, N, 1, 'read_nd48_menu:3', RC )
      IF ( RC /= GC_SUCCESS ) THEN
         CALL GC_Error( ErrMsg, RC, ThisLoc )
         RETURN
      ENDIF
      READ( SUBSTRS(1:N), * ) Input_Opt%ND48_FREQ

      ! Number of stations 
      CALL SPLIT_ONE_LINE( SUBSTRS, N, 1, 'read_nd48_menu:4', RC )
      IF ( RC /= GC_SUCCESS ) THEN
         CALL GC_Error( ErrMsg, RC, ThisLoc )
         RETURN
      ENDIF
      READ( SUBSTRS(1:N), * ) Input_Opt%ND48_N_STA
      
      ! Read individual stations
      DO S = 1, Input_Opt%ND48_N_STA
         CALL SPLIT_ONE_LINE( SUBSTRS, N, 4, 'read_nd48_menu:5', RC )
         READ( SUBSTRS(1), * ) Input_Opt%ND48_IARR(S) 
         READ( SUBSTRS(2), * ) Input_Opt%ND48_JARR(S)
         READ( SUBSTRS(3), * ) Input_Opt%ND48_LARR(S) 
         READ( SUBSTRS(4), * ) Input_Opt%ND48_NARR(S) 
      ENDDO

      !=================================================================
      ! Print to screen
      !=================================================================
      IF( am_I_Root ) THEN
         WRITE( 6, '(/,a)' ) 'ND48 STATION TIMESERIES MENU'
         WRITE( 6, '(  a)' ) '----------------------------'
         WRITE( 6, 100 ) 'Turn on ND48 timeseries?    : ',
     &                    Input_Opt%DO_ND48
         WRITE( 6, 110 ) 'ND48 timeseries file name   : ',
     &                    TRIM( Input_Opt%ND48_FILE )
         WRITE( 6, 120 ) 'ND48 save frequency [min]   : ',
     &                    Input_Opt%ND48_FREQ
      ENDIF

      DO S = 1, Input_Opt%ND48_N_STA
         WRITE( 6, 130 ) S, Input_Opt%ND48_IARR(S),
     &                      Input_Opt%ND48_JARR(S),
     &                      Input_Opt%ND48_LARR(S),
     &                      Input_Opt%ND48_NARR(S) 
      ENDDO

      ! FORMAT statements
 100  FORMAT( A, L5    )
 110  FORMAT( A, A     )
 120  FORMAT( A, I5    )                   
 130  FORMAT( 'ND48 timeseries station', i4, ' : ', 4i5 )

      !=================================================================
      ! Call setup routines from other F90 modules
      !=================================================================

      ! Initialize for ND48 timeseries
      IF ( Input_Opt%DO_ND48 ) THEN
         CALL INIT_DIAG48( Input_Opt%DO_ND48,
     &                     Input_Opt%ND48_FREQ,
     &                     Input_Opt%ND48_N_STA,
     &                     Input_Opt%ND48_IARR, 
     &                     Input_Opt%ND48_JARR,
     &                     Input_Opt%ND48_LARR,
     &                     Input_Opt%ND48_NARR,
     &                     Input_Opt%ND48_FILE )
      ENDIF

      END SUBROUTINE READ_ND48_MENU
!EOC
!------------------------------------------------------------------------------
!                  GEOS-Chem Global Chemical Transport Model                  !
!------------------------------------------------------------------------------
!BOP
!
! !IROUTINE: read_nd49_menu
!
! !DESCRIPTION: Subroutine READ\_ND49\_MENU reads the ND49 MENU section of 
!  the GEOS-Chem input file.
!\\
!\\
! !INTERFACE:
!
      SUBROUTINE READ_ND49_MENU( am_I_Root, Input_Opt, RC )
!
! !USES:
!
      USE DIAG49_MOD,         ONLY : INIT_DIAG49
      USE ErrCode_Mod
      USE Input_Opt_Mod,      ONLY : OptInput
!
! !INPUT PARAMETERS:
!
      LOGICAL,        INTENT(IN)    :: am_I_Root   ! Is this the root CPU?
!
! !INPUT/OUTPUT PARAMETERS:
!
      TYPE(OptInput), INTENT(INOUT) :: Input_Opt   ! Input options
!
! !OUTPUT PARAMETERS:
!
      INTEGER,        INTENT(OUT)   :: RC          ! Success or failure
! 
! !REVISION HISTORY: 
!  20 Jul 2004 - R. Yantosca - Initial version
!  27 Aug 2010 - R. Yantosca - Added ProTeX headers
!  30 Jul 2012 - R. Yantosca - Now accept am_I_Root as an argument when
!                              running with the traditional driver main.F
!  01 Nov 2012 - R. Yantosca - Now pass Input_Opt, RC as arguments
!  08 Nov 2017 - R. Yantosca - Return error condition to calling program
!EOP
!------------------------------------------------------------------------------
!BOC
!
! !LOCAL VARIABLES:
!
      INTEGER             :: N, N_ND49
 
      ! Strings
      CHARACTER(LEN=255) :: ErrMsg, ThisLoc

      ! Arrays
      CHARACTER(LEN=255)  :: SUBSTRS(MAXDIM)

      !=================================================================
      ! READ_ND49_MENU begins here!
      !=================================================================

      ! Initialize
      RC      = GC_SUCCESS
      ErrMsg  = 'Error reading the "input.geos" file!'
      ThisLoc = 
     &   ' -> at Read_ND49_Menu (in module GeosCore/input_mod.F)'

      ! Error check
      IF ( CT1 /= 2 ) THEN 
         ErrMsg= 'SIMULATION MENU & ADVECTED SPECIES MENU ' //
     &            'must be read in first!'
         CALL GC_Error( ErrMsg, RC, ThisLoc )
         RETURN
      ENDIF

      ! Turn on ND49 diagnostic
      CALL SPLIT_ONE_LINE( SUBSTRS, N, 1,  'read_nd49_menu:1', RC )
      IF ( RC /= GC_SUCCESS ) THEN
         CALL GC_Error( ErrMsg, RC, ThisLoc )
         RETURN
      ENDIF
      READ( SUBSTRS(1:N), * ) Input_Opt%DO_ND49

      ! Instantaneous 3-D timeseries file
      CALL SPLIT_ONE_LINE( SUBSTRS, N, 1,  'read_nd49_menu:2', RC )
      IF ( RC /= GC_SUCCESS ) THEN
         CALL GC_Error( ErrMsg, RC, ThisLoc )
         RETURN
      ENDIF
      READ( SUBSTRS(1:N), '(a)' ) Input_Opt%ND49_FILE

      ! Tracers to include
      CALL SPLIT_ONE_LINE( SUBSTRS, N_ND49, -1, 'read_nd49_menu:3', RC )
      IF ( RC /= GC_SUCCESS ) THEN
         CALL GC_Error( ErrMsg, RC, ThisLoc )
         RETURN
      ENDIF
      DO N = 1, N_ND49
         READ( SUBSTRS(N), * ) Input_Opt%ND49_TRACERS(N)
      ENDDO

      ! FREQ
      CALL SPLIT_ONE_LINE( SUBSTRS, N, 1,  'read_nd49_menu:4', RC )
      IF ( RC /= GC_SUCCESS ) THEN
         CALL GC_Error( ErrMsg, RC, ThisLoc )
         RETURN
      ENDIF
      READ( SUBSTRS(1:N), * ) Input_Opt%ND49_FREQ

      ! IMIN, IMAX
      CALL SPLIT_ONE_LINE( SUBSTRS, N, 2,  'read_nd49_menu:5', RC )
      IF ( RC /= GC_SUCCESS ) THEN
         CALL GC_Error( ErrMsg, RC, ThisLoc )
         RETURN
      ENDIF
      READ( SUBSTRS(1:N), * ) Input_Opt%ND49_IMIN, Input_Opt%ND49_IMAX

      ! JMIN, JMAX
      CALL SPLIT_ONE_LINE( SUBSTRS, N, 2,  'read_nd49_menu:6', RC )
      IF ( RC /= GC_SUCCESS ) THEN
         CALL GC_Error( ErrMsg, RC, ThisLoc )
         RETURN
      ENDIF
      READ( SUBSTRS(1:N), * ) Input_Opt%ND49_JMIN, Input_Opt%ND49_JMAX

      ! LMIN, LMAX
      CALL SPLIT_ONE_LINE( SUBSTRS, N, 2,  'read_nd49_menu:7', RC )
      IF ( RC /= GC_SUCCESS ) THEN
         CALL GC_Error( ErrMsg, RC, ThisLoc )
         RETURN
      ENDIF
      READ( SUBSTRS(1:N), * ) Input_Opt%ND49_LMIN, Input_Opt%ND49_LMAX

      ! Separator line
      CALL SPLIT_ONE_LINE( SUBSTRS, N, 1,  'read_nd49_menu:8', RC )
      IF ( RC /= GC_SUCCESS ) THEN
         CALL GC_Error( ErrMsg, RC, ThisLoc )
         RETURN
      ENDIF

#if defined( MASSCONS )
      !%%%%%%%%%%%%%%%%%%%%%%%%%%%%%%%%%%%%%%%%%%%%%%%%%%%%%%%%%%%%%%%%%
      !%%%  MASS CONSERVATION TEST:                                  %%%
      !%%%  Always turn on ND49 for the mass conservation test.      %%%
      !%%%  Also specify a single tracer for ND49 (in this case,     %%%
      !%%%  it will be total CO2). (ewl, 6/24/15)                    %%%
      !%%%%%%%%%%%%%%%%%%%%%%%%%%%%%%%%%%%%%%%%%%%%%%%%%%%%%%%%%%%%%%%%% 

      ! Reset quantities: Turn on ND49 but with 1 tracer
      Input_Opt%DO_ND49         = .TRUE.
      N_ND49                    = 1
      Input_Opt%ND49_TRACERS    = 0
      Input_Opt%ND49_TRACERS(1) = 1

      ! Print info to stdout stating that we have changed some quantities
      WRITE( 6, '(a)' ) REPEAT( '%', 79 )
      WRITE( 6, 200   ) 
      WRITE( 6, 205   )
      WRITE( 6, 210   )
      WRITE( 6, 215   )
      WRITE( 6, '(a)' ) REPEAT( '%', 79 )
 200  FORMAT( '%%% MASS CONSERVATION TEST'                         )
 205  FORMAT( '%%% Automatically reset these ND49 MENU settings: ' )
 210  FORMAT( '%%% DO_ND49 is now TRUE'                            )
 215  FORMAT( '%%% TRACERS is now 1 (i.e. Total CO2 only)'         )
#endif

      !=================================================================
      ! Print to screen
      !=================================================================
      IF( am_I_Root ) THEN
         WRITE( 6, '(/,a)' ) 'ND49 3-D INSTANTANEOUS TIMESERIES MENU'
         WRITE( 6, '(  a)' ) '--------------------------------------'
         WRITE( 6, 100 ) 'Turn on ND49 timeseries?    : ',
     &                    Input_Opt%DO_ND49
         WRITE( 6, 110 ) 'ND49 timeseries file name   : ',
     &                    TRIM( Input_Opt%ND49_FILE )
         WRITE( 6, 120 ) 'ND49 timeseries tracers     : ', 
     &                    ( Input_Opt%ND49_TRACERS(N), N=1, N_ND49 )
         WRITE( 6, 130 ) 'ND49 save frequency [min]   : ',
     &                    Input_Opt%ND49_FREQ
         WRITE( 6, 130 ) 'ND49 longitude limits       : ',
     &                    Input_Opt%ND49_IMIN, Input_Opt%ND49_IMAX
         WRITE( 6, 130 ) 'ND49 latitude  limits       : ',
     &                    Input_Opt%ND49_JMIN, Input_Opt%ND49_JMAX
         WRITE( 6, 130 ) 'ND49 level     limits       : ',
     &                    Input_Opt%ND49_LMIN, Input_Opt%ND49_LMAX
      ENDIF

      ! FORMAT statements
 100  FORMAT( A, L5    )
 110  FORMAT( A, A     )
 120  FORMAT( A, 100I4 )
 130  FORMAT( A, 2I5   )

      !=================================================================
      ! Call setup routines from other F90 modules
      !=================================================================

      ! Initialize for ND49 timeseries
      IF ( Input_Opt%DO_ND49 ) THEN
         CALL INIT_DIAG49( Input_Opt%DO_ND49, N_ND49,
     &                     Input_Opt%ND49_TRACERS,
     &                     Input_Opt%ND49_IMIN, Input_Opt%ND49_IMAX,
     &                     Input_Opt%ND49_JMIN, Input_Opt%ND49_JMAX,
     &                     Input_Opt%ND49_LMIN, Input_Opt%ND49_LMAX,
     &                     Input_Opt%ND49_FREQ, Input_Opt%ND49_FILE )
      ENDIF

      END SUBROUTINE READ_ND49_MENU
!EOC
!------------------------------------------------------------------------------
!                  GEOS-Chem Global Chemical Transport Model                  !
!------------------------------------------------------------------------------
!BOP
!
! !IROUTINE: read_nd50_menu
!
! !DESCRIPTION: Subroutine READ\_ND50\_MENU reads the ND50 MENU section of 
!  the GEOS-Chem input file. 
!\\
!\\
! !INTERFACE:
!
      SUBROUTINE READ_ND50_MENU( am_I_Root, Input_Opt, RC )
!
! !USES:
!
      USE DIAG50_MOD,         ONLY : INIT_DIAG50
      USE ErrCode_Mod
      USE Input_Opt_Mod,      ONLY : OptInput
!
! !INPUT PARAMETERS:
!
      LOGICAL,        INTENT(IN)    :: am_I_Root   ! Is this the root CPU?
!
! !INPUT/OUTPUT PARAMETERS:
!
      TYPE(OptInput), INTENT(INOUT) :: Input_Opt   ! Input options
!
! !OUTPUT PARAMETERS:
!
      INTEGER,        INTENT(OUT)   :: RC          ! Success or failure
! 
! !REVISION HISTORY: 
!  20 Jul 2004 - R. Yantosca - Initial version
!  (1 ) Now include option to save ND51 diagnostic to HDF5 file format
!        (amv, bmy, 12/21/09)
!  (2 ) Increase tracer number to 121. (ccc, 4/20/10)
!  27 Aug 2010 - R. Yantosca - Added ProTeX headers
!  30 Jul 2012 - R. Yantosca - Now accept am_I_Root as an argument when
!                              running with the traditional driver main.F
!  01 Nov 2012 - R. Yantosca - Now pass Input_Opt, RC as arguments
!  23 Jun 2014 - R. Yantosca - Removed references to logical_mod.F
!  08 Nov 2017 - R. Yantosca - Return error condition to calling program
!EOP
!------------------------------------------------------------------------------
!BOC
!
! !LOCAL VARIABLES:
!
      ! Scalars
      INTEGER            :: N, N_ND50

      ! Strings
      CHARACTER(LEN=255) :: ErrMsg, ThisLoc,   File

      ! Arrays
      CHARACTER(LEN=255) :: SUBSTRS(MAXDIM)

      !=================================================================
      ! READ_ND50_MENU begins here!
      !=================================================================

      ! Initialize
      RC      = GC_SUCCESS
      ErrMsg  = 'Error reading the "input.geos" file!'
      ThisLoc = 
     &   ' -> at Read_ND50_Menu (in module GeosCore/input_mod.F)'

      ! Error check
      IF ( CT1 /= 2 ) THEN 
         ErrMsg = 'SIMULATION MENU & ADVECTED SPECIES MENU ' //
     &            'must be read in first!'
         CALL GC_Error( ErrMsg, RC, ThisLoc )
         RETURN
      ENDIF

      ! Turn on ND49 diagnostic
      CALL SPLIT_ONE_LINE( SUBSTRS, N, 1,  'read_nd50_menu:1', RC )
      IF ( RC /= GC_SUCCESS ) THEN
         CALL GC_Error( ErrMsg, RC, ThisLoc )
         RETURN
      ENDIF
      READ( SUBSTRS(1:N), * ) Input_Opt%DO_ND50

      ! Instantaneous 3-D timeseries file
      CALL SPLIT_ONE_LINE( SUBSTRS, N, 1,  'read_nd50_menu:2', RC )
      IF ( RC /= GC_SUCCESS ) THEN
         CALL GC_Error( ErrMsg, RC, ThisLoc )
         RETURN
      ENDIF
      READ( SUBSTRS(1:N), '(a)' ) Input_Opt%ND50_FILE

      ! Output as hdf
      CALL SPLIT_ONE_LINE( SUBSTRS, N, 1,  'read_nd50_menu:3', RC )
      IF ( RC /= GC_SUCCESS ) THEN
         CALL GC_Error( ErrMsg, RC, ThisLoc )
         RETURN
      ENDIF
      READ( SUBSTRS(1:N), * ) Input_Opt%LND50_HDF

#if   !defined( USE_HDF5 )
      ! Reset HDF5 option to FALSE if we are not linking to HDF library
      ! (bmy, 12/21/09)
      Input_Opt%LND50_HDF = .FALSE.
#endif

      ! Tracers to include
      CALL SPLIT_ONE_LINE( SUBSTRS, N_ND50, -1, 'read_nd50_menu:4', RC )
      IF ( RC /= GC_SUCCESS ) THEN
         CALL GC_Error( ErrMsg, RC, ThisLoc )
         RETURN
      ENDIF
      DO N = 1, N_ND50
         READ( SUBSTRS(N), * ) Input_Opt%ND50_TRACERS(N)
      ENDDO

      ! IMIN, IMAX
      CALL SPLIT_ONE_LINE( SUBSTRS, N, 2,  'read_nd50_menu:5', RC )
      IF ( RC /= GC_SUCCESS ) THEN
         CALL GC_Error( ErrMsg, RC, ThisLoc )
         RETURN
      ENDIF
      READ( SUBSTRS(1:N), * ) Input_Opt%ND50_IMIN, Input_Opt%ND50_IMAX

      ! JMIN, JMAX
      CALL SPLIT_ONE_LINE( SUBSTRS, N, 2,  'read_nd50_menu:6', RC )
      IF ( RC /= GC_SUCCESS ) THEN
         CALL GC_Error( ErrMsg, RC, ThisLoc )
         RETURN
      ENDIF
      READ( SUBSTRS(1:N), * ) Input_Opt%ND50_JMIN, Input_Opt%ND50_JMAX

      ! LMIN, LMAX
      CALL SPLIT_ONE_LINE( SUBSTRS, N, 2,  'read_nd50_menu:7', RC )
      IF ( RC /= GC_SUCCESS ) THEN
         CALL GC_Error( ErrMsg, RC, ThisLoc )
         RETURN
      ENDIF
      READ( SUBSTRS(1:N), * ) Input_Opt%ND50_LMIN, Input_Opt%ND50_LMAX

      ! Separator line
      CALL SPLIT_ONE_LINE( SUBSTRS, N, 1,  'read_nd50_menu:8', RC )
      IF ( RC /= GC_SUCCESS ) THEN
         CALL GC_Error( ErrMsg, RC, ThisLoc )
         RETURN
      ENDIF

      !=================================================================
      ! Print to screen
      !=================================================================
      IF( am_I_Root ) THEN
         WRITE( 6, '(/,a)' ) 'ND50 3-D 24hr AVG TIMESERIES MENU'
         WRITE( 6, '(  a)' ) '---------------------------------'
         WRITE( 6, 100 ) 'Turn on ND50 timeseries?    : ',
     &                    Input_Opt%DO_ND50
         WRITE( 6, 110 ) 'ND50 timeseries file name   : ',
     &                    TRIM( Input_Opt%ND50_FILE )
         WRITE( 6, 100 ) 'Output as HDF?              : ',
     &                    Input_Opt%LND50_HDF
         WRITE( 6, 120 ) 'ND50 timeseries tracers     : ', 
     &                    ( Input_Opt%ND50_TRACERS(N), N=1, N_ND50 )
         WRITE( 6, 130 ) 'ND50 longitude limits       : ',
     &                    Input_Opt%ND50_IMIN, Input_Opt%ND50_IMAX
         WRITE( 6, 130 ) 'ND50 latitude  limits       : ',
     &                    Input_Opt%ND50_JMIN, Input_Opt%ND50_JMAX
         WRITE( 6, 130 ) 'ND50 level     limits       : ',
     &                    Input_Opt%ND50_LMIN, Input_Opt%ND50_LMAX
      ENDIF

      ! FORMAT statements
 100  FORMAT( A, L5    )
 110  FORMAT( A, A     )
 120  FORMAT( A, 100I4 )
 130  FORMAT( A, 2I5   )

      !=================================================================
      ! Call setup routines from other F90 modules
      !=================================================================

      ! Initialize parameters for ND50 timeseries
      IF ( Input_Opt%DO_ND50 ) THEN
         CALL INIT_DIAG50( Input_Opt%DO_ND50, N_ND50,
     &                     Input_Opt%ND50_TRACERS,
     &                     Input_Opt%ND50_IMIN, Input_Opt%ND50_IMAX, 
     &                     Input_Opt%ND50_JMIN, Input_Opt%ND50_JMAX,
     &                     Input_Opt%ND50_LMIN, Input_Opt%ND50_LMAX,
     &                     Input_Opt%ND50_FILE )
      ENDIF

      END SUBROUTINE READ_ND50_MENU
!EOC
!------------------------------------------------------------------------------
!                  GEOS-Chem Global Chemical Transport Model                  !
!------------------------------------------------------------------------------
!BOP
!
! !IROUTINE: read_nd51_menu
!
! !DESCRIPTION: Subroutine READ\_ND51\_MENU reads the ND51 MENU section of 
!  the GEOS-Chem input file.
!\\
!\\
! !INTERFACE:
!
      SUBROUTINE READ_ND51_MENU( am_I_Root, Input_Opt, RC )
!
! !USES:
!
      USE DIAG51_MOD,         ONLY : INIT_DIAG51
      USE ErrCode_Mod
      USE Input_Opt_Mod,      ONLY : OptInput
!
! !INPUT PARAMETERS:
!
      LOGICAL,        INTENT(IN)    :: am_I_Root   ! Is this the root CPU?
!
! !INPUT/OUTPUT PARAMETERS:
!
      TYPE(OptInput), INTENT(INOUT) :: Input_Opt   ! Input options
!
! !OUTPUT PARAMETERS:
!
      INTEGER,        INTENT(OUT)   :: RC          ! Success or failure
! 
! !REVISION HISTORY: 
!  20 Jul 2004 - R. Yantosca - Initial version
!  (1 ) Now include option to save ND51 diagnostic to HDF5 file format
!        (amv, bmy, 12/21/09)
!  (2 ) Increase # of tracers to 121 (ccc, 4/20/10)
!  27 Aug 2010 - R. Yantosca - Added ProTeX headers
!  30 Jul 2012 - R. Yantosca - Now accept am_I_Root as an argument when
!                              running with the traditional driver main.F
!  01 Nov 2012 - R. Yantosca - Now pass Input_Opt, RC as arguments
!  23 Jun 2014 - R. Yantosca - Removed references to logical_mod.F
!  08 Nov 2017 - R. Yantosca - Return error condition to calling program
!EOP
!------------------------------------------------------------------------------
!BOC
!
! !LOCAL VARIABLES:
!
      ! Scalars
      INTEGER            :: N, N_ND51

      ! Strings
      CHARACTER(LEN=255) :: ErrMsg, ThisLoc

      ! Arrays
      CHARACTER(LEN=255) :: SUBSTRS(MAXDIM)

      !=================================================================
      ! READ_ND51_MENU begins here!
      !=================================================================

      ! Initialize
      RC      = GC_SUCCESS
      ErrMsg  = 'Error reading the "input.geos" file!'
      ThisLoc = 
     &   ' -> at Read_ND51_Menu (in module GeosCore/input_mod.F)'
      
      ! Error check
      IF ( CT1 /= 2 ) THEN 
         ErrMsg = 'SIMULATION MENU & ADVECTED SPECIES MENU ' //
     &           'must be read in first!'
         CALL GC_Error( ErrMsg, RC, ThisLoc )
         RETURN
      ENDIF

      ! Turn on ND51 diagnostic
      CALL SPLIT_ONE_LINE( SUBSTRS, N, 1,  'read_nd51_menu:1', RC )
      IF ( RC /= GC_SUCCESS ) THEN
         CALL GC_Error( ErrMsg, RC, ThisLoc )
         RETURN
      ENDIF
      READ( SUBSTRS(1:N), * ) Input_Opt%DO_ND51

      ! Instantaneous 3-D timeseries file
      CALL SPLIT_ONE_LINE( SUBSTRS, N, 1,  'read_nd51_menu:2', RC )
      IF ( RC /= GC_SUCCESS ) THEN
         CALL GC_Error( ErrMsg, RC, ThisLoc )
         RETURN
      ENDIF
      READ( SUBSTRS(1:N), '(a)' ) Input_Opt%ND51_FILE

      ! Output as hdf
      CALL SPLIT_ONE_LINE( SUBSTRS, N, 1,  'read_nd51_menu:3', RC )
      IF ( RC /= GC_SUCCESS ) THEN
         CALL GC_Error( ErrMsg, RC, ThisLoc )
         RETURN
      ENDIF
      READ( SUBSTRS(1:N), * ) Input_Opt%LND51_HDF

#if   !defined( USE_HDF5 )
      ! Reset HDF5 option to FALSE if we are not linking to HDF library
      ! (bmy, 12/21/09)
      Input_Opt%LND51_HDF = .FALSE.
#endif

      ! Tracers to include
      CALL SPLIT_ONE_LINE( SUBSTRS, N_ND51, -1, 'read_nd51_menu:4', RC )
      IF ( RC /= GC_SUCCESS ) THEN
         CALL GC_Error( ErrMsg, RC, ThisLoc )
         RETURN
      ENDIF
      DO N = 1, N_ND51
         READ( SUBSTRS(N), * ) Input_Opt%ND51_TRACERS(N)
      ENDDO

      ! NHMS_WRITE
      CALL SPLIT_ONE_LINE( SUBSTRS, N, 1,  'read_nd51_menu:6', RC )
      IF ( RC /= GC_SUCCESS ) THEN
         CALL GC_Error( ErrMsg, RC, ThisLoc )
         RETURN
      ENDIF
      READ( SUBSTRS(1:N), * ) Input_Opt%ND51_HR_WRITE

      ! HR1, HR2
      CALL SPLIT_ONE_LINE( SUBSTRS, N, 2,  'read_nd51_menu:7', RC )
      IF ( RC /= GC_SUCCESS ) THEN
         CALL GC_Error( ErrMsg, RC, ThisLoc )
         RETURN
      ENDIF
      READ( SUBSTRS(1:N), * ) Input_Opt%ND51_HR1, Input_Opt%ND51_HR2

      ! IMIN, IMAX
      CALL SPLIT_ONE_LINE( SUBSTRS, N, 2,  'read_nd51_menu:8', RC )
      IF ( RC /= GC_SUCCESS ) THEN
         CALL GC_Error( ErrMsg, RC, ThisLoc )
         RETURN
      ENDIF
      READ( SUBSTRS(1:N), * ) Input_Opt%ND51_IMIN, Input_Opt%ND51_IMAX

      ! JMIN, JMAX
      CALL SPLIT_ONE_LINE( SUBSTRS, N, 2,  'read_nd51_menu:9', RC )
      IF ( RC /= GC_SUCCESS ) THEN
         CALL GC_Error( ErrMsg, RC, ThisLoc )
         RETURN
      ENDIF
      READ( SUBSTRS(1:N), * ) Input_Opt%ND51_JMIN, Input_Opt%ND51_JMAX

      ! LMIN, LMAX
      CALL SPLIT_ONE_LINE( SUBSTRS, N, 2,  'read_nd51_menu:10', RC )
      IF ( RC /= GC_SUCCESS ) THEN
         CALL GC_Error( ErrMsg, RC, ThisLoc )
         RETURN
      ENDIF
      READ( SUBSTRS(1:N), * ) Input_Opt%ND51_LMIN, Input_Opt%ND51_LMAX

      ! Separator line
      CALL SPLIT_ONE_LINE( SUBSTRS, N, 1,  'read_nd51_menu:11', RC )
      IF ( RC /= GC_SUCCESS ) THEN
         CALL GC_Error( ErrMsg, RC, ThisLoc )
         RETURN
      ENDIF

      !=================================================================
      ! Print to screen
      !=================================================================
      IF ( am_I_Root ) THEN
         WRITE( 6, '(/,a)' ) 'ND51 MORNING OR AFTERNOON TIMESERIES MENU'
         WRITE( 6, '(  a)' ) '-----------------------------------------'
         WRITE( 6, 100 ) 'Turn on ND51 timeseries?    : ',
     &                    Input_Opt%DO_ND51
         WRITE( 6, 110 ) 'ND51 timeseries file name   : ',
     &                    TRIM( Input_Opt%ND51_FILE )
         WRITE( 6, 100 ) 'Output as HDF?              : ',
     &                    Input_Opt%LND51_HDF
         WRITE( 6, 120 ) 'ND41 timeseries tracers     : ', 
     &                    ( Input_Opt%ND51_TRACERS(N), N=1, N_ND51 )
         WRITE( 6, 140 ) 'ND51 hour to write to disk  : ',
     &                    Input_Opt%ND51_HR_WRITE
         WRITE( 6, 140 ) 'ND51 averaging period [GMT] : ',
     &                    Input_Opt%ND51_HR1,  Input_Opt%ND51_HR2
         WRITE( 6, 130 ) 'ND51 longitude limits       : ',
     &                    Input_Opt%ND51_IMIN, Input_Opt%ND51_IMAX
         WRITE( 6, 130 ) 'ND51 latitude  limits       : ',
     &                    Input_Opt%ND51_JMIN, Input_Opt%ND51_JMAX
         WRITE( 6, 130 ) 'ND51 altitude  limits       : ',
     &                    Input_Opt%ND51_LMIN, Input_Opt%ND51_LMAX
      ENDIF

      ! FORMAT statements
 100  FORMAT( A, L5    )
 110  FORMAT( A, A     )
 120  FORMAT( A, 100I4 )
 130  FORMAT( A, 2I5   )
 140  FORMAT( A, 2F5.1 )

      !=================================================================
      ! Call setup routine from other F90 modules
      !=================================================================

      ! Initialize parameters for ND51 timeseries
      IF ( Input_Opt%DO_ND51 ) THEN
         CALL INIT_DIAG51( Input_Opt%DO_ND51, N_ND51,
     &                     Input_Opt%ND51_TRACERS,
     &                     Input_Opt%ND51_HR_WRITE, 
     &                     Input_Opt%ND51_HR1,     Input_Opt%ND51_HR2,
     &                     Input_Opt%ND51_IMIN,    Input_Opt%ND51_IMAX,   
     &                     Input_Opt%ND51_JMIN,    Input_Opt%ND51_JMAX,
     &                     Input_Opt%ND51_LMIN,    Input_Opt%ND51_LMAX,
     &                     Input_Opt%ND51_FILE )
      ENDIF

      END SUBROUTINE READ_ND51_MENU
!EOC
!------------------------------------------------------------------------------
!                  GEOS-Chem Global Chemical Transport Model                  !
!------------------------------------------------------------------------------
!BOP
!
! !IROUTINE: read_nd51b_menu
!
! !DESCRIPTION: Subroutine READ\_ND51b\_MENU reads the ND51 MENU section 
!  of the GEOS-Chem input file.
!\\
!\\
! !INTERFACE:
!
      SUBROUTINE READ_ND51b_MENU( am_I_Root, Input_Opt, RC )
!
! !USES:
!
      USE DIAG51b_MOD,   ONLY : INIT_DIAG51b
      USE ErrCode_Mod
      USE Input_Opt_Mod, ONLY : OptInput
!
! !INPUT PARAMETERS:
!
      LOGICAL,        INTENT(IN)    :: am_I_Root   ! Is this the root CPU?
!
! !INPUT/OUTPUT PARAMETERS:
!
      TYPE(OptInput), INTENT(INOUT) :: Input_Opt   ! Input options
!
! !OUTPUT PARAMETERS:
!
      INTEGER,        INTENT(OUT)   :: RC          ! Success or failure
!
! !REVISION HISTORY: 
!  21 Dec 2009 - Aaron van D - Initial version
!  27 Aug 2010 - R. Yantosca - Added ProTeX headers
!  30 Jul 2012 - R. Yantosca - Now accept am_I_Root as an argument when
!                              running with the traditional driver main.F
!  01 Nov 2012 - R. Yantosca - Now pass Input_Opt, RC as arguments
!  23 Jun 2014 - R. Yantosca - Removed references to logical_mod.F
!EOP
!------------------------------------------------------------------------------
!BOC
!
! !LOCAL VARIABLES:
!
      ! Scalars
      INTEGER              :: N, N_ND51

      ! Strings
      CHARACTER(LEN=255)   :: ErrMsg, ThisLoc

      ! Arrays
      CHARACTER(LEN=255)   :: SUBSTRS(MAXDIM)

      !=================================================================
      ! READ_ND51_MENU begins here!
      !=================================================================

      ! Initialize
      RC      = GC_SUCCESS
      ErrMsg  = 'Error reading the "input.geos" file!'
      ThisLoc = 
     &   ' -> at Read_ND51b_MENU  (in module GeosCore/input_mod.F)'

      ! Error check
      IF ( CT1 /= 2 ) THEN
         ErrMsg = 'SIMULATION MENU & ADVECTED SPECIES MENU ' //
     &            'must be read in first!'
         CALL GC_Error( ErrMsg, RC, ThisLoc )
         RETURN
      ENDIF

      ! Turn on ND51 diagnostic
      CALL SPLIT_ONE_LINE( SUBSTRS, N, 1,  'read_nd51b_menu:1', RC )
      IF ( RC /= GC_SUCCESS ) THEN
         CALL GC_Error( ErrMsg, RC, ThisLoc )
         RETURN
      ENDIF
      READ( SUBSTRS(1:N), * ) Input_Opt%DO_ND51

      ! Instantaneous 3-D timeseries file
      CALL SPLIT_ONE_LINE( SUBSTRS, N, 1,  'read_nd51b_menu:2', RC )
      IF ( RC /= GC_SUCCESS ) THEN
         CALL GC_Error( ErrMsg, RC, ThisLoc )
         RETURN
      ENDIF
      READ( SUBSTRS(1:N), '(a)' ) Input_Opt%ND51b_FILE

      ! Output as hdf
      CALL SPLIT_ONE_LINE( SUBSTRS, N, 1,  'read_nd51b_menu:3', RC )
      IF ( RC /= GC_SUCCESS ) THEN
         CALL GC_Error( ErrMsg, RC, ThisLoc )
         RETURN
      ENDIF
      READ( SUBSTRS(1:N), * ) Input_Opt%LND51b_HDF

#if   !defined( USE_HDF5 )
      ! Reset HDF5 option to FALSE if we are not linking to HDF library
      ! (bmy, 12/21/09)
      Input_Opt%LND51b_HDF = .FALSE.
#endif

      ! Tracers to include
      CALL SPLIT_ONE_LINE( SUBSTRS, N_ND51, -1, 'read_nd51b_menu:4',RC )
      IF ( RC /= GC_SUCCESS ) THEN
         CALL GC_Error( ErrMsg, RC, ThisLoc )
         RETURN
      ENDIF
      DO N = 1, N_ND51
         READ( SUBSTRS(N), * ) Input_Opt%ND51b_TRACERS(N)
      ENDDO

      ! NHMS_WRITE
      CALL SPLIT_ONE_LINE( SUBSTRS, N, 1,  'read_nd51b_menu:5', RC )
      IF ( RC /= GC_SUCCESS ) THEN
         CALL GC_Error( ErrMsg, RC, ThisLoc )
         RETURN
      ENDIF
      READ( SUBSTRS(1:N), * ) Input_Opt%ND51b_HR_WRITE

      ! HR1, HR2
      CALL SPLIT_ONE_LINE( SUBSTRS, N, 2,  'read_nd51b_menu:6', RC )
      IF ( RC /= GC_SUCCESS ) THEN
         CALL GC_Error( ErrMsg, RC, ThisLoc )
         RETURN
      ENDIF
      READ( SUBSTRS(1:N), * ) Input_Opt%ND51b_HR1, Input_Opt%ND51b_HR2

      ! IMIN, IMAX
      CALL SPLIT_ONE_LINE( SUBSTRS, N, 2,  'read_nd51b_menu:7', RC )
      IF ( RC /= GC_SUCCESS ) THEN
         CALL GC_Error( ErrMsg, RC, ThisLoc )
         RETURN
      ENDIF
      READ( SUBSTRS(1:N), * ) Input_Opt%ND51b_IMIN, Input_Opt%ND51b_IMAX

      ! JMIN, JMAX
      CALL SPLIT_ONE_LINE( SUBSTRS, N, 2,  'read_nd51b_menu:8', RC )
      IF ( RC /= GC_SUCCESS ) THEN
         CALL GC_Error( ErrMsg, RC, ThisLoc )
         RETURN
      ENDIF
      READ( SUBSTRS(1:N), * ) Input_Opt%ND51b_JMIN, Input_Opt%ND51b_JMAX

      ! LMIN, LMAX
      CALL SPLIT_ONE_LINE( SUBSTRS, N, 2,  'read_nd51b_menu:9', RC )
      IF ( RC /= GC_SUCCESS ) THEN
         CALL GC_Error( ErrMsg, RC, ThisLoc )
         RETURN
      ENDIF
      READ( SUBSTRS(1:N), * ) Input_Opt%ND51b_LMIN, Input_Opt%ND51b_LMAX

      ! Separator line
      CALL SPLIT_ONE_LINE( SUBSTRS, N, 1,  'read_nd51b_menu:10', RC )
      IF ( RC /= GC_SUCCESS ) THEN
         CALL GC_Error( ErrMsg, RC, ThisLoc )
         RETURN
      ENDIF

      ! Return success
      RC = GC_SUCCESS

      !=================================================================
      ! Print to screen
      !=================================================================
      IF ( am_I_Root ) THEN
         WRITE( 6, '(/,a)' )'ND51b MORNING OR AFTERNOON TIMESERIES MENU'
         WRITE( 6, '(  a)' )'-----------------------------------------'
         WRITE( 6, 100 ) 'Turn on ND51b timeseries?    : ',
     &                    Input_Opt%DO_ND51
         WRITE( 6, 110 ) 'ND51b timeseries file name   : ',
     &                    TRIM( Input_Opt%ND51b_FILE )
         WRITE( 6, 100 ) 'Output as HDF?               : ',
     &                    Input_Opt%LND51b_HDF
         WRITE( 6, 120 ) 'ND41 timeseries tracers      : ',
     &                    ( Input_Opt%ND51b_TRACERS(N), N=1, N_ND51 )
         WRITE( 6, 140 ) 'ND51b hour to write to disk  : ',
     &                    Input_Opt%ND51b_HR_WRITE
         WRITE( 6, 140 ) 'ND51b averaging period [GMT] : ',
     &                    Input_Opt%ND51b_HR1,  Input_Opt%ND51b_HR2
         WRITE( 6, 130 ) 'ND51b longitude limits       : ',
     &                    Input_Opt%ND51b_IMIN, Input_Opt%ND51b_IMAX
         WRITE( 6, 130 ) 'ND51b latitude  limits       : ',
     &                    Input_Opt%ND51b_JMIN, Input_Opt%ND51b_JMAX
         WRITE( 6, 130 ) 'ND51b altitude  limits       : ',
     &                    Input_Opt%ND51b_LMIN, Input_Opt%ND51b_LMAX
      ENDIF

      ! FORMAT statements
 100  FORMAT( A, L5    )
 110  FORMAT( A, A     )
 120  FORMAT( A, 100I3 )
 130  FORMAT( A, 2I5   )
 140  FORMAT( A, 2F5.1 )

      !=================================================================
      ! Call setup routine from other F90 modules
      !=================================================================

      ! Initialize parameters for ND51b timeseries
      IF ( Input_Opt%DO_ND51 ) THEN
         CALL INIT_DIAG51b( Input_Opt%DO_ND51, N_ND51,
     &                      Input_Opt%ND51b_TRACERS,
     &                      Input_Opt%ND51b_HR_WRITE,
     &                      Input_Opt%ND51b_HR1,   Input_Opt%ND51b_HR2,
     &                      Input_Opt%ND51b_IMIN,  Input_Opt%ND51b_IMAX,
     &                      Input_Opt%ND51b_JMIN,  Input_Opt%ND51b_JMAX,
     &                      Input_Opt%ND51b_LMIN,  Input_Opt%ND51b_LMAX,
     &                      Input_Opt%ND51b_FILE )
      ENDIF

      END SUBROUTINE READ_ND51b_MENU
!EOC
!------------------------------------------------------------------------------
!                  GEOS-Chem Global Chemical Transport Model                  !
!------------------------------------------------------------------------------
!BOP
!
! !IROUTINE: read_nd63_menu
!
! !DESCRIPTION: Subroutine READ\_ND63\_MENU reads the ND63 MENU section
!  of the GEOS-Chem input file. (gvinken, 02/25/11)
!\\
!\\
! !INTERFACE:
!
      SUBROUTINE READ_ND63_MENU( am_I_Root, Input_Opt, RC )
!
! !USES:
!
      USE DIAG63_MOD,    ONLY : INIT_DIAG63
      USE ErrCode_Mod
      USE Input_Opt_Mod, ONLY : OptInput
!
! !INPUT PARAMETERS:
!
      LOGICAL,        INTENT(IN)    :: am_I_Root   ! Is this the root CPU?
!
! !INPUT/OUTPUT PARAMETERS:
!
      TYPE(OptInput), INTENT(INOUT) :: Input_Opt   ! Input options
!
! !OUTPUT PARAMETERS:
!
      INTEGER,        INTENT(OUT)   :: RC          ! Success or failure
! 
! !REVISION HISTORY:
!  25 Feb 2011 - G. Vinken   - Initial version
!  07 Feb 2012 - M. Payer    - Added ProTeX headers
!  24 Feb 2012 - M. Payer    - Renamed routine from READ_ND59_MENU to
!                              READ_ND63 MENU. ND59 is used by TOMAS.
!  30 Jul 2012 - R. Yantosca - Now accept am_I_Root as an argument when
!                              running with the traditional driver main.F
!  01 Nov 2012 - R. Yantosca - Now pass Input_Opt, RC as arguments
!  20 Sep 2016 - R. Yantosca - Fixed typo (N_ND63 instead of ND63) when
!                              saving to Input_Opt%ND63_TRACERS
!EOP
!------------------------------------------------------------------------------
!BOC
!
! !LOCAL VARIABLES:
!
      INTEGER             :: N, N_ND63

      ! Strings
      CHARACTER(LEN=255)  :: ErrMsg, ThisLoc

      ! Arrays
      CHARACTER(LEN=255)  :: SUBSTRS(MAXDIM)

      !=================================================================
      ! READ_ND63_MENU begins here!
      !=================================================================

      ! Initialize
      RC      = GC_SUCCESS
      ErrMsg  = 'Error reading the "input.geos" file!'
      ThisLoc = 
     &   ' -> at Read_ND63_Menu (in module GeosCore/input_mod.F)'

      ! Error check
      IF ( CT1 /= 2 ) THEN 
         ErrMsg = 'SIMULATION MENU & ADVECTED SPECIES MENU ' //
     &           'must be read in first!'
         CALL GC_Error( ErrMsg, RC, ThisLoc )
         RETURN
      ENDIF

      ! Turn on ND63 diagnostic
      CALL SPLIT_ONE_LINE( SUBSTRS, N, 1,  'read_nd63_menu:1', RC )
      IF ( RC /= GC_SUCCESS ) THEN
         CALL GC_Error( ErrMsg, RC, ThisLoc )
         RETURN
      ENDIF
      READ( SUBSTRS(1:N), * ) Input_Opt%DO_ND63
      IF ( Input_Opt%DO_ND63 .and. .not. Input_Opt%LEMIS ) THEN
         WRITE( 6, '(a)' ) 'WARNING: Emissions are turned off. ND63'
         WRITE( 6, '(a)' ) 'will also be turned off.'
         Input_Opt%DO_ND63 = .FALSE.
      ENDIF

      ! Instantaneous 3-D timeseries file
      CALL SPLIT_ONE_LINE( SUBSTRS, N, 1,  'read_nd63_menu:2', RC )
      IF ( RC /= GC_SUCCESS ) THEN
         CALL GC_Error( ErrMsg, RC, ThisLoc )
         RETURN
      ENDIF
      READ( SUBSTRS(1:N), '(a)' ) Input_Opt%ND63_FILE

      ! Tracers to include
      CALL SPLIT_ONE_LINE( SUBSTRS, N_ND63, -1, 'read_nd63_menu:3', RC )
      IF ( RC /= GC_SUCCESS ) THEN
         CALL GC_Error( ErrMsg, RC, ThisLoc )
         RETURN
      ENDIF
      DO N = 1, N_ND63
         READ( SUBSTRS(N), * ) Input_Opt%ND63_TRACERS(N)
      ENDDO

      ! FREQ
      CALL SPLIT_ONE_LINE( SUBSTRS, N, 1,  'read_nd63_menu:4', RC )
      IF ( RC /= GC_SUCCESS ) THEN
         CALL GC_Error( ErrMsg, RC, ThisLoc )
         RETURN
      ENDIF
      READ( SUBSTRS(1:N), * ) Input_Opt%ND63_FREQ

      ! IMIN, IMAX
      CALL SPLIT_ONE_LINE( SUBSTRS, N, 2,  'read_nd63_menu:5', RC )
      IF ( RC /= GC_SUCCESS ) THEN
         CALL GC_Error( ErrMsg, RC, ThisLoc )
         RETURN
      ENDIF
      READ( SUBSTRS(1:N), * ) Input_Opt%ND63_IMIN, Input_Opt%ND63_IMAX

      ! JMIN, JMAX
      CALL SPLIT_ONE_LINE( SUBSTRS, N, 2,  'read_nd63_menu:6', RC )
      IF ( RC /= GC_SUCCESS ) THEN
         CALL GC_Error( ErrMsg, RC, ThisLoc )
         RETURN
      ENDIF
      READ( SUBSTRS(1:N), * ) Input_Opt%ND63_JMIN, Input_Opt%ND63_JMAX

      ! Separator line
      CALL SPLIT_ONE_LINE( SUBSTRS, N, 1,  'read_nd63_menu:8', RC )
      IF ( RC /= GC_SUCCESS ) THEN
         CALL GC_Error( ErrMsg, RC, ThisLoc )
         RETURN
      ENDIF

      ! Return success
      RC = GC_SUCCESS

      !=================================================================
      ! Print to screen
      !=================================================================
      IF ( am_I_Root ) THEN
         WRITE( 6, '(/,a)' ) 'ND63 SHIP TIMESERIES MENU'
         WRITE( 6, '(  a)' ) '--------------------------------------'
         WRITE( 6, 100 ) 'Turn on ND63 timeseries?    : ',
     &                    Input_Opt%DO_ND63
         WRITE( 6, 110 ) 'ND63 timeseries file name   : ', 
     &                    TRIM( Input_Opt%ND63_FILE )
         WRITE( 6, 120 ) 'ND63 timeseries tracers     : ', 
     &                    ( Input_Opt%ND63_TRACERS(N), N=1, N_ND63 )
         WRITE( 6, 130 ) 'ND63 save frequency [min]   : ', 
     &                    Input_Opt%ND63_FREQ
         WRITE( 6, 130 ) 'ND63 longitude limits       : ', 
     &                    Input_Opt%ND63_IMIN, Input_Opt%ND63_IMAX
         WRITE( 6, 130 ) 'ND63 latitude  limits       : ', 
     &                    Input_Opt%ND63_JMIN, Input_Opt%ND63_JMAX
      ENDIF

      ! FORMAT statements
 100  FORMAT( A, L5    )
 110  FORMAT( A, A     )
 120  FORMAT( A, 100I3 )
 130  FORMAT( A, 2I5   )

      !=================================================================
      ! Call setup routines from other F90 modules
      !=================================================================

      ! Initialize for ND63 timeseries
      IF ( Input_Opt%DO_ND63 ) THEN
         CALL INIT_DIAG63( Input_Opt%DO_ND63, N_ND63,
     &                     Input_Opt%ND63_TRACERS,
     &                     Input_Opt%ND63_IMIN,  Input_Opt%ND63_IMAX,
     &                     Input_Opt%ND63_JMIN,  Input_Opt%ND63_JMAX,
     &                     Input_Opt%ND63_FREQ,
     &                     Input_Opt%ND63_FILE )
      ENDIF

      END SUBROUTINE READ_ND63_MENU
!EOC
!------------------------------------------------------------------------------
!                  GEOS-Chem Global Chemical Transport Model                  !
!------------------------------------------------------------------------------
!BOP
!
! !IROUTINE: read_prod_loss_menu 
!
! !DESCRIPTION: Subroutine READ\_PROD\_LOSS\_MENU reads the PROD AND LOSS MENU 
!  section of the GEOS-Chem input file 
!\\
!\\
! !INTERFACE:
!
      SUBROUTINE READ_PROD_LOSS_MENU( am_I_Root, Input_Opt, RC )
!
! !USES:
!
      USE CMN_DIAG_Mod,       ONLY : ND65
      USE ErrCode_Mod
      USE gckpp_Parameters,   ONLY : NFAM
      USE gckpp_Monitor,      ONLY : FAM_NAMES
      USE Input_Opt_Mod,      ONLY : OptInput
!
! !INPUT PARAMETERS:
!
      LOGICAL,        INTENT(IN)    :: am_I_Root   ! Is this the root CPU?
!
! !INPUT/OUTPUT PARAMETERS:
!
      TYPE(OptInput), INTENT(INOUT) :: Input_Opt   ! Input options
!
! !OUTPUT PARAMETERS:
!
      INTEGER,        INTENT(OUT)   :: RC          ! Success or failure
! 
! !REVISION HISTORY: 
!  20 Jul 2004 - R. Yantosca - Initial version
!  (1 ) Bug fixes.  Only error check # of prod/loss families for TagOx and 
!        TagCO runs if DO_SAVE_PL=T.  Also turn off this diagnostic for
!        the offline aerosol run. (bmy, 10/29/04)
!  (2 ) Add error trap is P/L families are asked when using KPP. (ccc, 3/10/10)
!  27 Aug 2010 - R. Yantosca - Added ProTeX headers
!  30 Jul 2012 - R. Yantosca - Now accept am_I_Root as an argument when
!                              running with the traditional driver main.F
!  08 Nov 2012 - R. Yantosca - Now save fields to the Input_Opt object
!  23 Jun 2014 - R. Yantosca - Removed references to logical_mod.F
!  25 Jun 2014 - R. Yantosca - Removed references to tracer_mod.F
!  14 Jan 2016 - C. Keller   - Now refer to Input_Opt%LKPP instead of LKPP
!  27 Mar 2017 - R. Yantosca - For tagCO, ND65 slots < nAdvect are L(CO)
!  08 Nov 2017 - R. Yantosca - Return error condition to calling program
!EOP
!------------------------------------------------------------------------------
!BOC
!
! !LOCAL VARIABLES:
!
      INTEGER            :: F,        N,          N_ADVECT

      ! Strings
      CHARACTER(LEN=255) :: ErrMsg, ThisLoc

      ! Arrays
      CHARACTER(LEN=255) :: SUBSTRS(MAXDIM)

      !=================================================================
      ! READ_PROD_LOSS_MENU begins here!
      !=================================================================

      ! Initialize
      RC      = GC_SUCCESS
      ErrMsg  = 'Error reading the "input.geos" file!'
      ThisLoc = 
     &   ' -> at Read_Prod_Loss_Menu (in module GeosCore/input_mod.F)'

      ! Error check
      IF ( CT1 /= 2 ) THEN 
         ErrMsg = 'SIMULATION MENU & ADVECTED SPECIES MENU ' //
     &            'must be read in first!'
         CALL GC_Error( ErrMsg, RC, ThisLoc )
         RETURN
      ENDIF

      !=================================================================
      ! Read info about prod & loss families
      !=================================================================

      ! Turn on production & loss diagnostic (e.g. ND65 diagnostic)
      CALL SPLIT_ONE_LINE( SUBSTRS, N, 1, 'DO_SAVE_PL', RC )
      IF ( RC /= GC_SUCCESS ) THEN
         CALL GC_Error( ErrMsg, RC, ThisLoc )
         RETURN
      ENDIF
      READ( SUBSTRS(1:N), * ) Input_Opt%DO_SAVE_PL

      ! Read number of levels for ND65 diagnostic 
      CALL SPLIT_ONE_LINE( SUBSTRS, N, 1, 'ND65', RC )
      IF ( RC /= GC_SUCCESS ) THEN
         CALL GC_Error( ErrMsg, RC, ThisLoc )
         RETURN
      ENDIF
      READ( SUBSTRS(1:N), * ) Input_Opt%ND65

      ! Copy field to variable in CMN_DIAG
      ND65 = Input_Opt%ND65

      ! Save P(O3) & L(O3) for tagged O3 run? (i.e. ND20 diagnostic)
      CALL SPLIT_ONE_LINE( SUBSTRS, N, 1, 'DO_SAVE_O3', RC )
      IF ( RC /= GC_SUCCESS ) THEN
         CALL GC_Error( ErrMsg, RC, ThisLoc )
         RETURN
      ENDIF
      READ( SUBSTRS(1:N), * ) Input_Opt%DO_SAVE_O3

      !=================================================================
      ! Error check families for certain types of simulations
      !=================================================================

      ! Offline aerosol -- turn off DO_SAVE_PL, since we use ND05,
      ! ND06, ND07, ND08, ND13 etc diagnostics instead of ND65
      IF ( Input_Opt%ITS_AN_AEROSOL_SIM ) THEN 
         Input_Opt%DO_SAVE_PL    = .FALSE.
         Input_Opt%DO_SAVE_O3    = .FALSE.
         Input_Opt%ND65          = 0
      ENDIF

      !=================================================================
      ! Set fields of Input Options object
      !=================================================================

      ! Number of advected species
      N_ADVECT = Input_Opt%N_ADVECT 

      IF ( Input_Opt%DO_SAVE_PL ) THEN
         IF ( Input_Opt%ITS_A_FULLCHEM_SIM ) THEN
            ! Fullchem - Obtain NFAM from KPP
            Input_Opt%NFAM = NFAM
         ELSEIF ( Input_Opt%ITS_A_TAGO3_SIM ) THEN
            ! Tagged O3
            Input_Opt%NFAM = 2*N_ADVECT
         ELSEIF ( Input_Opt%ITS_A_TAGCO_SIM ) THEN
            ! Tagged CO
            Input_Opt%NFAM = N_ADVECT+5
         ENDIF
      ENDIF

      ! Return if there are no prod/loss families
      ! or if we have turned off this diagnostic
      IF ( .not. ( Input_Opt%DO_SAVE_PL .and. Input_Opt%NFAM > 0 )) THEN
         Input_Opt%DO_SAVE_PL         = .FALSE.
         Input_Opt%DO_SAVE_O3         = .FALSE.
         Input_Opt%ND65               = 0
      ENDIF

      ! Loop over families
      DO F = 1, Input_Opt%NFAM

         IF ( Input_Opt%ITS_A_FULLCHEM_SIM ) THEN

            ! Fullchem - Obtain FAM_NAME from KPP
            Input_Opt%FAM_NAME(F) = FAM_NAMES(F) 

         ELSEIF ( Input_Opt%ITS_A_TAGO3_SIM ) THEN

            ! Tagged O3
            IF ( F <= N_ADVECT ) THEN
               Input_Opt%FAM_NAME(F) =
     &            'P' // TRIM(Input_Opt%AdvectSpc_Name(F))
            ELSE
               Input_Opt%FAM_NAME(F) =
     &            'L' // TRIM(Input_Opt%AdvectSpc_Name(F-N_ADVECT))
            ENDIF

         ELSEIF ( Input_Opt%ITS_A_TAGCO_SIM ) THEN

            ! Tagged CO
            IF ( F <= N_ADVECT ) THEN
               Input_Opt%FAM_NAME(F) = 'L'//Input_Opt%AdvectSpc_Name(F)
            ELSEIF ( F == N_ADVECT+1 ) THEN
               Input_Opt%FAM_NAME(F) = 'PISOP'
            ELSEIF ( F == N_ADVECT+2 ) THEN
               Input_Opt%FAM_NAME(F) = 'PCH4'
            ELSEIF ( F == N_ADVECT+3 ) THEN
               Input_Opt%FAM_NAME(F) = 'PCH3OH'
            ELSEIF ( F == N_ADVECT+4 ) THEN
               Input_Opt%FAM_NAME(F) = 'PMONO'
            ELSEIF ( F == N_ADVECT+5 ) THEN
               Input_Opt%FAM_NAME(F) = 'PACET'
            ENDIF

         ENDIF

         ! Get family type as prod or loss
         IF ( Input_Opt%FAM_NAME(F)(1:1) == 'P'   .or.
     &        Input_Opt%FAM_NAME(F)(1:1) == 'p' ) THEN
            Input_Opt%FAM_TYPE(F) = 'prod'
         ELSE
            Input_Opt%FAM_TYPE(F) = 'loss'
         ENDIF

      ENDDO

      !=================================================================
      ! Print to screen
      !=================================================================
      IF ( am_I_Root ) THEN
         WRITE( 6, '(/,a)' ) 'PROD & LOSS DIAGNOSTIC MENU'
         WRITE( 6, '(  a)' ) '---------------------------'      
         WRITE( 6, 100 ) 'Turn on prod & loss diag?   : ',
     &                    Input_Opt%DO_SAVE_PL
         WRITE( 6, 110 ) '# of levels for P/L diag    : ',
     &                    Input_Opt%ND65
         WRITE( 6, 100 ) 'Save P(O3), L(O3) for TagO3?: ',
     &                    Input_Opt%DO_SAVE_O3
      
         ! Loop over families
         DO F = 1, Input_Opt%NFAM

            ! Write family name and type
            WRITE( 6, 120 ) TRIM(Input_Opt%FAM_NAME(F)),
     &                      TRIM(Input_Opt%FAM_TYPE(F))

         ENDDO

      ENDIF

      ! FORMAT statements
 100  FORMAT( A, L5 )
 110  FORMAT( A, I5 )
 120  FORMAT( /, 'Family=', A10, '  Type=', A4 )

      END SUBROUTINE READ_PROD_LOSS_MENU
!EOC
!------------------------------------------------------------------------------
!                  GEOS-Chem Global Chemical Transport Model                  !
!------------------------------------------------------------------------------
!BOP
!
! !IROUTINE: read_nested_grid_menu
!
! !DESCRIPTION: Subroutine READ\_NESTED\_GRID\_MENU reads the NESTED GRID MENU 
!  section of the GEOS-CHEM input file.
!\\
!\\
! !INTERFACE:
!
      SUBROUTINE READ_NESTED_GRID_MENU( am_I_Root, Input_Opt, RC )
!
! !USES:
!
      USE ErrCode_Mod
      USE Input_Opt_Mod, ONLY : OptInput
!
! !INPUT PARAMETERS:
!
      LOGICAL,        INTENT(IN)    :: am_I_Root   ! Is this the root CPU?
!
! !INPUT/OUTPUT PARAMETERS:
!
      TYPE(OptInput), INTENT(INOUT) :: Input_Opt   ! Input options
!
! !OUTPUT PARAMETERS:
!
      INTEGER,        INTENT(OUT)   :: RC          ! Success or failure
! 
! !REVISION HISTORY: 
!  20 Jul 2004 - R. Yantosca - Initial version
!  (1 ) Now give user the option of saving out nested grid boundary conditions 
!        at 2 x 2.5 resolution for the EU, CH, or NA grids (amv, bmy, 12/18/09)
!  27 Aug 2010 - R. Yantosca - Added ProTeX headers
!  30 Jul 2012 - R. Yantosca - Now accept am_I_Root as an argument when
!                              running with the traditional driver main.F
!  01 Nov 2012 - R. Yantosca - Now pass Input_Opt, RC as arguments
!  23 Jun 2014 - R. Yantosca - Removed references to logical_mod.F
!  08 Nov 2017 - R. Yantosca - Return error condition to calling program
!EOP
!------------------------------------------------------------------------------
!BOC
!
! !LOCAL VARIABLES:
!
      ! Scalars
      INTEGER            :: N

      ! Strings
      CHARACTER(LEN=255) :: ErrMsg,      ThisLoc

      ! Arrays
      CHARACTER(LEN=255) :: SUBSTRS(MAXDIM)

      !=================================================================
      ! READ_NESTED_GRID_MENU begins here!
      !=================================================================

      ! Initialize
      RC      = GC_SUCCESS
      ErrMsg  = 'Error reading the "input.geos" file!'
      ThisLoc = 
     &   ' -> at Read_Nested_Grid_Menu (in module GeosCore/input_mod.F)'

      ! Save out TPCORE BC's at 4x5
      CALL SPLIT_ONE_LINE( SUBSTRS, N, 1, 'LWINDO', RC )
      IF ( RC /= GC_SUCCESS ) THEN
         CALL GC_Error( ErrMsg, RC, ThisLoc )
         RETURN
      ENDIF
      READ( SUBSTRS(1:N), * ) Input_Opt%LWINDO

      ! Save out TPCORE BC's at 2x2.5?
      CALL SPLIT_ONE_LINE( SUBSTRS, N, 1, 'LWINDO2x25', RC )
      IF ( RC /= GC_SUCCESS ) THEN
         CALL GC_Error( ErrMsg, RC, ThisLoc )
         RETURN
      ENDIF
      READ( SUBSTRS(1:N), * ) Input_Opt%LWINDO2x25

      ! Save out TPCORE BC's over NA
      CALL SPLIT_ONE_LINE( SUBSTRS, N, 1, 'LWINDO_NA', RC )
      IF ( RC /= GC_SUCCESS ) THEN
         CALL GC_Error( ErrMsg, RC, ThisLoc )
         RETURN
      ENDIF
      READ( SUBSTRS(1:N), * ) Input_Opt%LWINDO_NA

      ! Directory where NA TPCORE BC's are stored
      CALL SPLIT_ONE_LINE( SUBSTRS, N, 1, 'TPBC_DIR_NA', RC )
      IF ( RC /= GC_SUCCESS ) THEN
         CALL GC_Error( ErrMsg, RC, ThisLoc )
         RETURN
      ENDIF
      READ( SUBSTRS(1:N), '(a)' ) Input_Opt%TPBC_DIR_NA

      ! Save out TPCORE BC's over EU
      CALL SPLIT_ONE_LINE( SUBSTRS, N, 1, 'LWINDO_EU', RC )
      IF ( RC /= GC_SUCCESS ) THEN
         CALL GC_Error( ErrMsg, RC, ThisLoc )
         RETURN
      ENDIF
      READ( SUBSTRS(1:N), * ) Input_Opt%LWINDO_EU

      ! Directory where EU TPCORE BC's are stored
      CALL SPLIT_ONE_LINE( SUBSTRS, N, 1, 'TPBC_DIR_EU', RC )
      IF ( RC /= GC_SUCCESS ) THEN
         CALL GC_Error( ErrMsg, RC, ThisLoc )
         RETURN
      ENDIF
      READ( SUBSTRS(1:N), '(a)' ) Input_Opt%TPBC_DIR_EU

      ! Save out TPCORE BC's over CH
      CALL SPLIT_ONE_LINE( SUBSTRS, N, 1, ' LWINDO_CH', RC )
      IF ( RC /= GC_SUCCESS ) THEN
         CALL GC_Error( ErrMsg, RC, ThisLoc )
         RETURN
      ENDIF
      READ( SUBSTRS(1:N), * ) Input_Opt%LWINDO_CH

      ! Directory where CH TPCORE BC's are stored
      CALL SPLIT_ONE_LINE( SUBSTRS, N, 1, 'TPBC_DIR_CH', RC )
      IF ( RC /= GC_SUCCESS ) THEN
         CALL GC_Error( ErrMsg, RC, ThisLoc )
         RETURN
      ENDIF
      READ( SUBSTRS(1:N), '(a)' ) Input_Opt%TPBC_DIR_CH

      ! Save out TPCORE BC's over AS (0.5x0.625 only)
      CALL SPLIT_ONE_LINE( SUBSTRS, N, 1, 'LWINDO_AS', RC )
      IF ( RC /= GC_SUCCESS ) THEN
         CALL GC_Error( ErrMsg, RC, ThisLoc )
         RETURN
      ENDIF
      READ( SUBSTRS(1:N), * ) Input_Opt%LWINDO_AS

      ! Directory where AS TPCORE BC's are stored (0.5x0.625 only)
      CALL SPLIT_ONE_LINE( SUBSTRS, N, 1, 'TPBC_DIR_AS', RC )
      IF ( RC /= GC_SUCCESS ) THEN
         CALL GC_Error( ErrMsg, RC, ThisLoc )
         RETURN
      ENDIF
      READ( SUBSTRS(1:N), '(a)' ) Input_Opt%TPBC_DIR_AS

      ! Save out TPCORE BC's over Custom Region
      CALL SPLIT_ONE_LINE( SUBSTRS, N, 1, 'LWINDO_CU', RC )
      IF ( RC /= GC_SUCCESS ) THEN
         CALL GC_Error( ErrMsg, RC, ThisLoc )
         RETURN
      ENDIF
      READ( SUBSTRS(1:N), * ) Input_Opt%LWINDO_CU

      ! Directory where TPCORE BC's are stored
      CALL SPLIT_ONE_LINE( SUBSTRS, N, 1, 'TPBC_DIR', RC )
      IF ( RC /= GC_SUCCESS ) THEN
         CALL GC_Error( ErrMsg, RC, ThisLoc )
         RETURN
      ENDIF
      READ( SUBSTRS(1:N), '(a)' ) Input_Opt%TPBC_DIR

      ! Timestep for 4x5 TPCORE BC's
      CALL SPLIT_ONE_LINE( SUBSTRS, N, 1, 'TS', RC )
      IF ( RC /= GC_SUCCESS ) THEN
         CALL GC_Error( ErrMsg, RC, ThisLoc )
         RETURN
      ENDIF
      READ( SUBSTRS(1:N), * ) Input_Opt%NESTED_TS

      ! Lower left box
      CALL SPLIT_ONE_LINE( SUBSTRS, N, 2, 'I1, J1', RC )
      IF ( RC /= GC_SUCCESS ) THEN
         CALL GC_Error( ErrMsg, RC, ThisLoc )
         RETURN
      ENDIF
      READ( SUBSTRS(1:N), * ) Input_Opt%NESTED_I1, Input_Opt%NESTED_J1

      ! Timestep for 4x5 TPCORE BC's
      CALL SPLIT_ONE_LINE( SUBSTRS, N, 2, 'I2, J2', RC )
      IF ( RC /= GC_SUCCESS ) THEN
         CALL GC_Error( ErrMsg, RC, ThisLoc )
         RETURN
      ENDIF
      READ( SUBSTRS(1:N), * ) Input_Opt%NESTED_I2, Input_Opt%NESTED_J2

      ! Nested grid transport offsets 
      CALL SPLIT_ONE_LINE( SUBSTRS, N, 4, 'I0W, J0W, I0E, J0E', RC )
      IF ( RC /= GC_SUCCESS ) THEN
         CALL GC_Error( ErrMsg, RC, ThisLoc )
         RETURN
      ENDIF
      READ( SUBSTRS(1:N), * ) Input_Opt%NESTED_I0W,Input_Opt%NESTED_J0W,
     &                        Input_Opt%NESTED_I0E,Input_Opt%NESTED_J0E

      ! Separator line
      CALL SPLIT_ONE_LINE( SUBSTRS, N, 1, 'separator', RC )
      IF ( RC /= GC_SUCCESS ) THEN
         CALL GC_Error( ErrMsg, RC, ThisLoc )
         RETURN
      ENDIF

      !=================================================================
      ! Error checks
      !=================================================================
#if defined( MERRA2 )
      IF ( Input_Opt%LWINDO_CH ) THEN
         ErrMsg = 'MERRA-2 is not set up for the nested CH grid, use '//
     &            'nested AS instead.'
         CALL GC_Error( ErrMsg, RC, ThisLoc )
         RETURN
      ENDIF
#endif

      !=================================================================
      ! Print to screen
      !=================================================================
      IF( am_I_Root ) THEN
         WRITE( 6, '(/,a)' ) 'NESTED GRID MENU'
         WRITE( 6, '(  a)' ) '----------------'
         WRITE( 6, 100 ) 'Save TPCORE BC''s at 4x5     : ',
     &                    Input_Opt%LWINDO
         WRITE( 6, 100 ) 'Save TPCORE BC''s at 2x25    : ',
     &                    Input_Opt%LWINDO2x25
         WRITE( 6, 100 ) 'Save BC''s over North America: ',
     &                    Input_Opt%LWINDO_NA
         WRITE( 6, 110 ) 'Directory with NA BC''s      : ', 
     &                    TRIM( Input_Opt%TPBC_DIR_NA )
         WRITE( 6, 100 ) 'Save BC''s over Europe       : ',
     &                    Input_Opt%LWINDO_EU
         WRITE( 6, 110 ) 'Directory with EU BC''s      : ', 
     &                    TRIM( Input_Opt%TPBC_DIR_EU )
         WRITE( 6, 100 ) 'Save BC''s over China/SE Asia: ',
     &                    Input_Opt%LWINDO_CH
         WRITE( 6, 110 ) 'Directory with CH BC''s      : ', 
     &                    TRIM( Input_Opt%TPBC_DIR_CH )
         WRITE( 6, 100 ) 'Save BC''s over Asia         : ',
     &                    Input_Opt%LWINDO_AS
         WRITE( 6, 110 ) 'Directory with AS BC''s      : ', 
     &                    TRIM( Input_Opt%TPBC_DIR_AS )
         WRITE( 6, 100 ) 'Save BC''s over custom region: ',
     &                    Input_Opt%LWINDO_CU
         WRITE( 6, 110 ) 'Directory with custom BC''s  : ', 
     &                    TRIM( Input_Opt%TPBC_DIR )
         WRITE( 6, 120 ) 'Timestep for BC''s [min]     : ',
     &                    Input_Opt%NESTED_TS
         WRITE( 6, 120 ) 'LL box of BC region         : ',
     &                    Input_Opt%NESTED_I1,  Input_Opt%NESTED_J1
         WRITE( 6, 120 ) 'UR box of BC region         : ',
     &                    Input_Opt%NESTED_I2,  Input_Opt%NESTED_J2
         WRITE( 6, 130 ) 'Nested grid window offsets  : ',
     &                    Input_Opt%NESTED_I0W, Input_Opt%NESTED_J0W,
     &                    Input_Opt%NESTED_I0E, Input_Opt%NESTED_J0E
      END IF

      ! FORMAT statements
 100  FORMAT( A, L5  )
 110  FORMAT( A, A   )
 120  FORMAT( A, 2I5 )
 130  FORMAT( A, 4I5 )

      END SUBROUTINE READ_NESTED_GRID_MENU
!EOC
!------------------------------------------------------------------------------
!                  GEOS-Chem Global Chemical Transport Model                  !
!------------------------------------------------------------------------------
!BOP
!
! !IROUTINE: read_benchmark_menu
!
! !DESCRIPTION: Subroutine READ\_BENCHMARK\_MENU reads the BENCHMARK MENU 
!  section of the GEOS-Chem input file.
!\\
!\\
! !INTERFACE:
!
      SUBROUTINE READ_BENCHMARK_MENU( am_I_Root, Input_Opt, RC )
!
! !USES:
!
      USE ErrCode_Mod
      USE Input_Opt_Mod,      ONLY : OptInput
!
! !INPUT PARAMETERS:
!
      LOGICAL,        INTENT(IN)    :: am_I_Root   ! Is this the root CPU?
!
! !INPUT/OUTPUT PARAMETERS:
!
      TYPE(OptInput), INTENT(INOUT) :: Input_Opt   ! Input options
!
! !OUTPUT PARAMETERS:
!
      INTEGER,        INTENT(OUT)   :: RC          ! Success or failure
! 
! !REVISION HISTORY: 
!  20 Jul 2004 - R. Yantosca - Initial version
!  27 Aug 2010 - R. Yantosca - Added ProTeX headers
!  30 Jul 2012 - R. Yantosca - Now accept am_I_Root as an argument when
!                              running with the traditional driver main.F
!  01 Nov 2012 - R. Yantosca - Now pass Input_Opt, RC as arguments
!  23 Jun 2014 - R. Yantosca - Removed references to logical_mod.F
!  08 Nov 2017 - R. Yantosca - Return error condition to calling program
!EOP
!------------------------------------------------------------------------------
!BOC
!
! !LOCAL VARIABLES:
!
      ! Scalars
      INTEGER            :: N 

      ! Strings
      CHARACTER(LEN=255) :: ErrMsg, ThisLoc

      ! Arrays
      CHARACTER(LEN=255) :: SUBSTRS(MAXDIM)

      !=================================================================
      ! READ_NESTED_GRID_MENU begins here!
      !=================================================================

      ! Initialize
      RC      = GC_SUCCESS
      ErrMsg  = 'Error reading the "input.geos" file!'
      ThisLoc = 
     &   ' -> at Read_Benchmark_Menu (in module GeosCore/input_mod.F)'


      ! Save benchmark diagnostic output?
      CALL SPLIT_ONE_LINE( SUBSTRS, N, 1, 'LSTDRUN', RC )
      IF ( RC /= GC_SUCCESS ) THEN
         CALL GC_Error( ErrMsg, RC, ThisLoc )
         RETURN
      ENDIF
      READ( SUBSTRS(1:N), * ) Input_Opt%LSTDRUN

      ! Filename for initial tracer mass
      CALL SPLIT_ONE_LINE( SUBSTRS, N, 1, 'INITIAL_FILE', RC )
      IF ( RC /= GC_SUCCESS ) THEN
         CALL GC_Error( ErrMsg, RC, ThisLoc )
         RETURN
      ENDIF
      READ( SUBSTRS(1:N), '(a)' ) Input_Opt%STDRUN_INIT_FILE

      ! Filename for initial tracer mass
      CALL SPLIT_ONE_LINE( SUBSTRS, N, 1, 'FINAL_FILE', RC )
      IF ( RC /= GC_SUCCESS ) THEN
         CALL GC_Error( ErrMsg, RC, ThisLoc )
         RETURN
      ENDIF
      READ( SUBSTRS(1:N), '(a)' ) Input_Opt%STDRUN_FINAL_FILE

      ! Separator line
      CALL SPLIT_ONE_LINE( SUBSTRS, N, 1, 'separator', RC )
      IF ( RC /= GC_SUCCESS ) THEN
         CALL GC_Error( ErrMsg, RC, ThisLoc )
         RETURN
      ENDIF

      !=================================================================
      ! Print to screen
      !=================================================================
      IF ( am_I_Root ) THEN
         WRITE( 6, '(/,a)' ) 'BENCHMARK MENU'
         WRITE( 6, '(  a)' ) '--------------'
         WRITE( 6, 100     ) 'Save benchmark diag output?  : ',
     &                        Input_Opt%LSTDRUN
         WRITE( 6, 110     ) 'File for initial species mass: ',  
     &                        TRIM( Input_Opt%STDRUN_INIT_FILE )
         WRITE( 6, 110     ) 'File for final species mass  : ',  
     &                        TRIM( Input_Opt%STDRUN_FINAL_FILE )
      ENDIF

      ! FORMAT statements
 100  FORMAT( A, L5  )
 110  FORMAT( A, A   )
    
      END SUBROUTINE READ_BENCHMARK_MENU
!EOC
!------------------------------------------------------------------------------
!                  GEOS-Chem Global Chemical Transport Model                  !
!------------------------------------------------------------------------------
!BOP
!
! !IROUTINE: read_mercury_menu
!
! !DESCRIPTION: Subroutine READ\_MERCURY\_MENU reads the BENCHMARK MENU 
!  section of the GEOS-Chem input file.
!\\
!\\
! !INTERFACE:
!
      SUBROUTINE READ_MERCURY_MENU( am_I_Root, Input_Opt, RC )
!
! !USES:
!
      USE ErrCode_Mod
      USE Input_Opt_Mod, ONLY : OptInput
!
! !INPUT PARAMETERS:
!
      LOGICAL,        INTENT(IN)    :: am_I_Root   ! Is this the root CPU?
!
! !INPUT/OUTPUT PARAMETERS:
!
      TYPE(OptInput), INTENT(INOUT) :: Input_Opt   ! Input options
!
! !OUTPUT PARAMETERS:
!
      INTEGER,        INTENT(OUT)   :: RC          ! Success or failure
! 
! !REVISION HISTORY: 
!  24 Feb 2006 - R. Yantosca - Initial version
!  ( 1) Update for Chris Holmes's mercury version. (ccc, 5/6/10)
!  ( 2) Add options to use GTMM for mercury soil emissions (ccc, 9/16/09)
!  27 Aug 2010 - R. Yantosca - Added ProTeX headers
!  30 Jul 2012 - R. Yantosca - Now accept am_I_Root as an argument when
!                              running with the traditional driver main.F
!  01 Nov 2012 - R. Yantosca - Now pass Input_Opt, RC as arguments
!  23 Jun 2014 - R. Yantosca - Removed references to logical_mod.F
!  25 Jun 2014 - R. Yantosca - Removed references to tracer_mod.F
!  25 Apr 2016 - R. Yantosca - Now init mercury modules from GIGC_INIT_EXTRA
!  27 Jul 2016 - M. Sulprizio- Remove IN_HG_RST_FILE and OUT_HG_RST_FILE.
!                              Hg restart fields are now stored in the GEOS-Chem
!                              netCDF restart file.
!  08 Nov 2017 - R. Yantosca - Return error condition to calling program
!EOP
!------------------------------------------------------------------------------
!BOC
!
! !LOCAL VARIABLES:
!
      ! Scalars
      INTEGER            :: N 

      ! Strings
      CHARACTER(LEN=255) :: ErrMsg,         ThisLoc

      ! Arrays
      CHARACTER(LEN=255) :: SUBSTRS(MAXDIM)

      !=================================================================
      ! READ_MERCURY_MENU begins here!
      !=================================================================

      ! Initialize
      RC      = GC_SUCCESS
      ErrMsg  = 'Error reading the "input.geos" file!'
      ThisLoc = 
     &   ' -> at Read_Mercury_Menu (in module GeosCore/input_mod.F)'

      ! Year for anthro Hg emissions
      CALL SPLIT_ONE_LINE( SUBSTRS, N, 1, 'ANTHRO_HG_YEAR', RC )
      IF ( RC /= GC_SUCCESS ) THEN
         CALL GC_Error( ErrMsg, RC, ThisLoc )
         RETURN
      ENDIF
      READ( SUBSTRS(1:N), * ) Input_Opt%ANTHRO_Hg_YEAR

      ! Use future emissions scenario?   !eds 5/17/12
      CALL SPLIT_ONE_LINE( SUBSTRS, N, 1, 'HG_SCENARIO', RC )
      IF ( RC /= GC_SUCCESS ) THEN
         CALL GC_Error( ErrMsg, RC, ThisLoc )
         RETURN
      ENDIF
      READ( SUBSTRS(1:N), '(a)' ) Input_Opt%HG_SCENARIO

      ! Use error check for tag/tot Hg?
      CALL SPLIT_ONE_LINE( SUBSTRS, N, 1, 'USE_CHECKS', RC )
      IF ( RC /= GC_SUCCESS ) THEN
         CALL GC_Error( ErrMsg, RC, ThisLoc )
         RETURN
      ENDIF
      READ( SUBSTRS(1:N), * ) Input_Opt%USE_CHECKS

      ! Use dynamic ocean model?
      CALL SPLIT_ONE_LINE( SUBSTRS, N, 1, 'LDYNOCEAN', RC )
      IF ( RC /= GC_SUCCESS ) THEN
         CALL GC_Error( ErrMsg, RC, ThisLoc )
         RETURN
      ENDIF
      READ( SUBSTRS(1:N), * ) Input_Opt%LDYNOCEAN

      ! Use preindustrial simulation?
      CALL SPLIT_ONE_LINE( SUBSTRS, N, 1, 'LPREINDHG', RC )
      IF ( RC /= GC_SUCCESS ) THEN
         CALL GC_Error( ErrMsg, RC, ThisLoc )
         RETURN
      ENDIF
      READ( SUBSTRS(1:N), * ) Input_Opt%LPREINDHG

      ! Use GTMM ?
      CALL SPLIT_ONE_LINE( SUBSTRS, N, 1, 'LGTMM', RC )
      IF ( RC /= GC_SUCCESS ) THEN
         CALL GC_Error( ErrMsg, RC, ThisLoc )
         RETURN
      ENDIF
      READ( SUBSTRS(1:N), * ) Input_Opt%LGTMM

      ! Name of GTMM restart file
      CALL SPLIT_ONE_LINE( SUBSTRS, N, 1, 'GTMM_RST_FILE', RC )
      IF ( RC /= GC_SUCCESS ) THEN
         CALL GC_Error( ErrMsg, RC, ThisLoc )
         RETURN
      ENDIF
      READ( SUBSTRS(1:N), * ) Input_Opt%GTMM_RST_FILE

      ! Use Arctic river Hg?
      CALL SPLIT_ONE_LINE( SUBSTRS, N, 1, 'LARCTICRIV', RC )
      IF ( RC /= GC_SUCCESS ) THEN
         CALL GC_Error( ErrMsg, RC, ThisLoc )
         RETURN
      ENDIF
      READ( SUBSTRS(1:N), * ) Input_Opt%LARCTICRIV

      ! Tie reducible HgII(aq) to UV-B?
      CALL SPLIT_ONE_LINE( SUBSTRS, N, 1, 'LKREDUV', RC )
      IF ( RC /= GC_SUCCESS ) THEN
         CALL GC_Error( ErrMsg, RC, ThisLoc )
         RETURN
      ENDIF
      READ( SUBSTRS(1:N), * ) Input_Opt%LKRedUV

      ! Separator line
      CALL SPLIT_ONE_LINE( SUBSTRS, N, 1, 'separator', RC )
      IF ( RC /= GC_SUCCESS ) THEN
         CALL GC_Error( ErrMsg, RC, ThisLoc )
         RETURN
      ENDIF

      ! Check on logical
      IF (.NOT.( Input_Opt%ITS_A_MERCURY_SIM ) ) THEN
         Input_Opt%LGTMM      = .FALSE.
         Input_Opt%LDYNOCEAN  = .FALSE.
         Input_Opt%LARCTICRIV = .FALSE.
         Input_Opt%LKRedUV    = .FALSE.
      ENDIF

      !=================================================================
      ! Print to screen
      !=================================================================
      IF ( am_I_Root ) THEN
         WRITE( 6, '(/,a)' ) 'MERCURY MENU'
         WRITE( 6, '(  a)' ) '------------'
         WRITE( 6, 100 ) 'Anthro Hg emissions year    : ', 
     &                    Input_Opt%ANTHRO_Hg_YEAR
         WRITE( 6, 120 ) 'Future emissions scenario   : ',
     &                    TRIM( Input_Opt%HG_SCENARIO )
         WRITE( 6, 110 ) 'Error check tag & total Hg? : ', 
     &                    Input_Opt%USE_CHECKS
         WRITE( 6, 110 ) 'Use dynamic ocean Hg model? : ', 
     &                    Input_Opt%LDYNOCEAN
         WRITE( 6, 110 ) 'Preindustrial simulation?   : ', 
     &                    Input_Opt%LPREINDHG
         WRITE( 6, 110 ) 'Use GTMM ?                  : ', 
     &                    Input_Opt%LGTMM
         WRITE( 6, 120 ) '=> GTMM restart file        : ',
     &                    TRIM( Input_Opt%GTMM_RST_FILE )
         WRITE( 6, 110 ) 'Use Arctic river Hg ?       : ', 
     &                    Input_Opt%LARCTICRIV
         WRITE( 6, 110 ) 'Tie HgII(aq) red. to UV-B?  : ', 
     &                    Input_Opt%LKRedUV
      END IF

      ! FORMAT statements
 100  FORMAT( A, I4  )
 110  FORMAT( A, L5  )
 120  FORMAT( A, A   )

      END SUBROUTINE READ_MERCURY_MENU
!EOC
!------------------------------------------------------------------------------
!                  GEOS-Chem Global Chemical Transport Model                  !
!------------------------------------------------------------------------------
!BOP
!
! !IROUTINE: read_ch4_menu
!
! !DESCRIPTION: Subroutine READ\_CH4\_MENU reads the CH4 MENU section of 
!  the GEOS-Chem input file; this defines emissions options for CH4 tagged 
!  simulations.
!\\
!\\
! !INTERFACE:
!
      SUBROUTINE READ_CH4_MENU( am_I_Root, Input_Opt, RC )
!
! !USES:
!
      USE ErrCode_Mod
      USE Input_Opt_Mod, ONLY : OptInput
!
! !INPUT PARAMETERS:
!
      LOGICAL,        INTENT(IN)    :: am_I_Root   ! Is this the root CPU?
!
! !INPUT/OUTPUT PARAMETERS:
!
      TYPE(OptInput), INTENT(INOUT) :: Input_Opt   ! Input options
!
! !OUTPUT PARAMETERS:
!
      INTEGER,        INTENT(OUT)   :: RC          ! Success or failure?
! 
! !REVISION HISTORY: 
!  03 Aug 2009 - K. Wecht, C. Pickett-Heaps - Initial version
!  27 Aug 2010 - R. Yantosca - Added ProTeX headers
!  30 Jul 2012 - R. Yantosca - Now accept am_I_Root as an argument when
!                              running with the traditional driver main.F
!  01 Nov 2012 - R. Yantosca - Now pass Input_Opt, RC as arguments
!  20 Aug 2013 - R. Yantosca - Removed "define.h", this is now obsolete
!  19 Feb 2014 - R. Yantosca - Add warning for CH4 budget (which is now
!                              controlled by an #ifdef in global_ch4_mod.F)
!  23 Jun 2014 - R. Yantosca - Removed references to logical_mod.F
!  20 Sep 2016 - R. Yantosca - Rewrote IF statement to avoid Gfortran error
!  08 Nov 2017 - R. Yantosca - Return error condition to calling program
!EOP
!------------------------------------------------------------------------------
!BOC
!
! !LOCAL VARIABLES:
!
      ! Scalars
      INTEGER            :: N

      ! Strings
      CHARACTER(LEN=255) :: ErrMsg, ThisLoc

      ! Arrays
      CHARACTER(LEN=255) :: SUBSTRS(MAXDIM)

      !=================================================================
      ! READ_CH4_MENU begins here!
      !=================================================================

      ! Initialize
      RC      = GC_SUCCESS
      ErrMsg  = 'Error reading the "input.geos" file!'
      ThisLoc = 
     &   ' -> at Read_CH4_Menu (in module GeosCore/input_mod.F)'

      ! Compute CH4 budget
      CALL SPLIT_ONE_LINE( SUBSTRS, N, 1, 'LCH4BUD', RC )
      IF ( RC /= GC_SUCCESS ) THEN
         CALL GC_Error( ErrMsg, RC, ThisLoc )
         RETURN
      ENDIF
      READ( SUBSTRS(1:N), * ) Input_Opt%LCH4BUD

      ! Use Gas & Oil emissions?
      CALL SPLIT_ONE_LINE( SUBSTRS, N, 1, 'LGAO', RC )
      IF ( RC /= GC_SUCCESS ) THEN
         CALL GC_Error( ErrMsg, RC, ThisLoc )
         RETURN
      ENDIF
      READ( SUBSTRS(1:N), * ) Input_Opt%LGAO

      ! Use Coal emissions?
      CALL SPLIT_ONE_LINE( SUBSTRS, N, 1, 'LCOL', RC )
      IF ( RC /= GC_SUCCESS ) THEN
         CALL GC_Error( ErrMsg, RC, ThisLoc )
         RETURN
      ENDIF
      READ( SUBSTRS(1:N), * ) Input_Opt%LCOL              
                                                
      ! Use Livestock emissions?                
      CALL SPLIT_ONE_LINE( SUBSTRS, N, 1, 'LLIV', RC )
      IF ( RC /= GC_SUCCESS ) THEN
         CALL GC_Error( ErrMsg, RC, ThisLoc )
         RETURN
      ENDIF
      READ( SUBSTRS(1:N), * ) Input_Opt%LLIV              
                                                
      ! Use Waste emissions?                    
      CALL SPLIT_ONE_LINE( SUBSTRS, N, 1, 'LWAST', RC )
      IF ( RC /= GC_SUCCESS ) THEN
         CALL GC_Error( ErrMsg, RC, ThisLoc )
         RETURN
      ENDIF
      READ( SUBSTRS(1:N), * ) Input_Opt%LWAST             
                                                
      ! Use Biofuel emissions?                  
      CALL SPLIT_ONE_LINE( SUBSTRS, N, 1, 'LBFCH4', RC )
      IF ( RC /= GC_SUCCESS ) THEN
         CALL GC_Error( ErrMsg, RC, ThisLoc )
         RETURN
      ENDIF
      READ( SUBSTRS(1:N), * ) Input_Opt%LBFCH4          
                                                
      ! Use Rice emissions?                     
      CALL SPLIT_ONE_LINE( SUBSTRS, N, 1, 'LRICE', RC )
      IF ( RC /= GC_SUCCESS ) THEN
         CALL GC_Error( ErrMsg, RC, ThisLoc )
         RETURN
      ENDIF
      READ( SUBSTRS(1:N), * ) Input_Opt%LRICE             
                                                
      ! Use Other Anthropogenic emissions?      
      CALL SPLIT_ONE_LINE( SUBSTRS, N, 1, 'LOTANT', RC )
      IF ( RC /= GC_SUCCESS ) THEN
         CALL GC_Error( ErrMsg, RC, ThisLoc )
         RETURN
      ENDIF
      READ( SUBSTRS(1:N), * ) Input_Opt%LOTANT            
                                                
      ! Use Biomass emissions?                  
      CALL SPLIT_ONE_LINE( SUBSTRS, N, 1, 'LBMCH4', RC )
      IF ( RC /= GC_SUCCESS ) THEN
         CALL GC_Error( ErrMsg, RC, ThisLoc )
         RETURN
      ENDIF
      READ( SUBSTRS(1:N), * ) Input_Opt%LBMCH4          
                                                
      ! Use Wetlands emissions?                 
      CALL SPLIT_ONE_LINE( SUBSTRS, N, 1, 'LWETL', RC )
      IF ( RC /= GC_SUCCESS ) THEN
         CALL GC_Error( ErrMsg, RC, ThisLoc )
         RETURN
      ENDIF
      READ( SUBSTRS(1:N), * ) Input_Opt%LWETL             
                                                
      ! Use Soil Absorption?          
      CALL SPLIT_ONE_LINE( SUBSTRS, N, 1, 'LSOABS', RC )
      IF ( RC /= GC_SUCCESS ) THEN
         CALL GC_Error( ErrMsg, RC, ThisLoc )
         RETURN
      ENDIF
      READ( SUBSTRS(1:N), * ) Input_Opt%LSOABS            
                                                
      ! Use Other Natural emissions?            
      CALL SPLIT_ONE_LINE( SUBSTRS, N, 1, 'LOTNAT', RC )
      IF ( RC /= GC_SUCCESS ) THEN
         CALL GC_Error( ErrMsg, RC, ThisLoc )
         RETURN
      ENDIF
      READ( SUBSTRS(1:N), * ) Input_Opt%LOTNAT            
                                                
      ! Separator line                          
      CALL SPLIT_ONE_LINE( SUBSTRS, N, 1, 'separator', RC )
      IF ( RC /= GC_SUCCESS ) THEN
         CALL GC_Error( ErrMsg, RC, ThisLoc )
         RETURN
      ENDIF

      !=================================================================
      ! Print to screen
      !=================================================================
      IF( am_I_Root ) THEN
         WRITE( 6, '(/,a)' ) 'CH4 MENU'
         WRITE( 6, '(  a)' ) '-----------'
         WRITE( 6, 100     ) 'Compute CH4 budget?   : ',
     &                        Input_Opt%LCH4BUD
         WRITE( 6, 100     ) 'Use Gas & Oil emis?   : ',
     &                        Input_Opt%LGAO
         WRITE( 6, 100     ) 'Use Coal Mine emis?   : ',
     &                        Input_Opt%LCOL
         WRITE( 6, 100     ) 'Use Livestock emis?   : ',
     &                        Input_Opt%LLIV
         WRITE( 6, 100     ) 'Use Waste emis?       : ',
     &                        Input_Opt%LWAST
         WRITE( 6, 100     ) 'Use Biofuel emis?     : ',
     &                        Input_Opt%LBFCH4
         WRITE( 6, 100     ) 'Use Rice emis?        : ',
     &                        Input_Opt%LRICE
         WRITE( 6, 100     ) 'Use Ot. Anthro emis?  : ',
     &                        Input_Opt%LOTANT
         WRITE( 6, 100     ) 'Use Biomass emis?     : ',
     &                        Input_Opt%LBMCH4
         WRITE( 6, 100     ) 'Use Wetlands emis?    : ',
     &                        Input_Opt%LWETL
         WRITE( 6, 100     ) 'Use Soil Absorption?  : ',
     &                        Input_Opt%LSOABS
         WRITE( 6, 100     ) 'Use Ot. Natural emis? : ',
     &                        Input_Opt%LOTNAT
      END IF

      ! Error check (kjw)
      IF ( Input_Opt%LCH4BUD ) THEN
         ErrMsg = 'To print CH4 budget information, be sure that '   //
     &            'USE_CH4_BUDGET_DIAG is defined at the beginning ' //
     &            'of global_ch4_mod.F'
         IF ( am_I_Root ) THEN
            print*,'CH4 Budget warning:'
            print*, TRIM( ErrMsg )
         ENDIF
      ENDIF

      ! FORMAT statements
 100  FORMAT( A, L5  )

      ! Return success
      RC = GC_SUCCESS         

      END SUBROUTINE READ_CH4_MENU
!EOC
!------------------------------------------------------------------------------
!                  GEOS-Chem Global Chemical Transport Model                  !
!------------------------------------------------------------------------------
!BOP
!
! !IROUTINE: read_pops_menu
!
! !DESCRIPTION: Subroutine READ\_POPS\_MENU reads the POPS MENU section of 
!  the GEOS-Chem input file; this defines emissions options for POPs
!  simulations.
!\\
!\\
! !INTERFACE:
!
      SUBROUTINE READ_POPS_MENU( am_I_Root, Input_Opt, RC )
!
! !USES:
!
      USE ErrCode_Mod
      USE Input_Opt_Mod, ONLY : OptInput
!
! !INPUT PARAMETERS:
!
      LOGICAL, INTENT(IN)           :: am_I_Root   ! Is this the root CPU?
!
! !INPUT/OUTPUT PARAMETERS:
!
      TYPE(OptInput), INTENT(INOUT) :: Input_Opt   ! Input options
!
! !OUTPUT PARAMETERS:
!
      INTEGER,        INTENT(OUT)   :: RC          ! Success or failure?
! 
! !REVISION HISTORY: 
!  01 Oct 2012 - C. Friedman - Initial version
!  26 Nov 2012 - M. Payer    - Added ProTeX headers
!  29 Nov 2012 - M. Payer    - Now pass Input_Opt, RC as arguments
!  26 Mar 2013 - R. Yantosca - Now pass Input_Opt to INIT_POPS
!  14 Apr 2014 - R. Yantosca - Now echo all POPs parameters to log file
!  23 Jun 2014 - R. Yantosca - Now use Input_Opt%POP_EMISDIR
!  25 Aug 2014 - M. Sulprizio- Move call to INIT_POPs to GIGC_Init_Extra
!  27 Aug 2014 - M. Sulprizio- Remove POP_EMISDIR, emissions are now handled
!                              by HEMCO
!  08 Nov 2017 - R. Yantosca - Return error condition to calling program
!EOP
!------------------------------------------------------------------------------
!BOC
!
! !LOCAL VARIABLES:
!
      ! Scalars
      INTEGER            :: N

      ! Strings
      CHARACTER(LEN=255) :: ErrMsg, ThisLoc

      ! Arrays
      CHARACTER(LEN=255) :: SUBSTRS(MAXDIM)

      !=================================================================
      ! READ_POPS_MENU begins here!
      !=================================================================

      ! Initialize
      RC      = GC_SUCCESS
      ErrMsg  = 'Error reading the "input.geos" file!'
      ThisLoc = 
     &   ' -> at Read_POPs_Menu (in module GeosCore/input_mod.F)'

      ! POP species
      CALL SPLIT_ONE_LINE( SUBSTRS, N, 1, 'POP_TYPE', RC )
      IF ( RC /= GC_SUCCESS ) THEN
         CALL GC_Error( ErrMsg, RC, ThisLoc )
         RETURN
      ENDIF
      READ( SUBSTRS(1:N), * ) Input_Opt%POP_TYPE

      ! Dummy for future process logical switches
      CALL SPLIT_ONE_LINE( SUBSTRS, N, 1, 'CHEM_PROCESS', RC )
      IF ( RC /= GC_SUCCESS ) THEN
         CALL GC_Error( ErrMsg, RC, ThisLoc )
         RETURN
      ENDIF
      READ( SUBSTRS(1:N), * ) Input_Opt%CHEM_PROCESS

      ! Molecular weight
      CALL SPLIT_ONE_LINE( SUBSTRS, N, 1, 'POP_XMW', RC )
      IF ( RC /= GC_SUCCESS ) THEN
         CALL GC_Error( ErrMsg, RC, ThisLoc )
         RETURN
      ENDIF
      READ( SUBSTRS(1:N), * ) Input_Opt%POP_XMW

      ! KOA
      CALL SPLIT_ONE_LINE( SUBSTRS, N, 1, 'POP_KOA', RC )
      IF ( RC /= GC_SUCCESS ) THEN
         CALL GC_Error( ErrMsg, RC, ThisLoc )
         RETURN
      ENDIF
      READ( SUBSTRS(1:N), * ) Input_Opt%POP_KOA

      ! KBC
      CALL SPLIT_ONE_LINE( SUBSTRS, N, 1, 'POP_KBC', RC )
      IF ( RC /= GC_SUCCESS ) THEN
         CALL GC_Error( ErrMsg, RC, ThisLoc )
         RETURN
      ENDIF
      READ( SUBSTRS(1:N), * ) Input_Opt%POP_KBC

      ! OH oxidation
      CALL SPLIT_ONE_LINE( SUBSTRS, N, 1, ' POP_K_POPG_OH', RC )
      IF ( RC /= GC_SUCCESS ) THEN
         CALL GC_Error( ErrMsg, RC, ThisLoc )
         RETURN
      ENDIF
      READ( SUBSTRS(1:N), * ) Input_Opt%POP_K_POPG_OH

      ! O3 oxidation 1
      CALL SPLIT_ONE_LINE( SUBSTRS, N, 1, ' POP_K_POPP_O3A', RC )
      IF ( RC /= GC_SUCCESS ) THEN
         CALL GC_Error( ErrMsg, RC, ThisLoc )
         RETURN
      ENDIF
      READ( SUBSTRS(1:N), * ) Input_Opt%POP_K_POPP_O3A

      ! O3 oxidation 2
      CALL SPLIT_ONE_LINE( SUBSTRS, N, 1, 'POP_K_POPP_O3B', RC )
      IF ( RC /= GC_SUCCESS ) THEN
         CALL GC_Error( ErrMsg, RC, ThisLoc )
         RETURN
      ENDIF
      READ( SUBSTRS(1:N), * ) Input_Opt%POP_K_POPP_O3B

      ! H*
      CALL SPLIT_ONE_LINE( SUBSTRS, N, 1, 'POP_HSTAR', RC )
      IF ( RC /= GC_SUCCESS ) THEN
         CALL GC_Error( ErrMsg, RC, ThisLoc )
         RETURN
      ENDIF
      READ( SUBSTRS(1:N), * ) Input_Opt%POP_HSTAR

      ! DEL_H
      CALL SPLIT_ONE_LINE( SUBSTRS, N, 1, 'POP_DEL_H', RC )
      IF ( RC /= GC_SUCCESS ) THEN
         CALL GC_Error( ErrMsg, RC, ThisLoc )
         RETURN
      ENDIF
      READ( SUBSTRS(1:N), * ) Input_Opt%POP_DEL_H

      ! DEL_Hw
      CALL SPLIT_ONE_LINE( SUBSTRS, N, 1, 'POP_DEL_Hw', RC )
      IF ( RC /= GC_SUCCESS ) THEN
         CALL GC_Error( ErrMsg, RC, ThisLoc )
         RETURN
      ENDIF
      READ( SUBSTRS(1:N), * ) Input_Opt%POP_DEL_Hw

      ! Separator line
      CALL SPLIT_ONE_LINE( SUBSTRS, N, 1, 'separator', RC )
      IF ( RC /= GC_SUCCESS ) THEN
         CALL GC_Error( ErrMsg, RC, ThisLoc )
         RETURN
      ENDIF

      !=================================================================
      ! Print to screen
      !=================================================================
      IF( am_I_Root ) THEN
         WRITE( 6, '(/,a)' ) 'POPS MENU'
         WRITE( 6, '(  a)' ) '------------'
         WRITE( 6, 120     ) 'Species of POP        : ',
     &                        Input_Opt%POP_TYPE
         WRITE( 6, 110     ) 'Chemistry on?         : ',
     &                        Input_Opt%CHEM_PROCESS
         WRITE( 6, 130     ) 'POP_XMW               : ',
     &                        Input_Opt%POP_XMW
         WRITE( 6, 130     ) 'POP_KOA               : ',
     &                        Input_Opt%POP_KOA
         WRITE( 6, 130     ) 'POP_KBC               : ',
     &                        Input_Opt%POP_KBC
         WRITE( 6, 130     ) 'POP_K_POPG_OH         : ',
     &                        Input_Opt%POP_K_POPG_OH
         WRITE( 6, 130     ) 'POP_K_POPP_O3A        : ',
     &                        Input_Opt%POP_K_POPP_O3A
         WRITE( 6, 130     ) 'POP_K_POPP_O3B        : ',
     &                        Input_Opt%POP_K_POPP_O3B
         WRITE( 6, 130     ) 'POP_HSTAR             : ',
     &                        Input_Opt%POP_HSTAR
         WRITE( 6, 130     ) 'POP_DEL_H             : ',
     &                        Input_Opt%POP_DEL_H
         WRITE( 6, 130     ) 'POP_DEL_Hw            : ',
     &                        Input_Opt%POP_DEL_Hw 
      ENDIF

      ! FORMAT statements
 110  FORMAT( A, L5  )
 120  FORMAT( A, A   )
 130  FORMAT( A, ES10.2 )

      ! Return success
      RC = GC_SUCCESS  

      END SUBROUTINE READ_POPS_MENU
!EOC
!------------------------------------------------------------------------------
!                  GEOS-Chem Global Chemical Transport Model                  !
!------------------------------------------------------------------------------
!BOP
!
! !IROUTINE: read_passive_species_menu
!
! !DESCRIPTION: Subroutine READ\_PASSIVE\_SPECIES\_MENU reads the passive 
!  species menu section of the GEOS-Chem input file; this defines passive
!  species to be used for this simulation. 
!\\
!\\
! !INTERFACE:
!
      SUBROUTINE READ_PASSIVE_SPECIES_MENU( am_I_Root, Input_Opt, RC )
!
! !USES:
!
      USE ErrCode_Mod
      USE Input_Opt_Mod,  ONLY : OptInput
!
! !INPUT PARAMETERS:
!
      LOGICAL, INTENT(IN)           :: am_I_Root   ! Is this the root CPU?
!
! !INPUT/OUTPUT PARAMETERS:
!
      TYPE(OptInput), INTENT(INOUT) :: Input_Opt   ! Input options
!
! !OUTPUT PARAMETERS:
!
      INTEGER,        INTENT(OUT)   :: RC          ! Success or failure?
! 
! !REVISION HISTORY: 
!  04 Sep 2015 - C. Keller   - Initial version
!  14 Jul 2017 - E. Lundgren - Store passive species values in Input_Opt and
!                              remove dependency on passive_species_mod.F90
!  02 Aug 2017 - R. Yantosca - Bug fix: Now use NP as the loop index over
!                              passive species so as to not conflict with
!                              the returned # of substrings
!  08 Nov 2017 - R. Yantosca - Return error condition to calling program
!EOP
!------------------------------------------------------------------------------
!BOC
!
! !LOCAL VARIABLES:
!
      ! Scalars
      INTEGER            :: N, P, IDX, D

      ! Strings
      CHARACTER(LEN=255) :: ErrMsg, ThisLoc

      ! Arrays
      CHARACTER(LEN=255) :: SUBSTRS(MAXDIM)

      !=================================================================
      ! READ_PASSIVE_SPECIES_MENU begins here!
      !=================================================================

      ! Initialize
      RC      = GC_SUCCESS
      ErrMsg  = 'Error reading the "input.geos" file!'
      ThisLoc = 
     & ' -> at Read_Passive_Species_Menu (in mod. GeosCore/input_mod.F)'

      ! # of passive speciess
      CALL SPLIT_ONE_LINE( SUBSTRS, N, 1, 'NPASSIVE', RC )
      IF ( RC /= GC_SUCCESS ) THEN
         CALL GC_Error( ErrMsg, RC, ThisLoc )
         RETURN
      ENDIF
      READ( SUBSTRS(1), * ) Input_Opt%NPASSIVE

      ! Read passive species information for each passive species
      ! Every passive species line is expected to have 3 entries:
      ! - Species name
      ! - Species molecular weight 
      ! - Atmospheric lifetime (s)
      ! - Default atmospheric concentration (v/v)
      IF ( Input_Opt%NPASSIVE > 0 ) THEN

         ! Index for decaying passive species
         D = 0

         ! Loop over the number of listed passive species
         DO P = 1, Input_Opt%NPASSIVE

            ! Find empty slot
            IDX = -1
            IF ( Input_Opt%PASSIVE_ID(P) < 0 ) THEN
               IDX = P
               EXIT
            ENDIF
            IF ( IDX <= 0 ) THEN
               ErrMsg = 'Cannot add passive species ' //
     &                  TRIM( Input_Opt%PASSIVE_NAME(IDX) ) //
     &                  ': all species slots are already being used.'
               CALL GC_Error( ErrMsg, RC, ThisLoc )
               RETURN 
            ENDIF 

            ! Expect 4 metadata parameters to define the passive species
            CALL SPLIT_ONE_LINE( SUBSTRS, N, 4, 'Pasv Species', RC )
            IF ( RC /= GC_SUCCESS ) THEN
               CALL GC_Error( ErrMsg, RC, ThisLoc )
               RETURN
            ENDIF
     
            ! Read and store species information
            Input_Opt%PASSIVE_ID(IDX) = IDX
            Input_Opt%PASSIVE_NAME(IDX) = TRIM( SUBSTRS(1) )
            READ( SUBSTRS(2), * ) Input_Opt%PASSIVE_MW(IDX)
            READ( SUBSTRS(3), * ) Input_Opt%PASSIVE_TAU(IDX)
            READ( SUBSTRS(4), * ) Input_Opt%PASSIVE_INITCONC(IDX)

            ! Determine if the passive species decays (i.e. if it has 
            ! an atmospheric lifetime that is not -1).  This will allow
            ! us to skip those passive species that do not decay in
            ! routine CHEM_PASSIVE_SPECIES, to speed up execution.
            IF ( Input_Opt%PASSIVE_TAU(IDX) > 0.0_fp ) THEN
               D                            = D + 1
               Input_Opt%NPASSIVE_DECAY     = D
               Input_Opt%PASSIVE_DECAYID(D) = IDX
            ENDIF

            ! Verbose
            IF ( am_I_Root ) THEN
               WRITE( 6, '(a)' ) 'Added passive species: '
               WRITE( 6, 110   ) ' - Species name                : ', 
     &               TRIM( Input_Opt%PASSIVE_NAME(IDX) ) 
               WRITE( 6, 120   ) ' - Molec. weight [g/mol]       : ', 
     &               Input_Opt%PASSIVE_MW(IDX)
               WRITE( 6, 120   ) ' - Lifetime [s]                : ', 
     &               Input_Opt%PASSIVE_TAU(IDX)
               WRITE( 6, 130   ) ' - Default concentration [v/v] : ', 
     &               Input_Opt%PASSIVE_INITCONC(IDX)
            ENDIF
         ENDDO
      ELSE
         ErrMsg = 'Cannot add passive species ' //
     &            TRIM(Input_Opt%PASSIVE_NAME(IDX) ) //
     &            ': # of passive species is smaller than 1!'
         CALL GC_Error( ErrMsg, RC, ThisLoc )
         RETURN 
      ENDIF

 110  FORMAT( A, A )
 120  FORMAT( A, F10.2  )
 130  FORMAT( A, ES10.2 )

      ! Return success
      RC = GC_SUCCESS

      END SUBROUTINE READ_PASSIVE_SPECIES_MENU
!EOC
!------------------------------------------------------------------------------
!                  GEOS-Chem Global Chemical Transport Model                  !
!------------------------------------------------------------------------------
!BOP
!
! !IROUTINE: validate_directories
!
! !DESCRIPTION: Subroutine VALIDATE\_DIRECTORIES makes sure that each of the 
!  directories that we have read from the GEOS-Chem input file are valid.  
!  Also, trailing separator characters will be added.
!\\
!\\
! !INTERFACE:
!
      SUBROUTINE VALIDATE_DIRECTORIES( am_I_Root, Input_Opt, RC )
!
! !USES:
!
      USE ErrCode_Mod
      USE Input_Opt_Mod, ONLY : OptInput
      USE GC_GRID_MOD,   ONLY : ITS_A_NESTED_GRID 
      USE TIME_MOD,      ONLY : EXPAND_DATE
!
! !INPUT PARAMETERS:
!
      LOGICAL,        INTENT(IN)    :: am_I_Root   ! Are we on the root CPU?
!
! !INPUT/OUTPUT PARAMETERS:
!
      TYPE(OptInput), INTENT(INOUT) :: Input_Opt   ! Input Options object
!
! !OUTPUT PARAMETERS:
!
      INTEGER,        INTENT(OUT)   :: RC          ! Success or failure?
! 
! !REVISION HISTORY: 
!  20 Jul 2004 - R. Yantosca - Initial version
!  (1 ) Now make sure all USE statements are USE, ONLY.  Now also validate
!        GCAP and GEOS-5 directories. (bmy, 10/3/05)
!  (2 ) Now references DATA_DIR_1x1 from directory_mod.f (bmy, 10/24/05)
!  (3 ) Remove support for GEOS-1 and GEOS-STRAT met fields (bmy, 8/4/06)
!  (4 ) Now check TPBC_DIR_NA, TPBC_DIR_CH, TPBC_DIR_EU (amv, bmy, 12/18/09)
!  27 Aug 2010 - R. Yantosca - Added ProTeX headers
!  27 Aug 2010 - R. Yantosca -  Now check MERRA directory
!  08 Feb 2012 - R. Yantosca - Now check GEOS-5.7.x directory
!  09 Feb 2012 - R. Yantosca - Rewrote USE statements for clarity
!  28 Feb 2012 - R. Yantosca - Removed support for GEOS-3
!  20 Aug 2013 - R. Yantosca - Removed "define.h", this is now obsolete
!  20 Jun 2014 - R. Yantosca - Now use fields from Input_Opt
!  05 Mar 2015 - R. Yantosca - Now also check CHEM_INPUTS_DIR
!  12 Aug 2015 - R. Yantosca - Now validate Input_Opt%MERRA2_DIR
!  08 Nov 2017 - R. Yantosca - Return error condition to calling program
!EOP
!------------------------------------------------------------------------------
!BOC
!
! !LOCAL VARIABLES:
!
      ! Strings
      CHARACTER(LEN=255) :: ErrMsg, ThisLoc, Dir

      !=================================================================
      ! VALIDATE_DIRECTORIES begins here!
      !=================================================================

      ! Initialize
      RC      = GC_SUCCESS
      ErrMsg  = 'Invalid directory encountered!'
      ThisLoc = 
     &   ' -> at Validate_Directories (in module GeosCore/input_mod.F)'

      ! Check directories
      CALL CHECK_DIRECTORY( Input_Opt, Input_Opt%DATA_DIR, RC )
      IF ( RC /= GC_SUCCESS ) THEN
         CALL GC_Error( ErrMsg, RC, ThisLoc )
         RETURN
      ENDIF

      CALL CHECK_DIRECTORY( Input_Opt, Input_Opt%CHEM_INPUTS_DIR, RC )
      IF ( RC /= GC_SUCCESS ) THEN
         CALL GC_Error( ErrMsg, RC, ThisLoc )
         RETURN
      ENDIF

      CALL CHECK_DIRECTORY( Input_Opt, Input_Opt%RUN_DIR, RC )
      IF ( RC /= GC_SUCCESS ) THEN
         CALL GC_Error( ErrMsg, RC, ThisLoc )
         RETURN
      ENDIF

      ! Only validate the TPCORE BC directories if we need it
      IF ( ITS_A_NESTED_GRID() ) THEN
#if   defined( NESTED_NA)
         CALL CHECK_DIRECTORY( Input_Opt, Input_Opt%TPBC_DIR_NA, RC )
         IF ( RC /= GC_SUCCESS ) THEN
            CALL GC_Error( ErrMsg, RC, ThisLoc )
            RETURN
         ENDIF

#elif defined( NESTED_EU)
         CALL CHECK_DIRECTORY( Input_Opt, Input_Opt%TPBC_DIR_EU, RC )
         IF ( RC /= GC_SUCCESS ) THEN
            CALL GC_Error( ErrMsg, RC, ThisLoc )
            RETURN
         ENDIF

#elif defined( NESTED_CH)
         CALL CHECK_DIRECTORY( Input_Opt, Input_Opt%TPBC_DIR_CH, RC )
         IF ( RC /= GC_SUCCESS ) THEN
            CALL GC_Error( ErrMsg, RC, ThisLoc )
            RETURN
         ENDIF

#elif defined( NESTED_AS)
         CALL CHECK_DIRECTORY( Input_Opt, Input_Opt%TPBC_DIR_AS, RC )
         IF ( RC /= GC_SUCCESS ) THEN
            CALL GC_Error( ErrMsg, RC, ThisLoc )
            RETURN
         ENDIF

#endif
      ENDIF

      IF ( Input_Opt%LWINDO_CU ) THEN
         CALL CHECK_DIRECTORY( Input_Opt, Input_Opt%TPBC_DIR, RC )
         IF ( RC /= GC_SUCCESS ) THEN
            CALL GC_Error( ErrMsg, RC, ThisLoc )
            RETURN
         ENDIF
      ENDIF

      IF ( Input_Opt%LWINDO_NA ) THEN
         CALL CHECK_DIRECTORY( Input_Opt, Input_Opt%TPBC_DIR_NA, RC )
         IF ( RC /= GC_SUCCESS ) THEN
            CALL GC_Error( ErrMsg, RC, ThisLoc )
            RETURN
         ENDIF
      ENDIF

      IF ( Input_Opt%LWINDO_EU ) THEN
         CALL CHECK_DIRECTORY( Input_Opt, Input_Opt%TPBC_DIR_EU, RC )
         IF ( RC /= GC_SUCCESS ) THEN
            CALL GC_Error( ErrMsg, RC, ThisLoc )
            RETURN
         ENDIF
      ENDIF

      IF ( Input_Opt%LWINDO_CH ) THEN
         CALL CHECK_DIRECTORY( Input_Opt, Input_Opt%TPBC_DIR_CH, RC )
         IF ( RC /= GC_SUCCESS ) THEN
            CALL GC_Error( ErrMsg, RC, ThisLoc )
            RETURN
         ENDIF
      ENDIF

      IF ( Input_Opt%LWINDO_AS ) THEN
         CALL CHECK_DIRECTORY( Input_Opt, Input_Opt%TPBC_DIR_AS, RC )
         IF ( RC /= GC_SUCCESS ) THEN
            CALL GC_Error( ErrMsg, RC, ThisLoc )
            RETURN
         ENDIF
      ENDIF

#if defined( GEOS_FP )

      ! Check GEOS-FP met field directory (starting date)
      DIR = Input_Opt%GEOS_FP_DIR
      CALL EXPAND_DATE( DIR, Input_Opt%NYMDb, 000000 )
      DIR = TRIM( Input_Opt%DATA_DIR ) // TRIM( DIR )
      CALL CHECK_DIRECTORY( Input_Opt, DIR, RC )
      IF ( RC /= GC_SUCCESS ) THEN
         CALL GC_Error( ErrMsg, RC, ThisLoc )
         RETURN
      ENDIF

      ! Check GEOS-FP met field directory (ending date)
      DIR = Input_Opt%GEOS_FP_DIR
      CALL EXPAND_DATE( DIR, Input_Opt%NYMDe, 000000 )
      DIR = TRIM( Input_Opt%DATA_DIR ) // TRIM( DIR )
      CALL CHECK_DIRECTORY( Input_Opt, DIR, RC )
      IF ( RC /= GC_SUCCESS ) THEN
         CALL GC_Error( ErrMsg, RC, ThisLoc )
         RETURN
      ENDIF

#elif defined( MERRA2 )

      ! Check MERRA2 met field directory (starting date)
      DIR = Input_Opt%MERRA2_DIR
      CALL EXPAND_DATE( DIR, Input_Opt%NYMDb, 000000 )
      DIR = TRIM( Input_Opt%DATA_DIR ) // TRIM( DIR )
      CALL CHECK_DIRECTORY( Input_Opt, DIR, RC )
      IF ( RC /= GC_SUCCESS ) THEN
         CALL GC_Error( ErrMsg, RC, ThisLoc )
         RETURN
      ENDIF

      ! Check MERRA2 met field directory (ending date)
      DIR = Input_Opt%MERRA2_DIR
      CALL EXPAND_DATE( DIR, Input_Opt%NYMDe, 000000 )
      DIR = TRIM( Input_Opt%DATA_DIR ) // TRIM( DIR )
      CALL CHECK_DIRECTORY( Input_Opt, DIR, RC )
      IF ( RC /= GC_SUCCESS ) THEN
         CALL GC_Error( ErrMsg, RC, ThisLoc )
         RETURN
      ENDIF

#endif

      END SUBROUTINE VALIDATE_DIRECTORIES
!EOC
!------------------------------------------------------------------------------
!                  GEOS-Chem Global Chemical Transport Model                  !
!------------------------------------------------------------------------------
!BOP
!
! !IROUTINE: check_directory
!
! !DESCRIPTION: Subroutine CHECK\_DIRECTORY makes sure that the given 
!  directory is valid.  Also a trailing slash character will be added if 
!  necessary. 
!\\
!\\
! !INTERFACE:
!
      SUBROUTINE CHECK_DIRECTORY( Input_Opt, DIR, RC )
!
! !USES:
!
      USE ErrCode_Mod
      USE FILE_MOD,      ONLY : File_Exists
      USE Input_Opt_Mod, ONLY : OptInput
!
! !INPUT/OUTPUT PARAMETERS: 
!
      TYPE(OptInput),   INTENT(INOUT) :: Input_Opt   ! Input Options object
      CHARACTER(LEN=*), INTENT(INOUT) :: DIR         ! Dir to be checked
!
! !OUTPUT PARAMETERS: 
!
      INTEGER,          INTENT(OUT)   :: RC          ! Success or failure
! 
! !REVISION HISTORY: 
!  20 Mar 2003 - R. Yantosca - Initial version
!  (1 ) Now references FILE_EXISTS from "file_mod.f" (bmy, 3/23/05)
!  27 Aug 2010 - R. Yantosca - Added ProTeX headers
!  20 Aug 2013 - R. Yantosca - Removed "define.h", this is now obsolete
!  20 Jun 2014 - R. Yantosca - Now added Input_Opt object via arg list
!  08 Nov 2017 - R. Yantosca - Return error condition to calling program
!EOP
!------------------------------------------------------------------------------
!BOC
!
! !LOCAL VARIABLES:
!
      ! Scalars
      INTEGER            :: C

      ! Strings
      CHARACTER(LEN=255) :: ErrMsg, ThisLoc

      !=================================================================
      ! CHECK_DIRECTORY begins here!
      !=================================================================

      ! Initialize
      RC      = GC_SUCCESS
      ErrMsg  = ''
      ThisLoc = 
     &   ' -> at Check_Directory (in module GeosCore/input_mod.F)'


      ! Locate the last non-white-space character of NEWDIR
      C = LEN_TRIM( DIR )

      ! Add the trailing directory separator if it is not present
      IF ( DIR(C:C) /= '/' ) THEN 
         DIR(C+1:C+1) = TRIM( '/' )
      ENDIF
     
      !=================================================================
      ! Test if the directory actually exists
      !=================================================================

      ! If the directory does not exist then stop w/ an error message
      IF ( .not. FILE_EXISTS( DIR ) ) THEN 
         ErrMsg = 'Invalid directory: ' // TRIM( DIR ) 
         CALL GC_Error( ErrMsg, RC, ThisLoc )
         RETURN
      ENDIF

      END SUBROUTINE CHECK_DIRECTORY
!EOC
!------------------------------------------------------------------------------
!                  GEOS-Chem Global Chemical Transport Model                  !
!------------------------------------------------------------------------------
!BOP
!
! !IROUTINE: check_time_steps
!
! !DESCRIPTION: Subroutine CHECK\_TIME\_STEPS computes the smallest dynamic 
!  time step for the model, based on which operation are turned on.  This 
!  is called from routine READ\_INPUT\_FILE, after all of the timesteps and 
!  logical flags have been read from "input.geos".
!\\
!\\
! !INTERFACE:
!
      SUBROUTINE CHECK_TIME_STEPS( am_I_Root, Input_Opt, RC )
!
! !USES:
!
      USE ErrCode_Mod
      USE Input_Opt_Mod, ONLY : OptInput
      USE TIME_MOD,      ONLY : SET_TIMESTEPS
!
! !INPUT PARAMETERS:
!
      LOGICAL,        INTENT(IN)  :: am_I_Root   ! Is this the root CPU?
      TYPE(OptInput), INTENT(IN)  :: Input_Opt   ! Input Options object
!
! !OUTPUT PARAMETERS:
!
      INTEGER,        INTENT(OUT) :: RC          ! Success or failure?
!
! !REVISION HISTORY: 
!  20 Jul 2004 - R. Yantosca - Initial version
!  (1 ) Now make sure all USE statements are USE, ONLY (bmy, 10/3/05)
!  (2 ) Add TS_DIAG, the largest time steps used for diagnostics.
!        And test that all time steps are multiple of the smallest one.
!        (ccc, 5/13/09)
!  (3 ) Corrected typos -99999 instead of -999999 (phs, bmy, 8/21/09)
!  (4 ) Now compute TS_SUN_2 which is 1/2 of the chemistry timestep (or
!        smallest timestep if LCHEM=LEMIS=LDRYD=F).  This is used to compute
!        SUNCOS at the midpoint of the timestep instead of the beginning.
!        (bmy, 4/27/10)
!  27 Aug 2010 - R. Yantosca - Added ProTeX headers
!  07 Oct 2011 - R. Yantosca - Add extra error checks for centralizing
!                              chemistry timestep algorithm
!  07 Oct 2011 - R. Yantosca - Remove TS_SUN_2 from call to SET_TIMESTEPS
!  30 Jul 2012 - R. Yantosca - Now accept am_I_Root as an argument when
!                              running with the traditional driver main.F
!  23 Jun 2014 - R. Yantosca - Removed references to logical_mod.F
!  08 Nov 2017 - R. Yantosca - Return error condition to calling program
!EOP
!------------------------------------------------------------------------------
!BOC
!
! !LOCAL VARIABLES:
!
      LOGICAL            :: LCONV, LCHEM,       LDRYD 
      LOGICAL            :: LEMIS, LTRAN,       LTURB 
      INTEGER            :: I,     J,           K 
      INTEGER            :: L,     TS_SMALLEST, TS_DIAG
      INTEGER            :: TS_CHEM, TS_EMIS, TS_CONV, TS_DYN
      INTEGER            :: TS_UNIT, TS_RAD,  MAX_DYN

      ! Strings
      CHARACTER(LEN=255) :: ErrMsg, ThisLoc

      !=================================================================
      ! CHECK_TIME_STEPS begins here!
      !=================================================================

      ! Initialize
      RC      = GC_SUCCESS
      ErrMsg  = ''
      ThisLoc = 
     &   ' -> at Check_Time_Steps (in module GeosCore/input_mod.F)'

      ! Copy fields from Input_Opt
      LCONV = Input_Opt%LCONV
      LCHEM = Input_Opt%LCHEM
      LDRYD = Input_Opt%LDRYD 
      LEMIS = Input_Opt%LEMIS
      LTRAN = Input_Opt%LTRAN
      LTURB = Input_Opt%LTURB 
     
      TS_CHEM = Input_Opt%TS_CHEM
      TS_EMIS = Input_Opt%TS_EMIS
      TS_CONV = Input_Opt%TS_CONV
      TS_DYN  = Input_Opt%TS_DYN 
      TS_RAD  = Input_Opt%TS_RAD
 
      ! NUNIT is time step in minutes for unit conversion
      TS_UNIT = -1

      ! Define maximum timestep for transport
#if   defined( GRID4x5   ) 
      MAX_DYN = 30
#elif defined( GRID2x25  )
      MAX_DYN = 15
#elif defined( GRID05x0625 )
      MAX_DYN = 10 
#elif defined( GRID025x03125 )
      MAX_DYN = 5
#else
      MAX_DYN = 60
#endif

      ! If TS_DYN is greater than MAX_DYN, then stop w/ error
      IF ( .not. Input_Opt%HPC ) THEN
         IF ( Input_Opt%TS_DYN > MAX_DYN .and. LTRAN ) THEN
            WRITE( ErrMsg, 300 ) 'Transport timestep exceeds max:',
     &                        Input_Opt%TS_DYN, MAX_DYN
 300        FORMAT( a, i8, ' >', i8 ) 
            CALL GC_Error( ErrMsg, RC, ThisLoc )
            RETURN
         ENDIF
      ENDIF

      ! Only do unit conversion if necessary
      IF ( LTRAN .or. LCONV .or. LTURB ) THEN
         TS_UNIT = MAX( TS_DYN, TS_CONV )
      ENDIF

      ! Compute NSMALLEST as the minimum of NDYN, NCONV, NSRCE, NCHEM
      I = TS_DYN
      J = TS_CONV
      K = TS_EMIS
      L = TS_CHEM

      ! SDE 2017-02-24: Always use LTRAN on the assumption that it will
      ! be used as a "heartbeat". This ensures that chemistry always
      ! takes place at the same time, regardless of whether or not
      ! transport is enabled.
      !IF ( .not. LTRAN                  ) I = 999999 
      IF ( .not. LCONV .and..not. LTURB ) J = 999999
      IF ( .not. LDRYD .and..not. LEMIS ) K = 999999
      IF ( .not. LCHEM                  ) L = 999999

      ! Get the smallest of all of the above
      TS_SMALLEST = MIN( I, J, K, L )

      ! If all of the operators above are turned off, 
      ! then set TS_SMALLEST to TS_DYN.
      IF ( TS_SMALLEST == 999999 ) THEN 
         TS_SMALLEST = TS_DYN
      ENDIF
       
      IF ( LTRAN .and. TS_DYN /= TS_SMALLEST ) THEN
         ErrMsg = 'The transport time step should be the smallest one'
         CALL GC_Error( ErrMsg, RC, ThisLoc )
         RETURN
      ENDIF
     
      ! If TS_DYN is smaller than TS_SMALLEST, reset TS_DYN
      ! to TS_SMALLEST.
      ! This is useful for runs where transport is turned off,
      ! but where chemistry is turned on. 
      IF ( TS_DYN < TS_SMALLEST ) THEN
         TS_DYN = TS_SMALLEST
      ENDIF

      ! Define the largest time step, TS_DIAG, for diagnostics.
      ! Diagnostics should be incremented at the end of multiples of
      ! TS_DIAG, so that the system is at a physical state.
      ! (ccc, 5/13/09)
      IF ( .not. LTRAN                  ) I = -999999 
      IF ( .not. LCONV .and..not. LTURB ) J = -999999
      IF ( .not. LDRYD .and..not. LEMIS ) K = -999999
      IF ( .not. LCHEM                  ) L = -999999

      TS_DIAG = MAX( I, J, K, L )

      ! If all the operators are turned off, then set TS_DIAG to TS_CHEM
      ! Usually the chemistry time step is large. (ccc, 5/13/09)
      IF ( TS_DIAG == -999999 ) THEN
         TS_DIAG = TS_CHEM
      ENDIF

      ! Change TS_DIAG to TS_DYN for methane simulation. (ccc, 8/27/09)
      IF ( Input_Opt%ITS_A_CH4_SIM ) TS_DIAG = TS_DYN

      ! Check if all time steps are multiples of the smallest.
      ! (ccc, 5/13/09)
      IF ( L /= -999999 .and. MOD( TS_CHEM, TS_SMALLEST ) /= 0 ) THEN
         WRITE( ErrMsg, 100 ) 'Chemistry', TS_CHEM, TS_SMALLEST
         CALL GC_Error( ErrMsg, RC, ThisLoc )
         RETURN
      ENDIF
      
      IF ( K /= -999999 .and. MOD( TS_EMIS, TS_SMALLEST ) /= 0 ) THEN
         WRITE( ErrMSg, 100 ) 'Emission', TS_EMIS, TS_SMALLEST
         CALL GC_Error( ErrMsg, RC, ThisLoc )
         RETURN
      ENDIF

      IF ( J /= -999999 .and. MOD( TS_CONV, TS_SMALLEST ) /= 0 ) THEN
         WRITE( ErrMsg, 100 ) 'Convection', TS_CONV, TS_SMALLEST
         CALL GC_Error( ErrMsg, RC, ThisLoc )
         RETURN
      ENDIF

      IF ( I /= -999999 .and. MOD( TS_DYN, TS_SMALLEST ) /= 0 ) THEN
         WRITE( ErrMsg, 100 ) 'Transport', TS_DYN, TS_SMALLEST
         CALL GC_Error( ErrMsg, RC, ThisLoc )
         RETURN
      ENDIF

      ! Initialize timesteps in "time_mod.f"
      CALL SET_TIMESTEPS( am_I_Root,
     &                    CHEMISTRY  = TS_CHEM, EMISSION  = TS_EMIS, 
     &                    DYNAMICS   = TS_DYN,  UNIT_CONV = TS_UNIT,
     &                    CONVECTION = TS_CONV, DIAGNOS   = TS_DIAG,
     &                    RADIATION  = TS_RAD )

 100  FORMAT( A, ' time step must be a multiple of the smallest one:',
     &        i5, i5 )

      END SUBROUTINE CHECK_TIME_STEPS
!EOC
!------------------------------------------------------------------------------
!                  GEOS-Chem Global Chemical Transport Model                  !
!------------------------------------------------------------------------------
!BOP
!
! !IROUTINE: is_last_day_good
!
! !DESCRIPTION: Suborutine IS\_LAST\_DAY\_GOOD tests to see if there is 
!  output scheduled on the last day of the run. 
!\\
!\\
! !INTERFACE:
!
      SUBROUTINE IS_LAST_DAY_GOOD( Input_Opt, RC )
!
! !USES:
!
      USE ErrCode_Mod
      USE Input_Opt_Mod, ONLY : OptInput
      USE JULDAY_MOD,    ONLY : JULDAY
      USE TIME_MOD,      ONLY : GET_NYMDe, ITS_A_LEAPYEAR, YMD_EXTRACT
!
! !INPUT/OUTPUT PARAMETERS:
!
      TYPE(OptInput), INTENT(INOUT) :: Input_Opt  ! Input options
      INTEGER,        INTENT(OUT)   :: RC         ! Success or failure?
! 
! !REVISION HISTORY: 
!  20 Jul 2004 - R. Yantosca - Initial version
!  (1 ) Moved to "input_mod.f" from "main.f" (bmy, 1/11/05)
!  (2 ) Now call ITS_A_LEAPYEAR with FORCE=.TRUE. to always return whether
!        the year Y would be a leap year, regardless of met field type.
!        (swu, bmy, 4/24/06)
!  27 Aug 2010 - R. Yantosca - Added ProTeX headers
!  08 Nov 2017 - R. Yantosca - Return error condition to calling program
!EOP
!------------------------------------------------------------------------------
!BOC
!
! !LOCAL VARIABLES:
!
      ! Scalars
      LOGICAL            :: IS_LEAPYEAR
      INTEGER            :: NYMDe, Y, M, D, LASTDAY
      REAL(fp)           :: JD, JD0

      ! Strings
      CHARACTER(LEN=255) :: ErrMsg, ThisLoc

      !=================================================================
      ! IS_LAST_DAY_GOOD begins here!
      !=================================================================

      ! Initialize
      RC      = GC_SUCCESS
      ErrMsg  = ''
      ThisLoc = 
     &   ' -> at Is_Last_Day_Good (in module GeosCore/input_mod.F)'

      ! Astronomical Julian Day corresponding to NYMDe
      NYMDe = GET_NYMDe()
      CALL YMD_EXTRACT( NYMDe, Y, M, D )
      JD = JULDAY( Y, M, DBLE( D ) )

      ! Astronomical Julian Day corresponding to the 1st of the year
      JD0 = JULDAY( Y, 1, 0d0 )

      ! LASTDAY is the day of year corresponding to NYMDe      
      LASTDAY = JD - JD0

      ! Skip past the element of NJDAY for Feb 29, if necessary
      IF ( .not. ITS_A_LEAPYEAR( Y, .TRUE. ) .and. LASTDAY > 59 ) THEN
         LASTDAY = LASTDAY + 1
      ENDIF

      ! Exit w/ error if THIS_NJDAY = 0 
      IF ( Input_Opt%NJDAY(LASTDAY) == 0 ) THEN
         ErrMsg = 'No output scheduled on last day of run!'
         CALL GC_Error( ErrMsg, RC, ThisLoc )
         RETURN
      ENDIF
     
      END SUBROUTINE IS_LAST_DAY_GOOD
!EOC

!------------------------------------------------------------------------------
!                  GEOS-Chem Global Chemical Transport Model                  !
!------------------------------------------------------------------------------
!BOP
!
! !IROUTINE: do_error_checks
!
! !DESCRIPTION: Makes sure that certain species are defined in order to
!  proceed with a certain option.  Halts the simulation with an error message
!  if incorrect inputs  would have caused  a simulation to crash.
!\\
!\\
! !INTERFACE:
!
      SUBROUTINE Do_Error_Checks( am_I_root, Input_Opt, RC )
!
! !USES:
!
      USE ErrCode_Mod
      USE Input_Opt_Mod, ONLY : OptInput
      USE State_Chm_Mod, ONLY : Ind_
!
! !INPUT PARAMETERS: 
!
      LOGICAL,        INTENT(IN)    :: am_I_Root
!
! !INPUT/OUTPUT PARAMETERS: 
!
      TYPE(OptInput), INTENT(INOUT) :: Input_Opt
!
! !OUTPUT PARAMETERS: 
!
      INTEGER,        INTENT(OUT)   :: RC
!
! !REMARKS:
!  These error checks were originally called when the various menus were
!  read in from disk.  However, in order to use the Ind_() function to look
!  up given species indices, we need to call this after the Species Database
!  (which is in State_Chm) is initialized.  Therefore, we have now moved these
!  error checks to this routine, which is now called from GC_Init_Extra.
!                                                                             .
!  The Ind_() function now defines all species ID's.  It returns -1 if
!  a species cannot be found.  The prior behavior was to return 0 if a 
!  species wasn't found.  Therefore, in order to preserve the logic of the
!  error checks, we must force any -1's returned by Ind_() to 0's in
!  this subroutine.
!
! !REVISION HISTORY:
!  22 Jun 2016 - R. Yantosca - Initial version
!  08 Nov 2017 - R. Yantosca - Now return error condition to calling routine
!EOP
!------------------------------------------------------------------------------
!BOC
!
! !LOCAL VARIABLES:
!
      ! Scalars
      INTEGER            :: I

      ! Strings
      CHARACTER(LEN=255) :: MSG, LOCATION

      !=================================================================
      ! Initialization
      !=================================================================

      ! Assume success
      RC       = GC_SUCCESS

      ! Define location string
      LOCATION = '-> at Do_Error_Checks (in GeosCore/input_mod.F)'

      !=================================================================
      ! Error check SEASALT AEROSOLS
      !=================================================================
      I = MAX( Ind_('SALA','A'), 0 ) 
     &  + MAX( Ind_('SALC','A'), 0 )

      IF ( Input_Opt%LSSALT ) THEN
         IF ( I == 0 ) THEN
            MSG = 'LSSALT=T but ONLINE SEASALT AEROSOLS are undefined!'
            CALL GC_Error( Msg, RC, Location )
            RETURN
         ENDIF
      ELSE
         IF ( I > 0 ) THEN
            MSG = 'Cannot use ONLINE SEASALT AEROSOLS if LSSALT=F!'
            CALL GC_Error( Msg, RC, Location )
            RETURN
         ENDIF
      ENDIF

      !=================================================================
      ! Error check MARINE ORGANIC AEROSOLS
      !=================================================================
      I = MAX( Ind_('MOPO','A'), 0 )  
     &  + MAX( Ind_('MOPI','A'), 0 )

      IF ( Input_Opt%LMPOA ) THEN
         IF ( .not. Input_Opt%LSSALT ) THEN
            MSG = 'LMPOA=T but LSSALT=F!'
            CALL GC_Error( Msg, RC, Location )
            RETURN
         ENDIF
         IF ( I == 0 ) THEN
            MSG = 'LMPOA=T but MARINE ORGANIC AEROSOLS are undefined!'
            CALL GC_Error( Msg, RC, Location )
            RETURN
         ENDIF
      ELSE
         IF ( I > 0 ) THEN
            MSG = 'Cannot use MARINE ORGANIC AEROSOLS if LMPOA=F!'
            CALL GC_Error( Msg, RC, Location )
            RETURN
         ENDIF
      ENDIF

      !=================================================================
      ! Error check SULFUR AEROSOLS
      !=================================================================
      I = MAX( Ind_('DMS' ,'A'), 0 )
     &  + MAX( Ind_('SO2' ,'A'), 0 )
     &  + MAX( Ind_('SO4' ,'A'), 0 )
     &  + MAX( Ind_('SO4s','A'), 0 )
     &  + MAX( Ind_('MSA' ,'A'), 0 )
     &  + MAX( Ind_('NH3' ,'A'), 0 )
     &  + MAX( Ind_('NH4' ,'A'), 0 )
     &  + MAX( Ind_('NITs','A'), 0 ) 

      IF ( Input_Opt%LSULF ) THEN

         ! We now compute the production of SO4s and NITs, so when 
         ! LSULF=T, then we must also have LSSALT=T (bec, bmy, 4/13/05)
         IF ( .not. Input_Opt%LSSALT ) THEN 
            MSG = 'LSULF=T now also requires LSSALT=T!'
            CALL GC_Error( Msg, RC, Location )
            RETURN
         ENDIF

         ! Stop w/ error if everything is undefined
         IF ( I == 0 ) THEN
            MSG = 'LSULF=T but ONLINE SULFUR AEROSOLS are undefined!'
            CALL GC_Error( Msg, RC, Location )
            RETURN
         ENDIF

      ELSE

         ! If LSULF=F but we have defined species, stop w/ error
         IF ( I > 0 ) THEN
            MSG = 'Cannot use ONLINE SULFUR AEROSOLS if LSULF=F!'
            CALL GC_Error( Msg, RC, Location )
            RETURN
         ENDIF

      ENDIF

      !=================================================================
      ! Error check CARBON AEROSOLS
      !=================================================================

      ! SOAupdate: Add POA (hotp 10/11/09)
      I = MAX( Ind_('BCPO','A'), 0 )
     &  + MAX( Ind_('BCPI','A'), 0 )
     &  + MAX( Ind_('OCPO','A'), 0 )
     &  + MAX( Ind_('OCPI','A'), 0 )
     &  + MAX( Ind_('POA1','A'), 0 )

      IF ( Input_Opt%LCARB ) THEN
         IF ( I == 0 ) THEN
            MSG = 'LCARB=T but ONLINE CARBON AEROSOLS are undefined!'
            CALL GC_Error( Msg, RC, Location )
            RETURN
         ENDIF
      ELSE
         IF ( I > 0 ) THEN
            MSG = 'Cannot use ONLINE CARBON AEROSOLS if LCARB=F!'
            CALL GC_Error( Msg, RC, Location )
            RETURN
         ENDIF
      ENDIF

      IF ( Input_Opt%LSVPOA .and. ( .NOT. Input_Opt%LSOA ) ) THEN
         MSG = 'Semivolatile POA requires COMPLEX SOA (LSOA=T)'
         CALL GC_Error( Msg, RC, Location )
         RETURN
      ENDIF

      ! SOAupdate: Error check (hotp 8/24/09)
      ! OCPI and OCPO are the non-volatile POA species
      ! POA (along w/ POG, OPOA, and OPOG) are the semivol POA species
      ! You can't have both!
      I = MAX( Ind_('OCPI','A'), 0 )  
     &  + MAX( Ind_('OCPO','A'), 0 )

      IF ( Ind_('POA1') > 0 ) THEN
         IF ( I > 0 ) THEN
            MSG = 'Semivolatile POA species is defined in addition to
     &             Nonvolatile POA'
            CALL GC_Error( Msg, RC, Location )
            RETURN
         ENDIF
         IF ( ( .NOT. Input_Opt%LSOA   ) .or. 
     &        ( .NOT. Input_Opt%LSVPOA ) ) THEN
            MSG = 'Semivolatile POA requires LSOA=T and LSVPOA=T'
            CALL GC_Error( Msg, RC, Location )
            RETURN
         ENDIF
      ENDIF

      ! SOAupdate
      ! Options for organic aerosol species:
      ! IF LSOA = F: only OCPI and OCPO
      ! IF LSOA = T:
      !   OCPI OCPO SOA (non-vol + original traditional)
      !   POA POG OPOA OPOG SOA BTX NAP (semivol + orig trad + IVOC )
      ! NAP emissions are set in input.geos
      ! LSVPOA is just a check (doesn't do anything hotp 7/21/10)
      I = MAX( Ind_('POA1' ,'A'), 0 )
     &  + MAX( Ind_('POA2' ,'A'), 0 )
     &  + MAX( Ind_('POG1' ,'A'), 0 )
     &  + MAX( Ind_('POG2' ,'A'), 0 )
     &  + MAX( Ind_('OPOA1','A'), 0 )
     &  + MAX( Ind_('OPOA2','A'), 0 )
     &  + MAX( Ind_('OPOG1','A'), 0 )
     &  + MAX( Ind_('OPOG2','A'), 0 )

      IF ( Input_Opt%LSVPOA ) THEN
         IF ( I < 8 ) THEN
            MSG = 'Not enough semivolatile POA species!'
            CALL GC_Error( Msg, RC, Location )
            RETURN
         ENDIF
         IF ( Ind_('NAP','A') < 0 ) THEN
            MSG = 'Semivolatile POA requires IVOCs/NAP!'
            CALL GC_Error( Msg, RC, Location )
            RETURN
         ENDIF
      ENDIF

      !=================================================================
      ! Error check SECONDARY ORGANIC AEROSOLS
      !=================================================================

      ! Check for complex SOA species
      I = MAX( Ind_('TSOA1','A'), 0 )
     &  + MAX( Ind_('TSOA2','A'), 0 )
     &  + MAX( Ind_('TSOA3','A'), 0 )
     &  + MAX( Ind_('ISOA1','A'), 0 )
     &  + MAX( Ind_('ISOA2','A'), 0 )
     &  + MAX( Ind_('ISOA3','A'), 0 )
     &  + MAX( Ind_('ASOA1','A'), 0 )
     &  + MAX( Ind_('ASOA2','A'), 0 )
     &  + MAX( Ind_('ASOA3','A'), 0 )
     &  + MAX( Ind_('ASOAN','A'), 0 )

      IF ( Input_Opt%LSOA ) THEN
         IF ( I == 0 ) THEN
            MSG = 'LSOA=T but COMPLEX SOA species are undefined!'
            CALL GC_Error( Msg, RC, Location )
            RETURN
         ENDIF
      ELSE
         IF ( I > 0 ) THEN
            MSG = 'Cannot use COMPLEX SOA species if LSOA=F!'
            CALL GC_Error( Msg, RC, Location )
            RETURN
         ENDIF
      ENDIF

      !=================================================================
      ! Error check DUST AEROSOLS
      !=================================================================

! JKODROS - Uncomment this if the dust fixes are back working. 
#if defined( TOMAS )
      ! For TOMAS only: If DUST1 is present, the other dust species are too
      I = MAX( Ind_('DUST1','A'), 0 )
#else
      ! Non-TOMAS simulations: Need all DST1-DST4 species
      I = MAX( Ind_('DST1','A'), 0 )
     &  + MAX( Ind_('DST2','A'), 0 )
     &  + MAX( Ind_('DST3','A'), 0 )
     &  + MAX( Ind_('DST4','A'), 0 )
#endif

      IF ( Input_Opt%LDUST ) THEN
         IF ( I == 0 ) THEN
            MSG = 'LDUST=T but ONLINE DUST AEROSOLS are undefined!'
            CALL GC_Error( Msg, RC, Location )
            RETURN
         ENDIF
      ELSE
         IF ( I > 0 ) THEN
            MSG = 'Cannot use ONLINE DUST AEROSOLS if LDUST=F!'
            CALL GC_Error( Msg, RC, Location )
            RETURN
         ENDIF
      ENDIF

      !=================================================================
      ! Error check DUST NITRATE    AEROSOLS
      !             DUST SULFATE    AEROSOLS
      !             DUST ALKALINITY AEROSOLS
      !=================================================================
      I = MAX( Ind_('NITd1'  ,'A'), 0 ) 
     &  + MAX( Ind_('NITd2'  ,'A'), 0 ) 
     &  + MAX( Ind_('NITd3'  ,'A'), 0 )
     &  + MAX( Ind_('NITd4'  ,'A'), 0 ) 
     &  + MAX( Ind_('SO4d1'  ,'A'), 0 ) 
     &  + MAX( Ind_('SO4d2'  ,'A'), 0 )
     &  + MAX( Ind_('SO4d3'  ,'A'), 0 ) 
     &  + MAX( Ind_('SO4d4'  ,'A'), 0 ) 
     &  + MAX( Ind_('DSTAL1' ,'A'), 0 )
     &  + MAX( Ind_('DSTAL2' ,'A'), 0 ) 
     &  + MAX( Ind_('DSTAL3' ,'A'), 0 ) 
     &  + MAX( Ind_('DSTAL4' ,'A'), 0 )

      IF ( Input_Opt%LDSTUP ) THEN
         IF ( I < 12 ) THEN
            MSG = 'LDSTUP=T but COATED DUST AEROSOLS are undefined!'
            CALL GC_Error( Msg, RC, Location )
            RETURN
         ENDIF
      ELSE
         IF ( I > 0 ) THEN
            MSG = 'Cannot use COATED DUST AEROSOLS if LDSTUP=F!'
            CALL GC_Error( Msg, RC, Location )
            RETURN
         ENDIF
      ENDIF

      !=================================================================
      ! Error check SEASALT AEROSOLS
      !=================================================================
      I = MAX( Ind_('SALA','A'), 0 ) 
     &  + MAX( Ind_('SALC','A'), 0 )

      IF ( Input_Opt%LSSALT ) THEN
         IF ( I == 0 ) THEN
            MSG = 'LSSALT=T but ONLINE SEASALT AEROSOLS are undefined!'
            CALL GC_Error( Msg, RC, Location )
            RETURN
         ENDIF
      ELSE
         IF ( I > 0 ) THEN
            MSG = 'Cannot use ONLINE SEASALT AEROSOLS if LSSALT=F!'
            CALL GC_Error( Msg, RC, Location )
            RETURN
         ENDIF
      ENDIF

      
      !=================================================================
      ! Error check CFC emissions
      !=================================================================
      IF ( Input_Opt%LCFCEMIS .or. Input_Opt%LSETCFC ) THEN
         IF ( Ind_('CFC113') < 0 .or.
     &        Ind_('CFC114') < 0 .or. 
     &        Ind_('CFC115') < 0) THEN
            Input_Opt%LCFCEMIS = .FALSE.
            Input_Opt%LSETCFC  = .FALSE.
            WRITE( 6, '(a)'     ) REPEAT( '=', 79 )
            WRITE( 6, '(/,a,/)' ) 'Warning in input_mod.F: '
     &            // 'CFCs are emitted but CFC species are undefined.'
            WRITE( 6, '(a)' ) 'Turning off CFC emissions.'
            WRITE( 6, '(a)'     ) REPEAT( '=', 79 )
         ENDIF
      ENDIF

      !=================================================================
      ! Error check N2O emissions
      !=================================================================
      IF ( Input_Opt%LN2OEMIS .or. Input_Opt%LSETN2O ) THEN
         IF ( Ind_('N2O') < 0 ) THEN
            Input_Opt%LN2OEMIS = .FALSE.
            Input_Opt%LSETN2O  = .FALSE.
            WRITE( 6, '(a)'     ) REPEAT( '=', 79 )
            WRITE( 6, '(/,a,/)' ) 'Warning in input_mod.F: '
     &            // 'N2O is emitted but N2O species is undefined.'
            WRITE( 6, '(a)' ) 'Turning off nitrous oxide emissions.'
            WRITE( 6, '(a)'     ) REPEAT( '=', 79 )
         ENDIF
      ENDIF

      !=================================================================
      ! Error check stratospheric H2O
      !=================================================================
      IF ( Input_Opt%LUCX .and. Input_Opt%LSETH2O ) THEN
         IF (Ind_('H2O') < 0 ) THEN
            WRITE( 6, '(a)'     ) REPEAT( '=', 79 )
            WRITE( 6, '(/,a,/)' ) 'Warning in input_mod.F: '
     &            // 'H2O is set but H2O species is undefined.'
            Input_Opt%LSETH2O = .FALSE.
            WRITE( 6, '(a)'     ) REPEAT( '=', 79 )
         ENDIF
      ELSE
         Input_Opt%LSETH2O = .FALSE.
      ENDIF

      !=================================================================
      ! Error check halogen emissions
      !=================================================================
      IF ( Input_Opt%LCLEMIS .or. Input_Opt%LSETCL) THEN
         IF ( Ind_('Cl') < 0 ) THEN
            Input_Opt%LCLEMIS = .FALSE.
            Input_Opt%LSETCL  = .FALSE.
            WRITE( 6, '(a)'     ) REPEAT( '=', 79 )
            WRITE( 6, '(/,a,/)' ) 'Warning in input_mod.F: '
     &            // 'Cl species emitted but Cl species is undefined.'
            WRITE( 6, '(a)' ) 'Turning off chlorine emissions.'
            WRITE( 6, '(a)'     ) REPEAT( '=', 79 )
         ENDIF
      ENDIF

      IF ( Input_Opt%LBREMIS     .or. Input_Opt%LSETBR    .or. 
     &     Input_Opt%LSETBRSTRAT .or. Input_Opt%LBRGCCM ) THEN
         IF ( Ind_('Br2') < 0 ) THEN
            Input_Opt%LBREMIS     = .FALSE.
            Input_Opt%LSETBR      = .FALSE.
            Input_Opt%LSETBRSTRAT = .FALSE.
            Input_Opt%LBRGCCM     = .FALSE.
            WRITE( 6, '(a)'     ) REPEAT( '=', 79 )
            WRITE( 6, '(/,a,/)' ) 'Warning in input_mod.F: '
     &            // 'Br species emitted but Br2 species is undefined.'
            WRITE( 6, '(a)' ) 'Turning off bromine emissions.'
            WRITE( 6, '(a)'     ) REPEAT( '=', 79 )
         ENDIF
      ENDIF

      !=================================================================
      ! Error check OCS emissions
      !=================================================================
      IF ( Input_Opt%LOCSEMIS .or. Input_Opt%LSETOCS ) THEN
         IF ( Ind_('OCS') < 0 ) THEN
            Input_Opt%LOCSEMIS = .FALSE.
            Input_Opt%LSETOCS  = .FALSE.
            WRITE( 6, '(a)'     ) REPEAT( '=', 79 )
            WRITE( 6, '(/,a,/)' ) 'Warning in input_mod.F: '
     &            // 'OCS is emitted but OCS species is undefined.'
            WRITE( 6, '(a)' ) 'Turning off OCS emissions.'
            WRITE( 6, '(a)'     ) REPEAT( '=', 79 )
         ENDIF
      ENDIF

      !=================================================================
      ! Error check methane emissions
      !=================================================================
      IF ( Input_Opt%LCH4EMIS .AND. Input_Opt%LCH4SBC ) THEN
         MSG =  
     &  ' CH4 surface BC & emissions cannot both be turned on!'
         CALL GC_Error( Msg, RC, Location )
         RETURN
      ENDIF

      IF ( Input_Opt%LCH4EMIS   .or. 
     &     Input_Opt%LSETCH4    .or. 
     &     Input_Opt%LCH4SBC  ) THEN
         IF ( Ind_('CH4') < 0 ) THEN
            Input_Opt%LCH4EMIS = .FALSE.
            Input_Opt%LSETCH4  = .FALSE.
            Input_Opt%LCH4SBC  = .FALSE.
            WRITE( 6, '(a)'     ) REPEAT( '=', 79 )
            WRITE( 6, '(/,a,/)' ) 'Warning in input_mod.F: '
     &            // 'CH4 is emitted but CH4 species is undefined.'
            WRITE( 6, '(a)' ) 'Turning off methane emissions.'
            WRITE( 6, '(a)'     ) REPEAT( '=', 79 )
         ENDIF
      ENDIF

      END SUBROUTINE DO_ERROR_CHECKS
!EOC
      END MODULE INPUT_MOD<|MERGE_RESOLUTION|>--- conflicted
+++ resolved
@@ -1458,32 +1458,16 @@
 !  08 Jul 2015 - E. Lundgren - Added LMPOA option for marine organic aerosols
 !  16 Jun 2016 - K. Travis   - Now define species ID's with the Ind_ function
 !  22 Jun 2016 - R. Yantosca - Move error checks to DO_ERROR_CHECKS routine
-<<<<<<< HEAD
 !  16 Jan 2018 - M. Sulprizio- Add option for using spatially and seasonally
 !                              varying OM/OC from Philip et al. (2014)
-=======
 !  26 Jan 2018 - M. Sulprizio- Remove obsolete options for LCRYST and LDICARB
->>>>>>> db5b1394
 !------------------------------------------------------------------------------
 !BOC
 !
 ! !LOCAL VARIABLES:
 !
       ! Scalars
-<<<<<<< HEAD
-      LOGICAL            :: LSULF,      LCARB,      LBRC,  LSOA
-      LOGICAL            :: LSVPOA,     LDUST,      LDSTUP
-      LOGICAL            :: LSSALT,     LCRYST,     LDICARB
-      LOGICAL            :: LGRAVSTRAT, LHOMNUCNAT, LSOLIDPSC
-      LOGICAL            :: LPSCCHEM,   LSTRATOD,   LMPOA
-      LOGICAL            :: LBCAE,      LOMOC
-      REAL(fp)           :: BCAE_1,   BCAE_2
-      INTEGER            :: N,          T,          I 
-      CHARACTER(LEN=255) :: MSG,        LOCATION
-      REAL(fp)           :: T_NAT_SUPERCOOL, P_ICE_SUPERSAT
-=======
       INTEGER            :: N, T
->>>>>>> db5b1394
 
       ! Strings
       CHARACTER(LEN=255) :: ErrMsg, ThisLoc
@@ -1555,11 +1539,7 @@
          CALL GC_Error( ErrMsg, RC, ThisLoc )
          RETURN
       ENDIF
-<<<<<<< HEAD
-      READ( SUBSTRS(1:N), * ) LOMOC
-=======
-      READ( SUBSTRS(1:N), * ) Input_Opt%LISOPOA
->>>>>>> db5b1394
+      READ( SUBSTRS(1:N), * ) Input_Opt%LOMOC
 
       ! Use online dust aerosols ?
       CALL SPLIT_ONE_LINE( SUBSTRS, N, 1, 'LDUST', RC )
@@ -1675,7 +1655,7 @@
          CALL GC_Error( ErrMsg, RC, ThisLoc )
          RETURN
       ENDIF
-      READ( SUBSTRS(1:N), * ) LBCAE
+      READ( SUBSTRS(1:N), * ) Input_Opt%LBCAE
 
       ! Define BC absorption enhancement (xnw, 8/24/15)
       CALL SPLIT_ONE_LINE( SUBSTRS, N, 1, 'BCAE_1', RC )
@@ -1683,7 +1663,7 @@
          CALL GC_Error( ErrMsg, RC, ThisLoc )
          RETURN
       ENDIF
-      READ( SUBSTRS(1:N), * ) BCAE_1
+      READ( SUBSTRS(1:N), * ) Input_Opt%BCAE_1
 
       ! Define BC absorption enhancement (xnw, 8/24/15)
       CALL SPLIT_ONE_LINE( SUBSTRS, N, 1, 'BCAE_2', RC )
@@ -1691,7 +1671,7 @@
          CALL GC_Error( ErrMsg, RC, ThisLoc )
          RETURN
       ENDIF
-      READ( SUBSTRS(1:N), * ) BCAE_2
+      READ( SUBSTRS(1:N), * ) Input_Opt%BCAE_2
 
       ! Separator line
       CALL SPLIT_ONE_LINE( SUBSTRS, N, 1, 'separator 2', RC )
@@ -1715,52 +1695,6 @@
       ! Turn off switches for simulations that don't use aerosols
       IF ( ( .not. Input_Opt%ITS_A_FULLCHEM_SIM )  .and. 
      &     ( .not. Input_OPt%ITS_AN_AEROSOL_SIM ) ) THEN
-<<<<<<< HEAD
-         LSULF  = .FALSE.
-         LCRYST = .FALSE.
-         LCARB  = .FALSE.
-         LBRC   = .FALSE.
-         LSOA   = .FALSE.
-         LDUST  = .FALSE.
-         LSSALT = .FALSE.
-         LMPOA  = .FALSE.
-         LSVPOA = .FALSE.
-         LOMOC  = .FALSE.
-         LBCAE  = .FALSE.
-      ENDIF
-
-      !%%% The cryst/aq code is currently under development so make
-      !%%% sure that LCRYST = FALSE for now until further notice
-      !%%% (rjp, bmy, 3/15/05)
-      LCRYST = .FALSE.
-
-      !=================================================================
-      ! Set fields of Input Options object
-      !=================================================================
-      Input_Opt%LSULF              = LSULF  
-      Input_Opt%LCRYST             = LCRYST
-      Input_Opt%LCARB              = LCARB
-      Input_Opt%LBRC               = LBRC
-      Input_Opt%LSOA               = LSOA 
-      Input_Opt%LSVPOA             = LSVPOA
-      Input_Opt%LOMOC              = LOMOC
-      Input_Opt%LDUST              = LDUST 
-      Input_Opt%LDSTUP             = LDSTUP
-      Input_Opt%LSSALT             = LSSALT
-      Input_Opt%LMPOA              = LMPOA 
-      Input_Opt%LDICARB            = LDICARB  
-      Input_Opt%LGRAVSTRAT         = LGRAVSTRAT
-      Input_Opt%LSOLIDPSC          = LSOLIDPSC
-      Input_Opt%LHOMNUCNAT         = LHOMNUCNAT
-      Input_Opt%T_NAT_SUPERCOOL    = T_NAT_SUPERCOOL ! NAT supercooling (K)
-      Input_Opt%P_ICE_SUPERSAT     = P_ICE_SUPERSAT  ! Ice supersaturation (-)
-      Input_Opt%LPSCCHEM           = LPSCCHEM
-      Input_Opt%LSTRATOD           = LSTRATOD
-      Input_Opt%LBCAE              = LBCAE
-      Input_Opt%BCAE_1             = BCAE_1      !(xnw,8/24/15)
-      Input_Opt%BCAE_2             = BCAE_2
-
-=======
          Input_Opt%LSULF  = .FALSE.
          Input_Opt%LCARB  = .FALSE.
          Input_Opt%LBRC   = .FALSE.
@@ -1769,10 +1703,10 @@
          Input_Opt%LSSALT = .FALSE.
          Input_Opt%LMPOA  = .FALSE.
          Input_Opt%LSVPOA = .FALSE.
-         Input_Opt%LISOPOA= .FALSE.
-      ENDIF
-
->>>>>>> db5b1394
+         Input_Opt%LOMOC  = .FALSE.
+         Input_Opt%LBCAE  = .FALSE.
+      ENDIF
+
       ! Return success
       RC = GC_SUCCESS
 
@@ -1782,18 +1716,6 @@
       IF ( am_I_Root ) THEN
          WRITE( 6, '(/,a)' ) 'AEROSOL MENU'
          WRITE( 6, '(  a)' ) '------------'
-<<<<<<< HEAD
-         WRITE( 6, 100     ) 'Online SULFATE AEROSOLS?    : ', LSULF
-         WRITE( 6, 100     ) 'Online CRYST & AQ AEROSOLS? : ', LCRYST
-         WRITE( 6, 100     ) 'Online CARBON AEROSOLS?     : ', LCARB
-         WRITE( 6, 100     ) 'Brown Carbon Aerosol?       : ', LBRC
-         WRITE( 6, 100     ) 'Online COMPLEX SOA?         : ', LSOA
-         WRITE( 6, 100     ) 'Semivolatile POA?           : ', LSVPOA
-         WRITE( 6, 100     ) 'Spatial & seasonal OM/OC?   : ', LOMOC
-         WRITE( 6, 100     ) 'Online DUST AEROSOLS?       : ', LDUST
-         WRITE( 6, 100     ) 'Acid uptake on dust?        : ', LDSTUP
-         WRITE( 6, 100     ) 'Online SEA SALT AEROSOLS?   : ', LSSALT
-=======
          WRITE( 6, 100     ) 'Online SULFATE AEROSOLS?    : ', 
      &                        Input_Opt%LSULF
          WRITE( 6, 100     ) 'Online CARBON AEROSOLS?     : ',
@@ -1804,15 +1726,14 @@
      &                        Input_Opt%LSOA
          WRITE( 6, 100     ) 'Semivolatile POA?           : ',
      &                        Input_Opt%LSVPOA
-         WRITE( 6, 100     ) 'Mechanistic isoprene OA?    : ',
-     &                        Input_Opt%LISOPOA
+         WRITE( 6, 100     ) 'Spatial & seasonal OM/OC?   : ',
+     &                        Input_Opt%LOMOC
          WRITE( 6, 100     ) 'Online DUST AEROSOLS?       : ',
      &                        Input_Opt%LDUST
          WRITE( 6, 100     ) 'Acid uptake on dust?        : ',
      &                        Input_Opt%LDSTUP
          WRITE( 6, 100     ) 'Online SEA SALT AEROSOLS?   : ',
      &                        Input_Opt%LSSALT
->>>>>>> db5b1394
          WRITE( 6, 110     ) 'Accum  SEA SALT radii [um]  : ', 
      &                        Input_Opt%SALA_REDGE_um(1), 
      &                        Input_Opt%SALA_REDGE_um(2)
@@ -1830,21 +1751,18 @@
          WRITE( 6, 120     ) 'NAT supercooling requirement: ',
      &                        Input_Opt%T_NAT_SUPERCOOL
          WRITE( 6, 120     ) 'Ice supersaturation req.    : ',
-<<<<<<< HEAD
-     &                                     ((P_ICE_SUPERSAT-1)*1.e+2_fp)
-         WRITE( 6, 100     ) 'Perform PSC het. chemistry? : ',LPSCCHEM
-         WRITE( 6, 100     ) 'Use strat. aerosol OD?      : ', LSTRATOD
-         WRITE( 6, 100     ) 'BC Absorption Enhancement?  : ', LBCAE
-         !for BC absorption enhancement, (xnw, 8/24/15)
-         WRITE( 6, 105     ) 'Hydrophilic BC AE factor    : ', BCAE_1
-         WRITE( 6, 105     ) 'Hydrophobic BC AE factor    : ', BCAE_2
-=======
      &                        ((Input_Opt%P_ICE_SUPERSAT-1)*1.e+2_fp)
          WRITE( 6, 100     ) 'Perform PSC het. chemistry? : ',
      &                        Input_Opt%LPSCCHEM
          WRITE( 6, 100     ) 'Use strat. aerosol OD?      : ',
      &                        Input_Opt%LSTRATOD
->>>>>>> db5b1394
+         WRITE( 6, 100     ) 'BC Absorption Enhancement?  : ',
+     &                        Input_Opt%LBCAE
+         !for BC absorption enhancement, (xnw, 8/24/15)
+         WRITE( 6, 105     ) 'Hydrophilic BC AE factor    : ',
+     &                        Input_Opt%BCAE_1
+         WRITE( 6, 105     ) 'Hydrophobic BC AE factor    : ',
+     &                        Input_Opt%BCAE_2
       ENDIF
 
  100  FORMAT( A, L5     )
