--- conflicted
+++ resolved
@@ -1832,13 +1832,9 @@
       LOGICAL            :: LSVPOA,     LDUST,      LDSTUP
       LOGICAL            :: LSSALT,     LCRYST,     LDICARB
       LOGICAL            :: LGRAVSTRAT, LHOMNUCNAT, LSOLIDPSC
-<<<<<<< HEAD
       LOGICAL            :: LPSCCHEM,   LSTRATOD,   LMPOA
-=======
-      LOGICAL            :: LPSCCHEM,   LSTRATOD
       LOGICAL            :: LBCAE  !(xnw, 8/24/15)     
       REAL(fp)           :: BCAE_1,   BCAE_2
->>>>>>> ed7c7850
       INTEGER            :: N,          T,          I 
       CHARACTER(LEN=255) :: MSG,        LOCATION
       REAL(fp)           :: T_NAT_SUPERCOOL, P_ICE_SUPERSAT
@@ -2033,27 +2029,36 @@
       ENDIF
       READ( SUBSTRS(1:N), * ) LSTRATOD
 
-<<<<<<< HEAD
+      ! Include BC absorption enhancement due to coating? (xnw, 8/24/15)
+      CALL SPLIT_ONE_LINE( SUBSTRS, N, 1, 'LBCAE', RC )
+      IF ( RC /= GC_SUCCESS ) THEN
+         CALL GC_Error( ErrMsg, RC, ThisLoc )
+         RETURN
+      ENDIF
+      READ( SUBSTRS(1:N), * ) LBCAE
+
+      ! Define BC absorption enhancement (xnw, 8/24/15)
+      CALL SPLIT_ONE_LINE( SUBSTRS, N, 1, 'BCAE_1', RC )
+      IF ( RC /= GC_SUCCESS ) THEN
+         CALL GC_Error( ErrMsg, RC, ThisLoc )
+         RETURN
+      ENDIF
+      READ( SUBSTRS(1:N), * ) BCAE_1
+
+      ! Define BC absorption enhancement (xnw, 8/24/15)
+      CALL SPLIT_ONE_LINE( SUBSTRS, N, 1, 'BCAE_2', RC )
+      IF ( RC /= GC_SUCCESS ) THEN
+         CALL GC_Error( ErrMsg, RC, ThisLoc )
+         RETURN
+      ENDIF
+      READ( SUBSTRS(1:N), * ) BCAE_2
+
       ! Separator line
       CALL SPLIT_ONE_LINE( SUBSTRS, N, 1, 'separator 2', RC )
       IF ( RC /= GC_SUCCESS ) THEN
          CALL GC_Error( ErrMsg, RC, ThisLoc )
          RETURN
       ENDIF
-=======
-      ! Include BC absorption enhancement due to coating? (xnw, 8/24/15)
-      CALL SPLIT_ONE_LINE( SUBSTRS, N, 1, 'read_aerosol_menu:21' )
-      READ( SUBSTRS(1:N), * ) LBCAE
-
-      ! Define BC absorption enhancement (xnw, 8/24/15)
-      CALL SPLIT_ONE_LINE( SUBSTRS, N, 1, 'read_aerosol_menu:22' )
-      READ( SUBSTRS(1:N), * ) BCAE_1
-      CALL SPLIT_ONE_LINE( SUBSTRS, N, 1, 'read_aerosol_menu:23' )
-      READ( SUBSTRS(1:N), * ) BCAE_2
-
-      ! Separator line
-      CALL SPLIT_ONE_LINE( SUBSTRS, N, 1, 'read_aerosol_menu:24' )
->>>>>>> ed7c7850
 
       !=================================================================
       ! Error checks
@@ -2087,206 +2092,12 @@
       !%%% (rjp, bmy, 3/15/05)
       LCRYST = .FALSE.
 
-<<<<<<< HEAD
-=======
-      !---------------------------------
-      ! Error check SEASALT AEROSOLS
-      !---------------------------------
-      I = IDTSALA + IDTSALC
-
-      IF ( LSSALT ) THEN
-         IF ( I == 0 ) THEN
-            MSG = 'LSSALT=T but ONLINE SEASALT AEROSOLS are undefined!'
-            CALL ERROR_STOP( MSG, LOCATION )
-         ENDIF
-      ELSE
-         IF ( I > 0 ) THEN
-            MSG = 'Cannot use ONLINE SEASALT AEROSOLS if LSSALT=F!'
-            CALL ERROR_STOP( MSG, LOCATION )
-         ENDIF
-      ENDIF
-
-      !---------------------------------
-      ! Error check SULFUR AEROSOLS
-      !---------------------------------
-      I = IDTDMS + IDTSO2 + IDTSO4 + IDTSO4s + 
-     &    IDTMSA + IDTNH3 + IDTNH4 + IDTNITs
-
-      IF ( LSULF ) THEN
-
-         ! We now compute the production of SO4s and NITs, so when 
-         ! LSULF=T, then we must also have LSSALT=T (bec, bmy, 4/13/05)
-         IF ( .not. LSSALT ) THEN 
-            MSG = 'LSULF=T now also requires LSSALT=T!'
-            CALL ERROR_STOP( MSG, LOCATION )
-         ENDIF
-
-         ! Stop w/ error if everything is undefined
-         IF ( I == 0 ) THEN
-            MSG = 'LSULF=T but ONLINE SULFUR AEROSOLS are undefined!'
-            CALL ERROR_STOP( MSG, LOCATION )
-         ENDIF
-
-      ELSE
-
-         ! If LSULF=F but we have defined tracers, stop w/ error
-         IF ( I > 0 ) THEN
-            MSG = 'Cannot use ONLINE SULFUR AEROSOLS if LSULF=F!'
-            CALL ERROR_STOP( MSG, LOCATION )
-         ENDIF
-
-      ENDIF
-
-      !---------------------------------
-      ! Error check CRYST /AQ AEROSOLS
-      !---------------------------------
-      I = IDTAS + IDTAHS + IDTLET + IDTNH4aq + IDTSO4aq
-
-      IF ( LCRYST ) THEN
-         IF ( I == 0 ) THEN
-            MSG = 'LCRYST=T but ONLINE CRYST/AQ AEROSOLS are undefined!'
-            CALL ERROR_STOP( MSG, LOCATION )
-         ENDIF
-      ELSE
-         IF ( I > 0 ) THEN
-            MSG = 'Cannot use ONLINE CRYST/AQ AEROSOLS if LCRYST=F!'
-            CALL ERROR_STOP( MSG, LOCATION )
-         ENDIF
-      ENDIF
-
-      !---------------------------------
-      ! Error check CARBON AEROSOLS
-      !---------------------------------
-      ! SOAupdate: Add POA (hotp 10/11/09)
-      I = IDTBCPO + IDTBCPI + IDTOCPO + IDTOCPI + IDTPOA1
-
-      IF ( LCARB ) THEN
-         IF ( I == 0 ) THEN
-            MSG = 'LCARB=T but ONLINE CARBON AEROSOLS are undefined!'
-            CALL ERROR_STOP( MSG, LOCATION )
-         ENDIF
-      ELSE
-         IF ( I > 0 ) THEN
-            MSG = 'Cannot use ONLINE CARBON AEROSOLS if LCARB=F!'
-            CALL ERROR_STOP( MSG, LOCATION )
-         ENDIF
-      ENDIF
-
-      IF ( LSVPOA .and. ( .NOT. LSOA ) ) THEN
-         MSG = 'Semivolatile POA requires LSOA=T'
-         CALL ERROR_STOP( MSG, LOCATION )
-      ENDIF
-
-      ! SOAupdate: Error check (hotp 8/24/09)
-      ! OCPI and OCPO are the non-volatile POA tracers
-      ! POA (along w/ POG, OPOA, and OPOG) are the semivol POA tracers
-      ! You can't have both!
-      I = IDTOCPI + IDTOCPO
-      IF ( IDTPOA1 > 0 ) THEN
-         IF ( I > 0 ) THEN
-            MSG = 'Semivolatile POA tracer is defined in addition to
-     &             Nonvolatile POA'
-            CALL ERROR_STOP( MSG, LOCATION )
-         ENDIF
-         IF ( ( .NOT. LSOA ) .or. (.NOT. LSVPOA ) ) THEN
-            MSG = 'Semivolatile POA requires LSOA=T and LSVPOA=T'
-            CALL ERROR_STOP( MSG, LOCATION )
-         ENDIF
-      ENDIF
-
-      ! SOAupdate
-      ! Options for organic aerosol tracers:
-      ! IF LSOA = F: only OCPI and OCPO
-      ! IF LSOA = T:
-      !   OCPI OCPO SOA (non-vol + original traditional)
-      !   POA POG OPOA OPOG SOA BTX NAP (semivol + orig trad + IVOC )
-      ! NAP emissions are set in input.geos
-      ! LSVPOA is just a check (doesn't do anything hotp 7/21/10)
-      I = IDTPOA1  + IDTPOA2  + IDTPOG1  + IDTPOG2  + 
-     &    IDTOPOA1 + IDTOPOA2 + IDTOPOG1 + IDTOPOG2
-      IF ( LSVPOA ) THEN
-         IF ( I < 8 ) THEN
-            MSG = 'Not enough semivolatile POA tracers!'
-                     CALL ERROR_STOP( MSG, LOCATION )
-         ENDIF
-         IF ( IDTNAP == 0 ) THEN
-            MSG = 'Semivolatile POA requires IVOCs/NAP!'
-                     CALL ERROR_STOP( MSG, LOCATION )
-         ENDIF
-      ENDIF
-
-      !---------------------------------
-      ! Error check 2dy ORG AEROSOLS
-      !---------------------------------
-      ! SOAupdate: update for new mtp (hotp 5/24/10)
-      I = IDTMTPA  + IDTLIMO  + IDTMTPO  + 
-     &    IDTBENZ  + IDTTOLU  + IDTXYLE  +
-     &    IDTTSOA1 + IDTTSOA2 + IDTTSOA3 +
-     &    IDTISOA1 + IDTISOA2 + IDTISOA3 +
-     &    IDTASOA1 + IDTASOA2 + IDTASOA3 + IDTASOAN +
-     &    IDTSOAG  + IDTSOAM
-
-      IF ( LSOA ) THEN
-         IF ( I == 0 ) THEN
-            MSG = 'LSOA=T but ONLINE 2dy ORG AEROSOLS are undefined!'
-            CALL ERROR_STOP( MSG, LOCATION )
-         ENDIF
-      ELSE
-         IF ( I > 0 ) THEN
-            MSG = 'Cannot use ONLINE 2dy ORG AEROSOLS if LSOA=F!'
-            CALL ERROR_STOP( MSG, LOCATION )
-         ENDIF
-      ENDIF
-
-      !---------------------------------
-      ! Error check DUST AEROSOLS
-      !---------------------------------
-! JKODROS - Uncomment this if the dust fixes are back working. 
-#if defined( TOMAS )
-      ! For TOMAS only: If DUST1 is present, the other dust tracers are too
-      I = IDTDUST1
-#else
-      ! Non-TOMAS simulations: Need all DST1-DST4 tracers
-      I = IDTDST1 + IDTDST2 + IDTDST3 + IDTDST4
-#endif
-
-      IF ( LDUST ) THEN
-         IF ( I == 0 ) THEN
-            MSG = 'LDUST=T but ONLINE DUST AEROSOLS are undefined!'
-            CALL ERROR_STOP( MSG, LOCATION )
-         ENDIF
-      ELSE
-         IF ( I > 0 ) THEN
-            MSG = 'Cannot use ONLINE DUST AEROSOLS if LDUST=F!'
-            CALL ERROR_STOP( MSG, LOCATION )
-         ENDIF
-      ENDIF
-
-      !---------------------------------
-      ! Error check SEASALT AEROSOLS
-      !---------------------------------
-      I = IDTSALA + IDTSALC
-
-      IF ( LSSALT ) THEN
-         IF ( I == 0 ) THEN
-            MSG = 'LSSALT=T but ONLINE SEASALT AEROSOLS are undefined!'
-            CALL ERROR_STOP( MSG, LOCATION )
-         ENDIF
-      ELSE
-         IF ( I > 0 ) THEN
-            MSG = 'Cannot use ONLINE SEASALT AEROSOLS if LSSALT=F!'
-            CALL ERROR_STOP( MSG, LOCATION )
-         ENDIF
-      ENDIF
-
->>>>>>> ed7c7850
       !=================================================================
       ! Set fields of Input Options object
       !=================================================================
       Input_Opt%LSULF              = LSULF  
       Input_Opt%LCRYST             = LCRYST
       Input_Opt%LCARB              = LCARB
-<<<<<<< HEAD
       Input_Opt%LBRC               = LBRC
       Input_Opt%LSOA               = LSOA 
       Input_Opt%LSVPOA             = LSVPOA
@@ -2294,30 +2105,17 @@
       Input_Opt%LDSTUP             = LDSTUP
       Input_Opt%LSSALT             = LSSALT
       Input_Opt%LMPOA              = LMPOA 
-=======
-      Input_Opt%LSOA               = LSOA 
-      Input_Opt%LSVPOA             = LSVPOA
-      Input_Opt%LDUST              = LDUST 
-      Input_Opt%LSSALT             = LSSALT
->>>>>>> ed7c7850
       Input_Opt%LDICARB            = LDICARB  
       Input_Opt%LGRAVSTRAT         = LGRAVSTRAT
       Input_Opt%LSOLIDPSC          = LSOLIDPSC
       Input_Opt%LHOMNUCNAT         = LHOMNUCNAT
-<<<<<<< HEAD
       Input_Opt%T_NAT_SUPERCOOL    = T_NAT_SUPERCOOL ! NAT supercooling (K)
       Input_Opt%P_ICE_SUPERSAT     = P_ICE_SUPERSAT  ! Ice supersaturation (-)
-      Input_Opt%LPSCCHEM           = LPSCCHEM
-      Input_Opt%LSTRATOD           = LSTRATOD
-=======
-      Input_Opt%T_NAT_SUPERCOOL    = T_NAT_SUPERCOOL
-      Input_Opt%P_ICE_SUPERSAT     = P_ICE_SUPERSAT
       Input_Opt%LPSCCHEM           = LPSCCHEM
       Input_Opt%LSTRATOD           = LSTRATOD
       Input_Opt%LBCAE              = LBCAE
       Input_Opt%BCAE_1             = BCAE_1      !(xnw,8/24/15)
       Input_Opt%BCAE_2             = BCAE_2
->>>>>>> ed7c7850
 
       ! Return success
       RC = GC_SUCCESS
