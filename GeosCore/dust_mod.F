!------------------------------------------------------------------------------
!                  GEOS-Chem Global Chemical Transport Model                  !
!------------------------------------------------------------------------------
!BOP
!
! !MODULE: dust_mod
!
! !DESCRIPTION: Module DUST\_MOD contains routines for computing dust aerosol 
!  emissions, chemistry, and optical depths.
!\\
!\\
! !INTERFACE: 
!
      MODULE DUST_MOD
!
! !USES:
!
      USE inquireMod, ONLY : findFreeLUN
      USE PRECISION_MOD    ! For GEOS-Chem Precision (fp)
      USE Species_Mod,        ONLY : Species

      IMPLICIT NONE
      PRIVATE
!
! !PUBLIC MEMBER FUNCTIONS:
!
      PUBLIC  :: CHEMDUST      
#if   defined( TOMAS )
      PUBLIC  :: SETTLEDUST
#endif
      PUBLIC  :: RDUST_ONLINE
      PUBLIC  :: RDUST_OFFLINE
      PUBLIC  :: GET_DUST_ALK
      PUBLIC  :: INIT_DUST
      PUBLIC  :: CLEANUP_DUST
!     
! !PRIVATE MEMBER FUNCTIONS:
!
      PRIVATE :: DRY_SETTLING
!
!  !REVISION HISTORY:
!  30 Mar 2004 - T. D. Fairlie - Initial version
!  (1 ) Bug fix in SRC_DUST_DEAD (bmy, 4/14/04)
!  (2 ) Now references "logical_mod.f", "directory_mod.f", and "tracer_mod.f"
!        Added comments. (bmy, 7/2/04)
!  (3 ) Now make sure all USE statements are USE, ONLY (bmy, 10/3/05)
!  (4 ) Now references XNUMOL from "tracer_mod.f" (bmy, 10/25/05)
!  (5 ) Bug fix in snow height computation (bmy, 11/18/05)
!  (6 ) Now only do drydep if LDRYD=T (bmy, 5/23/06)
!  (7 ) Remove support for GEOS-1 and GEOS-STRAT met fields (bmy, 8/4/06)
!  (8 ) Updated output print statement in SRC_DUST_DEAD (bmy, 1/23/07)
!  (9 ) Modifications for GEOS-5 (bmy, 1/24/07)
!  (10) Modified to archive only hydrophilic aerosol/aqueous dust surface area
!        (excluding BCPO and OCPO) for aqueous chemistry calculations 
!        Dust surfaces are considered aqueous only when RH > 35% (tmf, 3/6/09)
!  (11) Add AOD output for all dust size bins (clh, 5/7/10)
!  (12) Modify AOD output to wavelength specified in jv_spec_aod.dat 
!       (clh, 05/07/10)
!  25 Aug 2010 - R. Yantosca - Added ProTeX headers
!  03 Sep 2010 - R. Yantosca - Bug fix in SRC_DUST_DEAD
!  08 Feb 2012 - R. Yantosca - Add modifications for GEOS-5.7.x
!  01 Mar 2012 - R. Yantosca - Now reference the new grid_mod.F90
!  01 Aug 2012 - R. Yantosca - Add reference to findFreeLUN from inqure_mod.F90
!  03 Aug 2012 - R. Yantosca - Move calls to findFreeLUN out of DEVEL block
!  14 Nov 2012 - R. Yantosca - Add modifications for GIGC
!  04 Mar 2013 - R. Yantosca - Now call INIT_DUST from the init stage
!                              which facilitates connection to GEOS-5 GCM
!  20 Aug 2013 - R. Yantosca - Removed "define.h", this is now obsolete
!  12 Sep 2013 - M. Sulprizio- Add modifications for acid uptake on dust
!                              aerosols (T.D. Fairlie)
!  20 Jun 2014 - R. Yantosca - Remove obsolete emissions code; we now use HEMCO
!  13 Nov 2014 - M. Yannetti - Added PRECISION_MOD
!  01 Apr 2015 - R. Yantosca - Remove obsolete DUSTMIX, DRY_DEPOSITION routines
!  16 Jun 2016 - J. Kaiser   - Move tracerIDs into variable names CODEATHON
!  20 Jun 2016 - R. Yantosca - Rename IDT* species ID's to id_*
!  20 Jun 2016 - R. Yantosca - Now only define species ID's in the INIT phase
!EOP
!------------------------------------------------------------------------------
!BOC
!
! !PRIVATE TYPES:
!
      ! Species ID flags
      INTEGER               :: id_DST1,  id_DST2,  id_DST3,   id_DST4  
      INTEGER               :: id_DAL1,  id_DAL2,  id_DAL3,   id_DAL4  
      INTEGER               :: id_DUST1, id_NK1

      ! Drydep ID flags (mostly obsolete, keep for now)
      INTEGER               :: dd_DST1,  dd_DST2,   dd_DST3,  dd_DST4
      INTEGER               :: dd_DAL1,  dd_DAL2,   dd_DAL3,  dd_DAL4
      INTEGER               :: dd_SO4D1, dd_SO4D2,  dd_SO4D3, dd_SO4D4

      ! Arrays
      REAL(fp), ALLOCATABLE :: FRAC_S(:)
      REAL(fp), ALLOCATABLE :: SRCE_FUNC(:,:,:)

      CONTAINS
!EOC
!------------------------------------------------------------------------------
!                  GEOS-Chem Global Chemical Transport Model                  !
!------------------------------------------------------------------------------
!BOP
!
! !IROUTINE: chemdust
!
! !DESCRIPTION: Subroutine CHEMDUST is the interface between the GEOS-Chem 
!  main program and the dust chemistry routines that mostly calculates dust
!  dry deposition.
!\\
!\\
! !INTERFACE:
!
      SUBROUTINE CHEMDUST( am_I_Root, Input_Opt, 
     &                     State_Met, State_Chm, RC )
!
! !USES:
!
      USE CMN_SIZE_MOD
      USE ERROR_MOD,          ONLY : DEBUG_MSG
      USE ERROR_MOD,          ONLY : ERROR_STOP
      USE GIGC_ErrCode_Mod
      USE GIGC_Input_Opt_Mod, ONLY : OptInput
      USE GIGC_State_Met_Mod, ONLY : MetState
      USE GIGC_State_Chm_Mod, ONLY : ChmState
!
! !INPUT PARAMETERS:
!
      LOGICAL,        INTENT(IN)    :: am_I_Root   ! Are we on the root CPU?
      TYPE(OptInput), INTENT(IN)    :: Input_Opt   ! Input Options object
      TYPE(MetState), INTENT(IN)    :: State_Met   ! Meteorology State object
!
! !INPUT/OUTPUT PARAMETERS: 
!
      TYPE(ChmState), INTENT(INOUT) :: State_Chm   ! Chemistry State object
!
! !OUTPUT PARAMETERS:
!
      INTEGER,        INTENT(OUT)   :: RC          ! Success or failure?
! 
! !REVISION HISTORY: 
!  30 Mar 2004 - T. D. Fairlie - Initial version
!  (1 ) Now references STT from "tracer_mod.f" and LDUST from "logical_mod.f"
!        (bmy, 7/20/04)
!  (5 ) Now make sure all USE statements are USE, ONLY (bmy, 10/3/05)
!  (6 ) Now only do dry deposition if LDRYD = T (bmy, 5/23/06)
!  25 Aug 2010 - R. Yantosca - Added ProTeX headers
!  30 Jul 2012 - R. Yantosca - Now accept am_I_Root as an argument when
!                              running with the traditional driver main.F
!  14 Nov 2012 - R. Yantosca - Add am_I_Root, Input_Opt, RC as arguments
!  15 Nov 2012 - M. Payer    - Now pass State_Met as an argument
!  05 Mar 2013 - R. Yantosca - Add ND70 debug print output
!  25 Mar 2013 - M. Payer    - Now pass State_Chm object via the arg list
!  12 Sep 2013 - M. Sulprizio- Add modifications for acid uptake on dust
!                              aerosols (T.D. Fairlie)
!  01 Apr 2015 - R. Yantosca - Remove call to DRY_DEPOSITION, this is now
!                              done in mixing_mod.F90.
!  30 Jun 2016 - R. Yantosca - Remove instances of STT.  Now get the advected
!                              species ID from State_Chm%Map_Advect.
!EOP
!------------------------------------------------------------------------------
!BOC
!
! !LOCAL VARIABLES:
!
      ! SAVEd scalars
      LOGICAL, SAVE :: FIRST = .TRUE.

      ! Non-SAVEd scalars
      LOGICAL       :: LDRYD
      LOGICAL       :: LDUST
      LOGICAL       :: LDSTUP
      LOGICAL       :: prtDebug
      INTEGER       :: N
      INTEGER       :: IDISP, NA, nAdvect

      ! Pointers
      ! We need to define local arrays to hold corresponding values 
      ! from the Chemistry State (State_Chm) object. (mpayer, 12/6/12)
      REAL(fp), POINTER :: Spc(:,:,:,:)

      !=================================================================
      ! CHEMDUST begins here!
      !=================================================================
!@@@@@@@@@@@@@@@@@@@@@@@@@@@@@@@@@@@@@@@@@@@@@@@@@@@@@@@@@@@@@@@@@@@@@@@@@@@@@@
!@@@ REMOVE TRACERS MODIFICATION (bmy, 6/30/16)
!@@@ Need to force State_Chm%Species = State_Chm%Tracers during development
!@@@ This can be removed later once State_Chm%Tracers is removed everywhere
!@@@
      REAL(fp) :: Spc_temp(IIPAR,JJPAR,LLPAR,State_Chm%nAdvect)

      ! Number of advected species
      nAdvect = State_Chm%nAdvect

      ! Force State_Chm%SPECIES = State_Chm%TRACERS for testing  
      DO NA = 1, nAdvect
         N                          = State_Chm%Map_Advect(NA)
         Spc_temp(:,:,:,NA)         = State_Chm%Species(:,:,:,N)
         State_Chm%Species(:,:,:,N) = State_Chm%Tracers(:,:,:,N)
      ENDDO
!@@@@@@@@@@@@@@@@@@@@@@@@@@@@@@@@@@@@@@@@@@@@@@@@@@@@@@@@@@@@@@@@@@@@@@@@@@@@@@


      ! Assume success
      RC    = GIGC_SUCCESS

      ! Copy fields from INPUT_OPT to local variables for use below
      LDRYD  = Input_Opt%LDRYD
      LDUST  = Input_Opt%LDUST
      LDSTUP = Input_Opt%LDSTUP

      ! Set a flag for debug output
      prtDebug = ( Input_Opt%LPrt .and. am_I_Root )

      ! Execute on first call only
      IF ( FIRST ) THEN
 
         ! Stop w/ error if dust tracer flags are undefined
         ! NOTE: Ind_() returns -1 for species not found, so for the
         ! algorithm below to work, we need to make sure all id's are
         ! not less than zero (bmy, 7/5/16)
         IF ( MAX( id_DST1, 0 )  + 
     &        MAX( id_DST2, 0 )  + 
     &        MAX( id_DST3, 0 )  + 
     &        MAX( id_DST4, 0 ) == 0 ) THEN 
            IF ( LDUST ) THEN 
               CALL ERROR_STOP( 
     &              'LDUST=T but dust tracers are undefined!',
     &              'EMISSDUST ("dust_mod.f")' )
            ENDIF
         ENDIF

         ! Reset first-time flag
         FIRST = .FALSE.
      ENDIF

      !=================================================================
      ! Do dust settling & deposition
      !=================================================================

      ! Initialize GEOS-Chem tracer array [kg] from Chemistry State object
      Spc => State_Chm%Species

      !-------------------------------------------------------------
      ! Dust settling for regular dust species
      !
      ! NOTE: Assumes that id_DST1, id_DST2, id_DST3, id_DST4 are 
      ! contiguous in the species list.  This is usually correct,
      ! but we may have to update this later. (bmy, 7/5/16)
      !-------------------------------------------------------------
      IDISP = 0
<<<<<<< HEAD
      CALL DRY_SETTLING(  am_I_Root, Input_Opt, 
     &                    State_Met, Spc(:,:,:,id_DST1:id_DST4),
     &                    RC,        id_DST1,  IDISP             )
   
      !-------------------------------------------------------------
      ! Dust settling for acid uptake on dust species
      !
      ! NOTE: Assumes that id_DAL1, id_DAL2, id_DAL3, id_DAL4 are 
      ! contiguous in the species list.  This is usually correct,
      ! but we may have to update this later. (bmy, 7/5/16)
      !-------------------------------------------------------------
      IF ( LDSTUP ) THEN
         ! Include dust alkalinity settling                 tdf 04/10/08
         IDISP = 4
         CALL DRY_SETTLING( am_I_Root, Input_Opt,  
     &                     State_Met,  Spc(:,:,:,id_DAL1:id_DAL4), 
     &                     RC,         id_DAL1,  IDISP             )
=======
      CALL DRY_SETTLING(  am_I_Root, Input_Opt, State_Met, 
     &                    State_Chm, STT(:,:,:,id_DST1:id_DST4), RC,
     &                    id_DST1,   IDISP )

      IF ( LDSTUP ) THEN
         ! Include dust alkalinity settling                 tdf 04/10/08
         IDISP = 4
         CALL DRY_SETTLING(  am_I_Root, Input_Opt, State_Met, 
     &                       State_Chm, STT(:,:,:,id_DAL1:id_DAL4), RC,
     &                       id_DAL1,   IDISP )

>>>>>>> 66ff3da3
         ! Note: DRY SETTLING of DSTNIT, DSTSO4 occurs in GRAV_SETTLING
         !       called from CHEMSULFATE in SULFATE_MOD.    tdf 04/10/08
      ENDIF

      ! Debug print
      IF ( prtDebug ) THEN
         CALL DEBUG_MSG( '### CHEMDUST: a DRY_SETTLING' )
      ENDIF

      ! Free pointer
      Spc => NULL()

!@@@@@@@@@@@@@@@@@@@@@@@@@@@@@@@@@@@@@@@@@@@@@@@@@@@@@@@@@@@@@@@@@@@@@@@@@@@@@@
!@@@ REMOVE TRACERS MODIFICATION (bmy, 6/30/16)
!@@@ Need to restore State_Chm%TRACERS = State_Chm%SPECIES for testing 
!@@@
      DO NA = 1, nAdvect
         N                          = State_Chm%Map_Advect(NA)
         State_Chm%Tracers(:,:,:,N) = State_Chm%Species(:,:,:,N)

         ! Restore State_Chm%SPECIES to its original values
         State_Chm%Species(:,:,:,N) = Spc_temp(:,:,:,NA)
      ENDDO
!@@@@@@@@@@@@@@@@@@@@@@@@@@@@@@@@@@@@@@@@@@@@@@@@@@@@@@@@@@@@@@@@@@@@@@@@@@@@@@
      END SUBROUTINE CHEMDUST
#if   defined( TOMAS )
!------------------------------------------------------------------------------
!                  GEOS-Chem Global Chemical Transport Model                  !
!------------------------------------------------------------------------------
!BOP
!
! !IROUTINE: settledust 
!
! !DESCRIPTION: Subroutine SETTLEDUST is the interface between the 
!  size-resolved dry deposition subroutine AERO\_DRYDEP and the dust module. 
!  This is to call only gravitational settling and deals with removal of 
!  aerosol number with the dust mass.  (win, 7/17/09)
!\\
!\\
! !INTERFACE:
!
      SUBROUTINE SETTLEDUST( am_I_Root, Input_Opt, 
     &                       State_Met, State_Chm, RC )
!
! !USES:
! 
#if defined( BPCH_DIAG )
      USE DIAG_MOD,           ONLY : AD44
#endif
      USE DRYDEP_MOD,         ONLY : NUMDEP, NTRAIND
      USE ERROR_MOD
      USE GIGC_ErrCode_Mod
      USE GIGC_Input_Opt_Mod, ONLY : OptInput
      USE GIGC_State_Chm_Mod, ONLY : ChmState
      USE GIGC_State_Met_Mod, ONLY : MetState
      USE GRID_MOD,           ONLY : GET_AREA_CM2
      USE PhysConstants,      ONLY : AVO
      USE TIME_MOD,           ONLY : GET_TS_CHEM
      USE TOMAS_MOD,          ONLY : IBINS, Xk, SRTDUST

      USE CMN_SIZE_MOD             ! Size parameters
      USE CMN_DIAG_MOD             ! ND44
!
! !INPUT PARAMETERS:
!
      LOGICAL,        INTENT(IN)    :: am_I_Root   ! Are we on the root CPU?
      TYPE(OptInput), INTENT(IN)    :: Input_Opt   ! Input Options object
      TYPE(MetState), INTENT(IN)    :: State_Met   ! Meteorology State object
!
! !INPUT/OUTPUT PARAMETERS:
!
      TYPE(ChmState), INTENT(INOUT) :: State_Chm   ! Chemistry State object
!
! !OUTPUT PARAMETERS:
!
      INTEGER,        INTENT(OUT)   :: RC          ! Success or failure?
! 
! !REVISION HISTORY:
!  17 Jul 2009 - W. Trivitayanurak - Initial version
!  01 Mar 2012 - R. Yantosca - Now use GET_AREA_CM2(I,J,L) from grid_mod.F90
!  13 Dec 2012 - M. Payer    - Add am_I_Root, Input_Opt, RC as arguments
!  31 May 2013 - R. Yantosca - Now pass State_Chm via the arg list
!  16 Jul 2015 - R. Yantosca - Now pass INDEX and IDISP to DRY_SETTLING
!  31 May 2016 - E. Lundgren - Replace Input_Opt%XNUMOL with AVO/(emMW_g*1e-3)
!                              where emMW_g is from species database
!  30 Jun 2016 - R. Yantosca - Remove instances of STT.  Now get the advected
!                              species ID from State_Chm%Map_Advect.
!EOP
!------------------------------------------------------------------------------
!BOC
!
! !LOCAL VARIABLES:
!
      ! SAVEd scalars
      LOGICAL, SAVE     :: FIRST = .TRUE.

      ! Non-SAVEd scalars
      INTEGER           :: N, BIN, I, J, L, NN, IDISP, NA, nAdvect
      REAL(fp)          :: DU0(IIPAR,JJPAR,LLPAR,IBINS)
      REAL(fp)          :: DIF, FLUXN, FLUXD
      REAL(fp)          :: DT_SETTL, AREA_CM2

      !debug
      integer           :: ii, jj , ix, jx, bb
      data                 ii,jj, ix, jx, bb /37, 24, 58, 34, 30 /
      CHARACTER(LEN=255) :: MSG, LOC

      ! For values from Input_Opt
      INTEGER           :: N_TRACERS
      
      ! Pointers
      REAL(fp), POINTER :: Spc(:,:,:,:)

!@@@@@@@@@@@@@@@@@@@@@@@@@@@@@@@@@@@@@@@@@@@@@@@@@@@@@@@@@@@@@@@@@@@@@@@@@@@@@@
!@@@ REMOVE TRACERS MODIFICATION (bmy, 6/30/16)
!@@@
      REAL(fp) :: Spc_temp(IIPAR,JJPAR,LLPAR,State_Chm%nAdvect)
!@@@@@@@@@@@@@@@@@@@@@@@@@@@@@@@@@@@@@@@@@@@@@@@@@@@@@@@@@@@@@@@@@@@@@@@@@@@@@@

      !=================================================================
      ! SETTLEDUST begins here!
      !=================================================================
!@@@@@@@@@@@@@@@@@@@@@@@@@@@@@@@@@@@@@@@@@@@@@@@@@@@@@@@@@@@@@@@@@@@@@@@@@@@@@@
!@@@ REMOVE TRACERS MODIFICATION (bmy, 6/30/16)
!@@@ Need to force State_Chm%Species = State_Chm%Tracers during development
!@@@ This can be removed later once State_Chm%Tracers is removed everywhere
!@@@
      ! Number of advected species
      nAdvect = State_Chm%nAdvect

      ! Force State_Chm%SPECIES = State_Chm%TRACERS for testing  
      DO NA = 1, nAdvect
         N                          = State_Chm%Map_Advect(NA)
         Spc_temp(:,:,:,NA)         = State_Chm%Species(:,:,:,N)
         State_Chm%Species(:,:,:,N) = State_Chm%Tracers(:,:,:,N)
      ENDDO
!@@@@@@@@@@@@@@@@@@@@@@@@@@@@@@@@@@@@@@@@@@@@@@@@@@@@@@@@@@@@@@@@@@@@@@@@@@@@@@

      ! Assume success
      RC        = GIGC_SUCCESS

      ! Check that tracer units are in [kg] (ewl, 8/13/15)
      IF ( TRIM( State_Chm%Trac_Units ) /= 'kg' ) THEN
         MSG = 'Incorrect tracer units: ' // TRIM(State_Chm%Trac_Units)
         LOC = 'Routine SETTLEDUST in dust_mod.F'
         CALL GIGC_Error( MSG, RC, LOC )
      ENDIF

      ! Copy values from Input_Opt
      N_TRACERS = Input_Opt%N_TRACERS

      ! Point to chemical species array [kg]
      Spc       => State_Chm%Species

      !=================================================================
      ! Do dust settling & deposition
      !=================================================================

      ! Dust settling timestep [s]
      DT_SETTL = GET_TS_CHEM() * 60e+0_fp

      ! Save initial dust mass
      DO BIN = 1, IBINS
      DO L = 1, LLPAR
      DO J = 1, JJPAR
      DO I = 1, IIPAR
         DU0(I,J,L,BIN) = Spc(I,J,L,id_DUST1-1+BIN) 
      ENDDO
      ENDDO
      ENDDO
      ENDDO

      ! Dust settling
      IDISP = 0
      CALL DRY_SETTLING( am_I_Root,
     &                   Input_Opt,  
     &                   State_Met,
<<<<<<< HEAD
     &                   Spc(:,:,:,id_DUST1:id_DUST1-1+IBINS),
=======
     &                   State_Chm,
     &                   STT(:,:,:,id_DUST1:id_DUST1-1+IBINS),
>>>>>>> 66ff3da3
     &                   RC,
     &                   id_DUST1,
     &                   IDISP )


      ! Calculate change in number to correspond with dust redistribution
      ! by gravitational settling
      DO BIN = 1, IBINS
      NN = NUMDEP + (SRTDUST-1)*IBINS + BIN

      DO J = 1, JJPAR
         DO I = 1, IIPAR

            ! Surface area [cm2]
            AREA_CM2 = GET_AREA_CM2( I, J, 1 )
         
            FLUXD = 0e+0_fp
            FLUXN = 0e+0_fp
!debug            if(i==ii .and. j==jj .and. bin==bb) 
!     &          print *,'L    DU0(',I,J,L,BIN,')   DIF    ',
!     &           'FLUXD  AD44' 
!            if(i==ix .and. j==jx .and. bin==bb) 
!     &          print *,'L    DU0(',I,J,L,BIN,')   DIF    ',
!     &           'FLUXD  AD44' 
!debug-----
            DO L = 1, LLPAR
               DIF = DU0(I,J,L,BIN) - Spc(I,J,L,id_DUST1-1+BIN)

               Spc(I,J,L,id_NK1-1+BIN) = Spc(I,J,L,id_NK1-1+BIN) - 
     &                                DIF/(SQRT( Xk(BIN)*Xk(BIN+1)))
            
               ! Convert flux from [kg/s] to [molec/cm2/s]
               FLUXD = FLUXD +                                                 
     &                 DIF / DT_SETTL * AVO / ( 1.e-3_fp *                     
     &                 State_Chm%SpcData(id_DUST1-1+BIN)%Info%emMW_g ) /        
     &                 AREA_CM2                                                
           
               
               FLUXN = FLUXN + DIF/(SQRT( Xk(BIN)*Xk(BIN+1))) /
     &                 DT_SETTL * AVO / ( 1.e-3_fp *
     &                 State_Chm%SpcData(id_NK1-1+BIN)%Info%emMW_g ) / 
     &                 AREA_CM2

!debug               if(i==ii .and. j==jj .and. bin==bb) then
!                  print *,L, DU0(I,J,L,BIN), DIF , FLUXD, AD44(I,J,NN,1)
!               endif
!               if(i==ix .and. j==jx .and. bin==bb) then
!                  print *,L, DU0(I,J,L,BIN), DIF , FLUXD, AD44(I,J,NN,1)
!               endif
!debug-----
            ENDDO

#if defined( BPCH_DIAG )
         !========================================================      
         ! ND44: Dry deposition diagnostic [#/cm2/s] (bpch)
         !========================================================
            IF ( ND44 > 0 ) THEN
               AD44(I,J,Input_Opt%IDDEP(BIN),1) = 
     &         AD44(I,J,Input_Opt%IDDEP(BIN),1) + FLUXN
               AD44(I,J,NN,1) = AD44(I,J,NN,1) + FLUXD
            ENDIF
#endif

         ENDDO
      ENDDO
      ENDDO

      ! Free pointer memory
      Spc => NULL()

!@@@@@@@@@@@@@@@@@@@@@@@@@@@@@@@@@@@@@@@@@@@@@@@@@@@@@@@@@@@@@@@@@@@@@@@@@@@@@@
!@@@ REMOVE TRACERS MODIFICATION (bmy, 6/30/16)
!@@@ Need to restore State_Chm%TRACERS = State_Chm%SPECIES for testing 
!@@@
      DO NA = 1, nAdvect
         N                          = State_Chm%Map_Advect(NA)
         State_Chm%Tracers(:,:,:,N) = State_Chm%Species(:,:,:,N)

         ! Restore State_Chm%SPECIES to its original values
         State_Chm%Species(:,:,:,N) = Spc_temp(:,:,:,NA)
      ENDDO
!@@@@@@@@@@@@@@@@@@@@@@@@@@@@@@@@@@@@@@@@@@@@@@@@@@@@@@@@@@@@@@@@@@@@@@@@@@@@@@
      END SUBROUTINE SETTLEDUST
!EOC
!------------------------------------------------------------------------------
!                  GEOS-Chem Global Chemical Transport Model                  !
!------------------------------------------------------------------------------
!BOP
!
! !IROUTINE: emissdust
!
! !DESCRIPTION: Subroutine EMISSDUST is the driver routine for the dust 
!  emission module.  You may call either the GINOUX or the DEAD dust source 
!  function. 
!\\
!\\
! !INTERFACE:
!
      SUBROUTINE EMISSDUST( am_I_Root, Input_Opt, 
     &                      State_Met, State_Chm, RC )
!
! !USES:
!
      USE CMN_DIAG_MOD             ! ND59
      USE CMN_SIZE_MOD             ! Size parameters
      USE ERROR_MOD,          ONLY : DEBUG_MSG
      USE ERROR_MOD,          ONLY : ERROR_STOP
      USE GIGC_ErrCode_Mod
      USE GIGC_Input_Opt_Mod, ONLY : OptInput
      USE GIGC_State_Chm_Mod, ONLY : ChmState
      USE GIGC_State_Met_Mod, ONLY : MetState
      USE GIGC_State_Met_Mod, ONLY : MetState
      USE TIME_MOD,           ONLY : GET_TS_EMIS
      USE TOMAS_MOD,          ONLY : IBINS, XK             !(win, 7/17/09)
      USE DIAG_MOD,           ONLY : AD59_DUST, AD59_NUMB  !(win, 7/17/09)
!
! !INPUT PARAMETERS:
!
      LOGICAL,        INTENT(IN)    :: am_I_Root   ! Are we on the root CPU?
      TYPE(OptInput), INTENT(IN)    :: Input_Opt   ! Input Options object
      TYPE(MetState), INTENT(IN)    :: State_Met   ! Meteorology State object
!
! !INPUT/OUTPUT PARAMETERS:
!
      TYPE(ChmState), INTENT(INOUT) :: State_Chm   ! Chemistry State object
!
! !OUTPUT PARAMETERS:
!
      INTEGER,        INTENT(OUT)   :: RC          ! Success or failure?
! 
! !REVISION HISTORY: 
!  30 Mar 2004 - T. D. Fairlie - Initial version
!  (1 ) Now reference LDEAD, LDUST, LPRT from "logical_mod.f".  Now reference!
!        STT from "tracer_mod.f" (bmy, 7/20/04)
!  (2 ) Now make sure all USE statements are USE, ONLY (bmy, 10/3/05)
!  (3 ) Add if condition for selecting between emitting 4-bin or 30-bin 
!       dust.  Add emission diagnostic calculation for 30bin dust(win, 7/17/09)
!  25 Aug 2010 - R. Yantosca - Added ProTeX headers
!  26 Nov 2012 - R. Yantosca - Now pass am_I_Root, Input_Opt, State_Met as args
!  26 Feb 2013 - R. Yantosca - Now pass Input_Opt to SRC_DUST_GINOUX
!  26 Feb 2013 - R. Yantosca - Changed INPUT_OPT to INTENT(IN), since we are
!                              now no longer calling INIT_DUST from here,
!                              it is now called in the init stage
!  29 Apr 2016 - R. Yantosca - Don't initialize pointers in declaration stmts
!  30 Jun 2016 - R. Yantosca - Remove instances of STT.  Now get the advected
!                              species ID from State_Chm%Map_Advect.
!  30 Jun 2016 - R. Yantosca - Remove instances of STT.  Now get the advected
!                              species ID from State_Chm%Map_Advect.
!EOP
!------------------------------------------------------------------------------
!BOC
!
! !LOCAL VARIABLES:
!
      ! SAVEd scalars
      LOGICAL,  SAVE    :: FIRST = .TRUE.
      
      ! Non-SAVEd scalars
      LOGICAL           :: LDEAD
      LOGICAL           :: LDUST
      LOGICAL           :: LPRT
      LOGICAL           :: LINTERP 
      INTEGER           :: I, J, K, N, NA, nAdvect
      REAL(fp)          :: MEMIS, MINIT(IIPAR,JJPAR,1,IBINS)

      ! Pointers
      REAL(fp), POINTER :: Spc(:,:,:,:)

!@@@@@@@@@@@@@@@@@@@@@@@@@@@@@@@@@@@@@@@@@@@@@@@@@@@@@@@@@@@@@@@@@@@@@@@@@@@@@@
!@@@ REMOVE TRACERS MODIFICATION (bmy, 6/30/16)
!@@@
      REAL(fp) :: Spc_temp(IIPAR,JJPAR,LLPAR,State_Chm%nAdvect)
!@@@@@@@@@@@@@@@@@@@@@@@@@@@@@@@@@@@@@@@@@@@@@@@@@@@@@@@@@@@@@@@@@@@@@@@@@@@@@@

      !=================================================================
      ! EMISSDUST begins here!
      !=================================================================
!@@@@@@@@@@@@@@@@@@@@@@@@@@@@@@@@@@@@@@@@@@@@@@@@@@@@@@@@@@@@@@@@@@@@@@@@@@@@@@
!@@@ REMOVE TRACERS MODIFICATION (bmy, 6/30/16)
!@@@ Need to force State_Chm%Species = State_Chm%Tracers during development
!@@@ This can be removed later once State_Chm%Tracers is removed everywhere
!@@@
      ! Number of advected species
      nAdvect = State_Chm%nAdvect

      ! Force State_Chm%SPECIES = State_Chm%TRACERS for testing  
      DO NA = 1, nAdvect
         N                          = State_Chm%Map_Advect(NA)
         Spc_temp(:,:,:,NA)         = State_Chm%Species(:,:,:,N)
         State_Chm%Species(:,:,:,N) = State_Chm%Tracers(:,:,:,N)
      ENDDO
!@@@@@@@@@@@@@@@@@@@@@@@@@@@@@@@@@@@@@@@@@@@@@@@@@@@@@@@@@@@@@@@@@@@@@@@@@@@@@@
     
      ! Assume success
      RC        = GIGC_SUCCESS

      ! Initialize
      LDEAD     =  Input_Opt%LDEAD
      LDUST     =  Input_Opt%LDUST
      LPRT      =  Input_Opt%LPRT

      ! Execute on first-call only
      IF ( FIRST ) THEN

         ! Return if dust ID flags are not defined
         IF ( id_DUST1 == 0 ) THEN
            IF ( LDUST ) THEN 
               CALL ERROR_STOP( 
     &              'LDUST=T but dust tracers are undefined!',
     &              'EMISSDUST ("dust_mod.f")' )
            ENDIF
         ENDIF
 
         ! Reset first-time flag
         FIRST = .FALSE.
      ENDIF

      !=================================================================
      ! Call appropriate emissions routine
      !=================================================================

      ! Point to chemical species array [kg]
      Spc => State_Chm%Species

      !=================================================================
      ! For TOMAS microphysics
      !=================================================================
      IF ( id_NK1 > 0 .and. id_DUST1 > 0 ) THEN

         MINIT(:,:,1,1:IBINS) = Spc(:,:,1,id_DUST1:id_DUST1-1+IBINS)

         IF ( LDEAD ) THEN
            ! still didn't figure out why run would crash w/ this option (win, 7/17/09)
            print *,'Currently the TOMAS code does not work with ',
     &           'dust DEAD emission yet!  Switch to GINOUX for now'
            stop

         ELSE 

            !### Debug
            IF ( LPRT ) 
     &           CALL DEBUG_MSG( '### EMISSDUST: a SRC_DUST_GINOUX')
         ENDIF

         IF ( ND59 > 0 ) THEN 
            DO K = 1, IBINS
            DO J = 1, JJPAR
            DO I = 1, IIPAR
               MEMIS = Spc(I,J,1,id_DUST1-1+K) - MINIT(I,J,1,K)
               IF ( MEMIS == 0.e+0_fp ) GOTO 10

               AD59_DUST(I,J,1,K) = AD59_DUST(I,J,1,K) + MEMIS ! kg ????
               Spc(I,J,1,id_NK1-1+K) = Spc(I,J,1,id_NK1-1+K) +
     &                                 MEMIS / (sqrt(Xk(K)*Xk(K+1)))

               AD59_NUMB(I,J,1,K) = AD59_NUMB(I,J,1,K) + 
     &                              MEMIS / (sqrt(Xk(K)*Xk(K+1)))
 10            CONTINUE
            ENDDO
            ENDDO
            ENDDO
         ENDIF
      ENDIF

      ! Free pointers
      Spc => NULL()

!@@@@@@@@@@@@@@@@@@@@@@@@@@@@@@@@@@@@@@@@@@@@@@@@@@@@@@@@@@@@@@@@@@@@@@@@@@@@@@
!@@@ REMOVE TRACERS MODIFICATION (bmy, 6/30/16)
!@@@ Need to restore State_Chm%TRACERS = State_Chm%SPECIES for testing 
!@@@
      DO NA = 1, nAdvect
         N                          = State_Chm%Map_Advect(NA)
         State_Chm%Tracers(:,:,:,N) = State_Chm%Species(:,:,:,N)

         ! Restore State_Chm%SPECIES to its original values
         State_Chm%Species(:,:,:,N) = Spc_temp(:,:,:,NA)
      ENDDO
!@@@@@@@@@@@@@@@@@@@@@@@@@@@@@@@@@@@@@@@@@@@@@@@@@@@@@@@@@@@@@@@@@@@@@@@@@@@@@@
      END SUBROUTINE EMISSDUST
!EOC
#endif
!------------------------------------------------------------------------------
!                  GEOS-Chem Global Chemical Transport Model                  !
!------------------------------------------------------------------------------
!BOP
!
! !IROUTINE: dry_settling 
!
! !DESCRIPTION: Subroutine DRY\_SETTLING computes the dry settling of 
!  dust tracers.
!\\
!\\
! !INTERFACE:
!
      SUBROUTINE DRY_SETTLING( am_I_Root, Input_Opt, State_Met,
     &          State_Chm, TC, RC, INDEX,     IDISP )
!
! !USES:
!
      USE CMN_DIAG_MOD
      USE CMN_SIZE_MOD
#if defined( BPCH_DIAG )
      USE DIAG_MOD,           ONLY : AD44
#endif
      USE GIGC_ErrCode_Mod
      USE GIGC_Input_Opt_Mod, ONLY : OptInput
      USE GIGC_State_Met_Mod, ONLY : MetState
      USE GIGC_State_Chm_Mod, ONLY : ChmState
      USE GRID_MOD,           ONLY : GET_AREA_CM2
      USE PhysConstants
      USE TIME_MOD,           ONLY : GET_TS_CHEM
      USE Species_Mod,        ONLY : Species
#if defined( NC_DIAG )
      USE ERROR_MOD,          ONLY : ERROR_STOP
      USE HCO_ERROR_MOD,      ONLY : HCO_SUCCESS
      USE HCO_DIAGN_MOD,      ONLY : Diagn_Update
#endif
!
! !INPUT PARAMETERS:
!
      LOGICAL,        INTENT(IN)   :: am_I_Root   ! Are we on the root CPU?
      TYPE(OptInput), INTENT(IN)   :: Input_Opt   ! Input Options object
      TYPE(MetState), INTENT(IN)   :: State_Met   ! Meteorology State object
      INTEGER,        INTENT(IN)   :: INDEX       ! Tracer index
      INTEGER,        INTENT(IN)   :: IDISP       ! Displacement index for IIDEP

!
! !INPUT/OUTPUT PARAMETERS
! 
      TYPE(ChmState), INTENT(INOUT) :: State_Chm   ! Chemistry State object
      REAL(fp),       INTENT(INOUT) :: TC(IIPAR,JJPAR,LLPAR,NDSTBIN) ! Dust [kg]
!
! !OUTPUT PARAMETERS:
!
      INTEGER,        INTENT(OUT)  :: RC          ! Success or failure?
! 
! !REVISION HISTORY: 
!  30 Mar 2004 - T. D. Fairlie - Initial version
!  (1 ) Updated comments, cosmetic changes (bmy, 3/30/04)
!  (2 ) Remove reference to CMN, it's not needed (bmy, 7/20/04)
!  (3 ) Now references XNUMOL from "tracer_mod.f" (bmy, 10/25/05)
!  25 Aug 2010 - R. Yantosca - Added ProTeX headers
!  01 Mar 2012 - R. Yantosca - Now use GET_AREA_CM2(I,J,L) from grid_mod.F90
!  14 Nov 2012 - R. Yantosca - Add am_I_Root, Input_Opt, RC as arguments
!  15 Nov 2012 - M. Payer    - Replaced all met field arrays with State_Met
!                              derived type object
!  19 Mar 2013 - R. Yantosca - Now copy Input_Opt%XNUMOL(1:N_TRACERS)
!  12 Sep 2013 - M. Sulprizio- Add modifications for acid uptake on dust
!                              aerosols (T.D. Fairlie)
!  26 Feb 2015 - E. Lundgren - Replace GET_PCENTER with State_Met%PMID and
!                              remove dependency on pressure_mod
!  25 Jan 2016 - E. Lundgren - Update netcdf drydep flux diagnostic
!  29 Apr 2016 - R. Yantosca - Don't initialize pointers in declaration stmts
!  31 May 2016 - E. Lundgren - Use TCVV instead of XNUMOL for molecular weights
!  22 Jun 2016 - M. Yannetti - Replaced references to TCVV.
!EOP
!------------------------------------------------------------------------------
!BOC
!
! !LOCAL VARIABLES:
!
      INTEGER               :: I, J, L, N, N_TRACERS
      REAL(fp)              :: DT_SETTL, DELZ,  DELZ1
      REAL(fp)              :: REFF,     DEN,   CONST   
      REAL(fp)              :: NUM,      LAMDA, FLUX
      REAL(fp)              :: AREA_CM2, TC0(LLPAR)
      REAL(fp)              :: TOT1,     TOT2

      ! Pressure in Kpa 1 mb = 100 pa = 0.1 kPa      
      REAL(fp)              :: P 

      ! Diameter of aerosol [um]
      REAL(fp)              :: Dp

      ! Pressure * DP
      REAL(fp)              :: PDp 

      ! Temperature (K)    
      REAL(fp)              :: TEMP        

      ! Slip correction factor
      REAL(fp)              :: Slip        

      ! Viscosity of air (Pa s)
      REAL(fp)              :: Visc   

      ! Settling velocity of particle (m/s)
      REAL(fp)              :: VTS(LLPAR)  

      ! Pointers
      TYPE(Species),    POINTER :: ThisSpc

      ! Temp variables due to threading issues with pointers
      REAL(fp)              :: tempMW

#if defined( NC_DIAG )
      ! For netcdf diagnostics (ND44 drydep flux)
      INTEGER               :: drydep_id, trc_id, HCRC
      CHARACTER(LEN=30)     :: DiagnName
      REAL(fp), TARGET      :: DryDepFlux( IIPAR, JJPAR, NDSTBIN ) 
      REAL(fp), POINTER     :: Ptr2D(:,:)
#endif
!
! !DEFINED PARAMETERS:
!      
      REAL(fp),  PARAMETER  :: C1 =  0.7674e+0_fp
      REAL(fp),  PARAMETER  :: C2 =  3.079e+0_fp 
      REAL(fp),  PARAMETER  :: C3 =  2.573e-11_fp
      REAL(fp),  PARAMETER  :: C4 = -1.424e+0_fp

      !=================================================================
      ! DRY_SETTLING begins here!
      !=================================================================

      ! Assume success
      RC        = GIGC_SUCCESS

      ! Initialize pointers
      ThisSpc     => NULL()

      ! Initialize
#if defined( NC_DIAG )
      Ptr2D     => NULL()
#endif
      N_TRACERS = Input_Opt%N_TRACERS

      ! Dust settling timestep [s]
      DT_SETTL  = GET_TS_CHEM() * 60e+0_fp

#if defined( NC_DIAG )
      ! Initialize diagnostic array (ND44)
      DryDepFlux = 0e+0_fp
#endif

      ! Get info about this tracer from the Database
      ThisSpc => State_Chm%SpcData(INDEX)%Info
      tempMW = ThisSpc%emMW_g

!$OMP PARALLEL DO
!$OMP+DEFAULT( SHARED )
!$OMP+PRIVATE( I,     J,        L,    N,     DEN,  REFF, DP    )
!$OMP+PRIVATE( CONST, AREA_CM2, VTS,  TEMP,  P,    PDP,  SLIP  )
!$OMP+PRIVATE( VISC,  TC0,      DELZ, DELZ1, TOT1, TOT2, FLUX  )
!$OMP+PRIVATE( ThisSpc, tempMW )

      ! Loop over dust bins
      DO N = 1, NDSTBIN

         ! Initialize
         DEN   = Input_Opt%DUSTDEN(N)
         REFF  = Input_Opt%DUSTREFF(N)
         DP    = 2e+0_fp * REFF * 1.e+6_fp    ! Dp [um] = particle diameter
         CONST = 2e+0_fp * DEN * REFF**2 * g0 / 9e+0_fp

         ! Loop over latitudes
         DO J = 1, JJPAR

            ! Loop over longitudes
            DO I = 1, IIPAR

               ! Surface area [cm2]
               AREA_CM2 = GET_AREA_CM2( I, J, 1 )

               ! Initialize settling velocity
               DO L = 1, LLPAR
                  VTS(L) = 0e+0_fp
               ENDDO

               ! Loop over levels
               DO L = 1, LLPAR

                  ! Get P [kPa], T [K], and P*DP
                  ! Use moist air pressure for mean free path (ewl, 3/2/15)
                  P    = State_Met%PMID(I,J,L) * 0.1e+0_fp
                  TEMP = State_Met%T(I,J,L)
                  PDP  = P * DP

                  !=====================================================
                  ! # air molecule number density
                  ! num = P * 1d3 * 6.023d23 / (8.314 * Temp) 
                  !
                  ! # gas mean free path
                  ! lamda = 1.d6 / 
                  !     &   ( 1.41421 * num * 3.141592 * (3.7d-10)**2 ) 
                  !
                  ! # Slip correction
                  ! Slip = 1. + 2. * lamda * (1.257 + 0.4 * 
                  !      &  exp( -1.1 * Dp / (2. * lamda))) / Dp
                  !=====================================================
                  ! NOTE, Slip correction factor calculations following 
                  !       Seinfeld, pp464 which is thought to be more 
                  !       accurate but more computation required.
                  !=====================================================

                  ! Slip correction factor as function of (P*dp)
                  SLIP = 1e+0_fp + ( 15.60e+0_fp + 7.0e+0_fp * 
     &                   EXP(-0.059e+0_fp*PDP) ) / PDP
            
                  !=====================================================
                  ! NOTE, Eq) 3.22 pp 50 in Hinds (Aerosol Technology)
                  ! which produce slip correction factor with small 
                  ! error compared to the above with less computation.
                  !=====================================================

                  ! Viscosity [Pa s] of air as a function of temp (K)
                  VISC = 1.458e-6_fp * (TEMP)**(1.5e+0_fp) / 
     &                 ( TEMP + 110.4e+0_fp )

                  ! Settling velocity [m/s]
                  VTS(L) = CONST * SLIP / VISC

               ENDDO

               ! Method is to solve bidiagonal matrix 
               ! which is implicit and first order accurate in Z
               DO L = 1, LLPAR
                  TC0(L) = TC(I,J,L,N)
               ENDDO

               ! We know the boundary condition at the model top
               L           = LLCHEM
               DELZ        = State_Met%BXHEIGHT(I,J,L)
               TC(I,J,L,N) = TC(I,J,L,N) / 
     &                       ( 1.e+0_fp + DT_SETTL * VTS(L) / DELZ )

               DO L = LLCHEM-1, 1, -1
                  DELZ        = State_Met%BXHEIGHT(I,J,L)
                  DELZ1       = State_Met%BXHEIGHT(I,J,L+1)
                  TC(I,J,L,N) = 1.e+0_fp / 
     &                 ( 1.e+0_fp + DT_SETTL * VTS(L)   / DELZ )
     &                 * (TC(I,J,L,N)  + DT_SETTL * VTS(L+1) / DELZ1
     &                 *  TC(I,J,L+1,N) )
               ENDDO

               !========================================================      
               ! ND44: Dry deposition diagnostic [molec/cm2/s] 
               !========================================================
               IF ( ND44 > 0 ) THEN

                  ! Initialize
                  TOT1 = 0e+0_fp
                  TOT2 = 0e+0_fp
            
                  ! Compute column totals of TCO(:) and TC(I,J,:,N)
                  DO L = 1, LLPAR
                     TOT1 = TOT1 + TC0(L)
                     TOT2 = TOT2 + TC(I,J,L,N)
                  ENDDO

                  ! Convert dust flux from [kg/s] to [molec/cm2/s]
                  FLUX = ( TOT1 - TOT2 ) / DT_SETTL  
                  FLUX = FLUX * AVO * ( AIRMW / tempMW ) / 
     &                   ( AIRMW * 1.e-3_fp ) / AREA_CM2 

#if defined( BPCH_DIAG )
                  ! For bpch diagnostic, save in global array AD44
!tdf                  AD44(I,J,Input_Opt%IDDEP(N),1) = 
!tdf     &            AD44(I,J,Input_OPt%IDDEP(N),1) + FLUX
                  AD44(I,J,Input_Opt%IDDEP(N+IDISP),1) =
     &            AD44(I,J,Input_Opt%IDDEP(N+IDISP),1) + FLUX
#endif
#if defined( NC_DIAG )
                  ! For netcdf diagnostic, store data in local array
                  DryDepFlux(I,J,N) = FLUX
#endif
               ENDIF

            ENDDO 
         ENDDO    
      ENDDO       
!$OMP END PARALLEL DO

      ! Nullify pointer
      ThisSpc => NULL()


#if defined( NC_DIAG )
      !========================================================      
      ! ND44: Dry deposition diagnostic [molec/cm2/s] (netcdf) 
      !========================================================
      IF ( ND44 > 0 ) THEN


         ! Loop over dust bins
         DO N = 1, NDSTBIN

            ! Get drydep id
!            drydep_id = Input_Opt%IDISP+N
            drydep_id = IDISP + N

            ! Get tracer id
            trc_id = Input_Opt%NTRAIND( drydep_id )
         
            ! If this tracer number NN is scheduled for output in input.geos, 
            ! then archive the latest depvel data into the diagnostic structure
            IF ( ANY( Input_Opt%TINDEX(44,:) == trc_id ) ) THEN
         
               ! Define name of diagnostic
               DiagnName = 'DRYDEP_FLX_CHEM_' // 
     &                     TRIM( Input_Opt%DEPNAME( drydep_id ) )
               
               ! Point to data
               Ptr2D => DryDepFlux(:,:,N)
               
               ! Update diagnostic container
               CALL Diagn_Update( am_I_Root,                           
     &                            cName   = TRIM( DiagnName),         
     &                            Array2D = Ptr2D,                      
     &                            COL     = Input_Opt%DIAG_COLLECTION, 
     &                            RC      = HCRC    )

               ! Free the pointer
               Ptr2D => NULL()
               
               ! Stop with error if the diagnostic was unsuccessful
               IF ( HCRC /= HCO_SUCCESS ) THEN
                  CALL ERROR_STOP( 'Cannot update drydep flux' //        
     &                             ' diagnostic: ' // TRIM( DiagnName), 
     &                             'DRY_SETTLING (dust_mod.F)')
               ENDIF
            ENDIF
         ENDDO
      ENDIF
#endif

      END SUBROUTINE DRY_SETTLING
!EOC
!------------------------------------------------------------------------------
!                  GEOS-Chem Global Chemical Transport Model                  !
!------------------------------------------------------------------------------
!BOP
!
! !IROUTINE: rdust_online
!
! !DESCRIPTION: Subroutine RDUST\_ONLINE reads global mineral dust 
!  concentrations as determined by P. Ginoux.  Calculates dust optical 
!  depth at each level for the FAST-J routine "set\_prof.f". 
!\\
!\\
! !INTERFACE:
!
      SUBROUTINE RDUST_ONLINE( am_I_Root, Input_Opt,  State_Met, 
     &                         State_Chm, DUST,       ODSWITCH,
     &                         RC )
!
! !USES:
!
      USE CMN_FJX_MOD
      USE CMN_SIZE_MOD
      USE CMN_DIAG_MOD
      USE CHEMGRID_MOD,       ONLY : ITS_IN_THE_NOCHEMGRID
      USE DIAG_MOD,           ONLY : AD21
      USE ERROR_MOD,          ONLY : ERROR_STOP
      USE GIGC_ErrCode_Mod
      USE GIGC_Input_Opt_Mod, ONLY : OptInput
      USE GIGC_State_Chm_Mod, ONLY : ChmState
      USE GIGC_State_Met_Mod, ONLY : MetState
      USE TRANSFER_MOD,       ONLY : TRANSFER_3D
!
! !INPUT PARAMETERS: 
! 
      LOGICAL,        INTENT(IN)  :: am_I_Root   ! Are we on the root CPU?
      TYPE(OptInput), INTENT(IN)  :: Input_Opt   ! Input Options object
      TYPE(MetState), INTENT(IN)  :: State_Met   ! Meteorology State object
      REAL(fp),       INTENT(IN)  :: DUST(IIPAR,JJPAR,LLPAR,NDUST) !Dust [kg/m3]
      INTEGER,        INTENT(IN)  :: ODSWITCH
!
! !INPUT/OUTPUT PARAMETERS:
!
      TYPE(ChmState), INTENT(INOUT) :: State_Chm ! Chemistry State object
!
! !OUTPUT PARAMETERS:
!
      INTEGER,        INTENT(OUT) :: RC       ! Success or failure?      
! 
! !REVISION HISTORY: 
!  01 Apr 2004 - R. Martin, R. Park - Initial version
!  (1 ) Bundled into "dust_mod.f" (bmy, 4/1/04)
!  (2 ) Now references DATA_DIR from "directory_mod.f".  Now parallelize over
!        the L-dimension for ND21 diagnostics. (bmy, 7/20/04)
!  (3 ) Archive only hydrophilic aerosol/aqueous dust surface area 
!       (excluding BCPO and OCPO), WTAREA and WERADIUS. (tmf, 3/6/09)
!  25 Aug 2010 - R. Yantosca - Added ProTeX headers
!  03 Feb 2011 - S. Kim.     - Include wavelength argument to determine the 
!                              wavelength at which the AOD should be computed. 
!                              This will set the optical properties that are
!                              used for the calculation of the AOD. The ND21 
!                              diagnostic should only be updated when 
!                              WAVELENGTH = 1. (skim, 02/03/11)
!  04 Sep 2012 - D. Ridley   - WAVELENGTH now ODSWITCH for clarity now
!                              that multiple wavelengths can be
!                              calculated at once.
!  09 Nov 2012 - M. Payer    - Replaced all met field arrays with State_Met
!                              derived type object
!  23 Jun 2014 - R. Yantosca - Now accept am_I_Root, Input_Opt, RC
!  12 May 2016 - M. Sulprizio- Remove 1D arrays that depend on JLOOP. ERADIUS,
!                              TAREA, WERADIUS, WTAREA are now pointers that
!                              point to 3D fields in State_Chm.
!  16 May 2016 - M. Sulprizio- Remove JLOOP entirely and loop over LLPAR, JJPAR,
!                              IIPAR instead.
!EOP
!------------------------------------------------------------------------------
!BOC
!
! !LOCAL VARIABLES:
!
      LOGICAL            :: LINTERP
      INTEGER            :: I, J, L, N, NOUT, W
      INTEGER            :: IWV, IIWV, NWVS, IDST
      REAL(fp)           :: MSDENS(NDUST), XTAU
      ! Added to calculate aqueous dust surface area (WTAREA, WERADIUS)
      ! (tmf, 3/6/09)
      REAL(fp)           :: XRH
      REAL(fp)           :: CRITRH      ! Critical RH [%], above which 
                                        !  heteorogeneous chem takes place

      INTEGER            :: IWV1,  IWV2
      REAL(fp)           :: ACOEF, BCOEF, LOGTERM

      ! Pointers
      REAL(fp), POINTER   :: ERADIUS(:,:,:,:)
      REAL(fp), POINTER   :: TAREA(:,:,:,:)
      REAL(fp), POINTER   :: WERADIUS(:,:,:,:)
      REAL(fp), POINTER   :: WTAREA(:,:,:,:)

      !=================================================================
      ! RDUST_ONLINE begins here!
      !=================================================================

      ! Assume success
      RC        =  GIGC_SUCCESS

      ! Initialize pointers
      ERADIUS   => State_Chm%AeroRadi     ! Aerosol Radius     [cm]
      TAREA     => State_Chm%AeroArea     ! Aerosol Area       [cm2/cm3]
      WERADIUS  => State_Chm%WetAeroRadi  ! Wet Aerosol Radius [cm]
      WTAREA    => State_Chm%WetAeroArea  ! Wet Aerosol Area   [cm2/cm3]

      ! Index for dust in ODAER and LUT arrays
      IDST      = 6 
#if defined( UCX )
      IDST      = 8
#endif

      ! Dust density 
      MSDENS(1) = 2500.0e+0_fp
      MSDENS(2) = 2500.0e+0_fp
      MSDENS(3) = 2500.0e+0_fp
      MSDENS(4) = 2500.0e+0_fp
      MSDENS(5) = 2650.0e+0_fp
      MSDENS(6) = 2650.0e+0_fp
      MSDENS(7) = 2650.0e+0_fp

      ! Critical RH, above which heteorogeneous chem takes place (tmf, 6/14/07)
      CRITRH = 35.0e+0_fp   ! [%]

      !=================================================================     
      ! Convert concentration [kg/m3] to optical depth [unitless].
      !
      ! ODMDUST = ( 0.75 * BXHEIGHT * CONC * QAA ) / 
      !           ( MSDENS * RAA * 1e-6 )
      ! (see Tegen and Lacis, JGR, 1996, 19237-19244, eq. 1)
      !
      !  Units ==> DUST     [ kg/m3    ]
      !            MSDENS   [ kg/m3    ]
      !            RAA      [ um       ]
      !            BXHEIGHT [ m        ]
      !            QAA      [ unitless ]
      !            ODMDUST  [ unitless ]
      !
      ! NOTES: 
      ! (1) Do the calculation at QAA(IND999,:) (i.e. 999 nm).          
      !=================================================================
      ! DAR Oct 2012
      ! if the call is from chemistry (ODSWITCH=0) only need one wavelength
      ! if radiation on (LRAD=TRUE) then cycle over all LUT wavelengths
      ! if radiation off but call is for AOD then cycle over the
      ! wavelength required or the wavelengths between which to
      ! interpolate

      IF (ODSWITCH .EQ. 0) THEN
         NWVS   = 1
      ELSE
         IF ( Input_Opt%LRAD ) THEN !Loop over all RT wavelengths (30)
            ! plus any required for calculating the AOD
            NWVS   = NWVAART+NWVREQUIRED
         ELSE                       !Loop over wavelengths needed (from RD_AOD)
            NWVS   = NWVREQUIRED
         ENDIF
      ENDIF
      
      DO IIWV = 1, NWVS
         ! get current wavelength index
         ! (specified by user or all wavelengths for RRTMG)
         ! (1000nm always used for FAST-J and stored in first index)
         IF (ODSWITCH .EQ. 0) THEN
            ! only doing for 1000nm i.e. IWV=10 in LUT
            ! N.B. NWVS is fixed to 1 above - only one wavelength
            IWV=IWV1000
         ELSE
            IF ( Input_Opt%LRAD ) THEN
            ! RRTMG wavelengths begin after NWVAA0 standard wavelengths
            ! but add on any others required
               IF (IIWV.LE.NWVAART) THEN
                  !index of RRTMG wavelengths starts after the standard NWVAA0
                  !(currently NWVAA0=11, set in CMN_FJX_mod based on the .dat
                  !LUT)
                  IWV = IIWV+NWVAA0
               ELSE
                  !now we calculate at wvs for the requested AOD
                  !offset index by NWVAART i.e. start from 1 
                  IWV = IWVREQUIRED(IIWV-NWVAART)
               ENDIF
            ELSE
               ! IWVREQUIRED lists the index of requires standard wavelengths
               IWV = IWVREQUIRED(IIWV)
            ENDIF
         ENDIF

!$OMP PARALLEL DO
!$OMP+DEFAULT( SHARED )
!$OMP+PRIVATE( I, J, L, N )
         DO N = 1, NDUST
         DO L = 1, LLPAR
         DO J = 1, JJPAR
         DO I = 1, IIPAR

            ! dust stored in the 6th species bin of LUT variables
            ODMDUST(I,J,L,IWV,N) = 0.75e+0_fp *
     &                             State_Met%BXHEIGHT(I,J,L) * 
     &                             DUST(I,J,L,N) * QQAA(IWV,N,IDST)  / 
     &                           ( MSDENS(N) * RDAA(N,IDST) * 1.0e-6_fp)

#if defined ( RRTMG )
            !add dust optics to the RT code arrays
            !SSA and ASYM copying seems a little redundant...
            !will keep this way for uniformity for now but
            !possibly could deal with SSA and ASYM in RT module
            RTODAER(I,J,L,IWV,NAER+2+N) = ODMDUST(I,J,L,IWV,N)
            RTSSAER(I,J,L,IWV,NAER+2+N) = SSAA(IWV,N,IDST)
            RTASYMAER(I,J,L,IWV,NAER+2+N) = ASYMAA(IWV,N,IDST)
#endif

         ENDDO
         ENDDO
         ENDDO
         ENDDO
!$OMP END PARALLEL DO
      ENDDO !wavelength loop

      !==============================================================
      ! Calculate Dust Surface Area
      !
      ! Units ==> DUST     [ kg dust/m^3 air    ]
      !           MSDENS   [ kg dust/m^3 dust   ]
      !           RAA      [ um                 ]
      !           TAREA    [ cm^2 dust/cm^3 air ]
      !           ERADIUS  [ cm                 ]
      !
      ! NOTE: first find volume of dust (cm3 dust/cm3 air), then 
      !       multiply by 3/radius to convert to surface area in cm2
      !  
      ! TAREA(:,1:NDUST) and ERADIUS(:,1:NDUST) are for 
      ! the NDUST FAST-J dust wavelength bins (read into DUST)
      !==============================================================
!$OMP PARALLEL DO
!$OMP+DEFAULT( SHARED )
!$OMP+PRIVATE( I, J, L, N, XRH )
      DO N = 1, NDUST
      DO L = 1, LLPAR
      DO J = 1, JJPAR
      DO I = 1, IIPAR

         ! Skip non-chemistry boxes
         IF ( ITS_IN_THE_NOCHEMGRID( I, J, L, State_Met ) ) CYCLE

         ERADIUS(I,J,L,N) = RDAA(N,6) * 1.0e-4_fp
         
         TAREA(I,J,L,N)   = 3.e+0_fp / ERADIUS(I,J,L,N) *
     &                      DUST(I,J,L,N) / MSDENS(N)  

         ! Archive WTAREA and WERADIUS when RH > 35%  (tmf, 6/13/07) 
         ! Get RH  
         XRH                = State_Met%RH( I, J, L )  ! [%]
         WTAREA(I,J,L, N)   = 0.e+0_fp
         WERADIUS(I,J,L, N) = 0.e+0_fp

         IF ( XRH >= CRITRH ) THEN
            WTAREA(I,J,L, N)   = TAREA(I,J,L, N)
            WERADIUS(I,J,L, N) = ERADIUS(I,J,L, N)
         ENDIF

      ENDDO
      ENDDO
      ENDDO
      ENDDO
!$OMP END PARALLEL DO

      !=================================================================
      ! ND21 Diagnostic: 
      !
      ! Tracer #1: Cloud optical depths    (from "optdepth_mod.f")
      ! Tracer #2: Max Overlap Cld Frac    (from "optdepth_mod.f")
      ! Tracer #3: Random Overlap Cld Frac (from "optdepth_mod.f")
      ! Tracer #4: Dust optical depths (total all size bins)
      ! Tracer #5: Dust surface areas (from all size bins)
      ! Tracers #31-37: Dust AOD for each size bin
      ! Tracers #38-44: Dust SSA for each size bin
      ! Tracers #45-51: Dust ASYM for each size bin
      !==============================================================
      IF ( ND21 > 0 .and. ODSWITCH .EQ. 1 ) THEN

!#############################################################################
!### Prior to 4/6/15
!### NOTE: Activating this parallel loop causes differences in the ND21
!### diagnostic outputs for some reason.  We have not been able to diagnose
!### this.  The cheap solution is to disable the parallelization, and then
!### we get identical results between single and multiprocessor runs.
!### (bmy, 4/6/15)
!###
!###!$OMP PARALLEL DO
!###!$OMP+DEFAULT( SHARED )
!###!$OMP+PRIVATE( I, J, L, N, W, NOUT, LINTERP )
!#############################################################################
         DO N=1, NDUST
         DO W = 1, NWVSELECT !loop over required number of wavelengths
            IF (IWVSELECT(1,W).EQ.IWVSELECT(2,W)) THEN
               LINTERP=.FALSE.
            ELSE
               LINTERP=.TRUE.
            ENDIF

            ! There are always 5 + (NRHAER*2) preceding size-res dust
            ! Each subsequent set is separated by a further distance of
            ! (NRHAER + NDUST)
            NOUT = 5 + (NRHAER*2) + ((NRHAER+NDUST)*(W-1)) + N

            DO L = 1, LD21
            DO J = 1, JJPAR
            DO I = 1, IIPAR

               IF ( .not. LINTERP ) THEN

                  !--------------------------------------
                  ! ND21 tracer #4: Dust optical depths (clh)
                  !--------------------------------------
                  AD21(I,J,L,4) = AD21(I,J,L,4) + 
     &                            ODMDUST(I,J,L,IWVSELECT(1,W),N)

                  !--------------------------------------
                  ! ND21 tracer #21-27: size-resolved dust optical depths
                  !--------------------------------------
                  AD21(I,J,L,NOUT) = AD21(I,J,L,NOUT) + 
     &                               ODMDUST(I,J,L,IWVSELECT(1,W),N)

               ELSE

                  ! Interpolated using angstrom exponent between
                  ! Closest available wavelengths
                  ! (coefs pre-calculated in CALC_AOD (RD_AOD.F)
                  ! AOD sometimes zero (if Q zero), must catch this
                  IF ((ODMDUST(I,J,L,IWVSELECT(1,W),N).GT.0).AND.
     &                (ODMDUST(I,J,L,IWVSELECT(2,W),N).GT.0)) THEN

                     !--------------------------------------
                     ! ND21 tracer #4: Dust optical depths (clh)
                     !--------------------------------------
                     AD21(I,J,L,4) = AD21(I,J,L,4) +
     &                             ODMDUST(I,J,L,IWVSELECT(2,W),N)*
     &                             ACOEF_WV(W)**(BCOEF_WV(W)*LOG(
     &                             ODMDUST(I,J,L,IWVSELECT(1,W),N)/
     &                             ODMDUST(I,J,L,IWVSELECT(2,W),N)))

                     AD21(I,J,L,NOUT) = AD21(I,J,L,NOUT) +
     &                                ODMDUST(I,J,L,IWVSELECT(2,W),N)*
     &                                ACOEF_WV(W)**(BCOEF_WV(W)*LOG(
     &                                ODMDUST(I,J,L,IWVSELECT(1,W),N)/
     &                                ODMDUST(I,J,L,IWVSELECT(2,W),N)))


                  ENDIF
               ENDIF

               !--------------------------------------
               ! ND21 tracer #5: Dust surface areas
               !--------------------------------------
               IF ( L <= LLCHEM ) THEN
                           
                  ! Add to AD21
                  AD21(I,J,L,5) = AD21(I,J,L,5) + TAREA(I,J,L,N)

               ENDIF
            ENDDO
            ENDDO
            ENDDO
         ENDDO
         ENDDO
!#############################################################################
!### Prior to 4/6/15
!### NOTE: Activating this parallel loop causes differences in the ND21
!### diagnostic outputs for some reason.  We have not been able to diagnose
!### this.  The cheap solution is to disable the parallelization, and then
!### we get identical results between single and multiprocessor runs.
!### (bmy, 4/6/15)
!###
!###!$OMP END PARALLEL DO
!#############################################################################

      ENDIF 

      ! Free pointers
      ERADIUS  => NULL()
      TAREA    => NULL()
      WERADIUS => NULL()
      WTAREA   => NULL()

      END SUBROUTINE RDUST_ONLINE
!EOC
!------------------------------------------------------------------------------
!                  GEOS-Chem Global Chemical Transport Model                  !
!------------------------------------------------------------------------------
!BOP
!
! !IROUTINE: rdust_offline
!
! !DESCRIPTION: Subroutine RDUST\_OFFLINE reads global mineral dust 
!  concentrations as determined by P. Ginoux.  Calculates dust optical 
!  depth at each level for the FAST-J routine "set\_prof.f". 
!\\
!\\
! !INTERFACE:
!
      SUBROUTINE RDUST_OFFLINE( am_I_Root, Input_Opt, State_Met,
     &                          State_Chm, THISMONTH, THISYEAR,
     &                          ODSWITCH,  RC )
!
! !USES:
!
      USE BPCH2_MOD,          ONLY : GET_NAME_EXT, GET_RES_EXT
      USE BPCH2_MOD,          ONLY : GET_TAU0,     READ_BPCH2
      USE CHEMGRID_MOD,       ONLY : ITS_IN_THE_NOCHEMGRID
      USE CMN_FJX_MOD
      USE CMN_DIAG_MOD
      USE DIAG_MOD,           ONLY : AD21
      USE ERROR_MOD,          ONLY : ERROR_STOP
      USE GIGC_ErrCode_Mod
      USE GIGC_Input_Opt_Mod, ONLY : OptInput
      USE GIGC_State_Chm_Mod, ONLY : ChmState
      USE GIGC_State_Met_Mod, ONLY : MetState
      USE TRANSFER_MOD,       ONLY : TRANSFER_3D

      IMPLICIT NONE
!
! !INPUT PARAMETERS: 
!
      LOGICAL,        INTENT(IN)  :: am_I_Root  ! Is this the root CPU?
      TYPE(OptInput), INTENT(IN)  :: Input_Opt  ! Input Options object
      TYPE(MetState), INTENT(IN)  :: State_Met  ! Meteorology State object
      INTEGER,        INTENT(IN)  :: THISMONTH  ! Current month (1-12)
      INTEGER,        INTENT(IN)  :: THISYEAR   ! Current year  (YYYY format)
      INTEGER,        INTENT(IN)  :: ODSWITCH   ! Determine which wavelength to
                                                !  use for optical properties
!
! !INPUT/OUTPUT PARAMETERS:
!
      TYPE(ChmState), INTENT(INOUT) :: State_Chm ! Chemistry State object
!
! !OUTPUT PARAMETERS:
!
      INTEGER,        INTENT(OUT) :: RC         ! Success or failure?
!
! !REMARKS:
!  ##########################################################################
!  #####    NOTE: BINARY PUNCH INPUT IS BEING PHASED OUT.  THIS DATA    #####
!  #####    WILL EVENTUALLY BE READ IN FROM netCDF FILES VIA HEMCO!     #####
!  #####       -- Bob Yantosca (05 Mar 2015)                            #####
!  ##########################################################################
!
! !REVISION HISTORY: 
!  (1 ) RDUST was patterned after rdaerosol.f (rvm, 9/30/00)
!  (2 ) Don't worry about rewinding the binary file...reading from
!        binary files is pretty fast.  And it's only done once a month.
!  (3 ) Now references punch file utility routines from F90 module
!        "bpch2_mod.f".  Also reference variable DATA_DIR from the
!         header file "CMN_SETUP". (bmy, 9/30/00) 
!  (4 ) Now selects proper GEOS-STRAT dust field for 1996 or 1997.
!        Also need to pass THISYEAR thru the arg list. (rvm, bmy, 11/21/00)
!  (5 ) CONC is now declared as REAL(fp) (rvm, bmy, 12/15/00)
!  (6 ) Removed obsolete code from 12/15/00 (bmy, 12/21/00)
!  (7 ) CONC(IIPAR,JJPAR,LGLOB,NDUST) is now CONC(IIPAR,JJPAR,LLPAR,NDUST).
!        Now use routine TRANSFER_3D from "transfer_mod.f" to cast from REAL*4
!        to REAL(fp) and also to convert from {IJL}GLOB to IIPAR,JJPAR,LLPAR 
!        space.  Use 3 arguments in call to GET_TAU0.  Updated comments.
!        (bmy, 9/26/01)
!  (8 ) Removed obsolete code from 9/01 (bmy, 10/24/01)
!  (9 ) Now reference ERADIUS, IXSAVE, IYSAVE, IZSAVE, TAREA from 
!        "comode_mod.f".  Compute ERADIUS and TAREA for the NDUST dust
!        size bins from FAST-J.  Renamed CONC to DUST to avoid conflicts.
!        Also reference NTTLOOP from "comode.h".  Also added parallel
!        DO-loops.  Also renamed MONTH and YEAR to THISMONTH and THISYEAR
!        to avoid conflicts w/ other variables. (bmy, 11/15/01)
!  (10) Bug fix: Make sure to use 1996 dust data for Dec 1995 for the
!        GEOS-STRAT met field dataset.  Set off CASE statement with an
!        #if defined( GEOS_STRAT ) block. (rvm, bmy, 1/2/02)
!  (11) Eliminate obsolete code from 1/02 (bmy, 2/27/02)
!  (12) Now report dust optical depths in ND21 diagnostic at 400 nm.  Now
!       report dust optical depths as one combined diagnostic field instead 
!        of 7 separate fields.  Now reference JLOP from "comode_mod.f".  
!        Now save aerosol surface areas as tracer #5 of the ND21 diagnostic.  
!        (rvm, bmy, 2/28/02)
!  (13) Remove declaration for TIME, since that is also defined in the
!        header file "comode.h" (bmy, 3/20/02)
!  (14) Now read mineral dust files directly from the DATA_DIR/dust_200203/
!        subdirectory (bmy, 4/2/02)
!  (15) Now reference BXHEIGHT from "dao_mod.f".  Also reference ERROR_STOP
!        from "error_mod.f". (bmy, 10/15/02)
!  (16) Now call READ_BPCH2 with QUIET=TRUE to suppress extra informational
!        output from being printed.  Added cosmetic changes. (bmy, 3/14/03)
!  (17) Since December 1997 dust data does not exist, use November 1997 dust
!        data as a proxy. (bnd, bmy, 6/30/03)
!  (18) Bundled into "dust_mod.f" and renamed to RDUST_OFFLINE. (bmy, 4/1/04)
!  (19) Now references DATA_DIR from "directory_mod.f".  Now parallelize over 
!        the L-dimension for ND21 diagnostic. (bmy, 7/20/04)
!  (20) Now make sure all USE statements are USE, ONLY (bmy, 10/3/05)
!  (21) Remove support for GEOS-1 and GEOS-STRAT met fields (bmy, 8/4/06)
!  (22) Archive only hydrophilic aerosol/aqueous dust surface area 
!       (excluding BCPO and OCPO), WTAREA and WERADIUS. (tmf, 3/6/09)
!  25 Aug 2010 - R. Yantosca - Added ProTeX headers
!  03 Feb 2011 - S. Kim      - Include third input argument to determine the 
!                              wavelength at which the AOD should be computed. 
!                              This will set the optical properties that are 
!                              used for the calculation of the AOD.  The ND21 
!                              diagnostic should only be updated when 
!                              WAVELENGTH = 1.
!  30 Jul 2012 - R. Yantosca - Now accept am_I_Root as an argument when
!                              running with the traditional driver main.F
!  04 Sep 2012 - D. Ridley   - WAVELENGTH now ODSWITCH for clarity now
!                              that multiple wavelengths can be
!                              calculated at once.
!  09 Nov 2012 - M. Payer    - Replaced all met field arrays with State_Met
!                              derived type object
!  20 Aug 2013 - R. Yantosca - Removed "define.h", this is now obsolete
!  17 Dec 2014 - R. Yantosca - Leave time/date variables as 8-byte
!  05 Mar 2015 - R. Yantosca - Add Input_Opt%RES_DIR to data path
!  23 Oct 2015 - E. Lundgren - Fix index for dust in ODAER/LUT arrays if UCX on
!  12 May 2016 - M. Sulprizio- Remove 1D arrays that depend on JLOOP. ERADIUS,
!                              TAREA, WERADIUS, WTAREA are now pointers that
!                              point to 3D fields in State_Chm.
!  16 May 2016 - M. Sulprizio- Remove JLOOP entirely and loop over LLPAR, JJPAR,
!                              IIPAR instead.
!EOP
!------------------------------------------------------------------------------
!BOC
!
! !LOCAL VARIABLES:
!
      LOGICAL             :: LINTERP
      INTEGER             :: I, J, L, N, NOUT, W
      INTEGER             :: IWV, IIWV, NWVS, IDST
      INTEGER, SAVE       :: MONTH_LAST = -999
      LOGICAL, SAVE       :: DO_DIAG = .FALSE.
      REAL(f4)            :: TEMP(IIPAR,JJPAR,LGLOB)
      REAL(fp)            :: DUST(IIPAR,JJPAR,LLPAR,NDUST)
      REAL(fp)            :: MSDENS(NDUST)
      REAL(f8)            :: XTAU
      CHARACTER (LEN=255) :: FILENAME

      ! Added to calculate aqueous dust surface area (WTAREA, WERADIUS)
      ! (tmf, 3/6/09)
      REAL(fp)            :: XRH
      REAL(fp)            :: CRITRH      ! Critical RH [%], above which 
                                         !  heteorogeneous chem takes place

      ! Pointers
      REAL(fp), POINTER   :: ERADIUS(:,:,:,:)
      REAL(fp), POINTER   :: TAREA(:,:,:,:)
      REAL(fp), POINTER   :: WERADIUS(:,:,:,:)
      REAL(fp), POINTER   :: WTAREA(:,:,:,:)

      !=================================================================
      ! RDUST begins here!
      !=================================================================

      ! Assume success
      RC        =  GIGC_SUCCESS
 
      ! Initialize pointers
      ERADIUS   => State_Chm%AeroRadi     ! Aerosol Radius     [cm]
      TAREA     => State_Chm%AeroArea     ! Aerosol Area       [cm2/cm3]
      WERADIUS  => State_Chm%WetAeroRadi  ! Wet Aerosol Radius [cm]
      WTAREA    => State_Chm%WetAeroArea  ! Wet Aerosol Area   [cm2/cm3]

      ! Index for dust in ODAER and LUT arrays
      IDST      = 6 
#if defined( UCX )
      IDST      = 8
#endif

      ! Read aerosol data from the binary punch file during the first 
      ! chemistry timestep and, after that, at the start of each month.
      IF ( THISMONTH /= MONTH_LAST .or. DO_DIAG ) THEN
         
         ! Get TAU0 value used to index the punch file
         ! Use the "generic" year 1985
         XTAU = GET_TAU0( THISMONTH, 1, 1985 )
         
         ! Select proper dust file name for GEOS-1, GEOS-3, or GEOS-4
         FILENAME = TRIM( Input_Opt%DATA_DIR ) // 
     &              TRIM( Input_Opt%RES_DIR  ) // 'dust_200203/dust.' //
     &              GET_NAME_EXT()             // '.'                 // 
     &              GET_RES_EXT()

         ! Echo filename
         IF ( am_I_Root ) THEN
            WRITE( 6, 100 ) TRIM( FILENAME )
         ENDIF
 100     FORMAT( '     - RDUST: Reading ', a )

         ! Read aerosol concentrations [kg/m3] for each 
         ! dust type from the binary punch file
         DO N = 1, NDUST 
            CALL READ_BPCH2( FILENAME, 'MDUST-$', N,     XTAU,
     &                       IIPAR,     JJPAR,    LGLOB, TEMP, 
     &                       QUIET=.TRUE. )

            CALL TRANSFER_3D( TEMP, DUST(:,:,:,N) )
         ENDDO

      !==============================================================
      ! Convert concentration [kg/m3] to optical depth [unitless].
      !
      ! ODMDUST = ( 0.75 * BXHEIGHT * CONC * QAA ) / 
      !           ( MSDENS * RAA * 1e-6 )
      ! (see Tegen and Lacis, JGR, 1996, 19237-19244, eq. 1)
      !
      !  Units ==> DUST     [ kg/m3    ]
      !            MSDENS   [ kg/m3    ]
      !            RAA      [ um       ]
      !            BXHEIGHT [ m        ]
      !            QAA      [ unitless ]
      !            ODMDUST  [ unitless ]
      !
      ! NOTES: 
      ! (1) Do the calculation at QAA(IND999,:) (i.e. 999 nm).          
      !==============================================================
      MSDENS(1) = 2500.0e+0_fp
      MSDENS(2) = 2500.0e+0_fp
      MSDENS(3) = 2500.0e+0_fp
      MSDENS(4) = 2500.0e+0_fp
      MSDENS(5) = 2650.0e+0_fp
      MSDENS(6) = 2650.0e+0_fp
      MSDENS(7) = 2650.0e+0_fp

      ! Critical RH, above which heteorogeneous chem takes place (tmf, 6/14/07)
      CRITRH    = 35.0e+0_fp  ! [%]

      ! DAR 09/2013
      ! There are two ways RDUST_ can be called:
      ! (1) When Fast-J requires aerosol optics at 1000nm (ODSWITCH=0)
      ! (2) Before diags are accumulated, from RECOMPUTE_AOD (ODSWITCH=1)
      ! for (1) we just need the optics stored at a single wavelength
      !     not for all user specified wavelengths, hence NWVS=1, IWV=IWV1000
      ! for (2) we need to determine if RRTMG is switched on
      !     if LRAD=true, calculation is over total minus standard wavelengths
      !     in optics dat files (NWVAA-NWVAA0)
      !     if LRAD=false, calculation is for the wavelengths required for
      !     user-requested wavelength output. These are determined in CALC_AOD
      !     within RD_AOD.F and stored in IWVREQUIRED. The coefficients to
      !     interpolate from the LUT wavelengths to the user-requested
      !     waveelenths (in CALC_AOD) are used here.

      ! Select number of wavelengths required to loop over
      IF (ODSWITCH .EQ. 0) THEN
         NWVS   = 1
      ELSE
         IF ( Input_Opt%LRAD ) THEN !Loop over all RT wavelengths (30)
            ! plus any required for calculating the AOD
            NWVS   = NWVAA-NWVAA0+NWVREQUIRED
         ELSE                       !Loop over wavelengths needed (from RD_AOD)
            NWVS   = NWVREQUIRED
         ENDIF
      ENDIF

      DO IIWV = 1, NWVS
         !now select the correct LUT wavelength
         IF (ODSWITCH .EQ. 0) THEN
            ! only doing for 1000nm (IWV1000 is set in RD_AOD)
            ! N.B. NWVS is fixed to 1 above - only one wavelength
            IWV=IWV1000
         ELSE
            IF ( Input_Opt%LRAD ) THEN
               ! RRTMG wavelengths begin after NWVAA0 standard wavelengths
               ! but add on any others required
               IF (IIWV.LE.30) THEN
                  !index of RRTMG wavelengths starts after the standard NWVAA0
                  !(currently NWVAA0=11, set in CMN_FJX_mod based on the .dat
                  !LUT)
                  IWV = IIWV+NWVAA0
               ELSE
                  !now we calculate at wvs for the requested AOD
                  IWV = IWVREQUIRED(IIWV-30)
               ENDIF
            ELSE
               ! IWVREQUIRED lists the index of requires standard wavelengths
               IWV = IWVREQUIRED(IIWV)
            ENDIF
         ENDIF

!$OMP PARALLEL DO
!$OMP+DEFAULT( SHARED )
!$OMP+PRIVATE( I, J, L, N )
         DO N = 1, NDUST
         DO L = 1, LLPAR
         DO J = 1, JJPAR
         DO I = 1, IIPAR

            ! dust stored in the 6th species bin of LUT variables
            ODMDUST(I,J,L,IWV,N) = 0.75e+0_fp *
     &                             State_Met%BXHEIGHT(I,J,L) *
     &                             DUST(I,J,L,N) * QQAA(IWV,N,IDST)  /
     &                           ( MSDENS(N) * RDAA(N,IDST) * 
     &                             1.0e-6_fp )

#if defined ( RRTMG )
            !add dust optics to the RT code arrays
            !SSA and ASYM copying seems a little redundant...
            !will keep this way for uniformity for now but
            !possibly could deal with SSA and ASYM in RT module
            RTODAER(I,J,L,IWV,NAER+4+N) = ODMDUST(I,J,L,IWV,N)
            RTSSAER(I,J,L,IWV,NAER+4+N) = SSAA(IWV,N,IDST)
            RTASYMAER(I,J,L,IWV,NAER+4+N) = ASYMAA(IWV,N,IDST)
#endif

         ENDDO
         ENDDO
         ENDDO
         ENDDO
!$OMP END PARALLEL DO
      ENDDO !wavelength loop

      ! Echo information
      IF ( am_I_Root ) THEN
         WRITE( 6, 110 )
      ENDIF
 110  FORMAT( '     - RDUST: Finished computing optical depths' )

      !==============================================================
      ! Calculate Dust Surface Area
      !
      ! Units ==> DUST     [ kg dust/m^3 air    ]
      !           MSDENS   [ kg dust/m^3 dust   ]
      !           RAA      [ um                 ]
      !           TAREA    [ cm^2 dust/cm^3 air ]
      !           ERADIUS  [ cm                 ]
      !
      ! NOTE: first find volume of dust (cm3 dust/cm3 air), then 
      !       multiply by 3/radius to convert to surface area in cm2
      !  
      ! TAREA(:,1:NDUST) and ERADIUS(:,1:NDUST) are for 
      ! the NDUST FAST-J dust wavelength bins (read into DUST)
      !==============================================================
!$OMP PARALLEL DO
!$OMP+DEFAULT( SHARED )
!$OMP+PRIVATE( I, J, L, N, XRH )
      DO N = 1, NDUST
      DO L = 1, LLPAR
      DO J = 1, JJPAR
      DO I = 1, IIPAR

         ! Skip non-chemistry boxes
         IF ( ITS_IN_THE_NOCHEMGRID( I, J, L, State_Met ) ) CYCLE

         ERADIUS(I,J,L,N) = RDAA(N,6) * 1.0e-4_fp

         TAREA(I,J,L,N)   = 3.e+0_fp / ERADIUS(I,J,L,N) *
     &                      DUST(I,J,L,N) / MSDENS(N)  

         ! Archive WTAREA and WERADIUS when RH > 35% (tmf, 6/13/07) 
         ! Get RH  
         XRH               = State_Met%RH(I,J,L)  ! [%]
         WTAREA(I,J,L,N)   = 0.e+0_fp
         WERADIUS(I,J,L,N) = 0.e+0_fp

         IF ( XRH >= CRITRH ) THEN
            WTAREA(I,J,L,N)   = TAREA(I,J,L,N)
            WERADIUS(I,J,L,N) = ERADIUS(I,J,L,N)
         ENDIF

      ENDDO
      ENDDO
      ENDDO
      ENDDO
!$OMP END PARALLEL DO

      !==============================================================
      ! ND21 Diagnostic: 
      !
      ! Tracer #1: Cloud optical depths    (from "optdepth_mod.f")
      ! Tracer #2: Max Overlap Cld Frac    (from "optdepth_mod.f")
      ! Tracer #3: Random Overlap Cld Frac (from "optdepth_mod.f")
      ! Tracer #4: Dust optical depths at  (from all size bins)
      ! Tracer #5: Dust surface areas (from all size bins)
      !==============================================================
      IF ( ND21 > 0 .and. ODSWITCH .EQ. 1 ) THEN

!$OMP PARALLEL DO
!$OMP+DEFAULT( SHARED )
!$OMP+PRIVATE( I, J, L, N, W, NOUT, LINTERP )
         DO N=1, NDUST
         DO W = 1, NWVSELECT !different to NWVSELECT if interp
            IF (IWVSELECT(1,W).EQ.IWVSELECT(2,W)) THEN
               LINTERP=.FALSE.
            ELSE
               LINTERP=.TRUE.
            ENDIF
            SELECT CASE(W)
               CASE(1)
                  NOUT=6+3*NAER+(N-1)
               CASE(2)
                  NOUT=6+3*NAER+NAER+NDUST+(N-1)
               CASE(3)
                  NOUT=6+3*NAER+2*(NAER+NDUST)+(N-1)
               CASE DEFAULT
                  NOUT=6+3*NAER+(N-1)
            END SELECT

            DO L = 1, LD21
            DO J = 1, JJPAR
            DO I = 1, IIPAR
               IF ( .not. LINTERP ) THEN

                  !--------------------------------------
                  ! ND21 tracer #4: Dust optical depths (clh, dar)
                  !--------------------------------------
                  AD21(I,J,L,4) = AD21(I,J,L,4) +
     &                            ODMDUST(I,J,L,IWVSELECT(1,W),N)

                  !--------------------------------------
                  ! ND21 tracer #21-27: size-resolved dust optical depths
                  !--------------------------------------
                  AD21(I,J,L,NOUT) = AD21(I,J,L,NOUT) +
     &                               ODMDUST(I,J,L,IWVSELECT(1,W),N)

               ELSE

                  ! Interpolated using angstrom exponent between
                  ! Closest available wavelengths
                  ! (coefs pre-calculated in CALC_AOD (RD_AOD.F)
                  ! AOD sometimes zero (if Q zero), must catch this
                  IF ((ODMDUST(I,J,L,IWVSELECT(1,W),N).EQ.0).OR.
     &                (ODMDUST(I,J,L,IWVSELECT(2,W),N).EQ.0)) THEN
                     !Dont add anything to diagnostic
                  ELSE

                     !--------------------------------------
                     ! ND21 tracer #4: Dust optical depths (clh, dar)
                     !--------------------------------------
                     AD21(I,J,L,4) = AD21(I,J,L,4) +
     &                             ODMDUST(I,J,L,IWVSELECT(2,W),N)*
     &                             ACOEF_WV(W)**(BCOEF_WV(W)*LOG(
     &                             ODMDUST(I,J,L,IWVSELECT(1,W),N)/
     &                             ODMDUST(I,J,L,IWVSELECT(2,W),N)))

                     AD21(I,J,L,NOUT) = AD21(I,J,L,NOUT) +
     &                                ODMDUST(I,J,L,IWVSELECT(2,W),N)*
     &                                ACOEF_WV(W)**(BCOEF_WV(W)*LOG(
     &                                ODMDUST(I,J,L,IWVSELECT(1,W),N)/
     &                                ODMDUST(I,J,L,IWVSELECT(2,W),N)))

                  ENDIF
               ENDIF

               !--------------------------------------
               ! ND21 tracer #5: Dust surface areas
               !--------------------------------------
               IF ( L <= LLTROP ) THEN

                  ! Add to AD21
                  AD21(I,J,L,5) = AD21(I,J,L,5) + TAREA(I,J,L,N)

               ENDIF
            ENDDO
            ENDDO
            ENDDO
         ENDDO
         ENDDO
!$OMP END PARALLEL DO
      ENDIF

         ! Save the current month
         ! Set diagnostic to aggregate next call time. 
         IF ( THISMONTH /= MONTH_LAST ) THEN
            MONTH_LAST = THISMONTH
            DO_DIAG = .TRUE.
         ELSE
            DO_DIAG = .FALSE.
         ENDIF
         
      ENDIF
      
      ! Free pointers
      ERADIUS  => NULL()
      TAREA    => NULL()
      WERADIUS => NULL()
      WTAREA   => NULL()

      END SUBROUTINE RDUST_OFFLINE
!EOC
!-----------------------------------------------------------------------------
!          Harvard University Atmospheric Chemistry Modeling Group            !
!------------------------------------------------------------------------------
!BOP
!
! !IROUTINE: get_dust_alk
!
! !DESCRIPTION: Subroutine GET\_DUST\_ALK returns: (1) dust alkalinity,
!  ALK\_d(NDSTBIN) [v/v], (2) rate coefficients, KTS(NDSTBIN), KTN(NDSTBIN),
!  for uptake of SO2 and HNO3 on dust for use in sulfate\_mod.f for chemistry
!  on dust aerosols, (3) fraction, KTH(NDSTBIN), of the size-weighted total
!  area of aerosols in the grid box. GET\_DUST\_ALK is analogous to GET\_ALK
!  for seasalt (bec, 12/7/04; tdf 04/08/08)
!\\
!\\
! !INTERFACE:
!
      SUBROUTINE GET_DUST_ALK( I, J, L, ALK_d, KTS, KTN, KTH,
     &                         Input_Opt, State_Met, State_Chm )
!
! !USES:
!
      USE PHYSCONSTANTS,      ONLY : PI, AIRMW
      USE CMN_SIZE_MOD             ! Size parameters
      USE ERROR_MOD,          ONLY : IT_IS_NAN
      USE GIGC_Input_Opt_Mod, ONLY : OptInput
      USE GIGC_State_Chm_Mod, ONLY : ChmState
      USE GIGC_State_Met_Mod, ONLY : MetState
!
! !INPUT PARAMETERS:
!
      INTEGER,        INTENT(IN)    :: I, J, L        ! Grid box indices
      TYPE(OptInput), INTENT(IN)    :: Input_Opt      ! Input Options object
      TYPE(MetState), INTENT(IN)    :: State_Met      ! Meteorology State object
!
! !INPUT/OUTPUT PARAMETERS:
!
      TYPE(ChmState), INTENT(INOUT) :: State_Chm      ! Chemistry State object
!
! !OUTPUT PARAMETERS:
!
      REAL(fp),       INTENT(OUT)   :: ALK_d(NDSTBIN) ! Dust alkalinity [v/v]
      REAL(fp),       INTENT(OUT)   :: KTS  (NDSTBIN) ! Rate coef for uptake of
                                                      ! SO2 on dust [s-1]
      REAL(fp),       INTENT(OUT)   :: KTN  (NDSTBIN) ! Rate coef for uptake of
                                                      ! HNO3 on dust [s-1]
      REAL(fp),       INTENT(OUT)   :: KTH  (NDSTBIN) ! Fraction of the size-
                                                      ! weighted total area
                                                      ! of aerosols in grid box
!
! !REVISION HISTORY:
!  08 Apr 2008 - T.D. Fairlie- Initial version
!  16 Sep 2013 - M. Sulprizio- Added ProTeX headers
!  17 Sep 2013 - M. Sulprizio- Now pass Input_Opt, State_Met, and State_Chm
!                              as arguments
!  14 Nov 2013 - M. Sulprizio- Bug fix: Avoid div-by-zero in calculation of
!                              gas-to-particle rate constants for SO2 and HNO3
!  05 Jan 2016 - E. Lundgren - Use global PI
!  12 May 2016 - M. Sulprizio- Remove 1D arrays that depend on JLOOP. ERADIUS,
!                              TAREA, are now pointers that point to 3D fields
!                              fields in State_Chm.
!  30 Jun 2016 - R. Yantosca - Remove instances of STT.  Now get the advected
!                              species ID from State_Chm%Map_Advect.
!EOP
!------------------------------------------------------------------------------
!BOC
!
! !DEFINED PARAMETERS:
!
      REAL(fp), PARAMETER :: MINDAT = 1.d-20

      ! Need this for dust
      !REAL(fp), PARAMETER :: GAMMA_SO2 = 0.05d0  !(Song & Carmichael, 2001)
      ! 200 times smaller 8/28/2K9
      REAL(fp), PARAMETER :: GAMMA_SO2 = 2.5d-4

      !tdf V9 4/1/2K9 Applying Song et al.(2007) reduced value 
      REAL(fp), PARAMETER :: GAMMA_H2SO4 = 1.d0  

      !  Need this for dust
      !REAL(fp), PARAMETER :: GAMMA_HNO3 = 0.1d0 ! (Song & Carmichael, 2001)
      ! 200 times smaller 8/28/2K9
      REAL(fp), PARAMETER :: GAMMA_HNO3 = 5.0d-4 

      REAL(fp), PARAMETER :: DG = 0.2d0 ! gas phase diffusion coeff. [cm2/s]
      REAL(fp), PARAMETER :: v = 3.0d4  ! cm/s
!
! !LOCAL VARIABLES:
!
      ! Scalars
      INTEGER             :: N_TRACERS
      INTEGER             :: IRH
      INTEGER             :: IBIN, ISBIN
      REAL(fp)            :: N1, KT1, KT1N
      REAL(fp)            :: AREA, HGF
      REAL(fp)            :: CONST1, CONST2, CONST
      REAL(fp)            :: AIR_DENS
      REAL(fp)            :: A1, B1, A1N, B1N, T1, R1
      REAL(fp)            :: DD, RD, DM
      REAL(fp)            :: TOTAL_AREA, DF_TOTAL_AREA
      REAL(fp)            :: DST_d (NDSTBIN), ALK, GAMS, GAMN
      REAL(fp)            :: SULF_AREA, BC_AREA, OC_AREA
      REAL(fp)            :: SULF_RAD, BC_RAD, OC_RAD
      REAL(fp)            :: SULF_FAC, BC_FAC, OC_FAC
      REAL(fp)            :: SSA_AREA, SSC_AREA
      REAL(fp)            :: SSA_RAD, SSC_RAD
      REAL(fp)            :: SSA_FAC, SSC_FAC
      LOGICAL, SAVE       :: FIRST = .TRUE.

      ! Arrays
      ! Dust Surface Areas                                ! tdf 08/20/09
      REAL(fp)            :: AREA_d(NDSTBIN)              ! [cm^2/cm^3]

      ! Dust Surface Areas within sub-bins 1-4 of BIN 1   ! tdf 08/20/09
      REAL(fp)            :: AREA_sd1(4)                  ! [cm^2/cm^3]

      ! Dust Effective Radius                             ! tdf 08/20/09
      REAL(fp)            :: RD_d(NDSTBIN)                ! [cm]

      ! Dust Effective Radii for sub-bins 1-4 of BIN 1    ! tdf 08/20/09
      REAL(fp)            :: RD_sd1(4)                    ! [cm]

      ! Dust size-weighted Surface Areas                  ! tdf 08/20/09
      REAL(fp)            :: DF_AREA_d(NDSTBIN)           ! [1/s]

      ! Dust size-weighted Surface Areas for sub-bins 1-4 ! tdf 08/20/09
      REAL(fp)            :: DF_AREA_sd1(4)               ! [1/s]

      ! For fields from Input_Opt
!      REAL(fp)            :: TCVV(Input_Opt%N_TRACERS)

      ! Pointers
      REAL(fp), POINTER   :: Spc(:,:,:,:)
      REAL(fp), POINTER   :: ERADIUS(:,:,:,:)
      REAL(fp), POINTER   :: TAREA(:,:,:,:)
      TYPE(Species),    POINTER :: ThisSpc

      !=================================================================
      ! GET_DUST_ALK begins here!
      !=================================================================

      ! Copy fields from INPUT_OPT to local variables for use below
      N_TRACERS = Input_Opt%N_TRACERS
!      TCVV      = Input_Opt%TCVV(1:N_TRACERS)

      ! Initialize pointers
      Spc      => State_Chm%Tracers  ! GEOS-Chem tracer array [kg]
      ERADIUS  => State_Chm%AeroRadi ! Aerosol Radius [cm]
      TAREA    => State_Chm%AeroArea ! Aerosol Area [cm2/cm3]
      ThisSpc     => NULL()

      ! Zero variables
      DO IBIN = 1, NDSTBIN
         ALK_d (IBIN)  = 0.0e+0_fp
         KTS   (IBIN)  = 0.0e+0_fp
         KTN   (IBIN)  = 0.0e+0_fp
         KTH   (IBIN)  = 0.0e+0_fp
         AREA_d (IBIN) = 0.0e+0_fp
         RD_d (IBIN)   = 0.0e+0_fp
      END DO

      ! Air density [kg/m3]
      AIR_DENS = State_Met%AD(I,J,L) / State_Met%AIRVOL(I,J,L) 

      ! Retrieve Dust Alkalinity [v/v] from Spc array
      ALK_d(1) = Spc(I,J,L,id_DAL1)
      ALK_d(2) = Spc(I,J,L,id_DAL2)
      ALK_d(3) = Spc(I,J,L,id_DAL3)
      ALK_d(4) = Spc(I,J,L,id_DAL4)

      ! Dust [kg/m3] from Spc, used to compute dust surface area
      ! Units: (moles/mole).(kg(air)/m3).(kg(dust)/mole)/(kg(air)/mole)
<<<<<<< HEAD
      DST_d(1) = Spc(I,J,L,id_DST1) * AIR_DENS/TCVV(id_DST1)
      DST_d(2) = Spc(I,J,L,id_DST2) * AIR_DENS/TCVV(id_DST2)
      DST_d(3) = Spc(I,J,L,id_DST3) * AIR_DENS/TCVV(id_DST3)
      DST_d(4) = Spc(I,J,L,id_DST4) * AIR_DENS/TCVV(id_DST4)
=======
      ThisSpc => State_Chm%SpcData(id_DST1)%Info
      DST_d(1) = STT(I,J,L,id_DST1) * AIR_DENS/(AIRMW / ThisSpc%emMW_g)
      ThisSpc => NULL()
      ThisSpc => State_Chm%SpcData(id_DST2)%Info
      DST_d(2) = STT(I,J,L,id_DST2) * AIR_DENS/(AIRMW / ThisSpc%emMW_g)
      ThisSpc => NULL()
      ThisSpc => State_Chm%SpcData(id_DST3)%Info
      DST_d(3) = STT(I,J,L,id_DST3) * AIR_DENS/(AIRMW / ThisSpc%emMW_g)
      ThisSpc => NULL()
      ThisSpc => State_Chm%SpcData(id_DST4)%Info
      DST_d(4) = STT(I,J,L,id_DST4) * AIR_DENS/(AIRMW / ThisSpc%emMW_g)
      ThisSpc => NULL()
>>>>>>> 66ff3da3

      ! tdf Now get aerosol surface area from TAREA (cm2/cm3)
      SULF_AREA = TAREA(I,J,L,NDUST+1)
      BC_AREA   = TAREA(I,J,L,NDUST+2)
      OC_AREA   = TAREA(I,J,L,NDUST+3)
      SSA_AREA  = TAREA(I,J,L,NDUST+4)
      SSC_AREA  = TAREA(I,J,L,NDUST+5)

      ! tdf Now get aerosol effective radius from ERADIUS (cm)
      SULF_RAD  = ERADIUS(I,J,L,NDUST+1)
      BC_RAD    = ERADIUS(I,J,L,NDUST+2)
      OC_RAD    = ERADIUS(I,J,L,NDUST+3)
      SSA_RAD   = ERADIUS(I,J,L,NDUST+4)
      SSC_RAD   = ERADIUS(I,J,L,NDUST+5)

      ! tdf Quotients [s/cm] used to weight surface area for H2SO4 uptake
      SULF_FAC = (SULF_RAD / DG + 4.e+0_fp/(V*GAMMA_H2SO4) )
      BC_FAC   = (  BC_RAD / DG + 4.e+0_fp/(V*GAMMA_H2SO4) )
      OC_FAC   = (  OC_RAD / DG + 4.e+0_fp/(V*GAMMA_H2SO4) )
      SSA_FAC  = ( SSA_RAD / DG + 4.e+0_fp/(V*GAMMA_H2SO4) )
      SSC_FAC  = ( SSC_RAD / DG + 4.e+0_fp/(V*GAMMA_H2SO4) )

      !tdf Surface areas and effective radii for sub-bins 1-4 of dust bin 1
      DO ISBIN = 1, 4
         T1 = TAREA  (I,J,L,ISBIN)
         R1 = ERADIUS(I,J,L,ISBIN)
         AREA_sd1    (ISBIN) = T1
         RD_sd1      (ISBIN) = R1
         !tdf surface area for sub bins 1-4 in bin 1, weighted by gas-phase
         !tdf diffusion and collision limitations
         !tdf used to compute proportionate uptake of H2SO4 only  [1/s]
         DF_AREA_sd1 (ISBIN) = T1
     &                       / (R1/DG + 4.0e+0_fp/(V*GAMMA_H2SO4))
      END DO

      !-----------------------------------------------------------------------
      ! Very Simple Formulation: For each size bin (i)   ! tdf 8/20/09
      ! Dust Area density = 3 * Dust Mass density  / (REFF(i) * DUSTDEN)
      ! TAREA computed   in RDUST_ONLINE - Units: cm^2(dust) / cm^3(air) 
      ! ERADIUS computed in RDUST_ONLINE - Units: cm
      ! NB: I am now subdividing the submicron dust size bin 
      !     using TAREA (I,J,L,1->4), and ERADIUS (I,J,L,1->4).
      !-----------------------------------------------------------------------

      !-------------------------------------------------------------------------
      !  Find Dust surface area density in grid-box, AREA_d [cm^2/cm^3].
      !  Also find the size-weighted surface area density, DF_AREA_d [1/s].
      !  The latter represents the gas-phase diffusion and surface 
      !  limited weighting and is used to determine the fraction of H2SO4 
      !  taken up on dust, versus taken up on other aerosols.
      !                                                 tdf 08/21/09
      !-------------------------------------------------------------------------

      ! tdf Loop over size bins  (NDSTBIN = 4)
      DO IBIN = 1, NDSTBIN

         ! Dust Area density in grid box,      AREA_d [cm^2/cm^3]    tdf 8/21/09
         ! Dust weighted surface area density, DF_AREA_d [1/s]       tdf 8/21/09

         IF (IBIN .EQ. 1) THEN
            ! For Dust size bin 1, sum over the 4 size sub bins  tdf 8/21/09
!tdf 11/25/2013            AREA_d   (IBIN) = AREA_sd1(1) + AREA_sd1(1)        ! [cm^2/cm^3]
            AREA_d   (IBIN) = AREA_sd1(1) + AREA_sd1(2)        ![cm^2/cm^3]
     &                      + AREA_sd1(3) + AREA_sd1(4) 
            DF_AREA_d(IBIN) = DF_AREA_sd1(1) + DF_AREA_sd1(3)  ! [1/s]
     &                      + DF_AREA_sd1(2) + DF_AREA_sd1(4)
         ELSE
            T1 = TAREA(I,J,L,3+IBIN)      ! [cm^2/cm^3]
            R1 = ERADIUS(I,J,L,3+IBIN)    ! [cm]
!tdf 11/25/2013
            RD_d     (IBIN) = R1
!tdf 11/25/2013
            AREA_d   (IBIN) = T1          ! [cm^2/cm^3]
            DF_AREA_d(IBIN) = T1          ! [1/s]
     &                       / (R1/DG + 4.0D0/(V*GAMMA_H2SO4))
         ENDIF

      END DO

      ! tdf
      !if (I .eq. 1 .and. J .eq. 63 .and. L .eq. 6) then
      !   print *,' GET_DUST_ALK: AREA'
      !   print *,' SULF_AREA ',SULF_AREA,'cm2/cm3'
      !   print *,'   BC_AREA ',BC_AREA,'cm2/cm3'
      !   print *,'   OC_AREA ',OC_AREA,'cm2/cm3'
      !   print *,'  SSA_AREA ',SSA_AREA,'cm2/cm3'
      !   print *,'  SSC_AREA ',SSC_AREA,'cm2/cm3'
      !   print *,'  AREA_d(1) ',AREA_d(1),'cm2/cm3'
      !   print *,'  AREA_d(2) ',AREA_d(2),'cm2/cm3'
      !   print *,'  AREA_d(3) ',AREA_d(3),'cm2/cm3'
      !   print *,'  AREA_d(4) ',AREA_d(4),'cm2/cm3'
      !endif

      ! tdf total aerosol surface area  [cm^2/cm^3]
      TOTAL_AREA = SULF_AREA + BC_AREA + OC_AREA
     &           + SSA_AREA  + SSC_AREA
     &           + AREA_d(1) + AREA_d(2) + AREA_d(3) + AREA_d(4)

      ! tdf total surface area weighted by gas-phase diffusion limitation [1/s]
      DF_TOTAL_AREA = SULF_AREA / SULF_FAC + BC_AREA  / BC_FAC
     &              + OC_AREA   / OC_FAC   + SSA_AREA / SSA_FAC
     &              + SSC_AREA  / SSC_FAC
     &              + DF_AREA_d(1) 
     &              + DF_AREA_d(2) 
     &              + DF_AREA_d(3) 
     &              + DF_AREA_d(4) 

      ! tdf
      !if (I .eq. 1 .and. J .eq. 63 .and. L .eq. 6) then
      !   print *,' GET_DUST_ALK: DF_AREA'
      !   print *,' DF_SULF_AREA  ',SULF_AREA/SULF_FAC,'1/s'
      !   print *,'   DF_BC_AREA  ',BC_AREA/BC_FAC,'1/s'
      !   print *,'   DF_OC_AREA  ',OC_AREA/OC_FAC,'1/s'
      !   print *,'  DF_SSA_AREA  ',SSA_AREA/SSA_FAC,'1/s'
      !   print *,'  DF_SSC_AREA  ',SSC_AREA/SSC_FAC,'1/s'
      !   print *,'  DF_AREA_d(1) ',DF_AREA_d(1),'1/s'
      !   print *,'  DF_AREA_d(2) ',DF_AREA_d(2),'1/s'
      !   print *,'  DF_AREA_d(3) ',DF_AREA_d(3),'1/s'
      !   print *,'  DF_AREA_d(4) ',DF_AREA_d(4),'1/s'
      !endif

      ! tdf Total Dust Alkalinity
      ALK = ALK_d(1) + ALK_d(2) + ALK_d(3) + ALK_d(4)  ! [v/v]

      ! set humidity index IRH as a percent
      IRH = State_Met%RH(I,J,L)
      IRH = MAX(  1, IRH )
      IRH = MIN( 99, IRH )

      ! hygroscopic growth factor for dust: Set to NO GROWTH for now
      IF ( IRH < 100 ) HGF = 1.0e+0_fp

      ! tdf Loop over size bins (NDSTBIN = 4)
      DO IBIN = 1, NDSTBIN

         !----------------------------------
         ! SO2 uptake onto particles
         !----------------------------------

         !tdf 2/11/2K9
         !tdf Following relative uptake rates of Preszler-Prince et al.(2007)
         IF (IRH >= 90 ) THEN     
            GAMS = GAMMA_SO2 * 2.e+0_fp
         ELSE IF (IRH >= 84 ) THEN  
            GAMS = GAMMA_SO2 * (0.5e+0_fp  + 1.5e+0_fp*(IRH-84.e+0_fp)/
     &             (90.e+0_fp-84.e+0_fp))
         ELSE IF (IRH >= 76 ) THEN 
            GAMS = GAMMA_SO2 * (0.16e+0_fp + 0.34e+0_fp*(IRH-76.e+0_fp)/
     &             (84.e+0_fp-76.e+0_fp))
         ELSE IF (IRH >= 33 ) THEN  
            GAMS = GAMMA_SO2 * (0.03e+0_fp + 0.13e+0_fp*(IRH-33.e+0_fp)/
     &             (76.e+0_fp-33.e+0_fp))
         ELSE IF (IRH >= 20 ) THEN 
            GAMS = GAMMA_SO2*0.03e+0_fp
         ELSE                        ! 0.0 below 20%
            GAMS = GAMMA_SO2*0.0e+0_fp
         ENDIF

         ! Check for sufficient alkalinity          tdf 3/28/2K8
         IF ( ALK > MINDAT ) THEN

            ! calculate gas-to-particle rate constant for uptake of
            ! SO2 onto dust aerosols [Jacob, 2000] analytical solution
            ! Corrected based on discussions with Becky     tdf 07/14/08
            KT1    = 0.0e+0_fp

            IF (IBIN .EQ. 1) THEN
               ! tdf Sum over the 1-4 sub-bins for bin 1      ! tdf 08/21/2K9
               DO ISBIN = 1, 4
                  RD     = RD_sd1 (ISBIN)        ! effective radius [cm]
                  AREA   = AREA_sd1 (ISBIN)      ! Dust Surface Area [cm^2/cm^3]

                  ! Prevent divide by zero if GAMS = 0 (tdf, mps, 11/14/13)
                  IF ( GAMS > 0.e+0_fp ) THEN
                     CONST1 = 4.e+0_fp/(V*GAMS)  ! Collision [s/cm]
                     CONST2 = RD/DG              ! Diffusion [s/cm]
                     CONST  = CONST1 + CONST2
                     KT1    = KT1 + AREA / CONST ! [cm^2/cm^3] * [cm/s] = [1/s]
                  ELSE
                     KT1    = KT1                ! [cm^2/cm^3] * [cm/s] = [1/s]
                  ENDIF

               END DO
            ELSE
               RD     = RD_d (IBIN)              ! effective radius [cm]
               AREA   = AREA_d (IBIN)            ! Dust Surface Area [cm^2/cm^3]

               ! Prevent divide by zero if GAMS = 0 (tdf, mps, 11/14/13)
               IF ( GAMS > 0.e+0_fp ) THEN
                  CONST1 = 4.e+0_fp/(V*GAMS)     ! Collision [s/cm]
                  CONST2 = RD/DG                 ! Diffusion [s/cm]
                  CONST  = CONST1 + CONST2
                  KT1    = AREA / CONST          ! [cm^2/cm^3] * [cm/s] = [1/s]
               ELSE
                  KT1    = 0.0e+0_fp             ! [cm^2/cm^3] * [cm/s] = [1/s]
               ENDIF

            ENDIF

            KTS(IBIN) = KT1

         ELSE

            ! If no alkalinity, set rate coefficients to zero
            !tdf
            KTS(IBIN)  = 0.0e+0_fp

         ENDIF

         !----------------------------------
         ! HNO3 uptake onto particles
         !----------------------------------

         !tdf 2/11/2K9
         !tdf Following uptake coefficients of Liu et al.(2007)
         IF (IRH >= 80 ) THEN         
            GAMN = GAMMA_HNO3 * 2.1e+0_fp
         ELSE IF (IRH >= 70 ) THEN   
            GAMN = GAMMA_HNO3 * (1.3e+0_fp  + 0.7e+0_fp   * 
     &             (IRH - 70.e+0_fp)/ 10.e+0_fp)
         ELSE IF (IRH >= 60 ) THEN 
            GAMN = GAMMA_HNO3 * (1.0e+0_fp  + 0.3e+0_fp   * 
     &             (IRH - 60.e+0_fp)/  10.e+0_fp)
         ELSE IF (IRH >= 50 ) THEN
            GAMN = GAMMA_HNO3 * (0.7e+0_fp  + 0.3e+0_fp   * 
     &             (IRH - 50.e+0_fp)/ 10.e+0_fp)
         ELSE IF (IRH >= 30 ) THEN  
            GAMN = GAMMA_HNO3 * (0.19e+0_fp + 0.255e+0_fp * 
     &             (IRH - 30.e+0_fp)/ 10.e+0_fp)
         ELSE IF (IRH >= 10 ) THEN  
            GAMN = GAMMA_HNO3 * (0.03e+0_fp + 0.08e+0_fp  * 
     &             (IRH - 10.e+0_fp)/ 10.e+0_fp)
         ELSE                        ! 0.0 below 10%
            GAMN = GAMMA_HNO3*0.0e+0_fp
         ENDIF

         ! Check for sufficient alkalinity      tdf 3/28/2K8
         IF ( ALK > MINDAT ) THEN

            ! calculate gas-to-particle rate constant for uptake of
            ! HNO3 onto dust aerosols [Jacob, 2000] analytical solution
            ! Corrected based on discussions with Becky     tdf 07/14/08
            KT1    = 0.0e+0_fp

            IF (IBIN .EQ. 1) THEN
               ! tdf Sum over the 1-4 sub-bins for bin 1      ! tdf 08/21/2K9
               DO ISBIN = 1, 4
                  RD = RD_sd1 (ISBIN)            ! effective radius [cm]
                  AREA = AREA_sd1 (ISBIN)        ! Dust Surface Area [cm^2/cm^3]

                  ! Prevent divide by zero if GAMN = 0 (tdf, mps, 11/14/13)
                  IF ( GAMN > 0.e+0_fp ) THEN
                     CONST1 = 4.e+0_fp/(V*GAMN)  ! Collision [s/cm]
                     CONST2 = RD/DG              ! Diffusion [s/cm]
                     CONST  = CONST1 + CONST2
                     KT1    = KT1 + AREA / CONST ! [cm^2/cm^3] * [cm/s] = [1/s]
                  ELSE
                     KT1    = KT1                ! [cm^2/cm^3] * [cm/s] = [1/s]
                  ENDIF

               END DO
            ELSE
               RD     = RD_d (IBIN)              ! effective radius [cm]
               AREA   = AREA_d (IBIN)            ! Dust Surface Area [cm^2/cm^3]

               ! Prevent divide by zero if GAMN = 0 (tdf, mps, 11/14/13)
               IF ( GAMN > 0.e+0_fp ) THEN
                  CONST1 = 4.e+0_fp/(V*GAMN)     ! Collision [s/cm]
                  CONST2 = RD/DG                 ! Diffusion [s/cm]
                  CONST  = CONST1 + CONST2
                  KT1    = AREA / CONST          ! [cm^2/cm^3] * [cm/s] = [1/s]
               ELSE
                  KT1    = 0.0e+0_fp             ! [cm^2/cm^3] * [cm/s] = [1/s]
               ENDIF

            ENDIF

            KTN(IBIN) = KT1

         ELSE

            ! If no alkalinity, set rate coefficients to zero
            !tdf
            KTN(IBIN)  = 0.0e+0_fp

         ENDIF

         !----------------------------------
         ! H2SO4 uptake onto particles
         !----------------------------------

         ! Uptake not limited by dust alkalinity      tdf 3/02/2K9

         !tdf As of 08/20/09, we use AREA and size weighted uptake
         !tdf where now KTH is a fractional uptake for each size bin
         !tdf with respect to total aerosol surface area.

         KT1    = DF_AREA_d(IBIN) / DF_TOTAL_AREA   ! Fraction

         KTH(IBIN) = KT1

      ! tdf End Loop over size bins
      END DO

      ! Free pointers
      Spc     => NULL()
      ERADIUS => NULL()
      TAREA   => NULL()

      END SUBROUTINE GET_DUST_ALK
!EOC
!------------------------------------------------------------------------------
!                  GEOS-Chem Global Chemical Transport Model                  !
!------------------------------------------------------------------------------
!BOP
!
! !IROUTINE: init_dust
!
! !DESCRIPTION: Subroutine INIT\_DUST allocates all module arrays.
!\\
!\\
! !INTERFACE:
!
      SUBROUTINE INIT_DUST( am_I_Root, Input_Opt, State_Chm, RC )
!
! !USES:
!
      USE PHYSCONSTANTS,      ONLY : PI, AIRMW
      USE CMN_SIZE_MOD
      USE ERROR_MOD,          ONLY : ALLOC_ERR
      USE ERROR_MOD,          ONLY : ERROR_STOP
      USE GIGC_ErrCode_Mod
      USE GIGC_Input_Opt_Mod, ONLY : OptInput
      USE GIGC_State_Chm_Mod, ONLY : ChmState
      USE GIGC_State_Chm_Mod, ONLY : Ind_
      USE Species_Mod,        ONLY : Species
#if   defined( TOMAS )
      USE TOMAS_MOD,          ONLY : IBINS, Xk
#endif
!
! !INPUT PARAMETERS:
!
      LOGICAL,        INTENT(IN)    :: am_I_Root   ! Are we on the root CPU?
      TYPE(ChmState), INTENT(IN)    :: State_Chm   ! Chemistry State object
!
! !OUTPUT PARAMETERS:
!
      TYPE(OptInput), INTENT(INOUT) :: Input_Opt   ! Input Options object
      INTEGER,        INTENT(OUT)   :: RC          ! Success or failure?
! 
! !REVISION HISTORY: 
!  30 Mar 2004 - R. Yantosca - Initial version
!  (1 ) Now references LDEAD from "logical_mod.f" (bmy, 7/20/04)
!  (2 ) Modify to work with 30bin dust. Reference to IBINS from tomas_mod
!       for number of total bi}n = 30 bins.  (win, 7/17/09)
!  25 Aug 2010 - R. Yantosca - Added ProTeX headers
!  14 Nov 2012 - R. Yantosca - Add am_I_Root, Input_Opt, RC as arguments
!  26 Feb 2013 - M. Long     - Now use fields from Input_Opt
!  12 Sep 2013 - M. Sulprizio- Add modifications for acid uptake on dust
!                              aerosols (T.D. Fairlie)
!  23 Sep 2015 - R. Yantosca - Now accept State_Chm as an argument so that
!                              we can use the species database
!  30 Sep 2015 - R. Yantosca - DD_A_Density is now renamed to Density
!  30 Sep 2015 - R. Yantosca - DD_A_Radius is now renamed to Radius
!  05 Jan 2016 - E. Lundgren - Use global parameter PI
!  29 Apr 2016 - R. Yantosca - Don't initialize pointers in declaration stmts
!  16 Jun 2016 - J. Kaiser   - Now define species ID's with Ind_() function
!  20 Jun 2016 - R. Yantosca - Only define species ID's in the INIT phase
!  24 Jun 2016 - R. Yantosca - Add error checks for dust uptake species
!EOP
!------------------------------------------------------------------------------
!BOC
!
! !LOCAL VARIABLES:
!
      ! Non-SAVEd scalars
      LOGICAL            :: LDEAD, LDSTUP
      INTEGER            :: AS, N
#if   defined( TOMAS )
      INTEGER            :: I
      INTEGER            :: BIN
#endif

      ! Objects
      TYPE(Species), POINTER :: ThisSpc

      !=================================================================
      ! INIT_DUST begins here!
      !=================================================================

      ! Assume success
      RC      = GIGC_SUCCESS

      ! Initialize
      ThisSpc => NULL()
      LDEAD   = Input_Opt%LDEAD
      LDSTUP  = Input_Opt%LDSTUP

      !=================================================================
      ! INITIALIZATION SECTION FOR STANDARD GEOS-CHEM SIMULATION
      !=================================================================
     
      !-----------------------------------------------------------------
      ! DST1 - DST4 species (most fullchem + aerosol simulations)
      !
      ! NOTE: We can consider removing DUSTDEN and DUSTREFF from 
      ! the Input_Opt object at a later point.  These can be directly
      ! obtained from the species database object now. (bmy, 6/20/16)
      !-----------------------------------------------------------------

      id_DST1                  =  Ind_('DST1'    )
      dd_DST1                  =  Ind_('DST1','D')

      IF ( id_DST1 > 0 ) THEN
         ThisSpc               => State_Chm%SpcData(id_DST1)%Info
         Input_Opt%DUSTDEN (1) =  ThisSpc%Density
         Input_Opt%DUSTREFF(1) =  ThisSpc%Radius
         ThisSpc               => NULL()
      ENDIF

      id_DST2                  =  Ind_('DST2'    )
      dd_DST2                  =  Ind_('DST2','D')
      IF ( id_DST2 > 0 ) THEN
         ThisSpc               => State_Chm%SpcData(id_DST2)%Info
         Input_Opt%DUSTDEN (2) =  ThisSpc%Density
         Input_Opt%DUSTREFF(2) =  ThisSpc%Radius
         ThisSpc               => NULL()
      ENDIF

      id_DST3                  =  Ind_('DST3'    )
      dd_DST3                  =  Ind_('DST3','D')
      IF ( id_DST3 > 0 ) THEN
         ThisSpc               => State_Chm%SpcData(id_DST3)%Info
         Input_Opt%DUSTDEN (3) =  ThisSpc%Density
         Input_Opt%DUSTREFF(3) =  ThisSpc%Radius
         ThisSpc               => NULL()
      ENDIF

      id_DST4                  =  Ind_('DST4'    )
      dd_DST4                  =  Ind_('DST4','D')
      IF ( id_DST4 > 0 ) THEN
         ThisSpc               => State_Chm%SpcData(id_DST4)%Info
         Input_Opt%DUSTDEN (4) =  ThisSpc%Density
         Input_Opt%DUSTREFF(4) =  ThisSpc%Radius
         ThisSpc               => NULL()
      ENDIF

      !-----------------------------------------------------------------
      ! DAL1 - DAL4 and SO4d1 - SO4d4 species (acid uptake sims only)
      !-----------------------------------------------------------------

      id_DAL1                  =  Ind_('DSTAL1'    )
      dd_DAL1                  =  Ind_('DSTAL1','D')

      id_DAL2                  =  Ind_('DSTAL2'    )
      dd_DAL2                  =  Ind_('DSTAL2','D')

      id_DAL3                  =  Ind_('DSTAL3'    )
      dd_DAL3                  =  Ind_('DSTAL3','D')

      id_DAL4                  =  Ind_('DSTAL4'    )
      dd_DAL4                  =  Ind_('DSTAL4','D')

      ! Error check the dust uptake species
      IF ( Input_Opt%LDSTUP ) THEN
         IF ( id_DAL1 < 0 .or. id_DAL2 < 0   .or.  
     &        id_DAL3 < 0 .or. id_DAL4 < 0 ) THEN
            CALL ERROR_STOP( 'Dust uptake tracers are undefined!', 
     &                       'INIT_DUST (GeosCore/dust_mod.F'      )
         ENDIF
      ENDIF

      !%%%% NOTE: Input_Opt%IDDEP is obsolete and is only used in the
      !%%%% bpch_diag section for ND44 in this module.  We can consider
      !%%%% removing it later (bmy, 6/20/16)

      ! Find drydep species in DEPSAV
      IF( Input_Opt%LDRYD ) THEN

         ! This may lead to out of bounds errors
         Input_Opt%IDDEP(1) = dd_DST1
         Input_Opt%IDDEP(2) = dd_DST2
         Input_Opt%IDDEP(3) = dd_DST3
         Input_Opt%IDDEP(4) = dd_DST4

         IF ( LDSTUP  ) THEN
            ! Include dust alkalinity tracers                  tdf 04/10/08
            Input_Opt%IDDEP(5) = dd_DAL1
            Input_Opt%IDDEP(6) = dd_DAL2
            Input_Opt%IDDEP(7) = dd_DAL3
            Input_Opt%IDDEP(8) = dd_DAL4
         ENDIF
      ENDIF


#if defined( TOMAS )
      !=================================================================
      ! INITIALIZATION SECTION FOR TOMAS MICROPHYSICS
      !=================================================================

      ! TOMAS species ID flags
      id_DUST1 = Ind_('DUST1')
      id_NK1   = Ind_('NK1'  ) 


      !-------------------------------
      ! Set up dust density
      !-------------------------------
      IF ( NDSTBIN == 4 ) THEN
         Input_Opt%DUSTDEN(1:4) = (/ 2500.e+0_fp, 2650.e+0_fp, 
     &                               2650.e+0_fp, 2650.e+0_fp /)

      ELSE IF ( NDSTBIN == IBINS ) THEN

         DO I = 1, IBINS
            IF (Xk(I) < 4.0e-15_fp ) THEN
               Input_Opt%DUSTDEN(I)  = 2500.e+0_fp
            ELSE
               Input_Opt%DUSTDEN(I)  = 2650.e+0_fp
            ENDIF
         ENDDO

      ENDIF

      !--------------------------------
      ! Set up dust effective radius
      !--------------------------------
      IF ( NDSTBIN == 4 ) THEN
         Input_Opt%DUSTREFF(1) = 0.73e-6_fp
         Input_Opt%DUSTREFF(2) =  1.4e-6_fp
         Input_Opt%DUSTREFF(3) =  2.4e-6_fp
         Input_Opt%DUSTREFF(4) =  4.5e-6_fp

      ELSE IF ( NDSTBIN == IBINS ) THEN

         ! TOMAS dust Reff (win, 7/17/09)
         DO I = 1, IBINS
            Input_Opt%DUSTREFF(I) = 
     &           0.5e+0_fp * ( SQRT(Xk(I) * Xk(I+1)) /
     &           Input_Opt%DUSTDEN(I) * 6.e+0_fp/PI  )**( 0.333e+0_fp )
         ENDDO 
        
      ENDIF

      !----------------------------------
      ! Set up FRAC_S (only for Ginoux)
      !----------------------------------
      !%%%%%%%%%%%%%%%%%%%%%%%%%%%%%%%%%%%%%%%%%%%%%%%%%%%%%%%%%%%%%%%%%%%%%
      !% NOTE: LDEAD has not been set by HCOI_GC_INIT yet. This code needs %
      !% to be moved or modified accordingly (mps, 4/9/15)                 %
      !%%%%%%%%%%%%%%%%%%%%%%%%%%%%%%%%%%%%%%%%%%%%%%%%%%%%%%%%%%%%%%%%%%%%%
      IF ( .not. LDEAD ) THEN

         DO BIN = 1, IBINS
         DO N   = 1, State_Chm%nDryDep
            IF ( Input_Opt%NTRAIND(N) == ( id_NK1-1+BIN ) )THEN
               Input_Opt%IDDEP(BIN) = N
               GOTO 100
            ENDIF            
         ENDDO
 100     CONTINUE
         ENDDO

      ENDIF

#endif 

#if defined( EXTERNAL_GRID ) || defined( EXTERNAL_FORCING ) || defined( TOMAS )
      ! EXPERIMENTAL: For archiving the dust source for GIGC
      ALLOCATE( SRCE_FUNC(IIPAR,JJPAR,3), STAT=AS )
      IF ( AS /= 0 ) CALL ALLOC_ERR( 'SRCE_FUNC' )
      SRCE_FUNC = 0.e+0_fp
#endif

      END SUBROUTINE INIT_DUST
!EOC
!------------------------------------------------------------------------------
!                  GEOS-Chem Global Chemical Transport Model                  !
!------------------------------------------------------------------------------
!BOP
!
! !IROUTINE: cleanup_dust
!
! !DESCRIPTION: Subroutine CLEANUP\_DUST deallocates all module arrays.
!\\
!\\
! !INTERFACE:
!
      SUBROUTINE CLEANUP_DUST
! 
! !REVISION HISTORY: 
!  30 Mar 2004 - R. Yantosca - Initial version
!  25 Aug 2010 - R. Yantosca - Added ProTeX headers
!  26 Feb 2013 - R. Yantosca - Now use Input_Opt instead of local arrays
!EOP
!------------------------------------------------------------------------------
!BOC
      !=================================================================
      ! CLEANUP_DUST begins here!
      !=================================================================
      IF ( ALLOCATED( FRAC_S    ) ) DEALLOCATE( FRAC_S    )
      IF ( ALLOCATED( SRCE_FUNC ) ) DEALLOCATE( SRCE_FUNC )

      END SUBROUTINE CLEANUP_DUST
!EOC
      END MODULE DUST_MOD
<|MERGE_RESOLUTION|>--- conflicted
+++ resolved
@@ -248,9 +248,8 @@
       ! but we may have to update this later. (bmy, 7/5/16)
       !-------------------------------------------------------------
       IDISP = 0
-<<<<<<< HEAD
-      CALL DRY_SETTLING(  am_I_Root, Input_Opt, 
-     &                    State_Met, Spc(:,:,:,id_DST1:id_DST4),
+      CALL DRY_SETTLING(  am_I_Root, Input_Opt, State_Met,
+     &                    State_Chm, Spc(:,:,:,id_DST1:id_DST4),
      &                    RC,        id_DST1,  IDISP             )
    
       !-------------------------------------------------------------
@@ -263,22 +262,9 @@
       IF ( LDSTUP ) THEN
          ! Include dust alkalinity settling                 tdf 04/10/08
          IDISP = 4
-         CALL DRY_SETTLING( am_I_Root, Input_Opt,  
-     &                     State_Met,  Spc(:,:,:,id_DAL1:id_DAL4), 
+         CALL DRY_SETTLING( am_I_Root, Input_Opt, State_Met, 
+     &                     State_Chm,  Spc(:,:,:,id_DAL1:id_DAL4), 
      &                     RC,         id_DAL1,  IDISP             )
-=======
-      CALL DRY_SETTLING(  am_I_Root, Input_Opt, State_Met, 
-     &                    State_Chm, STT(:,:,:,id_DST1:id_DST4), RC,
-     &                    id_DST1,   IDISP )
-
-      IF ( LDSTUP ) THEN
-         ! Include dust alkalinity settling                 tdf 04/10/08
-         IDISP = 4
-         CALL DRY_SETTLING(  am_I_Root, Input_Opt, State_Met, 
-     &                       State_Chm, STT(:,:,:,id_DAL1:id_DAL4), RC,
-     &                       id_DAL1,   IDISP )
-
->>>>>>> 66ff3da3
          ! Note: DRY SETTLING of DSTNIT, DSTSO4 occurs in GRAV_SETTLING
          !       called from CHEMSULFATE in SULFATE_MOD.    tdf 04/10/08
       ENDIF
@@ -456,12 +442,8 @@
       CALL DRY_SETTLING( am_I_Root,
      &                   Input_Opt,  
      &                   State_Met,
-<<<<<<< HEAD
+     &                   State_Chm,
      &                   Spc(:,:,:,id_DUST1:id_DUST1-1+IBINS),
-=======
-     &                   State_Chm,
-     &                   STT(:,:,:,id_DUST1:id_DUST1-1+IBINS),
->>>>>>> 66ff3da3
      &                   RC,
      &                   id_DUST1,
      &                   IDISP )
@@ -817,7 +799,7 @@
 !  25 Jan 2016 - E. Lundgren - Update netcdf drydep flux diagnostic
 !  29 Apr 2016 - R. Yantosca - Don't initialize pointers in declaration stmts
 !  31 May 2016 - E. Lundgren - Use TCVV instead of XNUMOL for molecular weights
-!  22 Jun 2016 - M. Yannetti - Replaced references to TCVV.
+!  22 Jun 2016 - M. Yannetti - Replace TCVV with species db MW and phys constant
 !EOP
 !------------------------------------------------------------------------------
 !BOC
@@ -854,9 +836,6 @@
 
       ! Pointers
       TYPE(Species),    POINTER :: ThisSpc
-
-      ! Temp variables due to threading issues with pointers
-      REAL(fp)              :: tempMW
 
 #if defined( NC_DIAG )
       ! For netcdf diagnostics (ND44 drydep flux)
@@ -897,16 +876,11 @@
       DryDepFlux = 0e+0_fp
 #endif
 
-      ! Get info about this tracer from the Database
-      ThisSpc => State_Chm%SpcData(INDEX)%Info
-      tempMW = ThisSpc%emMW_g
-
 !$OMP PARALLEL DO
 !$OMP+DEFAULT( SHARED )
 !$OMP+PRIVATE( I,     J,        L,    N,     DEN,  REFF, DP    )
 !$OMP+PRIVATE( CONST, AREA_CM2, VTS,  TEMP,  P,    PDP,  SLIP  )
 !$OMP+PRIVATE( VISC,  TC0,      DELZ, DELZ1, TOT1, TOT2, FLUX  )
-!$OMP+PRIVATE( ThisSpc, tempMW )
 
       ! Loop over dust bins
       DO N = 1, NDSTBIN
@@ -1014,7 +988,10 @@
 
                   ! Convert dust flux from [kg/s] to [molec/cm2/s]
                   FLUX = ( TOT1 - TOT2 ) / DT_SETTL  
-                  FLUX = FLUX * AVO * ( AIRMW / tempMW ) / 
+!LL                  FLUX = FLUX * AVO * ( AIRMW / TCVV(INDEX) ) / 
+!LL     &                   ( AIRMW * 1.e-3_fp ) / AREA_CM2 
+                  FLUX = FLUX * AVO * ( AIRMW / 
+     &                   State_Chm%SpcData(INDEX)%Info%emMW_g ) / 
      &                   ( AIRMW * 1.e-3_fp ) / AREA_CM2 
 
 #if defined( BPCH_DIAG )
@@ -2032,6 +2009,7 @@
 !  12 May 2016 - M. Sulprizio- Remove 1D arrays that depend on JLOOP. ERADIUS,
 !                              TAREA, are now pointers that point to 3D fields
 !                              fields in State_Chm.
+!  22 Jun 2016 - M. Yannetti - Replace TCVV with species db MW and phys constant
 !  30 Jun 2016 - R. Yantosca - Remove instances of STT.  Now get the advected
 !                              species ID from State_Chm%Map_Advect.
 !EOP
@@ -2099,14 +2077,13 @@
       ! Dust size-weighted Surface Areas for sub-bins 1-4 ! tdf 08/20/09
       REAL(fp)            :: DF_AREA_sd1(4)               ! [1/s]
 
-      ! For fields from Input_Opt
-!      REAL(fp)            :: TCVV(Input_Opt%N_TRACERS)
+      ! Molecular weights
+      REAL(fp)            :: MW_DST1, MW_DST2, MW_DST3, MW_DST4
 
       ! Pointers
       REAL(fp), POINTER   :: Spc(:,:,:,:)
       REAL(fp), POINTER   :: ERADIUS(:,:,:,:)
       REAL(fp), POINTER   :: TAREA(:,:,:,:)
-      TYPE(Species),    POINTER :: ThisSpc
 
       !=================================================================
       ! GET_DUST_ALK begins here!
@@ -2114,14 +2091,18 @@
 
       ! Copy fields from INPUT_OPT to local variables for use below
       N_TRACERS = Input_Opt%N_TRACERS
-!      TCVV      = Input_Opt%TCVV(1:N_TRACERS)
 
       ! Initialize pointers
       Spc      => State_Chm%Tracers  ! GEOS-Chem tracer array [kg]
       ERADIUS  => State_Chm%AeroRadi ! Aerosol Radius [cm]
       TAREA    => State_Chm%AeroArea ! Aerosol Area [cm2/cm3]
-      ThisSpc     => NULL()
-
+
+      ! Get MWs from species database 
+      MW_DST1 = State_Chm%SpcData(id_DST1)%Info%emMW_g
+      MW_DST2 = State_Chm%SpcData(id_DST2)%Info%emMW_g
+      MW_DST3 = State_Chm%SpcData(id_DST3)%Info%emMW_g
+      MW_DST4 = State_Chm%SpcData(id_DST4)%Info%emMW_g
+     
       ! Zero variables
       DO IBIN = 1, NDSTBIN
          ALK_d (IBIN)  = 0.0e+0_fp
@@ -2143,25 +2124,10 @@
 
       ! Dust [kg/m3] from Spc, used to compute dust surface area
       ! Units: (moles/mole).(kg(air)/m3).(kg(dust)/mole)/(kg(air)/mole)
-<<<<<<< HEAD
-      DST_d(1) = Spc(I,J,L,id_DST1) * AIR_DENS/TCVV(id_DST1)
-      DST_d(2) = Spc(I,J,L,id_DST2) * AIR_DENS/TCVV(id_DST2)
-      DST_d(3) = Spc(I,J,L,id_DST3) * AIR_DENS/TCVV(id_DST3)
-      DST_d(4) = Spc(I,J,L,id_DST4) * AIR_DENS/TCVV(id_DST4)
-=======
-      ThisSpc => State_Chm%SpcData(id_DST1)%Info
-      DST_d(1) = STT(I,J,L,id_DST1) * AIR_DENS/(AIRMW / ThisSpc%emMW_g)
-      ThisSpc => NULL()
-      ThisSpc => State_Chm%SpcData(id_DST2)%Info
-      DST_d(2) = STT(I,J,L,id_DST2) * AIR_DENS/(AIRMW / ThisSpc%emMW_g)
-      ThisSpc => NULL()
-      ThisSpc => State_Chm%SpcData(id_DST3)%Info
-      DST_d(3) = STT(I,J,L,id_DST3) * AIR_DENS/(AIRMW / ThisSpc%emMW_g)
-      ThisSpc => NULL()
-      ThisSpc => State_Chm%SpcData(id_DST4)%Info
-      DST_d(4) = STT(I,J,L,id_DST4) * AIR_DENS/(AIRMW / ThisSpc%emMW_g)
-      ThisSpc => NULL()
->>>>>>> 66ff3da3
+      DST_d(1) = Spc(I,J,L,id_DST1) * AIR_DENS / ( AIRMW / MW_DST1 )
+      DST_d(2) = Spc(I,J,L,id_DST2) * AIR_DENS / ( AIRMW / MW_DST2 )
+      DST_d(3) = Spc(I,J,L,id_DST3) * AIR_DENS / ( AIRMW / MW_DST3 )
+      DST_d(4) = Spc(I,J,L,id_DST4) * AIR_DENS / ( AIRMW / MW_DST4 )
 
       ! tdf Now get aerosol surface area from TAREA (cm2/cm3)
       SULF_AREA = TAREA(I,J,L,NDUST+1)
