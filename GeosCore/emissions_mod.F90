--- conflicted
+++ resolved
@@ -222,13 +222,8 @@
        RETURN
     ENDIF
 
-<<<<<<< HEAD
-    ! Exit if Phase 1
-    IF ( Phase == 1 ) RETURN
-=======
-    ! The following only needs to be done in phase 2
-    IF ( Phase == 2 ) THEN 
->>>>>>> 3ab3d2be
+    ! Exit if Phase 0 or 1
+    IF ( Phase <= 1 ) RETURN
 
     ! Call carbon emissions module to make sure that sesquiterpene
     ! emissions calculated in HEMCO (SESQ) are passed to the internal
