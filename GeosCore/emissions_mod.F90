--- conflicted
+++ resolved
@@ -161,8 +161,7 @@
     USE State_Met_Mod,      ONLY : MetState
     USE Time_Mod,           ONLY : Get_Ts_Emis
     USE UnitConv_Mod,       ONLY : Convert_Spc_Units
-<<<<<<< HEAD
-    Use sfcVMR_Mod,         Only : fixSfcVMR
+    Use sfcVMR_Mod,         Only : fixSfcVMR_Run
     USE UCX_MOD,            ONLY : EMISS_BASIC
 #ifdef BPCH_DIAG
     USE MERCURY_MOD,        ONLY : EMISSMERCURY
@@ -172,15 +171,6 @@
     USE SULFATE_MOD,        ONLY : EMISSSULFATETOMAS !jkodros
 #endif
 #endif
-=======
-
-    ! Setting other surface VMRs
-    Use sfcVMR_Mod,         Only : fixSfcVMR_Run
-
-    ! Use old mercury code for now (ckeller, 09/23/2014)
-    USE MERCURY_MOD,        ONLY : EMISSMERCURY
-
->>>>>>> e13ec5c7
 !
 ! !INPUT PARAMETERS:
 !
@@ -210,14 +200,11 @@
 !  15 Oct 2018 - R. Yantosca - Now call GetPopsDiagsFromHemco to copy manual
 !                              diags for the POPS simulation into State_Diag
 !  18 Oct 2018 - R. Yantosca - Now pass State_Diag to EmissCO2 for nc diags
-<<<<<<< HEAD
 #if defined ( MODEL_GEOS )
 !  27 Jun 2019 - C. Keller   - Only set surface CH3Br concentrations if flag is
 !                              set accordingly.
 #endif
-=======
 !  16 Aug 2019 - C. Keller   - Now call update fixSfcVMR_Run routine
->>>>>>> e13ec5c7
 !EOP
 !------------------------------------------------------------------------------
 !BOC
@@ -360,25 +347,6 @@
 
     ! Prescribe some concentrations if needed
     IF ( Input_Opt%ITS_A_FULLCHEM_SIM ) THEN
-<<<<<<< HEAD
-  
-       !========================================================
-       !jpp, 2/12/08: putting a call to SET_CH3Br
-       !              which is in bromocarb_mod.f
-       !       ***** Fix CH3Br Concentration in PBL *****
-       ! Kludge: eventually I want to keep the concentration
-       !         entirely fixed! Ask around on how to...
-       !========================================================
-#if defined ( MODEL_GEOS )
-        IF ( Input_Opt%LEMIS .AND. ( id_CH3Br > 0 ) .AND. &
-             .NOT. Input_Opt%LBREMIS ) THEN
-#else
-       IF ( Input_Opt%LEMIS .AND. ( id_CH3Br > 0 ) ) THEN
-#endif
-          CALL Set_CH3Br( am_I_Root,  Input_Opt, State_Chm, &
-                          State_Grid, State_Met, RC )
-=======
->>>>>>> e13ec5c7
 
        ! Set other (non-UCX) fixed VMRs
        If ( Input_Opt%LEMIS ) Then
@@ -386,7 +354,7 @@
                              State_Grid, State_Chm, RC          )
           ! Trap potential errors
           IF ( RC /= GC_SUCCESS ) THEN
-             ErrMsg = 'Error encountered in "FixSfcVmr"!'
+             ErrMsg = 'Error encountered in "FixSfcVmr_Run"!'
              CALL GC_Error( ErrMsg, RC, ThisLoc )
              RETURN
           ENDIF
