--- conflicted
+++ resolved
@@ -76,19 +76,13 @@
     USE HCO_DIAGN_MOD,      ONLY : Diagn_Create
     USE HCO_ERROR_MOD
     USE GIGC_ErrCode_Mod
-<<<<<<< HEAD
-    USE GIGC_State_Chm_Mod, ONLY : Register_Tracer
-    USE GIGC_State_Chm_Mod, ONLY : Register_Species
     USE GIGC_State_Chm_Mod, ONLY : IND_
-=======
->>>>>>> b866629c
     USE GIGC_State_Met_Mod, ONLY : MetState
     USE gckpp_Global,       ONLY : NSPEC, NREACT
     USE gckpp_Monitor,      ONLY : SPC_NAMES, EQN_NAMES
     USE PRECISION_MOD
     USE RESTART_MOD,        ONLY : SPC_IN_NC_RST
     USE Species_Mod,        ONLY : Species
-    USE Species_Mod,        ONLY : Spc_GetIndx
     USE TIME_MOD,           ONLY : GET_NYMD, GET_NHMS
 !
 ! !INPUT PARAMETERS:
@@ -118,6 +112,7 @@
 !  06 Jun 2016 - M. Sulprizio- Remove calls to Register_Tracer and
 !                              Register_Species; these routines were made
 !                              obsolete by the species database
+!  14 Jun 2016 - M. Sulprizio- Replace Spc_GetIndx with Ind_ (M. Long)
 !EOP
 !------------------------------------------------------------------------------
 !BOC
@@ -416,11 +411,7 @@
     ! repeated costly string matching operations
     !=====================================================================
 
-    write(*,*) 'TEST O3:', IND_('O3'), IND_('O3','T'), IND_('O3','K'), IND_('O3','W'), IND_('O3','D')
-    read(*,*)
-
     ! MMN family
-<<<<<<< HEAD
     T_MMN      = IND_( 'MMN',  'T')
     S_MVKN     = IND_( 'MVKN'     )
     S_MACRN    = IND_( 'MACRN'    )
@@ -441,28 +432,6 @@
     S_HCFC123  = IND_( 'HCFC123'  )
     S_HCFC141b = IND_( 'HCFC141b' )
     S_HCFC142b = IND_( 'HCFC142b' )
-=======
-    T_MMN      = Spc_GetIndx( 'MMN',      State_Chm%SpcData )
-    S_MVKN     = Spc_GetIndx( 'MVKN',     State_Chm%SpcData )
-    S_MACRN    = Spc_GetIndx( 'MACRN',    State_Chm%SpcData )
-
-    ! ISOPN family
-    T_ISOPN    = Spc_GetIndx( 'ISOPN',    State_Chm%SpcData )
-    S_ISOPND   = Spc_GetIndx( 'ISOPND',   State_Chm%SpcData )
-    S_ISOPNB   = Spc_GetIndx( 'ISOPNB',   State_Chm%SpcData )
-
-    ! CFCX family
-    T_CFCX     = Spc_GetIndx( 'CFCX',     State_Chm%SpcData )
-    S_CFC113   = Spc_GetIndx( 'CFC113',   State_Chm%SpcData )
-    S_CFC114   = Spc_GetIndx( 'CFC114',   State_Chm%SpcData )
-    S_CFC115   = Spc_GetIndx( 'CFC115',   State_Chm%SpcData )
-
-    ! HCFCX family
-    T_HCFCX    = Spc_GetIndx( 'HCFCX',    State_Chm%SpcData )
-    S_HCFC123  = Spc_GetIndx( 'HCFC123',  State_Chm%SpcData )
-    S_HCFC141b = Spc_GetIndx( 'HCFC141b', State_Chm%SpcData )
-    S_HCFC142b = Spc_GetIndx( 'HCFC142b', State_Chm%SpcData )
->>>>>>> b866629c
 
     ! Return to calling program
     RETURN
