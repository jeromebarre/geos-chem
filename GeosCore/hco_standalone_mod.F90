!------------------------------------------------------------------------------
!                  Harvard-NASA Emissions Component (HEMCO)                   !
!------------------------------------------------------------------------------
!BOP
!
! !MODULE: hco_standalone_mod.F90 
!
! !DESCRIPTION: Module HCO\_StandAlone\_Mod contains all wrapper routines 
! to run HEMCO in standalone mode, i.e. without any external model connected
! to it. All HEMCO input variables (grid, species, times) are read from disk.
! Note that for now, it is not possible to use HEMCO extensions that rely on
<<<<<<< HEAD
! meteorological variables when running HEMCO in standalone mode.\\
=======
! meteorological variables when running HEMCO in standalone mode
!\\
>>>>>>> 3c866a10
!\\
! Subroutine HCO\_StandAlone\_Run will execute the standalone version of 
! HEMCO. The following input files are needed for a standalone run:
!
! \begin{itemize}
!
! \item HEMCO\_sa\_Config: the HEMCO configuration file. Must be passed
!  as argument to HCO\_StandAlone\_Run.
!
! \item HEMCO\_sa\_Spec: contains the HEMCO species definitions. The first row 
!  must contain the total number of species. For each species, the following 
!  parameter need to be specified (separated by at least one space character):
!  species ID, name, molecular weight [g/mol], emitted molecular weight 
!  [g/mol], the molecule emission ratio, the liq. over gas Henry constant 
!  [M/atm], the temperature dependency of the Henry constant (K0, in [K]), and 
!  the pKa (for correction of the Henry constant).
!
! \item HEMCO\_sa\_Grid: contains the definition of the emission grid. Must
!  contain the grid dimensions (NX, NY, NZ) in the first three rows (e.g. 
!  NX: 72), followed by the horizontal grid spaces (DX and DY) in rows four 
!  and five, respectively. DX and DY can be only one value (applied to all grid 
!  boxes), or a vector of length NX or NY, respectively. For now, no vertical
!  regridding is supported, e.g. all emissions input file need to be either
!  2D fields or already remapped onto the correct model levels.
!
! \item HEMCO\_sa\_Time: contains the time definitions. The first row must
!  contain the emission time step (e.g. TS\_EMIS: 3600.0). The second row must
!  contain the number of desired time steps (e.g. NSTEPS: 1), and the following
!  rows (3-END) contain the dates and times of all time steps in format 
!  YYYY-MM-DD HH:MM:SS (e.g. 2013-07-01 00:00:00).
! 
! \end{itemize}
!
! The file names of the species, grid, and time input files can be provided
! in the settings section of the HEMCO configuration file 
! (e.g. 'SpecFile: myHEMCO\_sa\_Spec'). Otherwise, the default file names
! (HEMCO\_sa\_Spec, HEMCO\_sa\_Grid, HEMCO\_sa\_Time) will be used.
!
! !INTERFACE:
!
MODULE HCO_StandAlone_Mod
!
! !USES:
!
  USE HCO_Error_MOD
  USE HCO_Diagn_Mod
  USE HCO_CharTools_Mod
  USE HCOX_State_Mod,      ONLY : Ext_State 
  USE HCO_State_Mod,       ONLY : HCO_State

  IMPLICIT NONE
  PRIVATE
!
! !PUBLIC MEMBER FUNCTIONS:
!
  PUBLIC  :: HCO_StandAlone_Run
!
! !PRIVATE MEMBER FUNCTIONS:
!
  PRIVATE :: HCOI_SA_Init
  PRIVATE :: HCOI_SA_Run
  PRIVATE :: HCOI_SA_Final
  PRIVATE :: Model_GetSpecies 
  PRIVATE :: Set_Grid
  PRIVATE :: Get_nnMatch 
  PRIVATE :: Register_Species
  PRIVATE :: Read_Time
!
! !REVISION HISTORY:
!  20 Aug 2013 - C. Keller   - Initial version. 
!  14 Jul 2014 - R. Yantosca - Now use F90 free-format indentation
!  14 Jul 2014 - R. Yantosca - Cosmetic changes in ProTeX headers
!EOP
!------------------------------------------------------------------------------
!BOC
!
! !PRIVATE TYPES:
!
  ! Default values for HEMCO input files: contain definitions of 
  ! species, grid, and time settings.
  CHARACTER(LEN=255)             :: GridFile  = 'HEMCO_sa_Grid'
  CHARACTER(LEN=255)             :: SpecFile  = 'HEMCO_sa_Spec'
  CHARACTER(LEN=255)             :: TimeFile  = 'HEMCO_sa_Time'

  ! HEMCO state 
  TYPE(HCO_State),       POINTER :: HcoState  => NULL()

  ! HEMCO extensions state
  TYPE(Ext_State),       POINTER :: ExtState  => NULL()

  ! Pointers used during initialization (for species matching)
  INTEGER                        :: nHcoSpec
  CHARACTER(LEN= 31),    POINTER :: HcoSpecNames(:) => NULL() 
  INTEGER                        :: nModelSpec
  CHARACTER(LEN= 31),    POINTER :: ModelSpecNames(:) => NULL()
  INTEGER,               POINTER :: ModelSpecIDs  (:) => NULL()
  REAL(hp),              POINTER :: ModelSpecMW   (:) => NULL()
  REAL(hp),              POINTER :: ModelSpecEmMW (:) => NULL()
  REAL(hp),              POINTER :: ModelSpecMolecRatio(:) => NULL()
  REAL(hp),              POINTER :: ModelSpecK0   (:) => NULL()
  REAL(hp),              POINTER :: ModelSpecCR   (:) => NULL()
  REAL(hp),              POINTER :: ModelSpecPKA  (:) => NULL()
  INTEGER,               POINTER :: matchidx(:) => NULL()

  ! Grid
  REAL(df), ALLOCATABLE, TARGET  :: XMID   (:,:,:)
  REAL(df), ALLOCATABLE, TARGET  :: YMID   (:,:,:)
  REAL(df), ALLOCATABLE, TARGET  :: XEDGE  (:,:,:)
  REAL(df), ALLOCATABLE, TARGET  :: YEDGE  (:,:,:)
  REAL(df), ALLOCATABLE, TARGET  :: YSIN   (:,:,:)
  REAL(df), ALLOCATABLE, TARGET  :: AREA_M2(:,:,:)

  ! Simulation times
  INTEGER                        :: NSTEPS
  INTEGER,  ALLOCATABLE          :: YRS(:)
  INTEGER,  ALLOCATABLE          :: MTS(:)
  INTEGER,  ALLOCATABLE          :: DYS(:)
  INTEGER,  ALLOCATABLE          :: HRS(:)
  INTEGER,  ALLOCATABLE          :: MNS(:)
  INTEGER,  ALLOCATABLE          :: SCS(:)

CONTAINS
!EOC
!------------------------------------------------------------------------------
!                  Harvard-NASA Emissions Component (HEMCO)                   !
!------------------------------------------------------------------------------
!BOP
!
! !IROUTINE: HCO_StandAlone_Run
!
! !DESCRIPTION: Subroutine HCO\_StandAlone\_Run runs the standalone version
! of HEMCO. All input variables are taken from input files.
!\\
!\\
! !INTERFACE:
!
  SUBROUTINE HCO_StandAlone_Run( ConfigFile )
!
! !INPUT PARAMETERS:
!
    CHARACTER(LEN=255), INTENT(IN)  :: ConfigFile
!
! !REVISION HISTORY: 
!  12 Sep 2013 - C. Keller    - Initial version 
!EOP
!------------------------------------------------------------------------------
!BOC
!
! !LOCAL VARIABLES:
!
    LOGICAL   :: am_I_Root
    INTEGER   :: RC

    !=================================================================
    ! HCO_STANDALONE_RUN begins here!
    !=================================================================

    ! Treat as root CPU
    am_I_Root = .TRUE.

    ! Initialize the HEMCO standalone
    CALL HCOI_Sa_Init( am_I_Root, ConfigFile, RC )
    IF ( RC /= HCO_SUCCESS ) THEN
       WRITE(*,*) 'Error in HCOI_SA_INIT'
       RETURN
    ENDIF

    ! Run the HEMCO standalone
    CALL HCOI_Sa_Run( am_I_Root, RC )
    IF ( RC /= HCO_SUCCESS ) THEN
       WRITE(*,*) 'Error in HCOI_SA_RUN'
       RETURN
    ENDIF

    ! Finalize the HEMCO standalone 
    CALL HCOI_Sa_Final( am_I_Root )
    
  END SUBROUTINE HCO_StandAlone_Run
!EOC
!------------------------------------------------------------------------------
!                  Harvard-NASA Emissions Component (HEMCO)                   !
!------------------------------------------------------------------------------
!BOP
!
! !IROUTINE: HCOI_SA_Init
!
! !DESCRIPTION: Subroutine HCOI\_SA\_Init initializes the HEMCO derived
! types and arrays. 
!\\
!\\
! !INTERFACE:
!
  SUBROUTINE HCOI_SA_Init( am_I_Root, ConfigFile, RC ) 
!
! !USES:
!
    USE HCO_Config_Mod,    ONLY : Config_ReadFile
    USE HCO_State_Mod,     ONLY : HcoState_Init
    USE HCO_Driver_Mod,    ONLY : HCO_Init
    USE HCOX_Driver_Mod,   ONLY : HCOX_Init
    USE HCOI_GC_Diagn_Mod, ONLY : HCOI_Diagn_Init
!
! !INPUT PARAMETERS:
!
    LOGICAL,            INTENT(IN   ) :: am_I_Root  ! root CPU?
    CHARACTER(LEN=255), INTENT(IN   ) :: ConfigFile ! Configuration file
!
! !INPUT/OUTPUT PARAMETERS:
!
    INTEGER,            INTENT(INOUT) :: RC         ! Failure or success
!
! !REVISION HISTORY: 
!  12 Sep 2013 - C. Keller    - Initial version 
!EOP
!------------------------------------------------------------------------------
!BOC
!
! !LOCAL VARIABLES:
!
    INTEGER            :: nnMatch
    CHARACTER(LEN=255) :: LOC

    !=================================================================
    ! HCOI_SA_INIT begins here!
    !=================================================================

    ! Error handling 
    LOC = 'HCOI_SA_Init (hco_standalone_mod.F90)'

    !=================================================================
    ! Read HEMCO configuration file and save into buffer. This also
    ! sets the HEMCO error properties (verbose mode? log file name, 
    ! etc.) based upon the specifications in the configuration file.
    !=================================================================
    CALL Config_ReadFile( am_I_Root, ConfigFile, RC )
    IF( RC /= HCO_SUCCESS) RETURN 

    !=================================================================
    ! Open logfile 
    !=================================================================
    IF ( am_I_Root ) THEN
       CALL HCO_LogFile_Open( RC=RC ) 
       IF (RC /= HCO_SUCCESS) RETURN 
    ELSE
       ! If this is not the root CPU, always disable verbose mode.
       CALL HCO_Verbose_Set( .FALSE. )
    ENDIF

    !=================================================================
    ! Initialize HEMCO state object and populate it 
    !=================================================================

    !-----------------------------------------------------------------
    ! Extract species to use in HEMCO 
    CALL Get_nnMatch( nnMatch, RC )
    IF(RC /= HCO_SUCCESS) RETURN 

    !-----------------------------------------------------------------
    ! Initialize HCO state. Use only species that are used
    ! in GEOS-Chem and are also found in the HEMCO config. file.
    CALL HcoState_Init ( am_I_Root, HcoState, nnMatch, RC )
    IF(RC /= HCO_SUCCESS) RETURN 

    !-----------------------------------------------------------------
    ! Set grid
    CALL Set_Grid ( am_I_Root, RC )
    IF(RC /= HCO_SUCCESS) RETURN 

    !-----------------------------------------------------------------
    ! Register species
    CALL Register_Species( am_I_Root, RC )
    IF(RC /= HCO_SUCCESS) RETURN 

    !-----------------------------------------------------------------
    ! Read time information, incl. timesteps and simulation time(s) 
    CALL Read_Time( am_I_Root, RC )

    !=================================================================
    ! Set misc. parameter
    !=================================================================

    ! Set ESMF flag 
    HcoState%isESMF = .FALSE.  

    ! HEMCO configuration file
    HcoState%ConfigFile = ConfigFile

    !=================================================================
    ! Initialize HEMCO internal lists and variables. All data
    ! information is written into internal lists (ReadList) and 
    ! the HEMCO configuration file is removed from buffer in this
    ! step. Also initializes the HEMCO clock
    !=================================================================
    CALL HCO_Init( am_I_Root, HcoState, RC )
    IF(RC /= HCO_SUCCESS) RETURN 

    !=================================================================
    ! Initialize extensions.
    ! This initializes all (enabled) extensions and selects all met.
    ! fields needed by them. 
    !=================================================================
    CALL HCOX_Init( am_I_Root, HcoState, ExtState, RC )
    IF(RC /= HCO_SUCCESS) RETURN 

    !-----------------------------------------------------------------
    ! Set pointers to met fields.
    !-----------------------------------------------------------------
    ! tbd

    !-----------------------------------------------------------------
    ! Leave 
    !-----------------------------------------------------------------

    ! Deallocate local variables (not used anymore)
    IF ( ASSOCIATED(ModelSpecNames     ) ) DEALLOCATE(ModelSpecNames     )
    IF ( ASSOCIATED(ModelSpecIDs       ) ) DEALLOCATE(ModelSpecIDs       )
    IF ( ASSOCIATED(ModelSpecMW        ) ) DEALLOCATE(ModelSpecMW        )
    IF ( ASSOCIATED(ModelSpecEmMW      ) ) DEALLOCATE(ModelSpecEmMW      )
    IF ( ASSOCIATED(ModelSpecMolecRatio) ) DEALLOCATE(ModelSpecMolecRatio)
    IF ( ASSOCIATED(ModelSpecK0        ) ) DEALLOCATE(ModelSpecK0        )
    IF ( ASSOCIATED(ModelSpecCR        ) ) DEALLOCATE(ModelSpecCR        )  
    IF ( ASSOCIATED(ModelSpecPKA       ) ) DEALLOCATE(ModelSpecPKA       )
    IF ( ASSOCIATED(matchIDx           ) ) DEALLOCATE(matchIDx           )
    IF ( ASSOCIATED(HcoSpecNames       ) ) DEALLOCATE(HcoSpecNames       )
    
    ! Leave w/ success
    RC = HCO_SUCCESS

  END SUBROUTINE HCOI_SA_Init
!EOC
!------------------------------------------------------------------------------
!                  Harvard-NASA Emissions Component (HEMCO)                   !
!------------------------------------------------------------------------------
!BOP
!
! !IROUTINE: HCOI_SA_Run
!
! !DESCRIPTION: Subroutine HCOI\_SA\_RUN runs HCO from GEOS-Chem. 
!\\
!\\
! !INTERFACE:
!
  SUBROUTINE HCOI_SA_RUN( am_I_Root, RC )
!
! !USES:
    !
    ! HEMCO routines 
    USE HCO_FluxArr_Mod,       ONLY : HCO_FluxarrReset 
    USE HCO_Clock_Mod,         ONLY : HcoClock_Set
    USE HCO_Driver_Mod,        ONLY : HCO_RUN
    USE HCOX_Driver_Mod,       ONLY : HCOX_RUN
    USE HCOI_GC_Diagn_Mod,     ONLY : HCOI_DIAGN_WRITEOUT
!
! !INPUT PARAMETERS:
!
    LOGICAL, INTENT(IN   ) :: am_I_Root  ! root CPU?
!
! !INPUT/OUTPUT PARAMETERS:
!
    INTEGER, INTENT(INOUT) :: RC         ! Failure or success
!
! !REVISION HISTORY: 
!  12 Sep 2013 - C. Keller    - Initial version 
!EOP
!------------------------------------------------------------------------------
!BOC
!
! !LOCAL VARIABLES:
!
    INTEGER            :: N
    CHARACTER(LEN=255) :: MSG, LOC

    !=================================================================
    ! HCOI_SA_RUN begins here!
    !=================================================================

    ! For error handling
    LOC = 'HCOI_SA_Run (hcoi_standalone_mod.F90)'

    ! Do for every time step
    DO N = 1, NSTEPS

       ! Write to output
       WRITE(MSG,100) YRS(N), MTS(N), DYS(N), HRS(N), MNS(N), SCS(N)
100    FORMAT( 'Calculate emissions at ', i4,'-',i2.2,'-',i2.2,' ', &
                 i2.2,':',i2.2,':',i2.2 )
       CALL HCO_Msg(MSG)

       !=================================================================
       ! Set HcoClock 
       !=================================================================
       CALL HcoClock_Set ( am_I_Root, HcoState, YRS(N), MTS(N), &
                           DYS(N),    HRS(N),   MNS(N), SCS(N), RC=RC)
       IF ( RC/= HCO_SUCCESS) RETURN 
   
       !=================================================================
       ! Output diagnostics 
       !=================================================================
       CALL HCOI_Diagn_WriteOut ( am_I_Root, HcoState, .FALSE., RC )
       IF ( RC/= HCO_SUCCESS) RETURN 
    
       ! ================================================================
       ! Reset all emission and deposition values
       ! ================================================================
       CALL HCO_FluxArrReset( HcoState, RC )
       IF ( RC/= HCO_SUCCESS) RETURN 
    
       ! ================================================================
       ! Set HCO options and define all arrays needed by core module 
       ! and the extensions 
       ! ================================================================
   
       ! Range of tracers and emission categories.
       ! Set Extension number ExtNr to 0, indicating that the core
       ! module shall be executed. 
       HcoState%Options%SpcMin = 1 
       HcoState%Options%SpcMax = nModelSpec
       HcoState%Options%CatMin = 1 
       HcoState%Options%CatMax = -1 
       HcoState%Options%ExtNr  = 0
   
       ! Use temporary array?
       HcoState%Options%FillBuffer = .FALSE. 
   
       ! ================================================================
       ! Run HCO core module
       ! Emissions will be written into the corresponding flux arrays 
       ! in HcoState. 
       ! ================================================================
       CALL HCO_Run( am_I_Root, HcoState, RC )
       IF ( RC /= HCO_SUCCESS ) RETURN 
   
       ! ================================================================
       ! Run HCO extensions
       ! ================================================================
   
       ! Execute all enabled emission extensions. Emissions will be 
       ! added to corresponding flux arrays in HcoState.
       CALL HCOX_Run ( am_I_Root, HcoState, ExtState, RC )
       IF ( RC /= HCO_SUCCESS ) RETURN

       !=================================================================
       ! Update all autofill diagnostics 
       !=================================================================
       CALL HCO_Diagn_Update ( am_I_Root, HcoState, RC )
       IF ( RC /= HCO_SUCCESS ) RETURN

    ENDDO !N

    ! Return w/ success
    RC = HCO_SUCCESS

  END SUBROUTINE HCOI_SA_Run
!EOC
!------------------------------------------------------------------------------
!                  Harvard-NASA Emissions Component (HEMCO)                   !
!------------------------------------------------------------------------------
!BOP
!
! !IROUTINE: HCOI_SA_Final
!
! !DESCRIPTION: Subroutine HCOI\_SA\_Final cleans up HEMCO.
!\\
!\\
! !INTERFACE:
!
  SUBROUTINE HCOI_SA_Final( am_I_Root )
!
! !USES:
!
    USE HCO_Driver_Mod,    ONLY : HCO_Final
    USE HCOX_Driver_Mod,   ONLY : HCOX_Final
    USE HCO_State_Mod,     ONLY : HcoState_Final
    USE HCOI_GC_Diagn_Mod, ONLY : HCOI_Diagn_WriteOut
!
! !INPUT PARAMETERS:
!
    LOGICAL, INTENT(IN) :: am_I_Root
!
! !REVISION HISTORY: 
!  12 Sep 2013 - C. Keller    - Initial version 
!EOP
!------------------------------------------------------------------------------
!BOC
!
! !LOCAL VARIABLES:
!
    INTEGER            :: I, RC
    CHARACTER(LEN=255) :: LOC

    !=================================================================
    ! HCOI_SA_FINAL begins here!
    !=================================================================

    ! Init
    LOC = 'HCOI_SA_FINAL (hco_standalone_mod.F90)'

    ! Write out all diagnostics
    CALL HCOI_DIAGN_WRITEOUT ( am_I_Root, HcoState, .TRUE., RC, &
                               UsePrevTime=.FALSE. )
    IF (RC /= HCO_SUCCESS) RETURN 
 
    ! Cleanup diagnostics
    CALL Diagn_Cleanup()
 
    ! Cleanup extensions and ExtState object
    ! This will also nullify all pointer to the met fields. 
    CALL HCOX_FINAL( ExtState ) 

    ! Cleanup HCO core
    CALL HCO_FINAL()

    ! Remove pointer references to grid arrays first.
    HcoState%Grid%XMID       => NULL() 
    HcoState%Grid%YMID       => NULL() 
    HcoState%Grid%XEDGE      => NULL()
    HcoState%Grid%YEDGE      => NULL()
    HcoState%Grid%YSIN       => NULL()
    HcoState%Grid%AREA_M2    => NULL()

    ! Deallocate module arrays/pointers
    IF ( ALLOCATED( XMID    ) ) DEALLOCATE ( XMID    )
    IF ( ALLOCATED( YMID    ) ) DEALLOCATE ( YMID    )
    IF ( ALLOCATED( XEDGE   ) ) DEALLOCATE ( XEDGE   )
    IF ( ALLOCATED( YEDGE   ) ) DEALLOCATE ( YEDGE   )
    IF ( ALLOCATED( YSIN    ) ) DEALLOCATE ( YSIN    )
    IF ( ALLOCATED( AREA_M2 ) ) DEALLOCATE ( AREA_M2 )
    IF ( ALLOCATED( YRS     ) ) DEALLOCATE ( YRS     )
    IF ( ALLOCATED( MTS     ) ) DEALLOCATE ( MTS     )
    IF ( ALLOCATED( DYS     ) ) DEALLOCATE ( DYS     )
    IF ( ALLOCATED( HRS     ) ) DEALLOCATE ( HRS     )
    IF ( ALLOCATED( MNS     ) ) DEALLOCATE ( MNS     )
    IF ( ALLOCATED( SCS     ) ) DEALLOCATE ( SCS     )

    ! Cleanup HcoState object 
    CALL HcoState_Final( HcoState ) 

  END SUBROUTINE HCOI_SA_Final
!EOC
!------------------------------------------------------------------------------
!                  Harvard-NASA Emissions Component (HEMCO)                   !
!------------------------------------------------------------------------------
!BOP
!
! !IROUTINE: Model_GetSpecies 
!
! !DESCRIPTION: SUBROUTINE Model\_GetSpecies returns 'model' species 
! information from the HEMCO standalone input file. 
!\\
!\\
! !INTERFACE:
!
  SUBROUTINE Model_GetSpecies( nModelSpec,     ModelSpecNames,     &
                               ModelSpecIDs,   ModelSpecMW,        &
                               ModelSpecEmMW,  ModelSpecMolecRatio,&
                               ModelSpecK0,    ModelSpecCR,        &
                               ModelSpecPKA,   RC                   )
!
! !USES:
!
    USE inquireMod,      ONLY : findfreeLUN
    USE HCO_EXTLIST_Mod, ONLY : GetExtOpt
!
! !OUTPUT PARAMETERS:
!
    INTEGER,            INTENT(OUT) :: nModelSpec
    CHARACTER(LEN= 31), POINTER     :: ModelSpecNames(:)
    INTEGER,            POINTER     :: ModelSpecIDs  (:)
    REAL(hp),           POINTER     :: ModelSpecMW   (:)
    REAL(hp),           POINTER     :: ModelSpecEmMW (:)
    REAL(hp),           POINTER     :: ModelSpecMolecRatio(:)
    REAL(hp),           POINTER     :: ModelSpecK0   (:)
    REAL(hp),           POINTER     :: ModelSpecCR   (:)
    REAL(hp),           POINTER     :: ModelSpecPKA  (:)
    INTEGER,            INTENT(OUT) :: RC
!
! !REVISION HISTORY:
!  13 Sep 2013 - C. Keller - Initial Version
!EOP
!------------------------------------------------------------------------------
!BOC
!
! LOCAL VARIABLES:
!
    INTEGER             :: I, N, LNG, LOW, UPP
    INTEGER             :: IU_FILE, IOS
    LOGICAL             :: FOUND
    CHARACTER(LEN=255)  :: MSG, LOC 
    CHARACTER(LEN=255)  :: MySpecFile 
    CHARACTER(LEN=2047) :: DUM

    !=================================================================
    ! Model_GetSpecies begins here
    !=================================================================

    ! For error handling
    LOC = 'Model_GetSpecies (hcoi_standalone_mod.F90)'

    ! Try to get SpecFile from configuration file (in settings)
    CALL GetExtOpt ( 0, 'SpecFile', OptValChar=MySpecFile, &
                     Found=FOUND, RC=RC )
    IF ( RC /= HCO_SUCCESS ) RETURN
    IF ( FOUND ) SpecFile = MySpecFile

    ! Find a free file LUN
    IU_FILE = findFreeLUN()

    ! Open spec file 
    OPEN( IU_FILE, FILE=TRIM(SpecFile), STATUS='OLD', IOSTAT=IOS )
    IF ( IOS /= 0 ) THEN
       MSG = 'Error 1 reading ' // TRIM(SpecFile)
       CALL HCO_ERROR( MSG, RC, THISLOC=LOC )
       RETURN
    ENDIF

    ! Get number of species 
    READ( IU_FILE, '(A)', IOSTAT=IOS ) DUM
    IF ( IOS /= 0 ) THEN
       MSG = 'Error 2 reading ' // TRIM(SpecFile)
       CALL HCO_ERROR( MSG, RC, THISLOC=LOC )
       RETURN
    ENDIF
    LNG = LEN(TRIM(DUM))
    LOW = NextCharPos ( TRIM(DUM), HCO_COL(), 1 )
    IF ( LOW < 0 .OR. LOW == LNG ) THEN
       MSG = 'Cannot extract index after colon: ' // TRIM(DUM)
       CALL HCO_ERROR( MSG, RC, THISLOC=LOC )
       RETURN
    ENDIF
    LOW = LOW + 1
    READ ( DUM(LOW:LNG), * ) nModelSpec
      
    ! Allocate species arrays
    ALLOCATE(ModelSpecNames     (nModelSpec))
    ALLOCATE(ModelSpecIDs       (nModelSpec))
    ALLOCATE(ModelSpecMW        (nModelSpec))
    ALLOCATE(ModelSpecEmMW      (nModelSpec))
    ALLOCATE(ModelSpecMolecRatio(nModelSpec))
    ALLOCATE(ModelSpecK0        (nModelSpec))
    ALLOCATE(ModelSpecCR        (nModelSpec))
    ALLOCATE(ModelSpecPKA       (nModelSpec))

    ! Assign variables to each species
    DO N = 1, nModelSpec

       ! Read line
       READ( IU_FILE, '(A)', IOSTAT=IOS ) DUM
       IF ( IOS /= 0 ) THEN
          WRITE(MSG,100) N, TRIM(SpecFile)
          CALL HCO_ERROR( MSG, RC, THISLOC=LOC )
          RETURN
       ENDIF
       LNG = LEN(TRIM(DUM))

       ! Start reading line from beginning 
       LOW = 0

       ! Read species ID, name, molecular weight, emitted molecular weight,
       ! molecular coefficient, and Henry coefficients K0, CR, pKa (in this
       ! order).
       DO I = 1, 8

          ! Get lower and upper index of species ID (first entry in row).
          ! Skip all leading spaces.
          UPP = LOW

          DO WHILE( UPP == LOW .AND. LOW /= LNG )
             LOW = LOW + 1
             IF ( LOW > LNG ) THEN
                WRITE(MSG,101) I, TRIM(DUM)
                CALL HCO_ERROR( MSG, RC, THISLOC=LOC )
                RETURN
             ENDIF
             UPP = NextCharPos( TRIM(DUM), HCO_SPC(), LOW )
             IF ( UPP < 0 ) UPP = LNG
          ENDDO

          UPP = UPP - 1 ! Don't read space

          ! Read into vector
          IF ( I == 1 ) THEN
             READ( DUM(LOW:UPP), * ) ModelSpecIDs(N)
          ELSEIF ( I == 2 ) THEN
             READ( DUM(LOW:UPP), * ) ModelSpecNames(N)
          ELSEIF ( I == 3 ) THEN
             READ( DUM(LOW:UPP), * ) ModelSpecMW(N)
          ELSEIF ( I == 4 ) THEN
             READ( DUM(LOW:UPP), * ) ModelSpecEmMW(N)
          ELSEIF ( I == 5 ) THEN
             READ( DUM(LOW:UPP), * ) ModelSpecMolecRatio(N)
          ELSEIF ( I == 6 ) THEN
             READ( DUM(LOW:UPP), * ) ModelSpecK0(N)
          ELSEIF ( I == 7 ) THEN
             READ( DUM(LOW:UPP), * ) ModelSpecCR(N)
          ELSEIF ( I == 8 ) THEN
             READ( DUM(LOW:UPP), * ) ModelSpecPKA(N)
          ENDIF

          ! Continue from upper position (+1 to skip space). The
          ! while loop at the beginning of the do-loop will advance
          ! low by another one position, so the next character
          ! search will start at position UPP + 2, which is exactly
          ! what we want (UPP is the position BEFORE the space!).
          LOW = UPP + 1

       ENDDO !I
    ENDDO !N

    ! Return w/ success
    RC = HCO_SUCCESS

100 FORMAT( 'Error reading species ', i3, ' in ', a )
101 FORMAT( 'Cannot extract element ', i1, ' in ', a )

  END SUBROUTINE Model_GetSpecies
!EOC
!------------------------------------------------------------------------------
!                  Harvard-NASA Emissions Component (HEMCO)                   !
!------------------------------------------------------------------------------
!BOP
!
! !IROUTINE: Set_Grid 
!
! !DESCRIPTION: SUBROUTINE SET\_GRID sets the grid when running HEMCO
!  in standalone mode. 
!\\
!\\
! !INTERFACE:
!
  SUBROUTINE SET_Grid( am_I_Root, RC ) 
!
! !USES:
!
    USE Grid_Mod,        ONLY : DoGridComputation
    USE inquireMod,      ONLY : findFreeLUN
    USE HCO_ExtList_Mod, ONLY : GetExtOpt
!
! !INPUT PARAMETERS:
!
    LOGICAL, INTENT(IN   ) :: am_I_Root
!
! !INPUT/OUTPUT PARAMETERS:
!
    INTEGER, INTENT(INOUT) :: RC
!
! !REVISION HISTORY:
!  13 Sep 2013 - C. Keller - Initial Version
!EOP
!------------------------------------------------------------------------------
!BOC
!
! LOCAL VARIABLES:
!
    ! Scalars
    INTEGER               :: NX, NY, NZ, JSP, JNP
    INTEGER               :: I, N, M, LNG, LOW, UPP
    INTEGER               :: SZ(3)
    INTEGER               :: IU_FILE, IOS
    LOGICAL               :: FOUND
    CHARACTER(LEN=255)    :: MSG, LOC 
    CHARACTER(LEN=255)    :: MyGridFile 
    CHARACTER(LEN=2047)   :: DUM

    ! Arrays
    REAL(df)              :: DVAL
    REAL(df), ALLOCATABLE :: DLON(:,:,:)
    REAL(df), ALLOCATABLE :: DLAT(:,:,:)
    REAL(df), ALLOCATABLE :: YMID_R(:,:,:)
    REAL(df), ALLOCATABLE :: YEDGE_R(:,:,:)
    REAL(df), ALLOCATABLE :: YMID_R_W(:,:,:)
    REAL(df), ALLOCATABLE :: YEDGE_R_W(:,:,:)

    !=================================================================
    ! SET_GRID begins here
    !=================================================================

    ! For error handling
    LOC = 'SET_GRID (hco_standalone_mod.F90)'

    ! Try to get GridFile from configuration file (in settings)
    CALL GetExtOpt ( 0, 'GridFile', OptValChar=MyGridFile, &
                     Found=FOUND, RC=RC )
    IF ( RC /= HCO_SUCCESS ) RETURN
    IF ( FOUND ) GridFile = MyGridFile

    ! Read grid information from file

    ! Find a free file LUN
    IU_FILE = findFreeLUN()

    ! Open grid file 
    OPEN( IU_FILE, FILE=TRIM(GridFile), STATUS='OLD', IOSTAT=IOS )
    IF ( IOS /= 0 ) THEN
       MSG = 'Error 1 reading ' // TRIM(GridFile)
       CALL HCO_ERROR( MSG, RC, THISLOC=LOC )
       RETURN
    ENDIF

    ! Get grid size (x,y,z)
    DO N = 1, 3
       READ( IU_FILE, '(A)', IOSTAT=IOS ) DUM
       IF ( IOS /= 0 ) THEN
          MSG = 'Error 2 reading ' // TRIM(GridFile)
          CALL HCO_ERROR( MSG, RC, THISLOC=LOC )
          RETURN
       ENDIF
       LNG = LEN(TRIM(DUM))
 
       ! Read integer after colon (this is the dimension size)
       LOW = NextCharPos ( TRIM(DUM), HCO_COL(), 1 )
       IF ( LOW < 0 .OR. LOW == LNG ) THEN
          MSG = 'Cannot extract size information from ' // TRIM(DUM)
          CALL HCO_ERROR( MSG, RC, THISLOC=LOC )
          RETURN
       ENDIF
       LOW = LOW + 1
       READ( DUM(LOW:LNG), * ) SZ(N) 
    ENDDO

    ! Grid dimensions
    NX = SZ(1)
    NY = SZ(2)
    NZ = SZ(3)

    ! Now that sizes are known, allocate all arrays
    ALLOCATE ( DLON(NX,NY,NZ) )
    DLON = 0.0_df
    ALLOCATE ( DLAT(NX,NY,NZ) )
    DLAT = 0.0_df
    ALLOCATE ( XMID(NX,NY,NZ) )
    XMID = 0.0_df
    ALLOCATE ( YMID(NX,NY,NZ) )
    YMID = 0.0_df
    ALLOCATE ( XEDGE(NX+1,NY,NZ) )
    XEDGE = 0.0_df
    ALLOCATE ( YEDGE(NX,NY+1,NZ) )
    YEDGE = 0.0_df
    ALLOCATE ( YSIN(NX,NY+1,NZ) )
    YSIN = 0.0_df
    ALLOCATE ( YMID_R(NX,NY,NZ) )
    YMID_R = 0.0_df
    ALLOCATE ( YEDGE_R(NX,NY+1,NZ) )
    YEDGE_R = 0.0_df
    ALLOCATE ( AREA_M2(NX,NY,NZ) )
    AREA_M2 = 0.0_df
    ALLOCATE ( YMID_R_W(NX,NY,NZ) )
    YMID_R_W = 0.0_df
    ALLOCATE ( YEDGE_R_W(NX,NY+1,NZ) )
    YEDGE_R_W = 0.0_df

    ! Read delta lon (dx) or lat (dy) from file. This can be
    ! specified for every grid point or as single value (applied
    ! to all grid boxes).
    DO N=1,2
       READ( IU_FILE, '(A)', IOSTAT=IOS ) DUM
       IF ( IOS /= 0 ) THEN
          MSG = 'Error 3 reading ' // TRIM(GridFile)
          CALL HCO_ERROR( MSG, RC, THISLOC=LOC )
          RETURN
       ENDIF
       LNG = LEN(TRIM(DUM))
          
       ! Get position after colon
       LOW = NextCharPos ( TRIM(DUM), HCO_COL(), 1 )
       IF ( LOW < 0 .OR. LOW == LNG ) THEN 
          MSG = 'Cannot extract grid space from ' // TRIM(DUM)
          CALL HCO_ERROR( MSG, RC, THISLOC=LOC )
          RETURN
       ENDIF
       LOW = LOW + 1
 
       ! Read data for each grid cell
       M = 1 ! Index in dlon/dlat
       DO
          ! Get index up to next space.
          UPP = NextCharPos ( TRIM(DUM), HCO_SPC(), LOW )

          ! If no space found in word after index LOW, read until end of word.
          IF ( UPP < 0 ) UPP = LNG

          ! Read value and pass to DLON / DLAT.
          ! Ignore if only space.
          IF ( DUM(LOW:UPP) /= HCO_SPC() ) THEN
             READ( DUM(LOW:UPP), * ) DVAL
             IF ( N == 1 ) THEN
                DLON(M,:,:) = DVAL
             ELSE
                DLAT(:,M,:) = DVAL
             ENDIF
             M = M+1 ! Advance index in DLON/DLAT
          ENDIF

          ! Continue at next position
          LOW = UPP + 1
          IF ( LOW >= LNG ) EXIT
       ENDDO

       ! Check if we have to fill up dlon
       IF ( M == 2 ) THEN
          IF ( N == 1 ) THEN
             DLON(:,:,:) = DVAL
          ELSE
             DLAT(:,:,:) = DVAL
          ENDIF
       ELSEIF ( M == 1 ) THEN
          MSG = 'no grid space(s) found: ' // TRIM(DUM)
          CALL HCO_ERROR( MSG, RC, THISLOC=LOC )
          RETURN
       ELSEIF ( N == 1 .AND. M /= (NX+1) ) THEN
          MSG = 'lon grid space error: ' // TRIM(DUM)
          CALL HCO_ERROR( MSG, RC, THISLOC=LOC )
          RETURN
       ELSEIF ( N == 2 .AND. M /= (NY+1) ) THEN
          MSG = 'lat grid space error: ' // TRIM(DUM)
          CALL HCO_ERROR( MSG, RC, THISLOC=LOC )
          RETURN
       ENDIF
    ENDDO

    ! Close file
    CLOSE( IU_FILE )      

    ! Set grid dimensions
    HcoState%NX = NX
    HcoState%NY = NY
    HcoState%NZ = NZ 

    ! For now, assume global grid with south pole at index 1 and north 
    ! pole at last index position
    JSP = 1
    JNP = NY

    Call DoGridComputation( am_I_Root = am_I_Root, &
                            I1        = 1,         &
                            I2        = NX,        & 
                            J1        = 1,         &
                            J2        = NY,        & 
                            JSP       = JSP,       &
                            JNP       = JNP,       &
                            L1        = 1,         &
                            L2        = NZ,        &
                            DLON      = DLON,      &
                            DLAT      = DLAT,      &
                            I_LO      = 1,         &
                            J_LO      = 1,         &
                            IOFF      = 0,         &
                            JOFF      = 0,         &
                            XMD       = XMID,      &
                            XDG       = XEDGE,     &
                            YMD       = YMID,      &
                            YDG       = YEDGE,     &
                            YSN       = YSIN,      &
                            YMDR      = YMID_R,    &
                            YDGR      = YEDGE_R,   &
                            YMDRW     = YMID_R_W,  &
                            YDGRW     = YEDGE_R_W, &
                            AM2       = AREA_M2,   &
                            RC        = RC          )

    ! Set pointers to grid variables
    HcoState%Grid%XMID       => XMID   (:,:,1)
    HcoState%Grid%YMID       => YMID   (:,:,1)
    HcoState%Grid%XEDGE      => XEDGE  (:,:,1)
    HcoState%Grid%YEDGE      => YEDGE  (:,:,1)
    HcoState%Grid%YSIN       => YSIN   (:,:,1)
    HcoState%Grid%AREA_M2    => AREA_M2(:,:,1)

    ! Cleanup
    DEALLOCATE( YMID_R, YEDGE_R, YMID_R_W, YEDGE_R_W )

    ! Return w/ success
    RC = HCO_SUCCESS

  END SUBROUTINE Set_Grid
!EOC
!------------------------------------------------------------------------------
!                  Harvard-NASA Emissions Component (HEMCO)                   !
!------------------------------------------------------------------------------
!BOP
!
! !IROUTINE: Get_nnMatch 
!
! !DESCRIPTION: Subroutine Get\_nnMatch returns the number of HEMCO species
! that are also used in the atmospheric model. 
!\\
!\\
! !INTERFACE:
!
  SUBROUTINE Get_nnMatch( nnMatch, RC ) 
!
! !USES:
!
    USE HCO_Config_Mod, ONLY : Config_GetnSpecies
    USE HCO_Config_Mod, ONLY : Config_GetSpecNames
!
! !OUTPUT PARAMETERS:
!
    INTEGER, INTENT(  OUT)  :: nnMatch   ! Number of HEMCO species that are
                                         ! also species in the atm. model
!
! !INPUT/OUTPUT PARAMETERS:
!
    INTEGER, INTENT(INOUT)  :: RC        ! Success or failure?
!
! !REVISION HISTORY:
!  13 Sep 2013 - C. Keller - Initial Version
!EOP
!------------------------------------------------------------------------------
!BOC
!
! LOCAL VARIABLES:
!
    INTEGER            :: AS, IDX
    CHARACTER(LEN=255) :: LOC

    !=================================================================
    ! Get_nnMatch begins here
    !=================================================================

    ! For error handling
    LOC = 'Get_nnMatch (hco_standalone_mod.F90)'
    
    ! Extract number of HEMCO species and corresponding species names 
    ! as read from the HEMCO config. file.
    nHcoSpec = Config_GetnSpecies ( ) 
    CALL Config_GetSpecNames( HcoSpecNames, nHcoSpec, RC )
    IF ( RC /= HCO_SUCCESS) RETURN 

    ! Extract species to be used from input file
    CALL Model_GetSpecies( nModelSpec,     ModelSpecNames,      &
                           ModelSpecIDs,   ModelSpecMW,         &
                           ModelSpecEmMW,  ModelSpecMolecRatio, &
                           ModelSpecK0,    ModelSpecCR,         &
                           ModelSpecPKA,   RC                    )
    IF ( RC /= HCO_SUCCESS) RETURN

    ! See how many species are also used in GEOS-Chem
    ALLOCATE(matchIDx(nHcoSpec),STAT=AS)
    IF ( AS/=0 ) THEN 
       CALL HCO_ERROR('Allocation error matchIDx', RC, THISLOC=LOC )
       RETURN
    ENDIF
    matchIDx(:) = -1
    CALL HCO_CharMatch( HcoSpecNames,   nHcoSpec,      &
                        ModelSpecNames, nModelSpec,    &
                        matchIDx,       nnMatch         )
    IF ( nnMatch == 0 ) THEN
       CALL HCO_ERROR('No matching species!', RC, THISLOC=LOC )
       RETURN
    ENDIF

    ! Return w/ success
    RC = HCO_SUCCESS

  END SUBROUTINE Get_nnMatch
!EOC
!------------------------------------------------------------------------------
!                  Harvard-NASA Emissions Component (HEMCO)                   !
!------------------------------------------------------------------------------
!BOP
!
! !IROUTINE: Register_Species 
!
! !DESCRIPTION: Subroutine Register\_Species registers all species in the
!  HEMCO state object. 
!\\
!\\
! !INTERFACE:
!
  SUBROUTINE Register_Species( am_I_Root, RC )
!
! !USES:
!
    USE HCO_LogFile_Mod, ONLY : HCO_SPEC2LOG
!
! !INPUT PARAMETERS:
!
    LOGICAL, INTENT(IN   ) :: am_I_Root   ! Are we on the root CPU?
!
! !INPUT/OUTPUT PARAMETERS:
!
    INTEGER, INTENT(INOUT) :: RC          ! Success or failure
!
! !REVISION HISTORY:
!  13 Sep 2013 - C. Keller - Initial Version
!EOP
!------------------------------------------------------------------------------
!BOC
!
! LOCAL VARIABLES:
!
    INTEGER :: CNT, I, IDX, CID

    !=================================================================
    ! REGISTER_SPECIES begins here
    !=================================================================

    ! Loop over all possible HEMCO species
    cnt = 0 
    DO I = 1, nHcoSpec

       ! Skip if this HEMCO species is not used in GEOS-Chem
       IF ( MatchIDx(I) < 0 ) CYCLE

       ! increase counter: this is the index in HcoState%Spc!
       cnt = cnt + 1

       ! Set species name and GEOS-Chem tracer ID 
       IDX = ModelSpecIDs(MatchIDx(I))
       HcoState%Spc(cnt)%SpcName  = HcoSpecNames(I) 
       HcoState%Spc(cnt)%ModID    = IDX

       ! Molecular weights of species & emitted species.
       HcoState%Spc(cnt)%MW_g   = ModelSpecMW(IDX)
       HcoState%Spc(cnt)%EmMW_g = ModelSpecEmMW(IDX)

       ! Emitted molecules per molecule of species.
       HcoState%Spc(cnt)%MolecRatio = ModelSpecMolecRatio(IDX)

       ! Set Henry coefficients
       HcoState%Spc(cnt)%HenryK0  = ModelSpecK0(IDX)
       HcoState%Spc(cnt)%HenryCR  = ModelSpecCR(IDX)
       HcoState%Spc(cnt)%HenryPKA = ModelSpecPKA(IDX)

       ! Register for output (through diagnostics)
       CALL Diagn_Create ( am_I_Root,                         &
                           HcoState,                          &
                           cName     = TRIM(HcoSpecNames(I)), &
                           ExtNr     = -1,                    &
                           Cat       = -1,                    &
                           Hier      = -1,                    &
                           HcoID     = CNT,                   &
                           SpaceDim  = 2,                     &
                           LevIDx    = -1,                    &
                           OutUnit   = 'kg/m2/s',             &
                           WriteFreq = 'Hourly',              &
                           AutoFill  = 1,                     &
                           cID       = cID,                   &
                           RC        = RC                      )
       IF ( RC /= HCO_SUCCESS ) RETURN

       ! Logfile I/O
       CALL HCO_SPEC2LOG( am_I_Root, HcoState, Cnt )

    ENDDO !I
    CALL HCO_MSG(SEP1='-')

    ! Return w/ success
    RC = HCO_SUCCESS

  END SUBROUTINE Register_Species
!EOC
!------------------------------------------------------------------------------
!                  Harvard-NASA Emissions Component (HEMCO)                   !
!------------------------------------------------------------------------------
!BOP
!
! !IROUTINE: Read_Time 
!
! !DESCRIPTION: Subroutine READ\_TIME reads the time information for the
!  HEMCO standalone from an input file.
!\\
!\\
! !INTERFACE:
!
  SUBROUTINE Read_Time( am_I_Root, RC ) 
!
! !USES:
!
    USE inquireMod,      ONLY : findfreeLUN
    USE HCO_Extlist_Mod, ONLY : GetExtOpt
!
! !INPUT PARAMETERS:
!
    LOGICAL, INTENT(IN   ) :: am_I_Root   ! Are we on the root CPU?
!
! !INPUT/OUTPUT PARAMETERS
!
    INTEGER, INTENT(INOUT) :: RC          ! Success or failure?
!
! !REVISION HISTORY:
!  13 Sep 2013 - C. Keller - Initial Version
!EOP
!------------------------------------------------------------------------------
!BOC
!
! LOCAL VARIABLES:
!
    INTEGER             :: AS, IOS, IU_FILE
    INTEGER             :: I,  N,   LNG, LOW
    LOGICAL             :: FOUND
    CHARACTER(LEN=255)  :: MSG, LOC, DUM
    CHARACTER(LEN=255)  :: MyTimeFile 

    !=================================================================
    ! READ_TIME begins here
    !=================================================================

    ! For error handling
    LOC = 'READ_TIME (hcoi_standalone_mod.F90)'

    ! Try to get TimeFile from configuration file (in settings)
    CALL GetExtOpt ( 0, 'TimeFile', OptValChar=MyTimeFile, &
                     Found=FOUND, RC=RC )
    IF ( RC /= HCO_SUCCESS ) RETURN
    IF ( FOUND ) TimeFile = MyTimeFile

    ! Find a free file LUN
    IU_FILE = findFreeLUN()

    ! Open time file 
    OPEN( IU_FILE, FILE=TRIM(TimeFile), STATUS='OLD', IOSTAT=IOS )
    IF ( IOS /= 0 ) THEN
       MSG = 'Error 1 reading ' // TRIM(TimeFile)
       CALL HCO_ERROR( MSG, RC, THISLOC=LOC )
       RETURN
    ENDIF

    ! Get emission time step
    READ( IU_FILE, '(A)', IOSTAT=IOS ) DUM
    IF ( IOS /= 0 ) THEN
       MSG = 'Error 2 reading ' // TRIM(TimeFile)
       CALL HCO_ERROR( MSG, RC, THISLOC=LOC )
       RETURN
    ENDIF
    LNG = LEN(TRIM(DUM))
 
    ! Get index after colon 
    LOW = NextCharPos ( TRIM(DUM), HCO_COL(), 1 )
    IF ( LOW < 0 .OR. LOW == LNG ) THEN
       MSG = 'Cannot extract index after colon: ' // TRIM(DUM)
       CALL HCO_ERROR( MSG, RC, THISLOC=LOC )
       RETURN
    ENDIF
    LOW = LOW + 1
    READ( DUM(LOW:LNG), * ) HcoState%TS_EMIS 

    ! Set same chemical and dynamic time step
    HcoState%TS_CHEM = HcoState%TS_EMIS
    HcoState%TS_DYN  = HcoState%TS_EMIS
     
    ! Get number of simulation steps
    READ( IU_FILE, '(A)', IOSTAT=IOS ) DUM
    IF ( IOS /= 0 ) THEN
       MSG = 'Error 2 reading ' // TRIM(TimeFile)
       CALL HCO_ERROR( MSG, RC, THISLOC=LOC )
       RETURN
    ENDIF
    LNG = LEN(TRIM(DUM))
    LOW = NextCharPos ( TRIM(DUM), HCO_COL(), 1 )
    IF ( LOW < 0 .OR. LOW == LNG ) THEN
       MSG = 'Cannot extract index after colon: ' // TRIM(DUM)
       CALL HCO_ERROR( MSG, RC, THISLOC=LOC )
       RETURN
    ENDIF
    LOW = LOW + 1
    READ ( DUM(LOW:LNG), * ) NSTEPS

    ! Allocate time arrays
    ALLOCATE ( YRS(NSTEPS), MTS(NSTEPS), DYS(NSTEPS), STAT=AS )
    IF ( AS/= 0 ) THEN
       CALL HCO_ERROR( 'Time alloc error 1', RC, THISLOC=LOC )
       RETURN
    ENDIF
    ALLOCATE ( HRS(NSTEPS), MNS(NSTEPS), SCS(NSTEPS), STAT=AS )
    IF ( AS/= 0 ) THEN
       CALL HCO_ERROR( 'Time alloc error 2', RC, THISLOC=LOC )
       RETURN
    ENDIF

    ! Set emission times
    DO N = 1, NSTEPS

       READ( IU_FILE, '(A)', IOSTAT=IOS ) DUM
       IF ( IOS /= 0 ) THEN
          MSG = 'Error reading time in ' // TRIM(TimeFile)
          CALL HCO_ERROR( MSG, RC, THISLOC=LOC )
          RETURN
       ENDIF
       LNG = LEN(TRIM(DUM))

       ! Times have to be stored as:
       ! YYYY-MM-DD HH:MM:SS
       ! --> read year from position 1:4, month from 6:7, etc.
       IF ( LNG < 19 ) THEN
          MSG = 'Provided time stamp is too short! ' // TRIM(DUM)
          CALL HCO_ERROR( MSG, RC, THISLOC=LOC )
          RETURN
       ENDIF

       READ ( DUM( 1: 4), * ) YRS(N) 
       READ ( DUM( 6: 7), * ) MTS(N) 
       READ ( DUM( 9:10), * ) DYS(N) 
       READ ( DUM(12:13), * ) HRS(N) 
       READ ( DUM(15:16), * ) MNS(N) 
       READ ( DUM(18:19), * ) SCS(N) 
    ENDDO

    ! Return w/ success
    RC = HCO_SUCCESS

  END SUBROUTINE Read_Time
!EOC
END MODULE HCO_StandAlone_Mod<|MERGE_RESOLUTION|>--- conflicted
+++ resolved
@@ -9,12 +9,7 @@
 ! to run HEMCO in standalone mode, i.e. without any external model connected
 ! to it. All HEMCO input variables (grid, species, times) are read from disk.
 ! Note that for now, it is not possible to use HEMCO extensions that rely on
-<<<<<<< HEAD
-! meteorological variables when running HEMCO in standalone mode.\\
-=======
-! meteorological variables when running HEMCO in standalone mode
-!\\
->>>>>>> 3c866a10
+! meteorological variables when running HEMCO in standalone mode.
 !\\
 ! Subroutine HCO\_StandAlone\_Run will execute the standalone version of 
 ! HEMCO. The following input files are needed for a standalone run:
