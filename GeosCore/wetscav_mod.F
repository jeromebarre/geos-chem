!------------------------------------------------------------------------------
!                  GEOS-Chem Global Chemical Transport Model                  !
!------------------------------------------------------------------------------
!BOP
!     
! !MODULE: wetscav_mod
!     
! !DESCRIPTION: Module WETSCAV\_MOD contains routines and variables used in 
!  the wet scavenging of tracer in cloud updrafts, rainout, and washout. 
!\\   
!\\   
! !INTERFACE: 
!
      MODULE WETSCAV_MOD
!
! !USES:
!
      USE PRECISION_MOD    ! For GEOS-Chem Precision (fp)

      IMPLICIT NONE
      PRIVATE
!
! !PUBLIC DATA MEMBERS:
!
      REAL(fp), PUBLIC, ALLOCATABLE, TARGET :: H2O2s(:,:,:)   ! Save H2O2 and SO2 [v/v]
      REAL(fp), PUBLIC, ALLOCATABLE, TARGET :: SO2s(:,:,:)    !  for sulfate chemistry
!
! !PUBLIC MEMBER FUNCTIONS:
!
      PUBLIC  :: CLEANUP_WETSCAV
      PUBLIC  :: COMPUTE_F
      PUBLIC  :: DO_WETDEP
      PUBLIC  :: GET_WETDEP_IDWETD
      PUBLIC  :: GET_WETDEP_NMAX
      PUBLIC  :: GET_WETDEP_NSOL
      PUBLIC  :: INIT_WETSCAV
      PUBLIC  :: WETDEPID
      PUBLIC  :: WASHOUT
      PUBLIC  :: LS_K_RAIN
      PUBLIC  :: LS_F_PRIME
!
! !PRIVATE MEMBER FUNCTIONS:
!
      PRIVATE :: COMPUTE_L2G
      PRIVATE :: CONV_F_PRIME
      PRIVATE :: E_ICE
      PRIVATE :: RAINOUT
      PRIVATE :: GET_RAINFRAC
      PRIVATE :: SAFETY
      PRIVATE :: WASHFRAC_FINE_AEROSOL
      PRIVATE :: WASHFRAC_COARSE_AEROSOL
      PRIVATE :: WASHFRAC_LIQ_GAS
      PRIVATE :: WASHFRAC_HNO3
      PRIVATE :: GET_VUD
!
! !REMARKS:
!  References:
!  ============================================================================
!  (1 ) Liu,H., D.J. Jacob, I. Bey and R.M. Yantosca, "Constraints from 210Pb 
!        and 7Be on wet deposition and transport in a global three-dimensional
!        chemical tracer model driven by assimilated meteorological fields", 
!        JGR, Vol 106, pp 12109-12128, 2001.
!  (2 ) D.J. Jacob, H. Liu, C. Mari, and R. M. Yantosca, "Harvard wet 
!        deposition scheme for GMI", Harvard Atmospheric Chemistry Modeling 
!        Group, March 2000.
!  (3 ) Chin, M., D.J. Jacob, G.M. Gardner, M.S. Foreman-Fowler, and P.A. 
!        Spiro, "A global three-dimensional model of tropospheric sulfate", 
!        J. Geophys. Res., 101, 18667-18690, 1996.
!  (4 ) Balkanski, Y  D.J. Jacob, G.M. Gardner, W.C. Graustein, and K.K.
!        Turekian, "Transport and Residence Times of Tropospheric Aerosols
!        from a Global Three-Dimensional Simulation of 210Pb", JGR, Vol 98, 
!        (D11) pp 20573-20586, 1993.  
!  (5 ) Giorgi, F, & W.L. Chaimedes, "Rainout Lifetimes of Highly Soluble
!        Aerosols and Gases as Inferred from Simulations With a General
!        Circulation Model", JGR, Vol 86 (D13) pp 14367-14376, 1986.  
!
! !REVISION HISTORY:
!  (1 ) Now trap allocation errors with routine ALLOC_ERR. (bmy, 7/11/00)
!  (2 ) Moved routine MAKE_QQ here from "dao_mod.f" (bmy, 10/12/00)
!  (3 ) Reordered arguments in INIT_PRECIP (bmy, 10/12/00)
!  (4 ) Updated comments (bmy, 9/4/01)
!  (5 ) Bug fix in MAKE_QQ: BXHEIGHT is sized IIPAR,JJPAR,LLPAR (bmy, 10/4/01)
!  (6 ) Removed obsolete, commented-out code from 10/01 (bmy, 11/26/01)
!  (7 ) Now divide module header into MODULE PRIVATE, MODULE VARIABLES, and
!        MODULE ROUTINES sections.  Updated comments (bmy, 5/28/02)
!  (8 ) Now zero allocatable arrays (bmy, 8/5/02)
!  (9 ) Bug fix: ND39 diagnostic now closes the budget.  Also bundled several
!        standalone routines into this module.  Now references F90 module
!        "tracerid_mod.f".  Also set NSOLMAX=10 since we now have sulfate
!        tracers for wetdep.   Now prevent out-of-bounds errors in routine
!        WETDEP.  Added GET_WETDEP_NMAX function to return max # of soluble
!        tracers for allocating diagnostic arrays.  Added functions 
!        GET_WETDEP_NSOL and GET_WETDEP_IDWETD.  Now init H2O2s and SO2s
!        to the initial H2O2 and SO2 from STT.  Updated comments. 
!        (qli, bmy, 1/14/03)
!  (10) Improvements for SO2/SO4 scavenging (rjp, bmy, 3/23/03)
!  (11) Now references "time_mod.f".  Added driver routine DO_WETDEP to
!        remove cumbersome calling sequence from MAIN program.  Also declared
!        WETDEP and MAKE_QQ PRIVATE to this module. (bmy, 3/27/03)
!  (11) Add parallelization to routine WETDEP (bmy, 3/17/04)
!  (12) Added carbon and dust aerosol tracers (rjp, tdf, bmy, 4/5/04)
!  (13) Added seasalt aerosol tracers (rjp, bec, bmy, 4/20/04)
!  (14) Added secondary organic aerosol tracers (rjp, bmy, 7/13/04)
!  (15) Now references "logical_mod.f" and "tracer_mod.f".  Now move all 
!        internal routines to the module and pass arguments explicitly in
!        order to facilitate parallelization on the Altix. (bmy, 7/20/04)
!  (16) Updated for mercury aerosol tracers (eck, bmy, 12/9/04)
!  (17) Updated for AS, AHS, LET, NH4aq, SO4aq.  Also now pass Hg2 wetdep loss
!        to "ocean_mercury_mod.f". (cas, sas, bmy, 1/20/05)
!  (18) Bug fix to avoid numerical blowup in WETDEP.  Now use analytical
!        function for E_ICE(T). (bmy, 3/7/05)
!  (19) Added SO4s, NITs.  Increased NSOLMAX to 31.  Also block out 
!        parallel loop in WETDEP for SGI MIPS compiler. (bec, bmy, 5/5/05)
!  (20) Now make sure all USE statements are USE, ONLY (bmy, 10/3/05)
!  (21) Bug fixes: do not over-deplete H2O2s.  Also include updates for
!        tagged Hg simulation. (dkh, rjp, eck, cdh, bmy, 1/6/06)
!  (22) Now wet deposit SOG4, SOA4. Remove unnecessary variables in WETDEP.
!        (dkh, bmy, 5/18/06)
!  (23) Bug fixes in COMPUTE_F (bmy, 7/26/06)
!  (24) Resize DSTT array in WETDEP to save memory.  Added fixes for GEOS-5
!        wet deposition per Hongyu Liu's suggestions. (bmy, 3/5/08)
!  (25) Add wet scavenging of GLYX, MGLY, GLYC, SOAG, SOAM (tmf, 1/7/09)
!  (26) Effective Henry's law constant and coefficient from 
!       Sander, R, 1999, Compilation of Henry's Law Constants for 
!          Inorganic and Organic Species of Potential Importance in 
!          Environmental Chemistry.
!          http://www.mpch-mainz.mpg.de/~sander/res/henry.html
!       (tmf, 1/7/09)
!  (27) Remove support for SGI compiler.  Bug fix in RAINOUT. (bmy, 7/20/09)
!  (28) Update mercury simulation. (ccc, 5/17/10)
!  (29) Add LGTMM as condition to output AD39. (ccc, 11/18/09)
!  (30) Add snow scavenging, different washout/rainout ratio 
!       (wqq, ccc, 7/13/10)
!  13 Aug 2010 - R. Yantosca - Add modifications for MERRA (treat like GEOS-5)
!  16 Sep 2010 - R. Yantosca - Added ProteX headers
!  20 Sep 2010 - H. Amos, R. Yantosca - Implement new algorithms for MERRA
!  08 Oct 2010 - H. Amos     - WASHFRAC_LIQ_GAS is now a subroutine
!  08 Oct 2010 - H. Amos     - Various other modifications in WETDEP_MERRA
!  01 Aug 2011 - H. Amos     - Bug fix for function WASHFRAC_LIQ_GAS
!  01 Aug 2011 - H. Amos     - Updated comments
!  09 Feb 2012 - R. Yantosca - Add modifications for GEOS-5.7.x
!  21 Jun 2012 - R. Yantosca - Declare H2O2s, SO2s as TARGETs for pointers
!  23 Apr 2013 - R. Yantosca - Bug fix, eliminate white space from #if block
!  23 Apr 2013 - R. Yantosca - Remove LTOMAS logical, since we now invoke TOMAS
!                              with either TOMAS=yes or TOMAS40=yes
!  13 Aug 2013 - M. Sulprizio- Add modifications for updated SOA and SOA + 
!                              semivolatile POA simulations (H. Pye)
!  12 Sep 2013 - M. Sulprizio- Add modifications for acid uptake on dust
!                              aerosols (T.D. Fairlie)
!  24 Nov 2014 - M. Yannetti - Added PRECISION_MOD
!  12 Feb 2015 - C. Keller   - Added GET_F and GET_VUD. VUD is now stored in
!                              State_Met. In an ESMF environment, it's values
!                              are directly taken from the GEOS-5 model. In 
!                              the traditional GEOS-Chem, the updraft velocity
!                              is still calculated in the old manner (5 m/s 
!                              over land/ice, 10 m/s over water).
!  23 Jun 2015 - M. Sulprizio- Add impaction scavenging for hydrophobic BC and
!                              homogeneous IN removal from Qiaoqiao Wang
!  08 Jul 2015 - E. Lundgren - Add marine organic aerosols (B.Gantt, M.Johnson)
!EOP
!------------------------------------------------------------------------------
!BOC
!
! !DEFINED PARAMETERS:
!
#if defined( TOMAS   )
# if   defined( TOMAS40 )
      INTEGER, PARAMETER   :: NSOLMAX = 370     ! Max # of soluble tracers for TOMAS40 runs
# elif defined( TOMAS12 )
      INTEGER, PARAMETER   :: NSOLMAX = 136     ! Max # of soluble tracers for TOMAS12 runs
# elif defined( TOMAS15 )
      INTEGER, PARAMETER   :: NSOLMAX = 157     ! Max # of soluble tracers for TOMAS15 runs
# else
      INTEGER, PARAMETER   :: NSOLMAX = 262     ! Max # of soluble tracers for TOMAS30 runs
# endif

#else
      ! SOAupdate: Increase NSOLMAX from 60 to 110 for SOA + semivol POA
      !  (jje, mpayer,7/5/11)
      ! Increase NSOLMAX to 111 for marine organic aerosol update (ewl, 7/8/15)
      INTEGER, PARAMETER   :: NSOLMAX = 111     ! Max # of soluble tracers
                                                !  for regular G-C runs
#endif
      !REAL(fp),  PARAMETER   :: EPSILON = 1e-32_fp   ! A very small positive #

      ! TINY number
      REAL(fp), PARAMETER :: TINY_FP = TINY(1.0_fp)
!
! !LOCAL VARIABLES:
!
      ! Scalars
      INTEGER              :: NSOL              ! # of soluble species

      ! Arrays
      INTEGER              :: IDWETD(NSOLMAX)   ! Index array for WETDEP
!      REAL(fp),  ALLOCATABLE :: Vud(:,:)          ! Updraft velocity [m/s]
      REAL(fp),  ALLOCATABLE :: C_H2O(:,:,:)      ! Mixing ratio of H2O [v/v]
      REAL(fp),  ALLOCATABLE :: CLDICE(:,:,:)     ! Cloud ice mixing ratio
                                                !  [cm3 ice/cm3 air]
      REAL(fp),  ALLOCATABLE :: CLDLIQ(:,:,:)     ! Cloud liquid water mix rat
                                                !  [cm3 H2O/cm3 air]
      REAL(fp),  ALLOCATABLE :: PDOWN(:,:,:)      ! Precipitation thru the
                                                !  bottom of the grid box 
                                                !  [cm3 H2O/cm2 area/s]
      REAL(fp),  ALLOCATABLE :: QQ(:,:,:)         ! Rate of new precip formation
                                                !  [cm3 H2O/cm3 air/s]

      ! Define local shadow variables for values in Input_Opt
      LOGICAL :: LPRT
      LOGICAL :: LGTMM
      LOGICAL :: LSOILNOX
      LOGICAL :: LDYNOCEAN
      LOGICAL :: ITS_A_MERCURY_SIM
      LOGICAL :: ITS_A_POPS_SIM

      CONTAINS
!EOC
!------------------------------------------------------------------------------
!                  GEOS-Chem Global Chemical Transport Model                  !
!------------------------------------------------------------------------------
!BOP
!
! !IROUTINE: do_wetdep
!
! !DESCRIPTION: Subroutine DO\_WETDEP is a driver for the wet deposition code, 
!  called from the MAIN program.
!\\
!\\
! !INTERFACE:
!
      SUBROUTINE DO_WETDEP( am_I_Root, Input_Opt,
     &                      State_Met, State_Chm, RC )
!
! !USES:
!
      USE CMN_SIZE_MOD
      USE ERROR_MOD,          ONLY : DEBUG_MSG
      USE GIGC_ErrCode_Mod
      USE GIGC_Input_Opt_Mod, ONLY : OptInput
      USE GIGC_State_Chm_Mod, ONLY : ChmState
      USE GIGC_State_Met_Mod, ONLY : MetState

#if   defined ( DEVEL )
      USE HCO_ERROR_MOD
      USE ERROR_MOD,          ONLY : ERROR_STOP
      USE HCO_DIAGN_MOD,      ONLY : Diagn_Update
      USE TIME_MOD,           ONLY : GET_TS_DYN
#endif
!
! !INPUT PARAMETERS:
!
      LOGICAL,        INTENT(IN)    :: am_I_Root   ! Are we on the root CPU?
      TYPE(OptInput), INTENT(IN)    :: Input_Opt   ! Input Options object
      TYPE(MetState), INTENT(IN)    :: State_Met   ! Meteorology State object
!
! !INPUT/OUTPUT PARAMETERS:
!
      TYPE(ChmState), INTENT(INOUT) :: State_Chm   ! Chemistry State object
!
! !OUTPUT PARAMETERS:
!
      INTEGER,        INTENT(OUT)   :: RC          ! Success or failure?
! 
! !REMARKS:
!  NOTE FROM HONGYU LIU (hyl@nianet.org) -- 3/5/08
!                                                                             .
!  Rainout and washout from convective precipitation for previous GEOS 
!  archives were intended to represent precipitation from cloud anvils 
!  [Liu et al., 2001]. For GEOS-5 (as archived at Harvard), the cloud anvil 
!  precipitation was already included in the large-scale precipitation. 
!                                                                             .
!  Therefore, we insert a #if block to ensure that call MAKE_QQ and WETDEP 
!  are not called for convective precip in GEOS-5. (hyl, bmy, 3/5/08)
!
! !REVISION HISTORY: 
!  27 Mar 2003 - R. Yantosca - Initial version
!  (1 ) Now references LPRT from "logical_mod.f" (bmy, 7/20/04)
!  (2 ) Don't do rainout/washout for conv precip for GEOS-5 (hyl, bmy, 3/5/08)
!  13 Aug 2010 - R. Yantosca - Treat GEOS-5 like MERRA
!  16 Sep 2010 - R. Yantosca - Added ProTeX headers
!  20 Sep 2010 - R. Yantosca - Rewrote #if block structure for clarity
!  09 Feb 2012 - R. Yantosca - Treat GEOS-5.7.x in the same way as MERRA
!  25 Mar 2013 - R. Yantosca - Now accept am_I_Root, Input_Opt, State_Chm, RC
!  02 Jul 2013 - R. Yantosca - Bug fix: add State_Chm to WETDEP calls for
!                              met other than MERRA, GEOS-5.7 or GEOS-5
!  26 Sep 2013 - R. Yantosca - Renamed GEOS_57 Cpp switch to GEOS_FP
!EOP
!------------------------------------------------------------------------------
!BOC
!
! !LOCAL VARIABLES:
!
      ! For fields from Input_Opt
      LOGICAL :: doPrt

      ! For new diagnostics
#if   defined( DEVEL )
      INTEGER                :: N, cID, HCRC
      REAL(fp), ALLOCATABLE  :: BEFORE(:,:,:,:)
      REAL(fp), POINTER      :: TMP3D(:,:,:) => NULL()
      REAL(fp), POINTER      :: TMP2D(:,:  ) => NULL()
      REAL(fp)               :: DT
#endif

      !=================================================================
      ! Initialize
      !=================================================================

      ! Assume success
      RC                =  GIGC_SUCCESS

      ! Copy values from Input_Opt to module shadow variables
      LPRT              = Input_Opt%LPRT
      LGTMM             = Input_Opt%LGTMM
      LSOILNOX          = Input_Opt%LSOILNOX
      LDYNOCEAN         = Input_Opt%LDYNOCEAN
      ITS_A_MERCURY_SIM = Input_Opt%ITS_A_MERCURY_SIM
      ITS_A_POPS_SIM    = Input_Opt%ITS_A_POPS_SIM

      ! Only print output on the root CPU
      doPrt = ( LPRT .and. am_I_Root )

      ! For new diagnostics, mirror old species
#if   defined( DEVEL )
      IF ( Input_Opt%ND39 > 0 ) THEN
         ALLOCATE( BEFORE(IIPAR,JJPAR,LLPAR,Input_Opt%N_TRACERS) )
         BEFORE = State_Chm%Tracers
      ENDIF
#endif


#if   defined( MERRA ) || defined( GEOS_FP )

      !=================================================================
      ! MERRA: Only do wet deposition for large-scale + anvil precip
      !=================================================================

      ! Create precip fields
      CALL MAKE_QQ( State_Met, LS=.TRUE. )
      IF ( doPrt ) CALL DEBUG_MSG( '### DO_WETDEP: before LS wetdep' )

      ! Do wet deposition
      CALL WETDEP_MERRA( am_I_Root, Input_Opt, State_Met, 
     &                   State_Chm, RC, LS=.TRUE. )
      IF ( doPrt ) CALL DEBUG_MSG( '### DO_WETDEP: after LS wetdep' )

#elif defined( GEOS_5 )

      !=================================================================
      ! GEOS5: Only do wet deposition for large-scale + anvil precip
      !=================================================================

      ! Create precip fields
      CALL MAKE_QQ( State_Met, LS=.TRUE. )
      IF ( doPrt ) CALL DEBUG_MSG( '### DO_WETDEP: before LS wetdep' )

      ! Do wet deposition
      CALL WETDEP( am_I_Root, Input_Opt, State_Met, 
     &             State_Chm, RC, LS=.TRUE. )
      IF ( doPrt ) CALL DEBUG_MSG( '### DO_WETDEP: after LS wetdep' )

#else

      !=================================================================
      ! Other met fields: Do wetdep for both LS & convective precip
      !=================================================================

      !---------------------
      ! Large-scale precip
      !---------------------

      ! Create precip fields
      CALL MAKE_QQ( State_Met, LS=.TRUE. )
      IF ( doPrt ) CALL DEBUG_MSG( '### DO_WETDEP: before LS wetdep' )

      ! Do wet deposition
      CALL WETDEP( am_I_Root, Input_Opt, State_Met, 
     &             State_Chm, RC, LS=.TRUE. )
      IF ( doPrt ) CALL DEBUG_MSG( '### DO_WETDEP: after LS wetdep' )

      !---------------------
      ! Convective precip
      !---------------------

      ! Create precip fields
      CALL MAKE_QQ( State_Met, LS=.FALSE. )
      IF ( doPrt ) CALL DEBUG_MSG( '### DO_WETDEP: before conv wetdep' )

      !  Do wet deposition
      CALL WETDEP( am_I_Root, Input_opt, State_Met, 
     &             State_Chm, RC, LS=.FALSE. )
      IF ( doPrt ) CALL DEBUG_MSG( '### DO_WETDEP: after conv wetdep' )

#endif

      !---------------------
      ! New diagnostics 
      !---------------------
#if   defined( DEVEL )
      IF ( Input_Opt%ND39 > 0 ) THEN

         ! Time step
         DT = GET_TS_DYN() * 60e+0_fp

         ! Allocate temporary pointer
         ALLOCATE(TMP3D(IIPAR,JJPAR,LLPAR),TMP2D(IIPAR,JJPAR))
        
         ! Loop over all tracers
         DO N = 1, Input_Opt%N_TRACERS

            ! Is this a tracer selected for diagnostics?
            IF ( ANY( Input_Opt%TINDEX(39,:) == N ) ) THEN

               ! Loss rate (kg/s)
               TMP3D = ( BEFORE(:,:,:,N) - State_Chm%Tracers(:,:,:,N) ) 
     &             / DT 
               TMP2D = SUM(TMP3D,DIM=3)

               ! Update diagnostics
               cID = 39000 + N
               CALL Diagn_Update ( am_I_Root,
     &                             cID     = cID,
     &                             Array2D = TMP2D,
     &                             COL     = Input_Opt%DIAG_COLLECTION,
     &                             PosOnly = .TRUE., 
     &                             RC      = HCRC )
               IF ( HCRC /= HCO_SUCCESS ) THEN
                  CALL ERROR_STOP ( 'Error updating wetscav diagn ' // 
     &               'for species ' // TRIM(Input_Opt%TRACER_NAME(N)), 
     &               'DO_WETDEP (wetscav_mod.F)' )
               ENDIF
            ENDIF
         ENDDO

         ! Cleanup
         DEALLOCATE( BEFORE, TMP3D, TMP2D )
      ENDIF
#endif

      END SUBROUTINE DO_WETDEP
!EOC
!------------------------------------------------------------------------------
!                  GEOS-Chem Global Chemical Transport Model                  !
!------------------------------------------------------------------------------
!BOP
!
! !IROUTINE: make_qq
!
! !DESCRIPTION: Subroutine MAKE\_QQ computes the large-scale or convective 
!  precipitation fields for use with WETDEP
!\\
!\\
! !INTERFACE:
!
      SUBROUTINE MAKE_QQ( State_Met, LS )
!
! !USES:
!
      USE CMN_SIZE_MOD
      USE ERROR_MOD,          ONLY : ALLOC_ERR
      USE GIGC_State_Met_Mod, ONLY : MetState
!
! !INPUT PARAMETERS: 
!
      LOGICAL,        INTENT(IN) :: LS         ! =T, denotes large scale precip
                                               ! =F, denotes convective precip
      TYPE(MetState), INTENT(IN) :: State_Met  ! Meteorology State object
! 
! !REMARKS:
!  %%%%%%%%%%%%%%%%%%%%%%%%%%%%%%%%%%%%%%%%%%%%%%%%%%%%%%%%%%%%%%%%%%%%%
!  %%%%%           FOR MERRA and GEOS-FP MET FIELDS ONLY           %%%%%
!  %%%%%%%%%%%%%%%%%%%%%%%%%%%%%%%%%%%%%%%%%%%%%%%%%%%%%%%%%%%%%%%%%%%%%
!                                                                             .
!  Now construct QQ and PDOWN directly from MERRA met fields.
!                                                                             .
!  This only applies to large-scale precip, as the #if defined
!  block in routine DO_WETDEP prevents the wet deposition
!  routines from being called if it is convective precip.
!                                                                             .
!  MERRA met fields:
!  =================
!  DQRLSAN   = 3-D precip production rate  (LS+anvil) [kg/kg/s]
!  PFILSAN   = Dwnwd flux of ice precip    (LS+anvil) [kg/m2/s]
!  PFLLSAN   = Dwnwd flux of liquid precip (LS+anvil) [kg/m2/s]
!  REEVAPLS  = Evap of precip'ing LS+anvil condensate [kg/kg/s]
!                                                                             .
!  Unit conversion for QQ:
!  =======================
! 
!      kg H2O   |   m^3 H2O   | AIRDEN kg air       m^3 H2O
!   ------------+-------------+--------------- = -------------   
!    kg air * s | 1000 kg H2O |    m^3 air        m^3 air * s
! 
!  and [m^3 H2O/m3 air] = [cm^3 H2O/cm3 air] because the same conversion 
!  factor from m^3 -> cm^3 is in both the numerator and the denominator.
!                                                                             .
!  Unit conversion for PDOWN:
!  ==========================
!                                                                             .
!      kg H2O |   m^3 H2O   | 1e6 cm^3 |  m^2       
!   ----------+-------------+----------+--------- +
!     m^2 * s | 1000 kg H2O |   m^3    | 1e4 cm2 
!                                                                             .
!      kg ice |   m^3 ice   | 1e6 cm^3 |  m^2
!   ----------+-------------+----------+---------
!     m^2 * s |  917 kg ice |   m^3    | 1e4 cm2 
!                                                                             .
!  = [ (PFILSAN/1000) * 100 ] + [ (PFILSAN/1000) * 100]
!                                                                             .
!  %%%%%%%%%%%%%%%%%%%%%%%%%%%%%%%%%%%%%%%%%%%%%%%%%%%%%%%%%%%%%%%%%%%%% 
!  %%%%%     FOR ALL OTHER MET FIELDS EXCEPT MERRA and GEOS-FP     %%%%%
!  %%%%%%%%%%%%%%%%%%%%%%%%%%%%%%%%%%%%%%%%%%%%%%%%%%%%%%%%%%%%%%%%%%%%%
!                                                                             .
!  If there is total precipitation in the (I,J) column, then:
!                                                                             .
!  (1) Compute FRAC, the large scale fraction (if LS = .TRUE.) or 
!      convective fraction (if LS = .FALSE.) total precipitation.  
!      FRAC is computed from PREACC and PRECON.
!                                                                             .
!  (2) Compute QQ, the rate of formation of precipitation 
!      [cm3 H2O/cm3 air/s].  From MOISTQ [kg H2O/kg air/s], 
!      defined as the tendency in specific humidity, the unit conversion 
!      is: 
!                                                                             .
!      kg H2O   |   m^3 H2O   | MAIRDEN kg air         m^3 H2O
!   ------------+-------------+--------------- ==> -------------   
!    kg air * s | 1000 kg H2O |    m^3 air          m^3 air * s
!                                                                             .
!  and
!                                                                             .
!          m^3 H2O                         cm^3 H2O
!       -------------  is equivalent to  -------------- 
!        m^3 air * s                      cm^3 air * s!
!                                                                             .
!  since the same conversion factor (10^6 cm^3/m^3) is in both
!  the numerator and the denominator.
! 
!  Therefore, the equation for QQ is:
! 
!    QQ(L,I,J) = FRAC * MOISTQ(I,J,L) * MAIRDEN(I,J,L) / 1000.0
!      
!  (3) Compute PDOWN, the column precipitation 
!      [cm3 H2O/cm2 air/s], by multiplying QQ(L,I,J) by 
!      BXHEIGHT(I,J,L) * 100 cm.  
! 
!  (4) The reason why we do not force PTEMP to be positive is 
!      that PREACC is the integral of the MOISTQ field.  MOISTQ 
!      contains both negative (evap) and positive (precip) 
!      values.  If we forced PTEMP to be positive, then we would
!      be adding extra precipitation to PDOWN (hyl, bmy, 3/6/99).
!
! !REVISION HISTORY: 
!  29 Feb 2000 - H. Liu, R. Yantosca - Initial version
!  (1 ) Now we partition MOISTQ into large-scale and convective parts, using
!        total precipitation PREACC and convective precipitation PRECON (both
!        are vertical integral amounts). The precipitation field at altitudes
!        (PDOWN) is also made (hyl, djj, 10/17/98).
!  (2 ) MAKE_QQ is written in Fixed-Form Fortran 90. (bmy, 4/2/99)!
!  (3 ) AIRDEN, MOISTQ, QQ, and PDOWN are dimensioned (LLPAR,IIPAR,JJPAR) 
!       in order to maximize loop efficiency when processing an (I,J) 
!       column layer by layer. (bmy, 3/14/00)
!  (4 ) MOISTQ is originally [g H2O/kg air/day], and is converted in
!        READ_A6 to [kg H2O/kg air/s]. (bmy, 3/14/00)
!  (5 ) Now reference PREACC, PRECON from "dao_mod.f" instead of from
!        common block header file "CMN_PRECIP" (bmy, 6/26/00)
!  (6 ) Now pass BXHEIGHT as an argument.  Also added to "dao_mod.f". 
!        (bmy, 6/26/00)
!  (7 ) Moved from "dao_mod.f" to "wetscav_mod.f".  Also made PREACC
!        and PRECON into arguments. (bmy, 10/12/00)
!  (8 ) Updated comments (bmy, 9/4/01)
!  (9 ) BXHEIGHT is now sized (IIPAR,JJPAR,LLPAR) (bmy, 10/4/01)
!  (10) Removed obsolete, commented-out code from 10/01 (bmy, 11/26/01)
!  (11) Now reference met field arrays directly from "dao_mod.f" (bmy, 11/8/02)
!  16 Sep 2010 - R. Yantosca - Added ProTeX headers
!  16 Sep 2010 - R. Yantosca - Compute QQ and PDOWN from MERRA met fields
!  09 Feb 2012 - R. Yantosca - Added modifications for GEOS-5.7.x met fields
!  09 Nov 2012 - M. Payer    - Replaced all met field arrays with State_Met
!                              derived type object
!  26 Sep 2013 - R. Yantosca - Renamed GEOS_57 Cpp switch to GEOS_FP
!  06 Nov 2014 - R. Yantosca - Now use State_Met%AIRDEN(I,J,L)
!  06 Nov 2014 - R. Yantosca - Now use State_Met%MOISTQ(I,J,L)
!  29 Apr 2015 - E. Lundgren - Now use State_Met%MAIRDEN instead of AIRDEN
!                              since AIRDEN is now dry air density and MAIRDEN
!                              is moist air density, needed for use with MOISTQ
!EOP
!------------------------------------------------------------------------------
!BOC
!
! !LOCAL VARIABLES:
!
      INTEGER :: I, J, L, AS
      REAL(fp)  :: PTEMP, FRAC
      LOGICAL :: FIRST = .TRUE.

      !=================================================================
      ! MAKE_QQ begins here!
      !=================================================================
      IF ( FIRST ) THEN

         ! Allocate PDOWN on first call
         ALLOCATE( PDOWN( LLPAR, IIPAR, JJPAR ), STAT=AS )
         IF ( AS /= 0 ) CALL ALLOC_ERR( 'PDOWN' )
         PDOWN = 0e+0_fp
      
         ! Allocate QQ on first call
         ALLOCATE( QQ( LLPAR, IIPAR, JJPAR ), STAT=AS )
         IF ( AS /= 0 ) CALL ALLOC_ERR( 'QQ' )
         QQ = 0e+0_fp
         
         ! Reset flag
         FIRST = .FALSE.
      ENDIF

      !=================================================================
      ! Loop over surface grid boxes
      !=================================================================

!$OMP PARALLEL DO
!$OMP+DEFAULT( SHARED )
!$OMP+PRIVATE( I, J, FRAC, L, PTEMP )
!$OMP+SCHEDULE( DYNAMIC )
      DO J = 1, JJPAR
      DO I = 1, IIPAR

#if   defined( GEOS_FP )

         !==============================================================
         ! %%%%% FOR GEOS-FP MET FIELDS ONLY %%%%%  
         !
         ! In GEOS-FP, the PFILSAN and PFLLSAN fields are defined
         ! on level edges.  Therefore, we must use L+1 to index them.
         !==============================================================

         ! Loop over vertical levels
         DO L = 1, LLPAR

            ! Rate of new precipitation formation in grid box (I,J,L)
            ! [cm3 H2O/cm3 air/s]
            QQ(L,I,J)    = ( State_Met%DQRLSAN(I,J,L)          )
     &                   * ( State_Met%AIRDEN(I,J,L)  / 1000e+0_fp )

            ! Column precipitation [cm3 H2O/cm2 air/s]
            PDOWN(L,I,J) = ( ( State_Met%PFLLSAN(I,J,L+1) / 1000e+0_fp )
     &                   + ( State_Met%PFILSAN(I,J,L+1) /  917e+0_fp ) )
     &                   * 100e+0_fp

         ENDDO

#elif   defined( MERRA )

         !==============================================================
         ! %%%%% FOR MERRA MET FIELDS ONLY %%%%%  
         !==============================================================

         ! Loop over vertical levels
         DO L = 1, LLPAR

            ! Rate of new precipitation formation in grid box (I,J,L)
            ! [cm3 H2O/cm3 air/s]
            QQ(L,I,J)    = ( State_Met%DQRLSAN(I,J,L)          )
     &                   * ( State_Met%AIRDEN(I,J,L)  / 1000e+0_fp )

            ! Column precipitation [cm3 H2O/cm2 air/s]
            PDOWN(L,I,J) = ( ( State_Met%PFLLSAN(I,J,L) / 1000e+0_fp ) 
     &                   +   ( State_Met%PFILSAN(I,J,L) /  917e+0_fp ) )
     &                   * 100e+0_fp

         ENDDO

#else 

         !==============================================================
         ! %%%%% FOR ALL OTHER MET FIELDS EXCEPT MERRA %%%%%
         !==============================================================
         IF ( State_Met%PRECTOT(I,J) > 0e+0_fp ) THEN

            ! Large scale or convective fraction of precipitation
            IF ( LS ) THEN
               FRAC = ( State_Met%PRECTOT(I,J) - State_Met%PRECCON(I,J))
     &                / State_Met%PRECTOT(I,J) 
            ELSE
               FRAC =   State_Met%PRECCON(I,J) / State_Met%PRECTOT(I,J)
            ENDIF

           !##################################################################
           !### KLUDGE: On July 22, 2010, there is an error where PREACC
           !### is set to a very small number (but nonzero).  This causes
           !### FRAC to blow up to near infinity and PDOWN to be a very
           !### large number.  For now, limit FRAC to be between 0 and 1.
           !### 
           IF ( FRAC > 1e+0_fp ) FRAC = 1e+0_fp
           IF ( FRAC < 0e+0_fp ) FRAC = 0e+0_fp 
           !##################################################################

            ! Start at the top of the atmosphere
            L = LLPAR

            ! Compute QQ and PDOWN.  Keep PTEMP for the next level
            QQ(L,I,J)    = FRAC                      *
     &                     State_Met%MOISTQ(I,J,L)   *
     &                     State_Met%MAIRDEN(I,J,L)   / 1e+3_fp
            PTEMP        = QQ(L,I,J)                 *
     &                     State_Met%BXHEIGHT(I,J,L) * 1e+2_fp
            PDOWN(L,I,J) = PTEMP

            ! PDOWN cannot be negative
            IF ( PDOWN(L,I,J) < 0e+0_fp ) PDOWN(L,I,J) = 0.e+0_fp

            ! Loop down from LLPAR to the surface
            DO L = LLPAR-1, 1, -1
               
               ! Compute QQ and PDOWN.  Keep PTEMP for the next level.
               QQ(L,I,J)    = FRAC                      *
     &                        State_Met%MOISTQ(I,J,L)   *
     &                        State_Met%MAIRDEN(I,J,L)   / 1e+3_fp
               PDOWN(L,I,J) = PTEMP                     + QQ(L,I,J) *
     &                        State_Met%BXHEIGHT(I,J,L) * 1e+2_fp  
               PTEMP        = PDOWN(L,I,J)

               ! PDOWN cannot be negative
               IF ( PDOWN(L,I,J) < 0.0e+0_fp ) PDOWN(L,I,J) = 0.e+0_fp
            ENDDO
  
         !==============================================================
         ! If there is no precipitation reaching the surface in the 
         ! (I,J) column, then assume any precipitation at altitude to 
         ! be large-scale.
         ! 
         ! (1) Assume the large scale fraction = 1e+0_fp, 
         !                convective fraction  = 0e+0_fp
         ! (2) Compute QQ as described above
         ! (3) Compute PDOWN as described above
         !==============================================================
         ELSE

            ! Assume large-scale precipitation!
            IF ( LS ) THEN
               FRAC = 1e+0_fp
            ELSE         
               FRAC = 0e+0_fp
            ENDIF

            ! Start at the top of the atmosphere
            L = LLPAR

            ! Compute QQ and PDOWN.  Keep PTEMP for the next level
            QQ(L,I,J)    = FRAC                      *
     &                     State_Met%MOISTQ(I,J,L)   *
     &                     State_Met%MAIRDEN(I,J,L)   / 1e+3_fp
            PTEMP        = QQ(L,I,J)                 *
     &                     State_Met%BXHEIGHT(I,J,L) * 1e+2_fp
            PDOWN(L,I,J) = PTEMP
           
            ! PDOWN cannot be negative
            IF( PDOWN(L,I,J) < 0e+0_fp ) PDOWN(L,I,J) = 0.e+0_fp

            ! Loop down from LLPAR to the surface
            DO L = LLPAR-1, 1, -1
              
               ! Compute QQ and PDOWN.  Keep PTEMP for the next level
               QQ(L,I,J)    = FRAC                      *
     &                        State_Met%MOISTQ(I,J,L)   *
     &                        State_Met%MAIRDEN(I,J,L)   / 1e+3_fp
               PDOWN(L,I,J) = PTEMP                     + QQ(L,I,J) *
     &                        State_Met%BXHEIGHT(I,J,L) * 1e+2_fp 
               PTEMP        = PDOWN(L,I,J)

               ! PDOWN cannot be negative
               IF ( PDOWN(L,I,J) < 0.0e+0_fp ) PDOWN(L,I,J) = 0.e+0_fp
            ENDDO
         ENDIF

#endif

      ENDDO  
      ENDDO
!$OMP END PARALLEL DO

      END SUBROUTINE MAKE_QQ
!EOC
!------------------------------------------------------------------------------
!                  GEOS-Chem Global Chemical Transport Model                  !
!------------------------------------------------------------------------------
!BOP
!
! !IROUTINE: e_ice
!
! !DESCRIPTION: Subroutine E\_ICE computes Eice(T), the saturation vapor 
!  pressure of ice at a given Celsius temperature. 
!\\
!\\
! !INTERFACE:
!
      FUNCTION E_ICE( TK ) RESULT( VALUE )
!
! !INPUT PARAMETERS: 
!
      REAL(fp), INTENT(IN) :: TK      ! Temperature [K] 
!
! !RETURN VALUE:
!
      REAL(fp)             :: VALUE   ! Saturation vapor pressure [hPa]
!
! !REMARKS:
!  Marti & Mauersberber (GRL '93) formulation of saturation 
!  vapor pressure of ice [Pa] is: log P = A/TK + B
! 
! !REVISION HISTORY: 
!  08 Feb 2005 - R. Yantosca - Initial version
!  (1 ) Now use the same analytic function as the Goddard CTM (bmy, 2/8/05)
!  16 Sep 2010 - R. Yantosca - Added ProTeX headers
!EOP
!------------------------------------------------------------------------------
!BOC
!
! !DEFINED PARAMETERS:
!
      REAL(fp), PARAMETER  :: A = -2663.5e+0_fp
      REAL(fp), PARAMETER  :: B =  12.537e+0_fp

      !=================================================================
      ! E_ICE begins here!
      !=================================================================
      
      ! Saturation vap press of Ice [Pa] -- divide by 100 for [hPa]
      IF ( TK <= TINY_FP ) THEN
         VALUE = 0.0_fp
      ELSE
         VALUE = ( 10e+0_fp**( A/TK + B ) ) / 100e+0_fp 
      ENDIF

      END FUNCTION E_ICE
!EOC
!------------------------------------------------------------------------------
!                  GEOS-Chem Global Chemical Transport Model                  !
!------------------------------------------------------------------------------
!BOP
!
! !IROUTINE: compute_l2g
!
! !DESCRIPTION: Subroutine COMPUTE\_L2G computes the ratio L2G = Cliq / Cgas, 
!  which is the mixing ratio of tracer in the liquid phase, divided by the 
!  mixing ratio of tracer in the gas phase.
!\\
!\\
! !INTERFACE:
!
      SUBROUTINE COMPUTE_L2G( Kstar298, H298_R, TK, H2OLIQ, L2G )
!
! !INPUT PARAMETERS: 
!
      REAL(fp), INTENT(IN)  :: KStar298    ! Henry's law constant @ 298 K   
                                         !  [M/atm]
      REAL(fp), INTENT(IN)  :: H298_R      ! Molar heat of formation @ 298 K / R 
                                         !  [K]
      REAL(fp), INTENT(IN)  :: TK          ! Temperature [K]
      REAL(fp), INTENT(IN)  :: H2OLIQ      ! Liquid water content 
                                         !  [cm3 H2O/cm3 air]
!
! !OUTPUT PARAMETERS:
!
      REAL(fp), INTENT(OUT) :: L2G         ! Cliq/Cgas ratio for given tracer  
                                         !  [unitless]
!
! !REMARKS:
!  The ratio Cliq / Cgas is obtained via Henry's law.  The appropriate 
!  values of Kstar298 and H298_R must be supplied for each tracer.  
!  (cf Jacob et al 2000, p. 3)
! 
! !REVISION HISTORY: 
!  23 Feb 2000 - R. Yantosca - Initial version
!  (1 ) Bundled into "wetscav_mod.f" (bmy, 11/8/02)
!  16 Sep 2010 - R. Yantosca - Added ProTeX headers
!  10-Jan-2011 - H. Amos - Corrected the units on KStar298 from moles/atm
!                          to M/atm
!  15-May-2013 - F. Paulot - Fix R constant
!EOP
!------------------------------------------------------------------------------
!BOC
!
! !LOCAL VARIABLES:
!
      REAL(fp)              :: Kstar
!
! !DEFINED PARAMETERS:
!
      ! R = universal gas constant [L*atm/moles/K]
      REAL(fp), PARAMETER   :: R = 8.2057e-2_fp

      ! INV_T0 = 1/298 K
      REAL(fp), PARAMETER   :: INV_T0 = 1e+0_fp / 298e+0_fp

      !=================================================================
      ! COMPUTE_L2G begins here!
      !=================================================================

      ! Get Kstar, the effective Henry's law constant for temperature TK
      Kstar = Kstar298 * EXP( -H298_R * ( ( 1e+0_fp / TK ) - INV_T0 ) )

      ! Use Henry's Law to get the ratio:
      ! [ mixing ratio in liquid phase / mixing ratio in gas phase ]
      L2G   = Kstar * H2OLIQ * R * TK

      END SUBROUTINE COMPUTE_L2G
!EOC
!------------------------------------------------------------------------------
!                  GEOS-Chem Global Chemical Transport Model                  !
!------------------------------------------------------------------------------
!BOP
!
! !IROUTINE: compute_f 
!
! !DESCRIPTION: Subroutine COMPUTE\_F computes F, the fraction of soluble 
!  tracer lost by scavenging in convective cloud updrafts.
!\\
!\\
! !INTERFACE:
!
      SUBROUTINE COMPUTE_F( am_I_Root, N, F, ISOL, 
     &                      Input_Opt, State_Met, State_Chm, RC )
!
! !USES:
!
<<<<<<< HEAD
      USE DAO_MOD,      ONLY : BXHEIGHT, T
      USE TRACERID_MOD, ONLY : IDTPB,    IDTBE7,   IDTHNO3, IDTH2O2 
      USE TRACERID_MOD, ONLY : IDTCH2O,  IDTMP,    IDTSO2,  IDTSO4  
      USE TRACERID_MOD, ONLY : IDTSO4s,  IDTSO4aq, IDTMSA,  IDTNH3   
      USE TRACERID_MOD, ONLY : IDTNH4,   IDTNH4aq, IDTNIT,  IDTNITs  
      USE TRACERID_MOD, ONLY : IDTAS,    IDTAHS,   IDTLET,  IDTBCPI 
      USE TRACERID_MOD, ONLY : IDTOCPI,  IDTBCPO,  IDTOCPO, IDTDST1 
      USE TRACERID_MOD, ONLY : IDTDST2,  IDTDST3,  IDTDST4, IDTSALA 
      USE TRACERID_MOD, ONLY : IDTSALC,  IDTALPH,  IDTLIMO, IDTALCO 
      USE TRACERID_MOD, ONLY : IDTSOG1,  IDTSOG2,  IDTSOG3, IDTSOG4
      USE TRACERID_MOD, ONLY : IDTSOA1,  IDTSOA2,  IDTSOA3, IDTSOA4
      USE TRACERID_MOD, ONLY : IS_Hg2,   IS_HgP
      USE TRACERID_MOD, ONLY : IDTGLYX,  IDTMGLY,  IDTGLYC      
      USE TRACERID_MOD, ONLY : IDTSOAG,  IDTSOAM
      USE TRACERID_MOD, ONLY : IDTSOA5,  IDTSOG5
      USE TRACERID_MOD, ONLY : IDTMOBA,  IDTPROPNN
      USE TRACERID_MOD, ONLY : IDTISOPN, IDTMMN
      USE TRACERID_MOD, ONLY : IDTIEPOX, IDTRIP
      USE TRACERID_MOD, ONLY : IDTMAP
      ! jpp 4/27/09
      USE TRACERID_MOD, ONLY : IDTHOBr,  IDTHBr,   IDTBr2
      USE TRACERID_MOD, ONLY : IDTPOPPOCPO,  IDTPOPPBCPO,  IDTPOPG ! H. Amos 
      USE TRACERID_MOD, ONLY : IDTPOPPOCPI,  IDTPOPPBCPI           ! H. Amos
      USE GET_POPSINFO_MOD, ONLY : GET_POP_HSTAR, GET_POP_DEL_Hw   ! H. Amos

      USE CMN_SIZE_MOD                               ! Size parameters
=======
      USE CMN_SIZE_MOD
      USE GIGC_ErrCode_Mod
      USE GIGC_Input_Opt_Mod, ONLY : OptInput
      USE GIGC_State_Chm_Mod, ONLY : ChmState
      USE GIGC_State_Met_Mod, ONLY : MetState
      USE TRACERID_MOD
#if defined( TOMAS )
      USE TOMAS_MOD,          ONLY : IBINS
      USE TOMAS_MOD,          ONLY : GETFRACTION
      USE DAO_MOD,            ONLY : CONVERT_UNITS
      USE UNITCONV_MOD
#endif
>>>>>>> f35b1906
!
! !INPUT PARAMETERS: 
!
      LOGICAL,        INTENT(IN)    :: am_I_Root   ! Are we on the root CPU?
      INTEGER,        INTENT(IN)    :: N          ! Tracer number
      TYPE(OptInput), INTENT(IN)    :: Input_Opt  ! Input Options object
      TYPE(MetState), INTENT(IN)    :: State_Met  ! Met State object
!
! !INPUT/OUTPUT PARAMETERS:
!
      TYPE(ChmState), INTENT(INOUT) :: State_Chm  ! Chemistry State
!
! !OUTPUT PARAMETERS:
!
      INTEGER,        INTENT(OUT)   :: ISOL       ! Index for ND38 diag
      REAL(fp),       INTENT(OUT)   :: F(:,:,:)   ! Soluble fraction of tracer
      INTEGER,        INTENT(OUT)   :: RC         ! Success or failure?
!
! !REVISION HISTORY: 
!  23 Feb 2000 - H. Liu, R. Yantosca - Initial version
!  (1 ) Currently works computes scavenging fractions for either full
!        chemistry simulation (NSRCX == 3) or Rn-Pb-Be chemistry simulation
!        (NSRCX == 1).  Set the scavenging fraction to zero for other
!        simulations which do not carry soluble tracers. (bmy, 3/2/00)
!  (2 ) Need to call INIT_SCAV to initialize the Vud, C_H2O, CLDLIQ, 
!        and CLDICE fields once per timestep. (bmy, 2/23/00)
!  (3 ) For aerosols only: now apply Eq. 2 for all temperatures.  Also
!        use the distance between the grid box centers in Eq. 2.  Updated
!        comments and made some cosmetic changes (hyl, bmy, 6/18/01)
!  (4 ) Remove IREF, JREF -- these are obsolete.  T is now dimensioned
!        (IIPAR,JJPAR,LLPAR).  T(IREF,JREF,L) is now T(I,J,L). (bmy, 9/27/01)
!  (5 ) Removed obsolete code from 9/01 (bmy, 10/23/01)
!  (6 ) Fix 2 bugs for aerosol scavenging in Rn-Pb-Be simulation: 
!        (a) set F(:,:,1) = 0 since we don't do any scavenging there.  
!        (b) DO L = 2, LLPAR to avoid any subscript range out of bounds 
!        errors (rjp, hyl, bmy, 1/10/02)
!  (7 ) Now set F=0 in the first level for all tracers.  Also now
!        compute the distance between grid box centers and use that in 
!        in Eq. 10 from Jacob et al, 2000 to compute F. (hyl, bmy, 1/24/02)
!  (8 ) Eliminated obsolete code from 1/02 (bmy, 2/27/02)
!  (9 ) Now reference T from "dao_mod.f" instead of from "CMN".  Also reference
!        BXHEIGHT from "dao_mod.f" instead of from "CMN_NOX".  Now bundled
!        into "wetscav_mod.f".  Now references IDTHNO3, IDTH2O2, etc, from
!        F90 module "tracerid_mod.f".  Added internal routines F_AEROSOL
!        and GET_ISOL.  Rewritten so that we don't duplicate code for 
!        different chemistry simulations. (bmy, 1/17/03)
!  (10) Now compute F for SO2 in the same way for both fullchem and offline 
!        simulations (rjp, bmy, 3/23/03)
!  (11) Added slots for carbon aerosol & dust tracers.  Now modified internal
!        routine GET_ISOL so it's not hardwired anymore. (rjp, bmy, 4/5/04)
!  (12) Added slots for sea salt aerosol tracers (rjp, bec, bmy, 4/20/04)
!  (13) Added slots for secondary organic aerosol tracers (rjp, bmy, 7/13/04)
!  (14) Remove reference to CMN, it's not needed.  Made internal routine
!        F_AEROSOL a module procedure rather than an internal routine to
!        COMPUTE_F in order to facilitate parallelization on the Altix.  Also
!        now pass all arguments explicitly to F_AEROSOL. (bmy, 7/20/04)
!  (15) Now wet scavenge mercury aerosol tracers (eck, bmy, 12/9/04)
!  (16) Updated for AS, AHS, LET, NH4aq, SO4aq.  Also condensed the IF
!        statement by combining branches for aerosols. (cas, bmy, 12/20/04)
!  (17) Updated for SO4s, NITs (bec, bmy, 4/25/05)
!  (18) Now make sure all USE statements are USE, ONLY (bmy, 10/3/05)
!  (19) Bug fix: Now do not over-deplete H2O2s.  Also change Henry's law
!        constant for Hg2 to 1.0d+14. Now use functions IS_Hg2 and IS_HgP to 
!        determine if a tracer is an Hg2 or HgP tagged tracer. 
!        (dkh, rjp, eck, cdh, bmy, 1/6/06)
!  (20) Updated for SOG4 and SOA4 (dkh, bmy, 5/18/06)
!  (21) Bug fix: now use separate conversion factors for H2O2 and NH3.
!        (havala, bmy, 7/26/06)
!  16 Sep 2010 - R. Yantosca - Added ProTeX headers
<<<<<<< HEAD
!  10-Jan-2011 - H.Amos - Changed Hg2 Henry's law constant from 1.0d14 (no 
!                         citation) to 1.4d6 M/atm (HgCl2, Lindqvist & Rhode, 
!                         1985). Henry's law constant in wetscav_mod.f is 
!                         now consistent with what's used in mercury_mod.f
!  27 Sep 2011 - H. Amos - remove LHg_WETDasHNO3 logical, it's obsolete
!  06 Mar 2013 - H. Amos - merge C. Friedman's POP code
=======
!  10-Jan-2011 - H.Amos      - Changed Hg2 Henry's law constant from 1.0d14 (no 
!                              citation) to 1.4d6 M/atm (HgCl2, Lindqvist &
!                              Rhode, 1985). Henry's law constant in
!                              wetscav_mod.f is now consistent with what's used
!                              in mercury_mod.f
!  27 Sep 2011 - H. Amos     - remove LHg_WETDasHNO3 logical, it's obsolete
!  09 Nov 2012 - M. Payer    - Replaced all met field arrays with State_Met
!                              derived type object
!  31 May 2013 - R. Yantosca - Now accept State_Chm, and pass it to TOMAS code
!  13 Aug 2013 - M. Sulprizio- Add modifications for updated SOA and SOA + 
!                              semivolatile POA simulations (H. Pye)
!  12 Sep 2013 - M. Sulprizio- Add modifications for acid uptake on dust
!                              aerosols (T.D. Fairlie)
!  18 Apr 2014 - R. Yantosca - Now make the F argument an assumed-shape array
!                              so that we can pass a pointer array slice to it
!  25 Jun 2014 - R. Yantosca - Now accept Input_Opt via the arg list
!  19 Dec 2014 - M. Sulprizio- Add bug fixes for CONV_H2O2 and CONV_NH3 from
!                              Duncan Fairlie. The square root term should be
!                              inverted to be consistent with Mari et al (2000).
!  12 May 2015 - E. Lundgren - Change tracer units from v/v -> kg for TOMAS if
!                              not already in kg (ie. called from convection)
!  04 Jun 2015 - E. Lundgren - Now accept am_I_Root and RC as arguments
!  23 Jun 2015 - E. Lundgren - Adjust 5/12/15 TOMAS bug fix to convert
!                              kg/kg total air <-> kg for new convection units
!  23 Jun 2015 - M. Sulprizio- Add impaction scavenging for hydrophobic BC and
!                              homogeneous IN removal from Qiaoqiao Wang
>>>>>>> f35b1906
!EOP
!------------------------------------------------------------------------------
!BOC
!
! !LOCAL VARIABLES:
!
      ! Scalars
      INTEGER            :: I, J, L, NN, N_TRACERS
      !REAL(fp)           :: L2G, I2G, C_TOT, F_L, F_I, K, TMP, SO2LOSS
      REAL(fp)           :: L2G, I2G, C_TOT, F_L, F_I, K, SO2LOSS
#if defined( TOMAS )
      ! Scavenging fraction of TOMAS aerosols (win, 7/16/09)
      REAL(fp)           :: TOM_SC_FRACTION(IIPAR, JJPAR, LLPAR, IBINS)
      REAL(fp)           :: SOLFRAC, XFRAC
      REAL(fp)           :: MEAN_SFC_STT         ! use to determine STT units 
      LOGICAL            :: UNITCHANGE = .FALSE. ! STT unit conversion indicator

      ! For unit conversion
      REAL(fp), POINTER  :: STT(:,:,:,:) => NULL()
#endif

      ! Pointers
!      REAL(fp), POINTER  :: BXHEIGHT(:,:,:)
      REAL(fp), POINTER  :: T       (:,:,:)
!
! !DEFINED PARAMETERS:
!
      ! Kc is the conversion rate from cloud condensate to precip [s^-1]
      REAL(fp),  PARAMETER  :: KC        = 5e-3_fp

      ! CONV_H2O2 = 0.6 * SQRT( 0.53 ), used for the ice to gas ratio for H2O2
      ! 0.6 is ( sticking  coeff H2O2  / sticking  coeff  water )
      ! 0.53 is ( molecular weight water / molecular weight H2O2 )
      REAL(fp), PARAMETER   :: CONV_H2O2 = 4.36564e-1_fp     

      ! CONV_NH3 = 0.6 * SQRT( 1.06 ), used for the ice to gas ratio for NH3
      ! 0.6 is ( sticking  coeff  NH3 / sticking  coeff  water )
      ! 1.06 is ( molecular weight water /  molecular weight NH3 )
      REAL(fp), PARAMETER   :: CONV_NH3  = 6.17395e-1_fp

      REAL*8,   SAVE       :: POP_HSTAR, POP_DEL_H, POP_DEL_Hw  ! H. Amos
      REAL*8               :: DUM                               ! H. Amos

      !=================================================================
      ! COMPUTE_F begins here!
      !
      ! For aerosol tracers, compute F with internal routine F_AEROSOL.
      ! ISOL = tracer index for the ND38 diagnostic.
      !=================================================================

<<<<<<< HEAD
      DUM = 1.0 ! H. Amos
=======
      ! Assume success
      RC        =  GIGC_SUCCESS

      ! Initialize
!      BXHEIGHT  => State_Met%BXHEIGHT
      T         => State_Met%T
      N_TRACERS =  Input_Opt%N_TRACERS
>>>>>>> f35b1906

      !-------------------------------
      ! 210Pb and 7Be (aerosols)
      !-------------------------------
      IF ( N == IDTPb .or. N == IDTBe7 ) THEN
         CALL F_AEROSOL( KC, N, F, State_Met )
         ISOL = GET_ISOL( N, N_TRACERS )

      !-------------------------------
      ! HNO3 (aerosol)
      !-------------------------------
      ELSE IF ( N == IDTHNO3 ) THEN
         CALL F_AEROSOL( KC, N, F, State_Met )
         ISOL = GET_ISOL( N, N_TRACERS ) 

      !-------------------------------
      ! H2O2 (liquid & ice phases)
      !-------------------------------
      ELSE IF ( N == IDTH2O2 ) THEN

         ! No scavenging at the surface
         F(:,:,1) = 0e+0_fp

         ! Start scavenging at level 2
         DO L = 2, LLPAR
         DO J = 1, JJPAR
         DO I = 1, IIPAR

            ! Compute ice to gas ratio for H2O2 by co-condensation
            ! (Eq. 9, Jacob et al, 2000)
            IF ( C_H2O(I,J,L) > 0e+0_fp ) THEN 
               I2G = ( CLDICE(I,J,L) / C_H2O(I,J,L) ) * CONV_H2O2
            ELSE
               I2G = 0e+0_fp
            ENDIF

            ! Compute liquid to gas ratio for H2O2, using
            ! the appropriate parameters for Henry's law
            ! (Eqs. 7, 8, and Table 1, Jacob et al, 2000)
            CALL COMPUTE_L2G( 8.3e+4_fp,    -7.4e+3_fp, 
     &                        T(I,J,L), CLDLIQ(I,J,L), L2G )

            ! Fraction of H2O2 in liquid & ice phases
            ! (Eqs. 4, 5, 6, Jacob et al, 2000)
            C_TOT = 1e+0_fp + L2G + I2G
            F_L   = L2G / C_TOT
            F_I   = I2G / C_TOT

            ! Compute the rate constant K.  The retention factor for 
            ! liquid H2O2 is 0.05 for 248 K < T < 268 K and 1.0 for 
            ! T >= 268 K. (Eq. 1, Jacob et al, 2000)
            IF ( T(I,J,L) >= 268e+0_fp ) THEN
               K = KC * ( F_L + F_I )
 
            ELSE IF ( T(I,J,L) > 248e+0_fp  .and. T(I,J,L) < 268e+0_fp )
     &       THEN
               K = KC * ( ( 5e-2_fp * F_L ) + F_I ) 

            ELSE
               K = KC * F_I
                  
            ENDIF

            ! Compute F, the fraction of scavenged H2O2.
            ! (Eq. 2, Jacob et al, 2000)
            F(I,J,L) = GET_F( State_Met, I, J, L, K )

         ENDDO
         ENDDO
         ENDDO
            
         ! ND38 index
         ISOL = GET_ISOL( N, N_TRACERS )

      !-------------------------------
      ! CH2O (liquid phase only)
      !-------------------------------
      ELSE IF ( N == IDTCH2O ) THEN 

         ! No scavenging at the surface
         F(:,:,1) = 0e+0_fp

         ! Apply scavenging in levels 2 and higher
         DO L = 2, LLPAR
         DO J = 1, JJPAR
         DO I = 1, IIPAR

            ! Compute liquid to gas ratio for CH2O, using
            ! the appropriate parameters for Henry's law
            ! (Eqs. 7, 8, and Table 1, Jacob et al, 2000)
            CALL COMPUTE_L2G( 3.0e+3_fp,    -7.2e+3_fp, 
     &                        T(I,J,L), CLDLIQ(I,J,L), L2G )

            ! Fraction of CH2O in liquid phase 
            ! NOTE: CH2O does not exist in the ice phase!
            ! (Eqs. 4, 5, 6, Jacob et al, 2000)
            C_TOT = 1e+0_fp + L2G
            F_L   = L2G / C_TOT

            ! Compute the rate constant K.  The retention factor 
            ! for liquid CH2O is 0.0 for T <= 248K and 0.02 for 
            ! 248 K < T < 268 K. (Eq. 1, Jacob et al, 2000)
            IF ( T(I,J,L) >= 268e+0_fp ) THEN
               K = KC * F_L  

            ELSE IF ( T(I,J,L) > 248e+0_fp .and. T(I,J,L) < 268e+0_fp )
     &       THEN
               K = KC * ( 2e-2_fp * F_L ) 

            ELSE
               K = 0e+0_fp

            ENDIF
               
            ! F is the fraction of CH2O scavenged out of the updraft
            ! (Eq. 2, Jacob et al, 2000)
            F(I,J,L) = GET_F( State_Met, I, J, L, K )

         ENDDO
         ENDDO
         ENDDO

         ! ND38 index
         ISOL = GET_ISOL( N, N_TRACERS ) 

      !-------------------------------
      ! HOBr (liquid phase only)
      ! jpp 4/27/09
      !-------------------------------
      ELSE IF ( N == IDTHOBr ) THEN 

         ! No scavenging at the surface
         F(:,:,1) = 0e+0_fp

         ! Apply scavenging in levels 2 and higher
         DO L = 2, LLPAR
         DO J = 1, JJPAR
         DO I = 1, IIPAR

            ! Compute liquid to gas ratio for HOBr:
            ! 1. first argument is the adjusted Henry's law coefficient,
            ! which I've calculated for pH = 4.5
            !
            ! H0 from Freznel et al. [1998]
            ! McGrath and Rowland, 1994 says dH_sol for HOBr = - 50 kJ/mol
            ! (- 12 kcal/mol)
            ! acid dissociation constant in Heff is small (1.5e-9), reported
            ! by Haag and Holne [1983]
            CALL COMPUTE_L2G( 6.1e+3_fp, -6014.e+0_fp, 
     &                        T(I,J,L), CLDLIQ(I,J,L), L2G )

            ! Fraction of HOBr in liquid phase
            ! (Eqs. 4, 5, 6, Jacob et al, 2000)
            C_TOT = 1e+0_fp + L2G
            F_L   = L2G / C_TOT

            ! Compute the rate constant K.
            IF ( T(I,J,L) >= 268e+0_fp ) THEN

               K = KC * F_L

            ELSE IF ( T(I,J,L) > 248e+0_fp  .and. T(I,J,L) < 268e+0_fp )
     &       THEN

               K = KC * (0.e+0_fp * F_L) 

            ELSE

               K = 0.e+0_fp
                  
            ENDIF
               
            ! F is the fraction of HOBr scavenged out of the updraft
            ! (Eq. 2, Jacob et al, 2000)
            F(I,J,L) = GET_F( State_Met, I, J, L, K )

         ENDDO
         ENDDO
         ENDDO

         ! ND38 index
         ISOL = GET_ISOL( N, N_TRACERS ) 

      !-------------------------------
      ! HCl (liquid phase only)
      ! SDE (04/17/13)
      !-------------------------------
      ELSE IF ( N == IDTHCl ) THEN 

         ! No scavenging at the surface
         F(:,:,1) = 0e+0_fp

         ! Apply scavenging in levels 2 and higher
         DO L = 2, LLPAR
         DO J = 1, JJPAR
         DO I = 1, IIPAR

            ! Compute liquid to gas ratio for HCl:
            ! 1. first argument is the adjusted Henry's law coefficient
            ! H0 and heat of solution are estimated by Yang et al. [2005]
            CALL COMPUTE_L2G( 7.1e+15_fp,   -1.10e+4_fp,
     &                        T(I,J,L), CLDLIQ(I,J,L), L2G )

            ! Fraction of HCl in liquid phase
            ! (Eqs. 4, 5, 6, Jacob et al, 2000)
            C_TOT = 1e+0_fp + L2G
            F_L   = L2G / C_TOT

            ! Compute the rate constant K.
            IF ( T(I,J,L) >= 268e+0_fp ) THEN

               K = KC * F_L

            ELSE IF ( T(I,J,L) > 248e+0_fp  .and. T(I,J,L) < 268e+0_fp )
     &       THEN
               
               ! HCl has a large effective Henry's
               ! Law Constant & retention fraction of 1.
               K = KC * (1.e+0_fp * F_L)

            ELSE

               K = 0.e+0_fp
                  
            ENDIF

            ! F is the fraction of HCl scavenged out of the updraft
            ! (Eq. 2, Jacob et al, 2000)
            F(I,J,L) = GET_F( State_Met, I, J, L, K )

         ENDDO
         ENDDO
         ENDDO

         ! ND38 index
         ISOL = GET_ISOL( N, N_TRACERS )

      !-------------------------------
      ! HBr (liquid phase only)
      ! jpp 4/27/09
      !-------------------------------
      ELSE IF ( N == IDTHBr ) THEN 

         ! No scavenging at the surface
         F(:,:,1) = 0e+0_fp

         ! Apply scavenging in levels 2 and higher
         DO L = 2, LLPAR
         DO J = 1, JJPAR
         DO I = 1, IIPAR

            ! Compute liquid to gas ratio for HBr:
            ! 1. first argument is the adjusted Henry's law coefficient,
            ! which I've calculated for pH = 4.5
            !
            ! H0 and heat of solution are estimated by Yang et al. [2005]
            CALL COMPUTE_L2G( 7.1e+13_fp, -10200.0e+0_fp, 
     &                        T(I,J,L), CLDLIQ(I,J,L), L2G )


            ! Fraction of HBr in liquid phase
            ! (Eqs. 4, 5, 6, Jacob et al, 2000)
            C_TOT = 1e+0_fp + L2G
            F_L   = L2G / C_TOT

            ! Compute the rate constant K.
            IF ( T(I,J,L) >= 268e+0_fp ) THEN

               K = KC * F_L

            ELSE IF ( T(I,J,L) > 248e+0_fp  .and. T(I,J,L) < 268e+0_fp )
     &       THEN
               
               ! HBr has a large effective Henry's
               ! Law Constant, similar to HCl and HNO3, which have
               ! retention fractions (RFs) of 1.
               ! RFs have not been measured for HBr; 
               ! however, Stuart and Jacobson [2003]
               ! suggest that species with large
               ! Hstar's should have RF's of about 1.
               ! (jpp, 6/13/2011)
               K = KC * (1.e+0_fp * F_L) !jpp, testing riming efficiency

            ELSE

               K = 0.e+0_fp
                  
            ENDIF

            ! F is the fraction of HBr scavenged out of the updraft
            ! (Eq. 2, Jacob et al, 2000)
            F(I,J,L) = GET_F( State_Met, I, J, L, K )


         ENDDO
         ENDDO
         ENDDO

         ! ND38 index
         ISOL = GET_ISOL( N, N_TRACERS )


      !------------------------------
      ! Br2 (liquid phase only), jpp
      !------------------------------
      ELSE IF ( N == IDTBr2 ) THEN

         ! No scavenging at the surface
         F(:,:,1) = 0e+0_fp

         ! Apply scavenging in levels 2 and higher
         DO L = 2, LLPAR
         DO J = 1, JJPAR
         DO I = 1, IIPAR

            ! Compute liquid to gas ratio for Br2:
            CALL COMPUTE_L2G( 0.76e+0_fp,   -3.72e+3_fp, 
     &                        T(I,J,L), CLDLIQ(I,J,L), L2G )

            ! Fraction of Br2 in liquid phase
            C_TOT = 1e+0_fp + L2G
            F_L   = L2G / C_TOT
   
            ! Compute the rate constant K.
            !
            ! * no data found on fraction Br2 remaining
            !   in particle phase during riming. Plus,
            !   it has a small effective Henry's Law. So we'll
            !   assume 0% retention at all temperatures
            !   above 248K and below 268K. (jpp, 1/14/2011)
            ! * CL2 analogue has low mass accomodation coeff. for ice
            !   0 uptake in cold clouds. (<1e-4, Sander et al [2010] - JPL)
            IF ( T(I,J,L) >= 268e+0_fp ) THEN

               K = KC * F_L

            ELSE IF ( T(I,J,L) > 248e+0_fp  .and. T(I,J,L) < 268e+0_fp )
     &       THEN

               K = KC * (0.e+0_fp * F_L) !jpp, testing riming efficiency

            ELSE

               K = 0e+0_fp   

            ENDIF


            ! F is the fraction of Br2 scavenged out of the updraft
            ! (Eq. 2, Jacob et al, 2000)
            F(I,J,L) = GET_F( State_Met, I, J, L, K )

         ENDDO
         ENDDO
         ENDDO

         ! ND38 index
         ISOL = GET_ISOL( N, N_TRACERS ) 


      ! Update GLYX and MGLY Henry's Law Const calculations (tmf, 9/13/06)  
      !-------------------------------
      ! GLYX (liquid phase only)
      !-------------------------------
      ELSE IF ( N == IDTGLYX ) THEN 

         ! No scavenging at the surface
         F(:,:,1) = 0e+0_fp

         ! Apply scavenging in levels 2 and higher
         DO L = 2, LLPAR
         DO J = 1, JJPAR
         DO I = 1, IIPAR

            ! Compute liquid to gas ratio for GLYX, using
            ! (1) Zhou and Mopper (1990): Kstar298 = 3.6e5 M/atm 
            ! (2) Schweitzer et al. (1998) showed that the temperature 
            ! dependence for CH2O works well for glyoxal, so we use the 
            ! same H298_R as CH2O
            CALL COMPUTE_L2G( 3.6e+5_fp,   -7.2e+3_fp, 
     &                        T(I,J,L), CLDLIQ(I,J,L), L2G )

            ! Fraction of GLYX in liquid phase 
            C_TOT = 1e+0_fp + L2G
            F_L   = L2G / C_TOT

            ! assume same retention factor as CH2O
            ! Compute the rate constant K.  The retention factor 
            ! for liquid CH2O is 0.0 for T <= 248K and 0.02 for 
            ! 248 K < T < 268 K. (Eq. 1, Jacob et al, 2000)
            IF ( T(I,J,L) >= 268e+0_fp ) THEN
               K = KC * F_L  

            ELSE IF ( T(I,J,L) > 248e+0_fp .and. T(I,J,L) < 268e+0_fp ) 
     &       THEN
               K = KC * ( 2e-2_fp * F_L ) 

            ELSE
               K = 0e+0_fp

            ENDIF
               
            ! F is the fraction of GLYX scavenged out of the updraft
            ! (Eq. 2, Jacob et al, 2000)
            F(I,J,L) = GET_F( State_Met, I, J, L, K )

         ENDDO
         ENDDO
         ENDDO

         ! ND38 index
         ISOL = GET_ISOL( N, N_TRACERS ) 

      !-------------------------------
      ! MGLY (liquid phase only)
      !-------------------------------
      ELSE IF ( N == IDTMGLY ) THEN 

         ! No scavenging at the surface
         F(:,:,1) = 0e+0_fp

         ! Apply scavenging in levels 2 and higher
         DO L = 2, LLPAR
         DO J = 1, JJPAR
         DO I = 1, IIPAR

            ! Compute liquid to gas ratio for MGLY, using
            ! the appropriate parameters for Henry's law
            ! from Betterton and Hoffman 1988): Kstar298 = 3.71d3 M/atm;  
            ! H298_R = -7.5d3 K
            CALL COMPUTE_L2G( 3.7e+3_fp,    -7.5e+3_fp, 
     &                        T(I,J,L), CLDLIQ(I,J,L), L2G )

            ! Fraction of MGLY in liquid phase 
            ! NOTE: CH2O does not exist in the ice phase!
            ! (Eqs. 4, 5, 6, Jacob et al, 2000)
            C_TOT = 1e+0_fp + L2G
            F_L   = L2G / C_TOT

            ! assume same retention factor as CH2O
            ! Compute the rate constant K.  The retention factor 
            ! for liquid CH2O is 0.0 for T <= 248K and 0.02 for 
            ! 248 K < T < 268 K. (Eq. 1, Jacob et al, 2000)
            IF ( T(I,J,L) >= 268e+0_fp ) THEN
               K = KC * F_L  

            ELSE IF ( T(I,J,L) > 248e+0_fp .and. T(I,J,L) < 268e+0_fp ) 
     &       THEN
               K = KC * ( 2e-2_fp * F_L ) 

            ELSE
               K = 0e+0_fp

            ENDIF

            ! F is the fraction of MGLY scavenged out of the updraft
            ! (Eq. 2, Jacob et al, 2000)
            F(I,J,L) = GET_F( State_Met, I, J, L, K )

         ENDDO
         ENDDO
         ENDDO

         ! ND38 index
         ISOL = GET_ISOL( N, N_TRACERS ) 

      !-------------------------------
      ! GLYC (liquid phase only)
      !-------------------------------
      ELSE IF ( N == IDTGLYC ) THEN 

         ! No scavenging at the surface
         F(:,:,1) = 0e+0_fp

         ! Apply scavenging in levels 2 and higher
         DO L = 2, LLPAR
         DO J = 1, JJPAR
         DO I = 1, IIPAR

            ! Compute liquid to gas ratio for GLYC, using
            ! the appropriate parameters for Henry's law
            ! from Betterton and Hoffman 1988): 
            ! Kstar298 = 4.1d4 M/atm;  H298_R = -4600 K
            CALL COMPUTE_L2G( 4.1e+4_fp,    -4.6e+3_fp, 
     &                        T(I,J,L), CLDLIQ(I,J,L), L2G )

            ! Fraction of MGLY in liquid phase 
            ! NOTE: CH2O does not exist in the ice phase!
            ! (Eqs. 4, 5, 6, Jacob et al, 2000)
            C_TOT = 1e+0_fp + L2G
            F_L   = L2G / C_TOT

            ! assume same retention factor as CH2O
            ! Compute the rate constant K.  The retention factor 
            ! for liquid CH2O is 0.0 for T <= 248K and 0.02 for 
            ! 248 K < T < 268 K. (Eq. 1, Jacob et al, 2000)
            IF ( T(I,J,L) >= 268e+0_fp ) THEN
               K = KC * F_L  

            ELSE IF ( T(I,J,L) > 248e+0_fp .and. T(I,J,L) < 268e+0_fp ) 
     &       THEN
               K = KC * ( 2e-2_fp * F_L ) 

            ELSE
               K = 0e+0_fp

            ENDIF
               
            ! F is the fraction of MGLY scavenged out of the updraft
            ! (Eq. 2, Jacob et al, 2000)
            F(I,J,L) = GET_F( State_Met, I, J, L, K )

         ENDDO
         ENDDO
         ENDDO

         ! ND38 index
         ISOL = GET_ISOL( N, N_TRACERS ) 

      !-------------------------------
      ! CH3OOH (liquid phase only)
      !-------------------------------
      ELSE IF ( N == IDTMP ) THEN

         ! No scavenging at the surface
         F(:,:,1) = 0e+0_fp

         ! Start scavenging at level 2
         DO L = 2, LLPAR
         DO J = 1, JJPAR
         DO I = 1, IIPAR

            ! Compute liquid to gas ratio for CH3OOH, using
            ! the appropriate parameters for Henry's law
            ! (Eqs. 7, 8, and Table 1, Jacob et al, 2000)
            CALL COMPUTE_L2G( 3.1e+2_fp,    -5.2e+3_fp, 
     &                        T(I,J,L), CLDLIQ(I,J,L), L2G )

            ! Fraction of CH3OOH in liquid phase
            ! NOTE: CH3OOH does not exist in the ice phase!
            ! (Eq. 4, 5, 6, Jacob et al, 2000)
            C_TOT = 1e+0_fp + L2G
            F_L   = L2G / C_TOT

            ! Compute the rate constant K.  The retention factor  
            ! for liquid CH3OOH is 0.0 for T <= 248 K and 0.02 for 
            ! 248 K < T < 268 K.  (Eq. 1, Jacob et al, 2000)
            IF ( T(I,J,L) >= 268e+0_fp ) THEN
               K = KC * F_L  

            ELSE IF ( T(I,J,L) > 248e+0_fp .and. T(I,J,L) < 268e+0_fp ) 
     &       THEN
               K = KC * ( 2e-2_fp * F_L ) 
                  
            ELSE
               K = 0e+0_fp

            ENDIF
               
            ! F is the fraction of CH3OOH scavenged out of the updraft
            ! (Eq. 2, Jacob et al, 2000)
            F(I,J,L) = GET_F( State_Met, I, J, L, K )

         ENDDO
         ENDDO
         ENDDO

         ! ND38 index
         ISOL = GET_ISOL( N, N_TRACERS )

      !------------------------------
      ! SO2 (aerosol)
      !------------------------------
      ELSE IF ( N == IDTSO2 ) THEN

         ! Compute fraction of SO2 scavenged
         CALL F_AEROSOL( KC, N, F, State_Met )
         ISOL = GET_ISOL( N, N_TRACERS )

         !==============================================================
         ! Coupled full chemistry/aerosol simulation:
         ! Use the wet scavenging formula of Chin et al [1996], 
         ! such that a soluble fraction of SO2 is limited by the
         ! availability of H2O2 in the precipitating grid box. 
         ! Scavenge the soluble SO2 at the same rate as the sulfate.
         ! Update H2O2_sav and SO2_sav for use in RAINOUT, WASHOUT
         !==============================================================
         DO L = 2, LLPAR
         DO J = 1, JJPAR
         DO I = 1, IIPAR

            ! Make sure to deplete H2O2s the same as SO2s. 
            ! (dkh, rjp, bmy, 11/17/05)
            IF ( SO2s(I,J,L) > TINY_FP ) THEN
       
               ! Limit F
               SO2LOSS      = MIN( H2O2s(I,J,L), SO2s(I,J,L) )
               F(I,J,L)     = F(I,J,L) * SO2LOSS / SO2s(I,J,L)
               F(I,J,L)     = MAX(F(I,J,L), 0e+0_fp)
        
               ! Update saved H2O2 concentration
               H2O2s(I,J,L) = H2O2s(I,J,L) - ( SO2s(I,J,L) * F(I,J,L) )
               H2O2s(I,J,L) = MAX( H2O2s(I,J,L), TINY_FP )
        
            ELSE

               ! Set F = 0 if SO2s < EPSILON (dkh, rjp, bmy, 11/17/05) 
               F(I,J,L)     = 0e+0_fp
        
            ENDIF

            ! Update SO2
            SO2s(I,J,L)     = SO2s(I,J,L) * ( 1e+0_fp - F(I,J,L) )
            SO2s(I,J,L)     = MAX( SO2s(I,J,L), TINY_FP )
              
         ENDDO
         ENDDO
         ENDDO

      !-------------------------------
      ! SO4   (gaseous aerosol) or
      ! SO4aq (aqueous aerosol)
      !-------------------------------
      ELSE IF ( N == IDTSO4 .or. N == IDTSO4s .or. N == IDTSO4aq ) THEN

         CALL F_AEROSOL( KC, N, F, State_Met ) 
         ISOL = GET_ISOL( N, N_TRACERS ) 

      !-------------------------------
      ! MSA (aerosol)
      !-------------------------------
      ELSE IF ( N == IDTMSA ) THEN
         CALL F_AEROSOL( KC, N, F, State_Met ) 
         ISOL = GET_ISOL( N, N_TRACERS )

      !-------------------------------
      ! NH3 (liquid & ice phases)
      !-------------------------------
      ELSE IF ( N == IDTNH3 ) THEN
         
         ! No scavenging at surface
         F(:,:,1) = 0e+0_fp

         ! Start scavenging at level 2
         DO L = 2, LLPAR
         DO J = 1, JJPAR
         DO I = 1, IIPAR

            ! Compute ice to gas ratio for NH3 by co-condensation
            ! (Eq. 9, Jacob et al, 2000)
            IF ( C_H2O(I,J,L) > 0e+0_fp ) THEN 
               I2G = ( CLDICE(I,J,L) / C_H2O(I,J,L) ) * CONV_NH3
            ELSE
               I2G = 0e+0_fp
            ENDIF

            ! Compute liquid to gas ratio for NH3, using
            ! the appropriate parameters for Henry's law
            ! (Eqs. 7, 8, and Table 1, Jacob et al, 2000)
            CALL COMPUTE_L2G( 3.3e+6_fp,    -4.1e+3_fp, 
     &                        T(I,J,L), CLDLIQ(I,J,L), L2G )

            ! Fraction of NH3 in liquid & ice phases
            ! (Eqs. 4, 5, 6, Jacob et al, 2000)
            C_TOT = 1e+0_fp + L2G + I2G
            F_L   = L2G / C_TOT
            F_I   = I2G / C_TOT

            ! Compute the rate constant K.  The retention factor  
            ! for liquid NH3 is 0.0 for T <= 248 K and 0.05 for 
            ! 248 K < T < 268 K.  (Eq. 1, Jacob et al, 2000)
            IF ( T(I,J,L) >= 268e+0_fp ) THEN
               K = KC * ( F_L + F_I )
                  
            ELSE IF ( T(I,J,L) > 248e+0_fp .and. T(I,J,L) < 268e+0_fp ) 
     &       THEN
               K = KC * ( ( 5e-2_fp * F_L ) + F_I )
                  
            ELSE
               K = KC * F_I

            ENDIF
  
            ! F is the fraction of NH3 scavenged out of the updraft
            ! (Eq. 2, Jacob et al, 2000)
            F(I,J,L) = GET_F( State_Met, I, J, L, K )

         ENDDO
         ENDDO
         ENDDO
       
         ! ND38 index
         ISOL = GET_ISOL( N, N_TRACERS )

      !-------------------------------
      ! NH4   (gaseous aerosol) or
      ! NH4aq (aqueous aerosol)
      !-------------------------------
      ELSE IF ( N == IDTNH4 .or. N == IDTNH4aq ) THEN
         CALL F_AEROSOL( KC, N, F, State_Met ) 
         ISOL = GET_ISOL( N, N_TRACERS )
         
      !-------------------------------
      ! NIT / LET / AS / AHS (aerosol)
      !-------------------------------
      ELSE IF ( N == IDTNIT  .or. N == IDTNITs .or.
     &          N == IDTAS   .or. N == IDTAHS  .or. 
     &          N == IDTLET ) THEN 
         CALL F_AEROSOL( KC, N, F, State_Met ) 
         ISOL = GET_ISOL( N, N_TRACERS )

      !-------------------------------
      ! NITD1 / NITD2 / NITD3 / NITD4 (aerosol)
      ! tdf
      !-------------------------------
      ELSE IF ( N == IDTNITd1  .or. N == IDTNITd2 .or.
     &          N == IDTNITd3   .or. N == IDTNITd4 ) THEN
         CALL F_AEROSOL( KC, N, F, State_Met )
         ISOL = GET_ISOL( N, N_TRACERS )

      !-------------------------------
      ! SO4D1 / SO4D2 / SO4D3 / SO4D4 (aerosol)
      ! tdf
      !-------------------------------
      ELSE IF ( N == IDTSO4d1  .or. N == IDTSO4d2 .or.
     &          N == IDTSO4d3   .or. N == IDTSO4d4 ) THEN
         CALL F_AEROSOL( KC, N, F, State_Met )
         ISOL = GET_ISOL( N, N_TRACERS )

      !-------------------------------
      ! BC HYDROPHILIC (aerosol) or
      ! BC HYDROPHOBIC (aerosol) or
      ! OC HYDROPHILIC (aerosol) or
      ! OC HYDROPHOBIC (aerosol) or
      !-------------------------------
      ELSE IF ( N == IDTBCPI .or. N == IDTOCPI .or.
     &          N == IDTBCPO .or. N == IDTOCPO ) THEN
         CALL F_AEROSOL( KC, N, F, State_Met ) 
         ISOL = GET_ISOL( N, N_TRACERS )

      !-------------------------------
      ! SOAupdate (hotp 6/15/09)
      ! treat POA as hydrophobic
      !-------------------------------
      ELSE IF ( N == IDTPOA1 .or. N == IDTPOA2  ) THEN
         CALL F_AEROSOL( KC, N, F, State_Met )
         ISOL = GET_ISOL( N, N_TRACERS )

      !-------------------------------
      ! DST1/DST2/DST3/DST4 (aerosol)
      !-------------------------------
      ELSE IF ( N == IDTDST1 .or. N == IDTDST2 .or.
     &          N == IDTDST3 .or. N == IDTDST4 ) THEN
         CALL F_AEROSOL( KC, N, F, State_Met ) 
         ISOL = GET_ISOL( N, N_TRACERS )

      !-------------------------------
      ! Accum  mode seasalt (aerosol)
      ! Coarse mode seasalt (aerosol)
      !-------------------------------
      ELSE IF ( N == IDTSALA .or. N == IDTSALC ) THEN
         CALL F_AEROSOL( KC, N, F, State_Met ) 
         ISOL = GET_ISOL( N, N_TRACERS )

      !-------------------------------
      ! Marine Organics INSOLUBLE
      !-------------------------------
      ELSE IF ( N == IDTMOPO ) THEN
         ! Force not to be lost in convective updraft for now
         F    = 0d0
         ISOL = GET_ISOL( N, N_TRACERS )

      !-------------------------------
      ! DSTAL1/DSTAL2/DSTAL3/DSTAL4 (dust alkalinity aerosol)
      ! tdf
      !-------------------------------
      ELSE IF ( N == IDTDAL1 .or. N == IDTDAL2 .or.
     &          N == IDTDAL3 .or. N == IDTDAL4 ) THEN
         CALL F_AEROSOL( KC, N, F, State_Met )
         ISOL = GET_ISOL( N, N_TRACERS )

      !-------------------------------
      ! MTPA (liquid phase only)
      !-------------------------------
      ! SOAudpate new mtp (hotp 5/24/10) 
      ELSE IF ( N == IDTMTPA ) THEN

         ! No scavenging at the surface
         F(:,:,1) = 0e+0_fp

         ! Start scavenging at level 2
         DO L = 2, LLPAR
         DO J = 1, JJPAR
         DO I = 1, IIPAR

            ! Compute liquid to gas ratio for MTPA, using
            ! the appropriate parameters for Henry's law
            ! (Eqs. 7, 8, and Table 1, Jacob et al, 2000)
            ! Use H-law of 0.049 for all pinene (Sander, 1999)
            ! updated for new mtp (hotp 5/24/10), SOAupdate
            CALL COMPUTE_L2G( 0.049e+0_fp,  0.e+0_fp,
     &                        T(I,J,L), CLDLIQ(I,J,L), L2G )

            ! Fraction of MTPA in liquid phase
            ! (Eq. 4, 5, 6, Jacob et al, 2000)
            C_TOT = 1e+0_fp + L2G
            F_L   = L2G / C_TOT

            ! Compute the rate constant K.  Assume retention factor  
            ! for liquid MTPA is 0.0 for T <= 248 K and 0.02 for 
            ! 248 K < T < 268 K.  (Eq. 1, Jacob et al, 2000)
            IF ( T(I,J,L) >= 268e+0_fp ) THEN
               K = KC * F_L  

            ELSE IF ( T(I,J,L) > 248e+0_fp .and. T(I,J,L) < 268e+0_fp ) 
     &       THEN
               K = KC * ( 2e-2_fp * F_L ) 
                  
            ELSE
               K = 0e+0_fp

            ENDIF
               
            ! F is the fraction of MTPA scavenged out of the updraft
            ! (Eq. 2, Jacob et al, 2000)
            F(I,J,L) = GET_F( State_Met, I, J, L, K )

         ENDDO
         ENDDO
         ENDDO

         ISOL = GET_ISOL( N, N_TRACERS )

      !-------------------------------
      ! LIMO (liquid phase only)
      !-------------------------------
      ELSE IF ( N == IDTLIMO ) THEN

         ! No scavenging at the surface
         F(:,:,1) = 0e+0_fp

         ! Start scavenging at level 2
         DO L = 2, LLPAR
         DO J = 1, JJPAR
         DO I = 1, IIPAR

            ! Compute liquid to gas ratio for LIMO, using
            ! the appropriate parameters for Henry's law
            ! (Eqs. 7, 8, and Table 1, Jacob et al, 2000)
            CALL COMPUTE_L2G( 0.07e+0_fp, 0.e+0_fp, 
     &                        T(I,J,L), CLDLIQ(I,J,L), L2G )

            ! Fraction of LIMO in liquid phase
            ! (Eq. 4, 5, 6, Jacob et al, 2000)
            C_TOT = 1e+0_fp + L2G
            F_L   = L2G / C_TOT

            ! Compute the rate constant K.  Assume retention factor  
            ! for liquid LIMO is 0.0 for T <= 248 K and 0.02 for 
            ! 248 K < T < 268 K.  (Eq. 1, Jacob et al, 2000)
            IF ( T(I,J,L) >= 268e+0_fp ) THEN
               K = KC * F_L  

            ELSE IF ( T(I,J,L) > 248e+0_fp .and. T(I,J,L) < 268e+0_fp ) 
     &       THEN
               K = KC * ( 2e-2_fp * F_L ) 
                  
            ELSE
               K = 0e+0_fp

            ENDIF

            ! F is the fraction of LIMO scavenged out of the updraft
            ! (Eq. 2, Jacob et al, 2000)
            F(I,J,L) = GET_F( State_Met, I, J, L, K )

         ENDDO
         ENDDO
         ENDDO

         ! ND38 index
         ISOL = GET_ISOL( N, N_TRACERS )

      !-------------------------------
      ! MTPO (liquid phase only)
      !-------------------------------
      ! new mtp SOAupdate (hotp 5/24/10)
      ELSE IF ( N == IDTMTPO ) THEN

         ! No scavenging at the surface
         F(:,:,1) = 0e+0_fp

         ! Start scavenging at level 2
         DO L = 2, LLPAR
         DO J = 1, JJPAR
         DO I = 1, IIPAR

            ! Compute liquid to gas ratio for MTPO, using
            ! the appropriate parameters for Henry's law.
            ! (Eqs. 7, 8, and Table 1, Jacob et al, 2000)
            ! SOAupdate
            ! Terpenoid alcohol emission expected to be much lower
            ! than previously estimated. Use pinene H-law (hotp 5/24/10)
            CALL COMPUTE_L2G( 0.049e+0_fp,  0.e+0_fp,
     &                        T(I,J,L), CLDLIQ(I,J,L), L2G )

            ! Fraction of MTPO in liquid phase
            ! (Eq. 4, 5, 6, Jacob et al, 2000)
            C_TOT = 1e+0_fp + L2G
            F_L   = L2G / C_TOT

            ! Compute the rate constant K.  Assume retention factor  
            ! for liquid MTPO is 0.0 for T <= 248 K and 0.02 for 
            ! 248 K < T < 268 K.  (Eq. 1, Jacob et al, 2000)
            IF ( T(I,J,L) >= 268e+0_fp ) THEN
               K = KC * F_L  

            ELSE IF ( T(I,J,L) > 248e+0_fp .and. T(I,J,L) < 268e+0_fp ) 
     &       THEN
               K = KC * ( 2e-2_fp * F_L ) 
                  
            ELSE
               K = 0e+0_fp

            ENDIF

            ! F is the fraction of MTPO scavenged out of the updraft
            ! (Eq. 2, Jacob et al, 2000)
            F(I,J,L) = GET_F( State_Met, I, J, L, K )

         ENDDO
         ENDDO
         ENDDO

         ! ND38 index
         ISOL = GET_ISOL( N, N_TRACERS )

      !------------------------------------
      ! POG
      !------------------------------------
      ! Treat POG as relatively hydrophobic (hotp 9/22/09)
      ELSE IF ( N == IDTPOG1 .or. N == IDTPOG2 ) THEN

         ! No scavenging at the surface
         F(:,:,1) = 0e+0_fp

         ! Start scavenging at level 2
         DO L = 2, LLPAR
         DO J = 1, JJPAR
         DO I = 1, IIPAR

            ! Compute liquid to gas ratio for POG, using
            ! the appropriate parameters for Henry's law
            ! (Eqs. 7, 8, and Table 1, Jacob et al, 2000)
            ! Heff and deltaH/R based on phenanthrene from
            ! Sander 1999
            CALL COMPUTE_L2G( 9.5e+0_fp,    -4.70e+3_fp,
     &                        T(I,J,L), CLDLIQ(I,J,L), L2G )

            ! Fraction of POG in liquid phase
            ! (Eq. 4, 5, 6, Jacob et al, 2000)
            C_TOT = 1e+0_fp + L2G
            F_L   = L2G / C_TOT

            ! Compute the rate constant K.  Assume retention factor  
            ! for liquid POG is 0.0 for T <= 248 K and 0.02 for 
            ! 248 K < T < 268 K.  (Eq. 1, Jacob et al, 2000)
            IF ( T(I,J,L) >= 268e+0_fp ) THEN
               K = KC * F_L  

            ELSE IF ( T(I,J,L) > 248e+0_fp .and. T(I,J,L) < 268e+0_fp ) 
     &       THEN
               K = KC * ( 2e-2_fp * F_L ) 
                  
            ELSE
               K = 0e+0_fp

            ENDIF
               
            ! F is the fraction of POG scavenged out of the updraft
            ! (Eq. 2, Jacob et al, 2000)
            F(I,J,L) = GET_F( State_Met, I, J, L, K )

         ENDDO
         ENDDO
         ENDDO

         ! ND38 index
         ISOL = GET_ISOL( N, N_TRACERS )

      !-----------------------------------
      ! SOG (liquid phase only)
      !-----------------------------------
      ! update for new mtp (hotp 5/24/10), SOAudpate
      ELSE IF ( N == IDTTSOG1 .or. N == IDTTSOG2 .or. 
     &          N == IDTTSOG3 .or. N == IDTTSOG0 .or. 
     &          N == IDTISOG1 .or. N == IDTISOG2 .or. 
     &          N == IDTISOG3 .or.  
     &          N == IDTOPOG1 .or. N == IDTOPOG2 .or. 
     &          N == IDTASOG1 .or. N == IDTASOG2 .or.
     &          N == IDTASOG3                         ) THEN

         ! No scavenging at the surface
         F(:,:,1) = 0e+0_fp

         ! Start scavenging at level 2
         DO L = 2, LLPAR
         DO J = 1, JJPAR
         DO I = 1, IIPAR

            ! Compute liquid to gas ratio for GAS1, using
            ! the appropriate parameters for Henry's law
            ! (Eqs. 7, 8, and Table 1, Jacob et al, 2000)
            CALL COMPUTE_L2G( 1.0e+5_fp, -6.039e+3_fp, 
     &                        T(I,J,L), CLDLIQ(I,J,L), L2G )

            ! Fraction of GAS1 in liquid phase
            ! (Eq. 4, 5, 6, Jacob et al, 2000)
            C_TOT = 1e+0_fp + L2G
            F_L   = L2G / C_TOT

            ! Compute the rate constant K.  Assume retention factor  
            ! for liquid GAS1 is 0.0 for T <= 248 K and 0.02 for 
            ! 248 K < T < 268 K.  (Eq. 1, Jacob et al, 2000)
            IF ( T(I,J,L) >= 268e+0_fp ) THEN
               K = KC * F_L  

            ELSE IF ( T(I,J,L) > 248e+0_fp .and. T(I,J,L) < 268e+0_fp ) 
     &       THEN
               K = KC * ( 2e-2_fp * F_L ) 
                  
            ELSE
               K = 0e+0_fp

            ENDIF
               
            ! F is the fraction of GAS1 scavenged out of the updraft
            ! (Eq. 2, Jacob et al, 2000)
            F(I,J,L) = GET_F( State_Met, I, J, L, K )

         ENDDO
         ENDDO
         ENDDO

         ! ND38 index
         ISOL = GET_ISOL( N, N_TRACERS )

      !------------------------------------------
      ! SOA (aerosol)
      ! Scavenging efficiency for SOA is 0.8
      !------------------------------------------
      ! update for new mtp (hotp 5/24/10), SOAupdate
      ELSE IF ( N == IDTTSOA1 .or. N == IDTTSOA2 .or. 
     &          N == IDTTSOA3 .or. N == IDTTSOA0 .or. 
     &          N == IDTISOA1 .or. N == IDTISOA2 .or. 
     &          N == IDTISOA3 .or. 
     &          N == IDTOPOA1 .or. N == IDTOPOA2 .or. 
     &          N == IDTASOAN .or. N == IDTASOA1 .or.
     &          N == IDTASOA2 .or. N == IDTASOA3      ) THEN

         CALL F_AEROSOL( KC,N, F, State_Met )

         DO L = 2, LLPAR
         DO J = 1, JJPAR
         DO I = 1, IIPAR
            F(I,J,L) = 0.8e+0_fp * F(I,J,L)
         ENDDO
         ENDDO
         ENDDO

         ! ND38 index
         ISOL = GET_ISOL( N, N_TRACERS )


      !------------------------------------------
      ! SOAG, SOAM (aerosol)
      ! Scavenging efficiency for SOA is 0.8
      !------------------------------------------
      ELSE IF ( N == IDTSOAG .or. N == IDTSOAM ) THEN
         CALL F_AEROSOL( KC, N, F, State_Met ) 

         DO L = 2, LLPAR
         DO J = 1, JJPAR
         DO I = 1, IIPAR
            F(I,J,L) = 0.8e+0_fp * F(I,J,L)
         ENDDO
         ENDDO
         ENDDO

         ! ND38 index
         ISOL = GET_ISOL( N, N_TRACERS )

      !-------------------------------
      ! Hg2 (liquid phase only)
      !-------------------------------
      ELSE IF ( IS_Hg2( N ) ) THEN
         

         ! Calculate gas-liquid partitioning from Henry's law
         ! then assume Hg2 is scavenged only by liquid precip
         ! No scavenging at the surface
         F(:,:,1) = 0e+0_fp

         ! Apply scavenging in levels 2 and higher
         DO L = 2, LLPAR
         DO J = 1, JJPAR
         DO I = 1, IIPAR

            ! Compute liquid to gas ratio for HgCl2, using
            ! the appropriate parameters for Henry's law
            ! (Refs: INSERT HERE)
            !
            ! hma, 10-Jan-2011, Henry's law constant for 
            ! HgCl2 = 1.4d+6 M/atm
            ! Ref: Lindqvist and Rhode, 1985
            CALL COMPUTE_L2G( 1.4e+6_fp, -8.4e+3_fp, 
     &                        T(I,J,L), CLDLIQ(I,J,L), L2G )

            ! Fraction of HgCl2 in liquid phase 
            ! Assume that HgCl2 is not present in ice phase
            ! (Eqs. 4, 5, 6, Jacob et al, 2000)
            C_TOT = 1e+0_fp + L2G
            F_L   = L2G / C_TOT

            ! Compute the rate constant K. 
            !CDH allow scavening during riming (8/7/2009
            !Scavenging at all temperatures
            IF ( T(I,J,L) >= 248e+0_fp ) THEN
               K = KC * F_L  
            ELSE 
               K = 0e+0_fp
            ENDIF

            ! F is the fraction of HgCl2 scavenged out of the updraft
            ! (Eq. 2, Jacob et al, 2000)
            F(I,J,L) = GET_F( State_Met, I, J, L, K )

         ENDDO
         ENDDO
         ENDDO

         ! ND38 index
         ISOL = GET_ISOL( N, N_TRACERS )

      !-------------------------------
      ! HgP (treat like aerosol)
      !-------------------------------
      ELSE IF ( IS_HgP( N ) ) THEN

<<<<<<< HEAD
         CALL F_AEROSOL( KC,N, F ) 
         ISOL = GET_ISOL( N )

      !-------------------------------
      ! POPG (liquid phase only) (clf 11/16/10)
      !-------------------------------
      ELSE IF (N == IDTPOPG ) THEN

         ! No scavenging at the surface
         F(:,:,1) = 0d0

         ! Apply scavenging in levels 2 and higher
         DO L = 2, LLPAR
         DO J = 1, JJPAR
         DO I = 1, IIPAR

            ! Compute liquid to gas ratio for POPs using
            ! the appropriate parameters for Henry's Law (M/atm, unitless Kaw
            ! divided by R (in atm/M/K, or 8.21d-2) and T (T = 298 K)) as first argument
            ! and negative enthalpy of water-air exchange (kJ/mol)
            ! divided by R (in kJ/mol/K, or 8.32d-3) as second argument. 
            ! For PHENANTHRENE, HSTAR = 2.35d1 and del_H = -5.65d3 (HSTAR from Ma et al,
            ! 2010 J. Chem. Eng. Data, and del_H from Scharzenbach 2003, p200)
            ! For PYRENE, HSTAR = 7.61d1 and del_H = -5.17d3 (HSTAR from Ma et al
            ! and del_H from Scharzenbach 2003, p200)
            ! For BENZO[a]PYRENE, HSTAR = 1.32d3 and del_H = -5.17d3 (HSTAR from
            ! Ma et al and Del_H the same as pyrene for now)
            CALL COMPUTE_L2G( 1d0/GET_POP_HSTAR(DUM)/ 8.21d-2 / 298d0, 
     &                           -GET_POP_DEL_Hw(DUM) /8.32d-3 ,
     &                           T(I,J,L), CLDLIQ(I,J,L), L2G )

            ! Fraction of POP in liquid phase 
            ! Assume (for now) that POP is not present in ice phase
            ! (Eqs. 4, 5, 6, Jacob et al, 2000)
            C_TOT = 1d0 + L2G
            F_L   = L2G / C_TOT

            ! Compute the rate constant K.  Assume retention efficiency  
            ! for POPG in liquid is 0.0 for T <= 248 K and 0.02 for 
            ! 248 K < T < 268 K.  (Eq. 1, Jacob et al, 2000)
            IF ( T(I,J,L) >= 268d0 ) THEN
               K = KC * F_L  

            ! ELSE IF ( T(I,J,L) > 248d0 .and. T(I,J,L) < 268d0 ) THEN
            !   K = KC * ( 2d-2 * F_L )
            ! clf, 1/7/11 - no retention below 268 K 
                  
            ELSE
               K = 0d0

            ENDIF
               
            ! Distance between grid box centers [m]
            TMP = 0.5d0 * ( BXHEIGHT(I,J,L-1) + BXHEIGHT(I,J,L) ) 

            ! F is the fraction of POP scavenged out of the updraft
            ! (Eq. 2, Jacob et al, 2000)
            F(I,J,L) = 1d0 - EXP( -K * TMP / Vud(I,J) )

         ENDDO
         ENDDO
         ENDDO

         ! ND38 index
         ISOL = GET_ISOL( N )

      !-------------------------------
      ! POPPOCPO (treat like hydrophobic OC aerosol)
      !-------------------------------
      ELSE IF (N == IDTPOPPOCPO ) THEN

         ! Force not to be lost in convective updraft for now
         F    = 0d0
         ISOL = GET_ISOL( N )

      !-------------------------------
      ! POPPBC (treat like hydrophobic BC aerosol)
      !-------------------------------
      ELSE IF (N == IDTPOPPBCPO ) THEN

         ! Force not to be lost in convective updraft for now
         F    = 0d0
         ISOL = GET_ISOL( N )

      !-------------------------------
      ! POPPOCPI (treat like hydrophilic OC aerosol)
      !-------------------------------
      ELSE IF (N == IDTPOPPOCPI ) THEN

!         CALL F_AEROSOL( KC, F ) 
         CALL F_AEROSOL( KC, N, F ) ! H. Amos, 7 Mar 2013 
         ISOL = GET_ISOL( N )

      !-------------------------------
      ! POPPBCPI (treat like hydrophilic BC aerosol)
      !-------------------------------
      ELSE IF (N == IDTPOPPBCPI ) THEN

!         CALL F_AEROSOL( KC, F ) 
         CALL F_AEROSOL( KC, N, F ) ! H. Amos, 7 Mar 2013
         ISOL = GET_ISOL( N )


      ! Additional tracers for isoprene
      ! (fp, 06/09)
      !Use temperature of limonene
      !Use numbers of Sander 
      !  (http://www.mpch-mainz.mpg.de/~sander/res/henry.html)
      !-------------------------------
      ! MOBA (liquid & ice phases)
      !-------------------------------
      ELSE IF ( N == IDTMOBA ) THEN

         ! No scavenging at the surface
         F(:,:,1) = 0d0
=======
         CALL F_AEROSOL( KC, N, F, State_Met ) 
         ISOL = GET_ISOL( N, N_TRACERS )
>>>>>>> f35b1906

#if defined( TOMAS )

      ! For use below
      STT       => State_Chm%TRACERS

      ! Tracer concentration units are in [kg/kg total air] if COMPUTE_F
      ! is called during convection. TOMAS subroutine GETFRACTION
      ! expects units in kg tracer. Therefore, convert State_Chm%Tracers 
      ! to [kg] if currently in [kg/kg]. Use the average surface level 
      ! concentration of tracer 1 to determine current units (ewl, 6/4/15)

      ! Mean surface concentration of tracer 1
      MEAN_SFC_STT = SUM( STT(:,:,1,1) ) / 
     &                    ( SIZE( STT, dim=1 ) * SIZE( STT, dim=2 ) )

      ! Convert units [kg/kg total air] -> [kg] if mean conc less than 0.1
      ! (NOTE: this threshold may need to change)
      IF ( MEAN_SFC_STT < 1.0e-1_fp ) THEN
         CALL Convert_MoistKgKg_to_Kg( am_I_Root, N_TRACERS, 
     &                                  State_Met, State_Chm, RC )

         ! Set flag indicating conversion change occurred
         UNITCHANGE = .TRUE.

      ENDIF

      ! Added for size-resolved aerosol (win, 7/16/09)
      !-------------------------------
      ! H2SO4 (treat as aerosol)
      !-------------------------------
      ELSE IF ( N == IDTH2SO4 ) THEN
         CALL F_AEROSOL( KC, N, F, State_Met )
         ISOL = GET_ISOL( N, N_TRACERS )

      ! Added for size-resolved aerosol (win, 7/16/09)
      !-------------------------------
      ! Aerosol number NK1-NK30
      !-------------------------------
      ELSE IF ( IDTNK1 > 0 .and. N >= IDTNK1 .and. 
     &          N <  IDTNK1 +  IBINS ) THEN
         CALL F_AEROSOL( KC, N, F, State_Met )
         DO L = 2, LLPAR
         DO J = 1, JJPAR
         DO I = 1, IIPAR
            CALL GETFRACTION( I, J, L, N, .FALSE., 
     &                        XFRAC, SOLFRAC, State_Chm%Tracers  )
            F(I,J,L) = XFRAC * SOLFRAC * F(I,J,L)                 
!            TOM_SC_FRACTION(I,J,L,N-IDTNK1+1) = XFRAC
!            F(I,J,L) = ACTIV_F( N, .FALSE. ) * F(I,J,L)
         ENDDO
         ENDDO
         ENDDO
        ISOL = GET_ISOL( N, N_TRACERS )
         
      !-------------------------------
      ! Sulfate SF1-SF30
      !-------------------------------
      ELSE IF ( IDTSF1 > 0 .and. N >= IDTSF1 .and. 
     &          N <  IDTSF1 +  IBINS ) THEN
         CALL F_AEROSOL( KC, N, F, State_Met )
         DO L = 2, LLPAR
         DO J = 1, JJPAR
         DO I = 1, IIPAR
!sfarina - old
!            F(I,J,L) = TOM_SC_FRACTION(I,J,L,N-IDTSF1+1) * F(I,J,L)
!new
            CALL GETFRACTION( I, J, L, N, .FALSE., 
     &                        XFRAC, SOLFRAC, State_Chm%Tracers )
            F(I,J,L) = XFRAC * F(I,J,L)                 
         ENDDO
         ENDDO
         ENDDO
         ISOL = GET_ISOL( N, N_TRACERS )
         
      !-------------------------------
      ! Sea-salt SS1-SS30
      !-------------------------------
      ELSE IF ( IDTSS1 > 0 .and. N >= IDTSS1 .and. 
     &          N <  IDTSS1 +  IBINS ) THEN
         CALL F_AEROSOL( KC, N, F, State_Met )
         DO L = 2, LLPAR
         DO J = 1, JJPAR
         DO I = 1, IIPAR
!            F(I,J,L) = TOM_SC_FRACTION(I,J,L,N-IDTSS1+1) * F(I,J,L)
            CALL GETFRACTION( I, J, L, N, .FALSE., 
     &                        XFRAC, SOLFRAC, State_Chm%Tracers )
            F(I,J,L) = XFRAC * F(I,J,L)                 
         ENDDO
         ENDDO
         ENDDO
         ISOL = GET_ISOL( N, N_TRACERS )
         
      !-------------------------------
      ! Hydrophilic EC ECIL1-ECIL30 
      !-------------------------------
      ELSE IF ( IDTECIL1 > 0 .and. N >= IDTECIL1 .and. 
     &          N <  IDTECIL1 +  IBINS ) THEN
         CALL F_AEROSOL( KC, N, F, State_Met )
         DO L = 2, LLPAR
         DO J = 1, JJPAR
         DO I = 1, IIPAR
!            F(I,J,L) = TOM_SC_FRACTION(I,J,L,N-IDTECIL1+1) * F(I,J,L)
            CALL GETFRACTION( I, J, L, N, .FALSE., 
     &                        XFRAC, SOLFRAC, State_Chm%Tracers )
            F(I,J,L) = XFRAC * F(I,J,L)                 
         ENDDO
         ENDDO
         ENDDO
         ISOL = GET_ISOL( N, N_TRACERS )
         
      !-------------------------------
      ! Hydrophilic OC OCIL1-OCIL30 
      !-------------------------------
      ELSE IF ( IDTOCIL1 > 0 .and. N >= IDTOCIL1 .and. 
     &          N <  IDTOCIL1 +  IBINS ) THEN
         CALL F_AEROSOL( KC, N, F, State_Met )
         DO L = 2, LLPAR
         DO J = 1, JJPAR

         DO I = 1, IIPAR
!            F(I,J,L) = TOM_SC_FRACTION(I,J,L,N-IDTOCIL1+1) * F(I,J,L)
            CALL GETFRACTION( I, J, L, N, .FALSE., 
     &                        XFRAC, SOLFRAC, State_Chm%Tracers )
            F(I,J,L) = XFRAC * F(I,J,L)                 
         ENDDO
         ENDDO
         ENDDO
         ISOL = GET_ISOL( N, N_TRACERS )
         
      !-------------------------------
      ! Hydrophobic OC OCOB1-OCOB30 
      !-------------------------------
      ELSE IF ( IDTOCOB1 > 0 .and. N >= IDTOCOB1 .and. 
     &          N <  IDTOCOB1 +  IBINS ) THEN
         CALL F_AEROSOL( KC, N, F, State_Met )
         DO L = 2, LLPAR
         DO J = 1, JJPAR
         DO I = 1, IIPAR
!            F(I,J,L) = TOM_SC_FRACTION(I,J,L,N-IDTOCOB1+1) * F(I,J,L)
            CALL GETFRACTION( I, J, L, N, .FALSE., 
     &                        XFRAC, SOLFRAC, State_Chm%Tracers )
            F(I,J,L) = XFRAC * F(I,J,L)                 
         ENDDO
         ENDDO
         ENDDO
         ISOL = GET_ISOL( N, N_TRACERS )
         
      !-------------------------------
      ! Dust DUST1-DUST30 
      !-------------------------------
      ELSE IF ( IDTDUST1 > 0 .and. N >= IDTDUST1 .and. 
     &          N <  IDTDUST1 +  IBINS ) THEN
         CALL F_AEROSOL( KC, N, F, State_Met )
         DO L = 2, LLPAR
         DO J = 1, JJPAR
         DO I = 1, IIPAR
!            F(I,J,L) = TOM_SC_FRACTION(I,J,L,N-IDTDUST1+1) * F(I,J,L)
            CALL GETFRACTION( I, J, L, N, .FALSE., 
     &                        XFRAC, SOLFRAC, State_Chm%Tracers )
            F(I,J,L) = XFRAC * F(I,J,L)                 
         ENDDO
         ENDDO
         ENDDO
         ISOL = GET_ISOL( N, N_TRACERS )
         
      !(end part) Added for size-resolved aerosol (win, 7/16/09)

      ! Convert State_Chm%Tracers units back to kg/kg total air 
      ! if conversion occurred at start of TOMAS block (ewl, 6/23/15)
      IF ( UNITCHANGE ) THEN
         CALL Convert_Kg_to_MoistKgKg( am_I_Root, N_TRACERS, 
     &                                  State_Met, State_Chm, RC )
      ENDIF

      ! Free pointer
      STT => NULL()
#endif

      !-------------------------------
      ! POPG (liquid phase only) (clf 11/16/10)
      !-------------------------------
      ELSE IF (N == IDTPOPG ) THEN

         ! No scavenging at the surface
         F(:,:,1) = 0e+0_fp

         ! Apply scavenging in levels 2 and higher
         DO L = 2, LLPAR
         DO J = 1, JJPAR
         DO I = 1, IIPAR

            ! Compute liquid to gas ratio for POPs using
            ! the appropriate parameters for Henry's Law (M/atm, unitless Kaw
            ! divided by R (in atm/M/K, or 8.21d-2) and T (T = 298 K)) as first
            ! argument and negative enthalpy of water-air exchange (kJ/mol)
            ! divided by R (in kJ/mol/K, or 8.32d-3) as second argument. 
            ! For PHENANTHRENE, HSTAR = 2.35d1 and del_H = -5.65d3 (HSTAR from
            ! Ma et al, 2010 J. Chem. Eng. Data, and del_H from Scharzenbach
            ! 2003, p200)
            ! For PYRENE, HSTAR = 7.61d1 and del_H = -5.17d3 (HSTAR from Ma et
            ! al and del_H from Scharzenbach 2003, p200)
            ! For BENZO[a]PYRENE, HSTAR = 1.32d3 and del_H = -5.65d3 (HSTAR from
            ! Ma et al and Del_H the same as pyrene for now)
            CALL COMPUTE_L2G( Input_Opt%POP_HSTAR, Input_Opt%POP_DEL_Hw, 
     &                        T(I,J,L), CLDLIQ(I,J,L), L2G )

            ! Fraction of POP in liquid phase 
            ! Assume (for now) that POP is not present in ice phase
            ! (Eqs. 4, 5, 6, Jacob et al, 2000)
            C_TOT = 1e+0_fp + L2G
            F_L   = L2G / C_TOT

            ! Compute the rate constant K.  Assume retention efficiency  
            ! for POPG in liquid is 0.0 for T <= 248 K and 0.02 for 
            ! 248 K < T < 268 K.  (Eq. 1, Jacob et al, 2000)
            IF ( T(I,J,L) >= 268e+0_fp ) THEN
               K = KC * F_L  

            ! ELSE IF ( T(I,J,L) > 248e+0_fp .and. T(I,J,L) < 268e+0_fp ) THEN
            !   K = KC * ( 2d-2 * F_L )
            ! clf, 1/7/11 - no retention below 268 K 
                  
            ELSE
               K = 0e+0_fp

            ENDIF
               
            ! F is the fraction of POP scavenged out of the updraft
            ! (Eq. 2, Jacob et al, 2000)
            F(I,J,L) = GET_F( State_Met, I, J, L, K )

         ENDDO
         ENDDO
         ENDDO

         ! ND38 index
         ISOL = GET_ISOL( N, N_TRACERS )

      !-------------------------------
      ! POPPOC (treat like hydrophobic OC aerosol)
      !-------------------------------
      ELSE IF (N == IDTPOPPOC ) THEN
         CALL F_AEROSOL( KC, N, F, State_Met )
         ISOL = GET_ISOL( N, N_TRACERS )

      !-------------------------------
      ! POPPBC (treat like hydrophobic BC aerosol)
      !-------------------------------
      ELSE IF (N == IDTPOPPBC ) THEN
         CALL F_AEROSOL( KC, N, F, State_Met )
         ISOL = GET_ISOL( N, N_TRACERS )

      ! Additional tracers for isoprene
      ! (fp, 06/09)
      !Use temperature of limonene
      !Use numbers of Sander 
      !  (http://www.mpch-mainz.mpg.de/~sander/res/henry.html)
      !-------------------------------
      ! MOBA (liquid & ice phases)
      !-------------------------------
      ELSE IF ( N == IDTMOBA ) THEN

         ! No scavenging at the surface
         F(:,:,1) = 0e+0_fp

         ! Apply scavenging in levels 2 and higher
         DO L = 2, LLPAR
         DO J = 1, JJPAR
         DO I = 1, IIPAR

            ! Compute liquid to gas ratio for LIMO, using
            ! the appropriate parameters for Henry's law
            ! (Eqs. 7, 8, and Table 1, Jacob et al, 2000)
            !FP_ISOP
            !based on methacrylic acid with acetic acid T dependance
            ! pKa = 4.1 - pH=5

            CALL COMPUTE_L2G( 2.3e+4_fp,    -6.3e+3_fp,
     &                        T(I,J,L), CLDLIQ(I,J,L), L2G )

            ! Fraction of LIMO in liquid phase
            ! (Eq. 4, 5, 6, Jacob et al, 2000)
            C_TOT = 1e+0_fp + L2G
            F_L   = L2G / C_TOT

            ! Compute the rate constant K.  Assume retention factor  
            ! for liquid LIMO is 0.0 for T <= 248 K and 0.02 for 
            ! 248 K < T < 268 K.  (Eq. 1, Jacob et al, 2000)
            IF ( T(I,J,L) >= 268e+0_fp ) THEN
               K = KC * F_L  

            ELSE IF ( T(I,J,L) > 248e+0_fp .and. T(I,J,L) < 268e+0_fp ) 
     &       THEN
               K = KC * ( 2e-2_fp * F_L ) 
                  
            ELSE
               K = 0e+0_fp

            ENDIF
               
            ! F is the fraction of LIMO scavenged out of the updraft
            ! (Eq. 2, Jacob et al, 2000)
            F(I,J,L) = GET_F( State_Met, I, J, L, K )

         ENDDO
         ENDDO
         ENDDO
            
         ! ND38 index
         ISOL = GET_ISOL( N, N_TRACERS )

      !-------------------------------
      ! ISOPN (liquid & ice phases)
      !-------------------------------
      ELSE IF ( N == IDTISOPN ) THEN

         ! No scavenging at the surface
         F(:,:,1) = 0e+0_fp

         ! Apply scavenging in levels 2 and higher
         DO L = 2, LLPAR
         DO J = 1, JJPAR
         DO I = 1, IIPAR

            ! Compute liquid to gas ratio for LIMO, using
            ! the appropriate parameters for Henry's law
            ! (Eqs. 7, 8, and Table 1, Jacob et al, 2000)


            !FP ISOP : BUG FIX FOR CONSISTENCY WITH DRY DEP MODULE
            !USE ITO NUMBER
            CALL COMPUTE_L2G( 17e+3_fp,     -9.2e+3_fp,
     &                        T(I,J,L), CLDLIQ(I,J,L), L2G )

            C_TOT = 1e+0_fp + L2G
            F_L   = L2G / C_TOT

            ! Compute the rate constant K.  Assume retention factor  
            ! for liquid LIMO is 0.0 for T <= 248 K and 0.02 for 
            ! 248 K < T < 268 K.  (Eq. 1, Jacob et al, 2000)
            IF ( T(I,J,L) >= 268e+0_fp ) THEN
               K = KC * F_L  

            ELSE IF ( T(I,J,L) > 248e+0_fp .and. T(I,J,L) < 268e+0_fp ) 
     &       THEN
               K = KC * ( 2e-2_fp * F_L ) 
                  
            ELSE
               K = 0e+0_fp

            ENDIF
               
            ! F is the fraction of LIMO scavenged out of the updraft
            ! (Eq. 2, Jacob et al, 2000)
            F(I,J,L) = GET_F( State_Met, I, J, L, K )

         ENDDO
         ENDDO
         ENDDO
            
         ! ND38 index
         ISOL = GET_ISOL( N, N_TRACERS )

      !-------------------------------
      ! MMN (liquid & ice phases)
      !-------------------------------
      ELSE IF ( N == IDTMMN ) THEN

         ! No scavenging at the surface
         F(:,:,1) = 0e+0_fp

         ! Apply scavenging in levels 2 and higher
         DO L = 2, LLPAR
         DO J = 1, JJPAR
         DO I = 1, IIPAR

            ! Compute liquid to gas ratio for LIMO, using
            ! the appropriate parameters for Henry's law
            ! (Eqs. 7, 8, and Table 1, Jacob et al, 2000)

            !FP ISOP : BUG FIX FOR CONSISTENCY WITH DRY DEP MODULE
            !USE ITO NUMBER
            CALL COMPUTE_L2G( 17e+3_fp,     -9.2e+3_fp,
     &                        T(I,J,L), CLDLIQ(I,J,L), L2G )

            C_TOT = 1e+0_fp + L2G
            F_L   = L2G / C_TOT

            ! Compute the rate constant K.  Assume retention factor  
            ! for liquid LIMO is 0.0 for T <= 248 K and 0.02 for 
            ! 248 K < T < 268 K.  (Eq. 1, Jacob et al, 2000)
            IF ( T(I,J,L) >= 268e+0_fp ) THEN
               K = KC * F_L  

            ELSE IF ( T(I,J,L) > 248e+0_fp .and. T(I,J,L) < 268e+0_fp ) 
     &       THEN
               K = KC * ( 2d-2 * F_L ) 
                  
            ELSE
               K = 0e+0_fp

            ENDIF
               
            ! F is the fraction of LIMO scavenged out of the updraft
            ! (Eq. 2, Jacob et al, 2000)
            F(I,J,L) = GET_F( State_Met, I, J, L, K )

         ENDDO
         ENDDO
         ENDDO
            
         ! ND38 index
         ISOL = GET_ISOL( N, N_TRACERS )

      !-------------------------------
      ! PROPNN (liquid & ice phases)
      !-------------------------------
      ELSE IF ( N == IDTPROPNN ) THEN

         ! No scavenging at the surface
         F(:,:,1) = 0e+0_fp

         ! Apply scavenging in levels 2 and higher
         DO L = 2, LLPAR
         DO J = 1, JJPAR
         DO I = 1, IIPAR

            ! Compute liquid to gas ratio for LIMO, using
            ! the appropriate parameters for Henry's law
            ! (Eqs. 7, 8, and Table 1, Jacob et al, 2000)

            !NITROOXYACETONE IN SANDER TABLE
            CALL COMPUTE_L2G( 1.0e+3_fp,    0.0e+0_fp,
     &                        T(I,J,L), CLDLIQ(I,J,L), L2G )


            C_TOT = 1e+0_fp + L2G
            F_L   = L2G / C_TOT

            ! Compute the rate constant K.  Assume retention factor  
            ! for liquid LIMO is 0.0 for T <= 248 K and 0.02 for 
            ! 248 K < T < 268 K.  (Eq. 1, Jacob et al, 2000)
            IF ( T(I,J,L) >= 268e+0_fp ) THEN
               K = KC * F_L  

            ELSE IF ( T(I,J,L) > 248e+0_fp .and. T(I,J,L) < 268e+0_fp ) 
     &       THEN
               K = KC * ( 2e-2_fp * F_L ) 
                  
            ELSE
               K = 0e+0_fp

            ENDIF
               
            ! F is the fraction of LIMO scavenged out of the updraft
            ! (Eq. 2, Jacob et al, 2000)
            F(I,J,L) = GET_F( State_Met, I, J, L, K )

         ENDDO
         ENDDO
         ENDDO
            
         ! ND38 index
         ISOL = GET_ISOL( N, N_TRACERS )

      !-------------------------------
      ! RIP (liquid & ice phases)
      !-------------------------------
      ELSE IF ( N == IDTRIP ) THEN

         ! No scavenging at the surface
         F(:,:,1) = 0e+0_fp

         ! Apply scavenging in levels 2 and higher
         DO L = 2, LLPAR
         DO J = 1, JJPAR
         DO I = 1, IIPAR

            CALL COMPUTE_L2G( 1.7e+6_fp,    0.0e+0_fp,              !USE H2O2
     &                        T(I,J,L), CLDLIQ(I,J,L), L2G )

            ! Fraction of LIMO in liquid phase
            ! (Eq. 4, 5, 6, Jacob et al, 2000)
            C_TOT = 1e+0_fp + L2G
            F_L   = L2G / C_TOT

            ! Compute the rate constant K.  Assume retention factor  
            ! for liquid LIMO is 0.0 for T <= 248 K and 0.02 for 
            ! 248 K < T < 268 K.  (Eq. 1, Jacob et al, 2000)
            IF ( T(I,J,L) >= 268e+0_fp ) THEN
               K = KC * F_L  

            ELSE IF ( T(I,J,L) > 248e+0_fp .and. T(I,J,L) < 268e+0_fp ) 
     &       THEN
               K = KC * ( 2e-2_fp * F_L ) 
                  
            ELSE
               K = 0e+0_fp

            ENDIF
               
            ! F is the fraction of LIMO scavenged out of the updraft
            ! (Eq. 2, Jacob et al, 2000)
            F(I,J,L) = GET_F( State_Met, I, J, L, K )

         ENDDO
         ENDDO
         ENDDO
            
         ! ND38 index
         ISOL = GET_ISOL( N, N_TRACERS )

      !-------------------------------
      ! MAP (liquid & ice phases)
      !-------------------------------
      ELSE IF ( N == IDTMAP ) THEN

         ! No scavenging at the surface
         F(:,:,1) = 0e+0_fp

         ! Apply scavenging in levels 2 and higher
         DO L = 2, LLPAR
         DO J = 1, JJPAR
         DO I = 1, IIPAR

            CALL COMPUTE_L2G( 8.4e+2_fp,  -5.3e+3_fp,              !USE H2O2
     &                        T(I,J,L), CLDLIQ(I,J,L), L2G )

            C_TOT = 1e+0_fp + L2G
            F_L   = L2G / C_TOT

            IF ( T(I,J,L) >= 268e+0_fp ) THEN
               K = KC * F_L  

            ELSE IF ( T(I,J,L) > 248e+0_fp .and. T(I,J,L) < 268e+0_fp ) 
     &       THEN
               K = KC * ( 2d-2 * F_L ) 
                  
            ELSE
               K = 0e+0_fp

            ENDIF
               
            ! F is the fraction of LIMO scavenged out of the updraft
            ! (Eq. 2, Jacob et al, 2000)
            F(I,J,L) = GET_F( State_Met, I, J, L, K )

         ENDDO
         ENDDO
         ENDDO
            
         ! ND38 index
         ISOL = GET_ISOL( N, N_TRACERS )


      !-------------------------------
      ! IEPOX (liquid & ice phases)
      !-------------------------------
      ELSE IF ( N == IDTIEPOX ) THEN

         ! No scavenging at the surface
         F(:,:,1) = 0e+0_fp

         ! Apply scavenging in levels 2 and higher
         DO L = 2, LLPAR
         DO J = 1, JJPAR
         DO I = 1, IIPAR

            CALL COMPUTE_L2G( 1.3e+8_fp,    0.0e+0_fp,               !USE H2O2
     &                        T(I,J,L), CLDLIQ(I,J,L), L2G )

            C_TOT = 1e+0_fp + L2G
            F_L   = L2G / C_TOT

            IF ( T(I,J,L) >= 268e+0_fp ) THEN
               K = KC * F_L  

            ELSE IF ( T(I,J,L) > 248e+0_fp .and. T(I,J,L) < 268e+0_fp ) 
     &       THEN
               K = KC * ( 2e-2_fp * F_L ) 
                  
            ELSE
               K = 0e+0_fp

            ENDIF
               
            ! F is the fraction of LIMO scavenged out of the updraft
            ! (Eq. 2, Jacob et al, 2000)
            F(I,J,L) = GET_F( State_Met, I, J, L, K )

         ENDDO
         ENDDO
         ENDDO
            
         ! ND38 index
         ISOL = GET_ISOL( N, N_TRACERS )

      !----------------------------
      ! Insoluble tracer, set F=0
      !----------------------------
      ELSE
         F(:,:,:) = 0e+0_fp
         ISOL     = 0

      ENDIF

      ! Free pointers
!      NULLIFY( BXHEIGHT )
      NULLIFY( T        )

      END SUBROUTINE COMPUTE_F
!EOC
!------------------------------------------------------------------------------
!                  GEOS-Chem Global Chemical Transport Model                  !
!------------------------------------------------------------------------------
!BOP
!
! !IROUTINE: f_aerosol
!
! !DESCRIPTION: Subroutine F\_AEROSOL returns the fraction of aerosol 
!  scavenged in updrafts
!\\
!\\
! !INTERFACE:
!
      SUBROUTINE F_AEROSOL( KC, N, F, State_Met ) 
!
! !USES:
!
      USE CMN_SIZE_MOD
      USE GIGC_State_Met_Mod, ONLY : MetState
      USE TRACERID_MOD
!
! !INPUT PARAMETERS: 
!
      ! Conversion rate from cloud condensate to precip [1/s]
      REAL(fp),       INTENT(IN)  :: KC

      !Add N to idendify tracers (qq,10/11/2011)
      INTEGER,        INTENT(IN)  :: N

      ! Meteorology State object
      TYPE(MetState), INTENT(IN)  :: State_Met
!
! !OUTPUT PARAMETERS:
!
      ! Fraction of aerosol scavenged in updrafts [unitless]
      REAL(fp),       INTENT(OUT) :: F(IIPAR,JJPAR,LLPAR)
! 
! !REVISION HISTORY: 
!  07 Nov 2002 - R. Yantosca - Initial version
!  16 Sep 2010 - R. Yantosca - Added ProTeX headers
!  09 Nov 2012 - M. Payer    - Replaced all met field arrays with State_Met
!                              derived type object
!  29 May 2013 - R. Yantosca - Segregate TOMAS-specific code with #ifdefs
!  10 Nov 2014 - C. Keller   - Now also apply TINY check in ESMF environment.
!  23 Jun 2015 - M. Sulprizio- Add impaction scavenging for hydrophobic BC and
!                              homogeneous IN removal from Qiaoqiao Wang
!EOP
!------------------------------------------------------------------------------
!BOC
!
! !LOCAL VARIABLES:
!
      INTEGER             :: I, J, L
      REAL(fp)            :: TMP, FF

      !=================================================================
      ! F_AEROSOL begins here!
      !
      ! Aerosol tracers are 100% in the cloud condensate phase, so 
      ! we set K = Kc, and compute F accordingly (cf Jacob et al 2000 )    
      !=================================================================
      
      ! Turn off scavenging in the first level by setting F = 0
      F(:,:,1) = 0e+0_fp
 
      ! Apply scavenging in levels 2 and higher
      DO L = 2, LLPAR
      DO J = 1, JJPAR
      DO I = 1, IIPAR
                
         ! snow vs rain (qq, 10/11/2011)
         IF ( State_Met%T(I,J,L) >= 258d0) THEN
             IF (N == IDTBCPO   .or. N == IDTOCPO  .or.
     &           N == IDTPOA1   .or. N == IDTPOA2  .or.
     &           N == IDTPOPPOC .or. N == IDTPOPPBC ) THEN
                FF=0.5d0
             ELSE
                FF=1d0
             ENDIF

         ELSE IF ( State_Met%T(I,J,L) < 237d0) THEN
             IF (N == IDTOCPO   .or. N == IDTPOPPOC .or.
     &           N == IDTPOA1   .or. N == IDTPOA2  ) THEN
                FF=0.5d0
             ELSE
                FF=1d0
             ENDIF

         ELSE   
            IF ( N == IDTBCPO   .or. N == IDTHNO3 .or.
     &           N == IDTDST1   .or. N == IDTDST2 .or.
     &           N == IDTDST3   .or. N == IDTDST4 .or.
     &           N == IDTMOPO ) THEN
               FF=1d0
            ELSE 
               FF=0.5d0
            ENDIF       
         ENDIF

         ! (Eq. 2, Jacob et al, 2000, with K = Kc)
         F(I,J,L) = GET_F( State_Met, I, J, L, KC, FF )
            
      ENDDO
      ENDDO
      ENDDO

      END SUBROUTINE F_AEROSOL 
!EOC
!------------------------------------------------------------------------------
!                  GEOS-Chem Global Chemical Transport Model                  !
!------------------------------------------------------------------------------
!BOP
!
! !IROUTINE: get_isol
!
! !DESCRIPTION: Function GET\_ISOL returns the value of ISOL (tracer index for 
!  ND38) for all simulation types.
!\\
!\\
! !INTERFACE:
!
      FUNCTION GET_ISOL( N_TEST, N_TRACERS ) RESULT( VALUE )
!
! !USES:
!
      USE CMN_SIZE_MOD                 ! Size parameters
!
! !INPUT PARAMETERS: 
!
      INTEGER, INTENT(IN) :: N_TEST    ! Tracer number to look up
      INTEGER, INTENT(IN) :: N_TRACERS ! # of GEOS_Chem tracers
!
! !RETURN VALUE:
!
      INTEGER             :: VALUE     ! Index for ND38 diagnostic

!
! !REVISION HISTORY: 
!  05 Apr 2004 - R. Yantosca - Initial version
!  (1 ) Now initializes a lookup table for faster execution.  Now made into
!        an EXTERNAL function. (rjp, bmy, 4/5/04)
!  (2 ) Now references N_TRACERS from "tracer_mod.f" (bmy, 7/20/04)
!  16 Sep 2010 - R. Yantosca - Added ProTeX headers
!EOP
!------------------------------------------------------------------------------
!BOC
!
! !LOCAL VARIABLES:
!
      LOGICAL, SAVE :: FIRST = .TRUE.
      INTEGER, SAVE :: NSOL_INDEX(NNPAR)
      INTEGER       :: I, L, N

      !=================================================================
      ! GET_ISOL begins here!
      !=================================================================

      ! Initialize lookup table on the first call
      IF ( FIRST ) THEN
      
         ! Initialize
         NSOL_INDEX(:) = 0
   
         ! Loop over tracers
         DO N = 1, N_TRACERS
            
            ! Loop over soluble tracers
            DO L = 1, NSOL

               ! Test if tracer N is among the soluble tracers
               IF ( IDWETD(L) == N ) THEN

                  ! Save location into the lookup table
                  NSOL_INDEX(N) = L 

                  !Go to next N
                  EXIT
               ENDIF
            ENDDO
         ENDDO

         ! Reset first-time flag
         FIRST = .FALSE.
      ENDIF

      ! Return value
      VALUE = NSOL_INDEX(N_TEST)

      END FUNCTION GET_ISOL
!EOC
!------------------------------------------------------------------------------
!                  GEOS-Chem Global Chemical Transport Model                  !
!------------------------------------------------------------------------------
!BOP
!
! !IROUTINE: rainout
!
! !DESCRIPTION: Subroutine RAINOUT computes RAINFRAC, the fraction of soluble 
!  tracer lost to rainout events in precipitation.
!\\
!\\
! !INTERFACE:
!
      SUBROUTINE RAINOUT( I, J, L, N, K_RAIN, DT, F, RAINFRAC,
     &                    Input_Opt, State_Met )
!
! !USES:
!
<<<<<<< HEAD
      USE DAO_MOD,      ONLY : T
      USE ERROR_MOD,    ONLY : ERROR_STOP
      USE TRACERID_MOD, ONLY : IDTPB,   IDTBE7,   IDTHNO3, IDTH2O2 
      USE TRACERID_MOD, ONLY : IDTCH2O, IDTMP,    IDTSO2,  IDTSO4  
      USE TRACERID_MOD, ONLY : IDTSO4s, IDTSO4aq, IDTMSA,  IDTNH3   
      USE TRACERID_MOD, ONLY : IDTNH4,  IDTNH4aq, IDTNIT,  IDTNITs  
      USE TRACERID_MOD, ONLY : IDTAS,   IDTAHS,   IDTLET,  IDTBCPI 
      USE TRACERID_MOD, ONLY : IDTOCPI, IDTBCPO,  IDTOCPO, IDTDST1 
      USE TRACERID_MOD, ONLY : IDTDST2, IDTDST3,  IDTDST4, IDTSALA 
      USE TRACERID_MOD, ONLY : IDTSALC, IDTALPH,  IDTLIMO, IDTALCO 
      USE TRACERID_MOD, ONLY : IDTSOG1, IDTSOG2,  IDTSOG3, IDTSOG4
      USE TRACERID_MOD, ONLY : IDTSOA1, IDTSOA2,  IDTSOA3, IDTSOA4
      USE TRACERID_MOD, ONLY : IDTSOA5, IDTSOG5
      USE TRACERID_MOD, ONLY : IS_Hg2,  IS_HgP
      USE TRACERID_MOD, ONLY : IDTGLYX, IDTMGLY,  IDTGLYC
      USE TRACERID_MOD, ONLY : IDTSOAG, IDTSOAM
      USE TRACERID_MOD, ONLY : IDTMOBA,  IDTPROPNN
      USE TRACERID_MOD, ONLY : IDTISOPN, IDTMMN
      USE TRACERID_MOD, ONLY : IDTIEPOX, IDTRIP, IDTMAP
      ! jpp 4/27/09
      USE TRACERID_MOD, ONLY : IDTHOBr, IDTHBr,   IDTBr2
      USE TRACER_MOD,   ONLY : ITS_A_MERCURY_SIM 
      !POPs (eck, 9/21/10)
      USE TRACERID_MOD, ONLY : IDTPOPPOCPO, IDTPOPPBCPO, IDTPOPG
      USE TRACERID_MOD, ONLY : IDTPOPPOCPI, IDTPOPPBCPI
      USE GET_POPSINFO_MOD,   ONLY : GET_POP_HSTAR, GET_POP_DEL_Hw


      USE CMN_SIZE_MOD                   ! Size parameters
=======
      USE CMN_SIZE_MOD
      USE ERROR_MOD,          ONLY : ERROR_STOP
      USE GIGC_Input_Opt_Mod, ONLY : OptInput
      USE GIGC_State_Met_Mod, ONLY : MetState
      USE TRACERID_MOD
#if defined( TOMAS )
      USE TOMAS_MOD,          ONLY : ICOMP,   IBINS
#endif
>>>>>>> f35b1906
!
! !INPUT PARAMETERS: 
!
      INTEGER,        INTENT(IN)  :: I          ! Longitude index
      INTEGER,        INTENT(IN)  :: J          ! Latitude index
      INTEGER,        INTENT(IN)  :: L          ! Level index
      INTEGER,        INTENT(IN)  :: N          ! Tracer number
      REAL(fp),       INTENT(IN)  :: K_RAIN     ! Rainout rate constant [1/s]
      REAL(fp),       INTENT(IN)  :: DT         ! Timestep for rainout event [s]
      REAL(fp),       INTENT(IN)  :: F          ! Fraction of grid box that is
                                                !  precipitating [unitless]
      TYPE(OptInput), INTENT(IN)  :: Input_Opt  ! Input options
      TYPE(MetState), INTENT(IN)  :: State_Met  ! Meteorology State object
!
! !OUTPUT PARAMETERS:
!
      REAL(fp),       INTENT(OUT) :: RAINFRAC   ! Fraction of tracer lost 
                                                !  to rainout [unitless]
! 
! !REVISION HISTORY: 
!  28 Feb 2000 - R. Yantosca - Initial version
!  (1 ) Currently works for either full chemistry simulation (NSRCX == 3) 
!        or Rn-Pb-Be chemistry simulation (NSRCX == 1).  Other simulations
!        do not carry soluble tracer, so set RAINFRAC = 0. (bmy, 2/28/00)
!  (2 ) Need to call INIT_SCAV to initialize the Vud, C_H2O, CLDLIQ, 
!        and CLDICE fields once per dynamic timestep. (bmy, 2/28/00)
!  (3 ) K_RAIN, the rainout rate constant, and F, the areal fraction of the 
!        grid box undergoing precipitiation, are computed according to 
!        Giorgi & Chaimedes, as described in Jacob et al, 2000.
!  (4 ) Now no longer suppress scavenging of HNO3 and aerosol below 258K.
!        Updated comments, cosmetic changes.  Now set TK = T(I,J,L) since
!        T is now sized (IIPAR,JJPAR,LLPAR) in "CMN". (djj, hyl, bmy, 1/24/02)
!  (5 ) Eliminated obsolete code (bmy, 2/27/02)
!  (6 ) Now reference T from "dao_mod.f".  Updated comments.  Now bundled 
!        into "wetscav_mod.f". Now refererences "tracerid_mod.f".  Also 
!        removed reference to CMN since we don't need NSRCX. (bmy, 11/8/02)
!  (7 ) Now updated for carbon & dust aerosol tracers (rjp, bmy, 4/5/04)
!  (8 ) Now updated for seasalt aerosol tracers (rjp, bec, bmy, 4/20/04)
!  (9 ) Now updated for secondary aerosol tracers (rjp, bmy, 7/13/04)
!  (10) Now treat rainout of mercury aerosol tracers (eck, bmy, 12/9/04)
!  (11) Updated for AS, AHS, LET, NH4aq, SO4aq.  Also condensed the IF
!        statement by grouping blocks together. (cas, bmy, 12/20/04)
!  (12) Updated for SO4s, NITs (bec, bmy, 4/25/05)
!  (13) Now make sure all USE statements are USE, ONLY (bmy, 10/3/05)
!  (14) Change Henry's law constant for Hg2 to 1.0d+14.  Now use functions
!        IS_Hg2 and IS_HgP to determine if the tracer is a tagged Hg0 or
!        HgP tracer. (eck, cdh, bmy, 1/6/06)
!  (15) Updated for SOG4 and SOA4 (dkh, bmy, 5/18/06)
!  (16) For GEOS-5, suppress rainout when T < 258K (hyl, bmy, 3/5/08)
!  (17) Bug fix: need to use separate conversion parameters for H2O2 and
!        NH3.  This was the same fix as in COMPUTE_F but until now we had
!        overlooked this. (havala, bmy, 7/20/09)
!  25 Aug 2010 - R. Yantosca - Treat MERRA in the same way as GEOS-5
!  16 Sep 2010 - R. Yantosca - Added ProTeX headers
!  27 Sep 2011 - H. Amos     - remove LHg_WETDasHNO3 logical, it's obsolete
!  09 Feb 2012 - R. Yantosca - Treat GEOS-5.7.x in the same way as MERRA
!  09 Nov 2012 - M. Payer    - Replaced all met field arrays with State_Met
!                              derived type object
!  13 Aug 2013 - M. Sulprizio- Add modifications for updated SOA and SOA + 
!                              semivolatile POA simulations (H. Pye)
!  12 Sep 2013 - M. Sulprizio- Add modifications for acid uptake on dust
!                              aerosols (T.D. Fairlie)
!  26 Sep 2013 - R. Yantosca - Renamed GEOS_57 Cpp switch to GEOS_FP
!  25 Aug 2014 - M. Sulprizio- Now accept Input_Opt as an argument
!  19 Dec 2014 - M. Sulprizio- Add bug fixes for CONV_H2O2 and CONV_NH3 from
!                              Duncan Fairlie. The square root term should be
!                              inverted to be consistent with Mari et al (2000).
!  23 Jun 2015 - M. Sulprizio- Add impaction scavenging for hydrophobic BC and
!                              homogeneous IN removal from Qiaoqiao Wang
!  08 Jul 2015 - E. Lundgren - Add marine organic aerosols (B.Gantt, M.Johnson)
!EOP
!------------------------------------------------------------------------------
!BOC
!
! !LOCAL VARIABLES:
!
      REAL(fp)            :: L2G, I2G, C_TOT, F_L, F_I, K, TK, SO2LOSS
!
! !DEFINED PARAMETERS:
!
      ! CONV_H2O2 = 0.6 * SQRT( 0.53 ), used for the ice to gas ratio for H2O2
      ! 0.6 is ( sticking  coeff H2O2  / sticking  coeff  water )
      ! 0.53 is ( molecular weight water / molecular weight H2O2 )
      REAL(fp), PARAMETER   :: CONV_H2O2 = 4.36564e-1_fp     

      ! CONV_NH3 = 0.6 * SQRT( 1.06 ), used for the ice to gas ratio for NH3
      ! 0.6 is ( sticking  coeff  NH3 / sticking  coeff  water )
      ! 1.06 is ( molecular weight water /  molecular weight NH3 )
      REAL(fp), PARAMETER   :: CONV_NH3  = 6.17395e-1_fp

      ! For POPs (H. Amos, 6 Mar 2013)
      REAL*8,    SAVE     :: POP_HSTAR, POP_DEL_H, POP_DEL_Hw
      REAL*8              :: DUM

      !==================================================================
      ! RAINOUT begins here!
      !
      ! For aerosols, set K = K_RAIN and compute RAINFRAC according
      ! to Eq. 10 of Jacob et al 2000.  Call function GET_RAINFRAC.
      !==================================================================

      DUM = 1.0 !H. Amos, 6 Mar 2013

      ! Save the local temperature in TK for convenience
      TK = State_Met%T(I,J,L)

      !------------------------------
      ! H2O2 (liquid & ice phases)
      !------------------------------
      IF ( N == IDTH2O2 ) THEN

         ! Compute ice to gas ratio for H2O2 by co-condensation
         ! (Eq. 9, Jacob et al, 2000)
         IF ( C_H2O(I,J,L) > 0e+0_fp ) THEN 
            I2G = ( CLDICE(I,J,L) / C_H2O(I,J,L) ) * CONV_H2O2
         ELSE
            I2G = 0e+0_fp
         ENDIF

         ! Compute liquid to gas ratio for H2O2, using
         ! the appropriate parameters for Henry's law
         ! (Eqs. 7, 8 and Table 1, Jacob et al, 2000)
         CALL COMPUTE_L2G(8.3e+4_fp, -7.4e+3_fp, TK, CLDLIQ(I,J,L), L2G)

         ! Fraction of H2O2 in liquid & ice phases
         ! (Eqs. 4, 5, 6, Jacob et al, 2000)
         C_TOT = 1e+0_fp + L2G + I2G
         F_L   = L2G / C_TOT
         F_I   = I2G / C_TOT

         ! Compute the rate constant K.  The retention factor  
         ! for liquid H2O2 is 0.05 for 248 K < T < 268 K, and 
         ! 1.0 for T >= 268 K.  (Eq. 1, Jacob et al, 2000)
         IF ( TK >= 268e+0_fp ) THEN
            K = K_RAIN * ( F_L + F_I ) 
               
         ELSE IF ( TK > 248e+0_fp  .and. TK < 268e+0_fp ) THEN
            K = K_RAIN * ( ( 5e-2_fp * F_L ) + F_I ) 

         ELSE 
            K = K_RAIN * F_I

         ENDIF

         ! Compute RAINFRAC, the fraction of rained-out H2O2
         ! (Eq. 10, Jacob et al, 2000)
         RAINFRAC = GET_RAINFRAC( K, F, DT )

      !------------------------------
      ! CH2O (liquid phase only)
      !------------------------------     
      ELSE IF ( N == IDTCH2O ) THEN 
                  
         ! Compute liquid to gas ratio for CH2O, using
         ! the appropriate parameters for Henry's law
         ! (Eqs. 7, 8 and Table 1, Jacob et al, 2000)
         CALL COMPUTE_L2G(3.0e+3_fp, -7.2e+3_fp, TK, CLDLIQ(I,J,L), L2G)
            
         ! Fraction of CH2O in liquid phase 
         ! NOTE: CH2O does not exist in the ice phase!
         ! (Eqs. 4, 5, Jacob et al, 2000)
         C_TOT = 1e+0_fp + L2G
         F_L   = L2G / C_TOT

         ! Compute the rate constant K.  The retention factor  
         ! for liquid CH2O is 0.02 for 248 K < T < 268 K, and 
         ! 1.0 for T > 268 K. (Eq. 1, Jacob et al, 2000)
         IF ( TK >= 268e+0_fp ) THEN
            K = K_RAIN * F_L 

         ELSE IF ( TK > 248e+0_fp .and. TK < 268e+0_fp ) THEN
            K = K_RAIN * ( 2e-2_fp * F_L )
               
         ELSE
            K = 0e+0_fp

         ENDIF

         ! Compute RAINFRAC, the fraction of rained-out CH2O
         ! (Eq. 10, Jacob et al, 2000)
         RAINFRAC = GET_RAINFRAC( K, F, DT )

      ! Update GLYX and MGLY Henry's Law Const calculations (tmf, 9/13/06) 
      !------------------------------
      ! GLYX (liquid phase only)
      !------------------------------     
      ELSE IF ( N == IDTGLYX ) THEN 

         ! Compute liquid to gas ratio for GLYX, using
         ! (1) Zhou and Mopper (1990): Kstar298 = 3.6e5 M/atm 
         ! (2) Schweitzer et al. (1998) showed that the temperature dependence 
         ! for CH2O works well for glyoxal, so we use the same H298_R as CH2O
         CALL COMPUTE_L2G(3.6e+5_fp, -7.2e+3_fp, TK, CLDLIQ(I,J,L), L2G)

         ! Fraction of GLYX in liquid phase 
         C_TOT = 1e+0_fp + L2G
         F_L   = L2G / C_TOT

         ! assume same retention factor as CH2O
         ! Compute the rate constant K.  The retention factor  
         ! for liquid CH2O is 0.02 for 248 K < T < 268 K, and 
         ! 1.0 for T > 268 K. (Eq. 1, Jacob et al, 2000)
         IF ( TK >= 268e+0_fp ) THEN
            K = K_RAIN * F_L 

         ELSE IF ( TK > 248e+0_fp .and. TK < 268e+0_fp ) THEN
            K = K_RAIN * ( 2e-2_fp * F_L )
               
         ELSE
            K = 0e+0_fp

         ENDIF

         ! Compute RAINFRAC, the fraction of rained-out GLYX
         ! (Eq. 10, Jacob et al, 2000)
         RAINFRAC = GET_RAINFRAC( K, F, DT )

      !------------------------------
      ! MGLY (liquid phase only)
      !------------------------------     
      ELSE IF ( N == IDTMGLY ) THEN 

         ! Compute liquid to gas ratio for MGLY, using
         ! the appropriate parameters for Henry's law
         ! from Betterton and Hoffman 1988): 
         ! Kstar298 = 3.71d3 M/atm;  H298_R = -7.5d3 K
         CALL COMPUTE_L2G(3.7e+3_fp, -7.5e+3_fp, TK, CLDLIQ(I,J,L), L2G)
            
         ! Fraction of MGLY in liquid phase 
         ! NOTE: CH2O does not exist in the ice phase!
         ! (Eqs. 4, 5, Jacob et al, 2000)
         C_TOT = 1e+0_fp + L2G
         F_L   = L2G / C_TOT

         ! assume same retention factor as CH2O
         ! Compute the rate constant K.  The retention factor  
         ! for liquid CH2O is 0.02 for 248 K < T < 268 K, and 
         ! 1.0 for T > 268 K. (Eq. 1, Jacob et al, 2000)
         IF ( TK >= 268e+0_fp ) THEN
            K = K_RAIN * F_L 

         ELSE IF ( TK > 248e+0_fp .and. TK < 268e+0_fp ) THEN
            K = K_RAIN * ( 2e-2_fp * F_L )
               
         ELSE
            K = 0e+0_fp

         ENDIF

         ! Compute RAINFRAC, the fraction of rained-out MGLY
         ! (Eq. 10, Jacob et al, 2000)
         RAINFRAC = GET_RAINFRAC( K, F, DT )

      !------------------------------
      ! GLYC (liquid phase only)
      !------------------------------     
      ELSE IF ( N == IDTGLYC ) THEN 

         ! Compute liquid to gas ratio for GLYC, using
         ! the appropriate parameters for Henry's law
         ! from Betterton and Hoffman 1988): 
         ! Kstar298 = 4.1d4 M/atm;  H298_R = -4.6d3 K
         CALL COMPUTE_L2G(4.1e+4_fp, -4.6e+3_fp, TK, CLDLIQ(I,J,L), L2G)
            
         ! Fraction of GLYC in liquid phase 
         ! NOTE: CH2O does not exist in the ice phase!
         ! (Eqs. 4, 5, Jacob et al, 2000)
         C_TOT = 1e+0_fp + L2G
         F_L   = L2G / C_TOT

         ! assume same retention factor as CH2O
         ! Compute the rate constant K.  The retention factor  
         ! for liquid CH2O is 0.02 for 248 K < T < 268 K, and 
         ! 1.0 for T > 268 K. (Eq. 1, Jacob et al, 2000)
         IF ( TK >= 268e+0_fp ) THEN
            K = K_RAIN * F_L 

         ELSE IF ( TK > 248e+0_fp .and. TK < 268e+0_fp ) THEN
            K = K_RAIN * ( 2e-2_fp * F_L )
               
         ELSE
            K = 0e+0_fp

         ENDIF

         ! Compute RAINFRAC, the fraction of rained-out MGLY
         ! (Eq. 10, Jacob et al, 2000)
         RAINFRAC = GET_RAINFRAC( K, F, DT )

  
      !------------------------------
      ! CH3OOH (liquid phase only)
      !------------------------------
      ELSE IF ( N == IDTMP ) THEN

         ! Compute liquid to gas ratio for CH3OOH, using
         ! the appropriate parameters for Henry's law
         ! (Eqs. 7, 8, and Table 1, Jacob et al, 2000)
         CALL COMPUTE_L2G(3.1e+2_fp, -5.2e+3_fp, TK, CLDLIQ(I,J,L), L2G)

         ! Fraction of CH3OOH in liquid phase
         ! NOTE: CH3OOH does not exist in the ice phase!
         ! (Eqs. 4, 5, Jacob et al, 2000)
         C_TOT = 1e+0_fp + L2G
         F_L   = L2G / C_TOT

         ! Compute the rate constant K.  The retention factor  
         ! for liquid CH3OOH is 0.02 for 248 K < T < 268 K, and 
         ! 1.0 for T > 268 K. (Eq. 1, Jacob et al, 2000)
         IF ( TK >= 268e+0_fp ) THEN
            K = K_RAIN * F_L  

         ELSE IF ( TK > 248e+0_fp .and. TK < 268e+0_fp ) THEN
            K = K_RAIN * ( 2e-2_fp * F_L )  
            
         ELSE
            K = 0e+0_fp
               
         ENDIF
  
         ! Compute RAINFRAC, the fraction of rained-out CH3OOH
         ! (Eq. 10, Jacob et al, 2000)
         RAINFRAC = GET_RAINFRAC( K, F, DT ) 

      !!!!!!!!!
      !FP_ISOP!
      !!!!!!!!!

      !------------------------------
      ! MOBA (liquid phase only)
      !------------------------------
      ELSE IF ( N == IDTMOBA ) THEN
         
         !based on methacrylic acid
         CALL COMPUTE_L2G(2.3e+4_fp, -6.3e+3_fp, TK, CLDLIQ(I,J,L), L2G)

         ! Fraction of methacrylic acid in liquid phase
         ! Assume: methacrylic acid does not exist in the ice phase!
         ! (Eqs. 4, 5, Jacob et al, 2000)
         C_TOT = 1e+0_fp + L2G
         F_L   = L2G / C_TOT

         ! Compute the rate constant K.  The retention factor  
         ! for liquid CH3OOH is 0.02 for 248 K < T < 268 K, and 
         ! 1.0 for T > 268 K. (Eq. 1, Jacob et al, 2000)
         IF ( TK >= 268e+0_fp ) THEN
            K = K_RAIN * F_L  

         ELSE IF ( TK > 248e+0_fp .and. TK < 268e+0_fp ) THEN
            K = K_RAIN * ( 2e-2_fp * F_L )  
            
         ELSE
            K = 0e+0_fp
               
         ENDIF
  
         ! Compute RAINFRAC, the fraction of rained-out CH3OOH
         ! (Eq. 10, Jacob et al, 2000)
         RAINFRAC = GET_RAINFRAC( K, F, DT ) 

      !------------------------------
      ! ISOPN (liquid phase only)
      !------------------------------
      ELSE IF ( N == IDTISOPN ) THEN

         !Based on 2-pentyl nitrate

         CALL COMPUTE_L2G(17e+3_fp, -9.2e+3_fp, TK, CLDLIQ(I,J,L), L2G)

         C_TOT = 1e+0_fp + L2G
         F_L   = L2G / C_TOT

         ! Compute the rate constant K.  The retention factor  
         ! for liquid CH3OOH is 0.02 for 248 K < T < 268 K, and 
         ! 1.0 for T > 268 K. (Eq. 1, Jacob et al, 2000)
         IF ( TK >= 268e+0_fp ) THEN
            K = K_RAIN * F_L  

         ELSE IF ( TK > 248e+0_fp .and. TK < 268e+0_fp ) THEN
            K = K_RAIN * ( 2e-2_fp * F_L )  
            
         ELSE
            K = 0e+0_fp
               
         ENDIF
  
         ! Compute RAINFRAC, the fraction of rained-out CH3OOH
         ! (Eq. 10, Jacob et al, 2000)
         RAINFRAC = GET_RAINFRAC( K, F, DT ) 

      !------------------------------
      ! MMN (liquid phase only)
      !------------------------------
      ELSE IF ( N == IDTMMN ) THEN

         !Ito 2007
         CALL COMPUTE_L2G(17e+3_fp, -9.2e+3_fp, TK, CLDLIQ(I,J,L), L2G)


         C_TOT = 1e+0_fp + L2G
         F_L   = L2G / C_TOT

         ! Compute the rate constant K.  The retention factor  
         ! for liquid CH3OOH is 0.02 for 248 K < T < 268 K, and 
         ! 1.0 for T > 268 K. (Eq. 1, Jacob et al, 2000)
         IF ( TK >= 268e+0_fp ) THEN
            K = K_RAIN * F_L  

         ELSE IF ( TK > 248e+0_fp .and. TK < 268e+0_fp ) THEN
            K = K_RAIN * ( 2e-2_fp * F_L )  
            
         ELSE
            K = 0e+0_fp
               
         ENDIF
  
         ! Compute RAINFRAC, the fraction of rained-out CH3OOH
         ! (Eq. 10, Jacob et al, 2000)
         RAINFRAC = GET_RAINFRAC( K, F, DT ) 

      !------------------------------
      ! PROPNN (liquid phase only)
      !------------------------------
      ELSE IF ( N == IDTPROPNN ) THEN

         CALL COMPUTE_L2G(1.0e+3_fp, 0.0e+0_fp, TK, CLDLIQ(I,J,L), L2G)


         C_TOT = 1e+0_fp + L2G
         F_L   = L2G / C_TOT

         ! Compute the rate constant K.  The retention factor  
         ! for liquid CH3OOH is 0.02 for 248 K < T < 268 K, and 
         ! 1.0 for T > 268 K. (Eq. 1, Jacob et al, 2000)
         IF ( TK >= 268e+0_fp ) THEN
            K = K_RAIN * F_L  

         ELSE IF ( TK > 248e+0_fp .and. TK < 268e+0_fp ) THEN
            K = K_RAIN * ( 2e-2_fp * F_L )  
            
         ELSE
            K = 0e+0_fp
               
         ENDIF
  
         ! Compute RAINFRAC, the fraction of rained-out CH3OOH
         ! (Eq. 10, Jacob et al, 2000)
         RAINFRAC = GET_RAINFRAC( K, F, DT ) 

      !------------------------------
      ! RIP
      !------------------------------
      ELSE IF ( N == IDTRIP ) THEN

         !USE H2O2 
         CALL COMPUTE_L2G(1.7e+6_fp, 0.0e+0_fp, TK, CLDLIQ(I,J,L), L2G)

         C_TOT = 1e+0_fp + L2G
         F_L   = L2G / C_TOT

         ! Compute the rate constant K.  The retention factor  
         ! for liquid CH3OOH is 0.02 for 248 K < T < 268 K, and 
         ! 1.0 for T > 268 K. (Eq. 1, Jacob et al, 2000)
         IF ( TK >= 268e+0_fp ) THEN
            K = K_RAIN * F_L  

         ELSE IF ( TK > 248e+0_fp .and. TK < 268e+0_fp ) THEN
            K = K_RAIN * ( 2e-2_fp * F_L )  
            
         ELSE
            K = 0e+0_fp
               
         ENDIF
  
         ! Compute RAINFRAC, the fraction of rained-out CH3OOH
         ! (Eq. 10, Jacob et al, 2000)
         RAINFRAC = GET_RAINFRAC( K, F, DT ) 

      !------------------------------
      ! MAP
      !------------------------------
      ELSE IF ( N == IDTMAP ) THEN

         !USE H2O2 
         CALL COMPUTE_L2G( 8.4e+2_fp, -5.3e+3_fp, TK, 
     &         CLDLIQ(I,J,L), L2G )

         C_TOT = 1e+0_fp + L2G
         F_L   = L2G / C_TOT

         ! Compute the rate constant K.  The retention factor  
         ! for liquid CH3OOH is 0.02 for 248 K < T < 268 K, and 
         ! 1.0 for T > 268 K. (Eq. 1, Jacob et al, 2000)
         IF ( TK >= 268e+0_fp ) THEN
            K = K_RAIN * F_L  

         ELSE IF ( TK > 248e+0_fp .and. TK < 268e+0_fp ) THEN
            K = K_RAIN * ( 2e-2_fp * F_L )  
            
         ELSE
            K = 0e+0_fp
         ENDIF
  
         ! Compute RAINFRAC, the fraction of rained-out CH3OOH
         ! (Eq. 10, Jacob et al, 2000)
         RAINFRAC = GET_RAINFRAC( K, F, DT ) 

      !------------------------------
      ! IEPOX
      !------------------------------
      ELSE IF ( N == IDTIEPOX ) THEN

         !USE H2O2 
         CALL COMPUTE_L2G( 1.3e+8_fp, 0.0e+0_fp, TK, 
     &         CLDLIQ(I,J,L), L2G )


         C_TOT = 1e+0_fp + L2G
         F_L   = L2G / C_TOT

         ! Compute the rate constant K.  The retention factor  
         ! for liquid CH3OOH is 0.02 for 248 K < T < 268 K, and 
         ! 1.0 for T > 268 K. (Eq. 1, Jacob et al, 2000)
         IF ( TK >= 268e+0_fp ) THEN
            K = K_RAIN * F_L  

         ELSE IF ( TK > 248e+0_fp .and. TK < 268e+0_fp ) THEN
            K = K_RAIN * ( 2e-2_fp * F_L )  
            
         ELSE
            K = 0e+0_fp
               
         ENDIF
  
         ! Compute RAINFRAC, the fraction of rained-out CH3OOH
         ! (Eq. 10, Jacob et al, 2000)
         RAINFRAC = GET_RAINFRAC( K, F, DT ) 

      !!!!! end FP additional tracers for ISOP (6/2009)

      !----------------------------------
      ! HOBr (liquid phase only), jpp
      !----------------------------------
      ELSE IF ( N == IDTHOBr ) THEN


         ! Compute liquid to gas ratio for HOBr:
         ! 1. first argument is the adjusted Henry's law coefficient,
         ! which I've calculated for pH = 4.5
         ! (jpp, 4/27/09)
         ! 
         ! McGrath and Rowland, 1994 estimate - 50 kJ/mol heat of solution
         ! H0 comes from Freznel et al. [1998]
         CALL COMPUTE_L2G( 6.1e+3_fp, -6014.e+0_fp, TK, 
     &         CLDLIQ(I,J,L), L2G ) 

         ! Fraction of HOBr in liquid phase
         ! (Eqs. 4, 5, 6, Jacob et al, 2000)
         C_TOT = 1e+0_fp + L2G
         F_L   = L2G / C_TOT
         ! F_I not defined for HOBr (ckeller, 10/11/2014)
         !F_I   = I2G / C_TOT

         ! Compute the rate constant K.
         IF ( TK >= 268e+0_fp ) THEN
            K = K_RAIN * F_L 
         ELSE IF ( TK > 248e+0_fp  .and. TK < 268e+0_fp ) THEN

            K = K_RAIN * (0.e+0_fp * F_L)

         ELSE
            K = 0.e+0_fp
         ENDIF

         ! Compute RAINFRAC, the fraction of rained-out HOBr
         ! (Eq. 10, Jacob et al, 2000)
         RAINFRAC = GET_RAINFRAC( K, F, DT ) 

      !-----------------------------------
      ! HCl (liquid phase only), SDE 04/17/13
      !-----------------------------------
      ELSE IF ( N == IDTHCl ) THEN

         CALL COMPUTE_L2G( 7.1e+15_fp, -1.10e+4_fp, TK, 
     &         CLDLIQ(I,J,L), L2G )

         ! Fraction of HCl in liquid phase
         ! (Eqs. 4, 5, 6, Jacob et al, 2000)
         C_TOT = 1e+0_fp + L2G
         F_L   = L2G / C_TOT

         ! Compute the rate constant K.
         IF ( TK >= 268e+0_fp ) THEN
            K = K_RAIN * F_L 
         ELSE IF ( TK > 248e+0_fp  .and. TK < 268e+0_fp ) THEN

            ! HCl has a large effective H*
            K = K_RAIN * (1.e+0_fp * F_L)

         ELSE
            K = 0.e+0_fp
         ENDIF
  
         ! Compute RAINFRAC, the fraction of rained-out HCl
         ! (Eq. 10, Jacob et al, 2000)
         RAINFRAC = GET_RAINFRAC( K, F, DT ) 

      !-----------------------------------
      ! HBr (liquid phase only), jpp
      !-----------------------------------
      ELSE IF ( N == IDTHBr ) THEN

         ! Compute liquid to gas ratio for HBr:
         ! 1. first argument is the adjusted Henry's law coefficient,
         ! which I've calculated for pH = 4.5
         !
         ! H0 and heat of solution are estimated by Yang et al. [2005]
         CALL COMPUTE_L2G( 7.1e+13_fp, -10200.0e+0_fp, TK, 
     &         CLDLIQ(I,J,L), L2G )

         ! Fraction of HBr in liquid phase
         ! (Eqs. 4, 5, 6, Jacob et al, 2000)
         C_TOT = 1e+0_fp + L2G
         F_L   = L2G / C_TOT

         ! Compute the rate constant K.
         IF ( TK >= 268e+0_fp ) THEN
            K = K_RAIN * F_L 
         ELSE IF ( TK > 248e+0_fp  .and. TK < 268e+0_fp ) THEN

            ! HBr has a large effective Henry's
            ! Law Constant, similar to HCl and HNO3, which have
            ! retention fractions (RFs) of 1.
            ! RFs have not been measured for HBr; 
            ! however, Stuart and Jacobson [2003]
            ! suggest that species with large
            ! Hstar's should have RF's of about 1.
            ! (jpp, 6/13/2011)
            K = K_RAIN * (1.e+0_fp * F_L) ! jpp, testing riming efficiency

         ELSE
            K = 0.e+0_fp
         ENDIF
  
         ! Compute RAINFRAC, the fraction of rained-out HBr
         ! (Eq. 10, Jacob et al, 2000)
         RAINFRAC = GET_RAINFRAC( K, F, DT ) 

      !------------------------------
      ! Br2 (liquid phase only), jpp
      !------------------------------
      ELSE IF ( N == IDTBr2 ) THEN

         ! 1. H0 and the heat of solution are taken from Dean [1992].
         ! 2. Dissociation constant for hydrolysis is small (4e-9) and taken
         !    from Beckwith et al. [1996]
         CALL COMPUTE_L2G( 0.76e+0_fp, -3.72e+3_fp, TK, 
     &         CLDLIQ(I,J,L), L2G )

         ! Fraction of HBr in liquid phase
         C_TOT = 1e+0_fp + L2G
         F_L   = L2G / C_TOT

         ! Compute the rate constant K.
         IF ( TK >= 268e+0_fp ) THEN
            K = K_RAIN * F_L
         ELSE IF ( TK > 248e+0_fp  .and. TK < 268e+0_fp ) THEN
            K = K_RAIN * (0.e+0_fp * F_L)
         ELSE
            K = 0e+0_fp   
         ENDIF
  
         ! Compute RAINFRAC, the fraction of rained-out HBr
         ! (Eq. 10, Jacob et al, 2000)
         RAINFRAC = GET_RAINFRAC( K, F, DT ) 

      !------------------------------
      ! NH3 (liquid & ice phases)
      !------------------------------
      ELSE IF ( N == IDTNH3 ) THEN

         ! Compute ice to gas ratio for NH3 by co-condensation
         ! (Eq. 9, Jacob et al, 2000)
         IF ( C_H2O(I,J,L) > 0e+0_fp ) THEN 
            I2G = ( CLDICE(I,J,L) / C_H2O(I,J,L) ) * CONV_NH3
         ELSE
            I2G = 0e+0_fp
         ENDIF
                  
         ! Compute liquid to gas ratio for NH3, using
         ! the appropriate parameters for Henry's law
         ! (Seinfeld and Pandis, p343 eq. 6.8)
         ! PH    = 4.5  ! Assumed PH for typical cloud drop
         ! Hstar = 1.054d11 * (10.**(-PH)) == 3.3d6
         CALL COMPUTE_L2G(3.3e+6_fp, -4.1e+3_fp, TK, CLDLIQ(I,J,L), L2G)

         ! Fraction of NH3 in liquid & ice phases
         ! (Eqs. 4, 5, 6, Jacob et al, 2000)
         C_TOT = 1e+0_fp + L2G + I2G
         F_L   = L2G / C_TOT
         F_I   = I2G / C_TOT

         ! Compute the rate constant K.  The retention factor  
         ! for liquid NH3 is 0.05 for 248 K < T < 268 K, and 
         ! 1.0 for T >= 268 K.  (Eq. 1, Jacob et al, 2000)
         IF ( TK >= 268e+0_fp ) THEN
            K = K_RAIN * ( F_L + F_I ) 

         ELSE IF ( TK > 248e+0_fp  .and. TK < 268e+0_fp ) THEN
            K = K_RAIN * ( ( 5e-2_fp * F_L ) + F_I ) 

         ELSE 
            K = K_RAIN * F_I

         ENDIF

         ! Compute RAINFRAC, the fraction of rained-out NH3
         ! (Eq. 10, Jacob et al, 2000)
         RAINFRAC = GET_RAINFRAC( K, F, DT )

      !------------------------------
      ! MTPA (liquid phase only)
      !------------------------------
      ! new mtp (hotp 5/24/10), SOAupdate
      ELSE IF ( N == IDTMTPA ) THEN

         ! Compute liquid to gas ratio for MTPA, using
         ! the appropriate parameters for Henry's law
         ! (Eqs. 7, 8, and Table 1, Jacob et al, 2000)
         ! use H-law of 0.049 (hotp 5/24/10), SOAupdate
         CALL COMPUTE_L2G(0.049e+0_fp, 0.e+0_fp, TK, CLDLIQ(I,J,L), L2G)

         ! Fraction of MTPA in liquid phase
         ! (Eqs. 4, 5, Jacob et al, 2000)
         C_TOT = 1e+0_fp + L2G
         F_L   = L2G / C_TOT

         ! Compute the rate constant K.  Assume that the retention factor
         ! for liquid MTPA is 0.02 for 248 K < T < 268 K, and
         ! 1.0 for T > 268 K. (Eq. 1, Jacob et al, 2000)
         IF ( TK >= 268e+0_fp ) THEN
            K = K_RAIN * F_L

         ELSE IF ( TK > 248e+0_fp .and. TK < 268e+0_fp ) THEN
            K = K_RAIN * ( 2e-2_fp * F_L )

         ELSE
            K = 0e+0_fp

         ENDIF
 
         ! Compute RAINFRAC, the fraction of rained-out MTPA
         ! (Eq. 10, Jacob et al, 2000)
         RAINFRAC = GET_RAINFRAC( K, F, DT )

      !------------------------------
      ! LIMO (liquid phase only)
      !------------------------------
      ELSE IF ( N == IDTLIMO ) THEN

         ! Compute liquid to gas ratio for LIMO, using
         ! the appropriate parameters for Henry's law
         ! (Eqs. 7, 8, and Table 1, Jacob et al, 2000)
         CALL COMPUTE_L2G(0.07e+0_fp, 0.e+0_fp, TK, CLDLIQ(I,J,L), L2G)

         ! Fraction of LIMO in liquid phase
         ! (Eqs. 4, 5, Jacob et al, 2000)
         C_TOT = 1e+0_fp + L2G
         F_L   = L2G / C_TOT

         ! Compute the rate constant K.  Assume that the retention factor
         ! for liquid LIMO is 0.02 for 248 K < T < 268 K, and
         ! 1.0 for T > 268 K. (Eq. 1, Jacob et al, 2000)
         IF ( TK >= 268e+0_fp ) THEN
            K = K_RAIN * F_L

         ELSE IF ( TK > 248e+0_fp .and. TK < 268e+0_fp ) THEN
            K = K_RAIN * ( 2e-2_fp * F_L )

         ELSE
            K = 0e+0_fp

         ENDIF

         ! Compute RAINFRAC, the fraction of rained-out LIMO
         ! (Eq. 10, Jacob et al, 2000)
         RAINFRAC = GET_RAINFRAC( K, F, DT )

      !------------------------------
      ! MTPO (liquid phase only)
      !------------------------------
      ! new mtp (hotp 5/24/10), SOAupdate
      ELSE IF ( N == IDTMTPO ) THEN

         ! Compute liquid to gas ratio for MTPO, using
         ! the appropriate parameters for Henry's law.
         ! (Eqs. 7, 8, and Table 1, Jacob et al, 2000)
         ! H-law is 0.049 (hotp 5/24/10), SOAupdate
         CALL COMPUTE_L2G( 0.049e+0_fp, 0.e+0_fp, TK, 
     &         CLDLIQ(I,J,L), L2G )

         ! Fraction of MTPO in liquid phase
         ! (Eqs. 4, 5, Jacob et al, 2000)
         C_TOT = 1e+0_fp + L2G
         F_L   = L2G / C_TOT

         ! Compute the rate constant K.  Assume that the retention factor
         ! for liquid MTPO is 0.02 for 248 K < T < 268 K, and
         ! 1.0 for T > 268 K. (Eq. 1, Jacob et al, 2000)
         IF ( TK >= 268e+0_fp ) THEN
            K = K_RAIN * F_L

         ELSE IF ( TK > 248e+0_fp .and. TK < 268e+0_fp ) THEN
            K = K_RAIN * ( 2e-2_fp * F_L )

         ELSE
            K = 0e+0_fp

         ENDIF

         ! Compute RAINFRAC, the fraction of rained-out MTPO
         ! (Eq. 10, Jacob et al, 2000)   
         RAINFRAC = GET_RAINFRAC( K, F, DT )

      !------------------------------------
      ! POG
      !------------------------------------
      ! Treat POG as relatively hydrophobic (hotp 9/22/09)
      ELSE IF ( N == IDTPOG1 .or. N == IDTPOG2 ) THEN

         ! Compute liquid to gas ratio for POG, using
         ! the appropriate parameters for Henry's law
         ! (Eqs. 7, 8, and Table 1, Jacob et al, 2000)
         ! Heff and deltaH/R based on phenanthrene from Sander 1999
         CALL COMPUTE_L2G( 9.5e+0_fp, -4.70e+3_fp, TK, 
     &          CLDLIQ(I,J,L), L2G )

         ! Fraction of POG in liquid phase
         ! (Eqs. 4, 5, Jacob et al, 2000)
         C_TOT = 1e+0_fp + L2G
         F_L   = L2G / C_TOT

         ! Compute the rate constant K.  Assume that the retention factor
         ! for liquid POG is 0.02 for 248 K < T < 268 K, and
         ! 1.0 for T > 268 K. (Eq. 1, Jacob et al, 2000)
         IF ( TK >= 268e+0_fp ) THEN
            K = K_RAIN * F_L

         ELSE IF ( TK > 248e+0_fp .and. TK < 268e+0_fp ) THEN
            K = K_RAIN * ( 2e-2_fp * F_L )

         ELSE
            K = 0e+0_fp

         ENDIF
 
         ! Compute RAINFRAC, the fraction of rained-out POG
         ! (Eq. 10, Jacob et al, 2000)
         RAINFRAC = GET_RAINFRAC( K, F, DT )

      !----------------------------------
      ! SOG (liquid phase only)
      !----------------------------------
      ! update for new mtp (hotp 5/24/10), SOAudpate
      ELSE IF ( N == IDTTSOG1 .or. N == IDTTSOG2 .or. 
     &          N == IDTTSOG3 .or. N == IDTTSOG0 .or.
     &          N == IDTISOG1 .or. N == IDTISOG2 .or. 
     &          N == IDTISOG3 .or. 
     &          N == IDTOPOG1 .or. N == IDTOPOG2 .or.
     &          N == IDTASOG1 .or. N == IDTASOG2 .or.
     &          N == IDTASOG3                         ) THEN

         ! Compute liquid to gas ratio for GAS1, using
         ! the appropriate parameters for Henry's law
         ! (Eqs. 7, 8, and Table 1, Jacob et al, 2000)
         CALL COMPUTE_L2G( 1.0e+5_fp, -6.039e+3_fp, TK, 
     &               CLDLIQ(I,J,L), L2G )

         ! Fraction of GAS1 in liquid phase
         ! (Eqs. 4, 5, Jacob et al, 2000)
         C_TOT = 1e+0_fp + L2G
         F_L   = L2G / C_TOT

         ! Compute the rate constant K.  Assume that the retention factor
         ! for liquid GAS1 is 0.02 for 248 K < T < 268 K, and
         ! 1.0 for T > 268 K. (Eq. 1, Jacob et al, 2000)
         IF ( TK >= 268e+0_fp ) THEN
            K = K_RAIN * F_L

         ELSE IF ( TK > 248e+0_fp .and. TK < 268e+0_fp ) THEN
            K = K_RAIN * ( 2e-2_fp * F_L )

         ELSE
            K = 0e+0_fp

         ENDIF
 
         ! Compute RAINFRAC, the fraction of rained-out SOG{1,2,3}
         ! (Eq. 10, Jacob et al, 2000)
         RAINFRAC = GET_RAINFRAC( K, F, DT )
        
      !------------------------------
      ! Hg2 (liquid phase only)
      !------------------------------
      ELSE IF ( IS_Hg2( N ) ) THEN 

         ! Compute liquid to gas ratio for HgCl2, using
         ! the appropriate parameters for Henry's law
         ! (Refs: INSERT HERE)
         !
         ! hma, 10-Jan-2011, Henry's law constant for 
         ! HgCl2 = 1.4d+6 M/atm for HgCl2 (Lindqvist and Rodhe, 1985)
         CALL COMPUTE_L2G( 1.4e+6_fp, -8.4e+3_fp, TK, 
     &                     CLDLIQ(I,J,L), L2G )
         
         ! Fraction of HgCl2 in liquid phase
         ! Assume no HgCl2 in the ice phase
         C_TOT = 1e+0_fp + L2G
         F_L   = L2G / C_TOT

         ! Compute the rate constant K.  Assume the retention factor  
         ! for liquid HgCl2 is 0 for T < 268 K, and 
         ! 1.0 for T > 268 K. (Eq. 1, Jacob et al, 2000)
         IF ( TK >= 248e+0_fp ) THEN
            K = K_RAIN * F_L  
         ELSE
            K = 0e+0_fp               
         ENDIF
  
         ! Compute RAINFRAC, the fraction of rained-out HgCl2
         ! (Eq. 10, Jacob et al, 2000)
         RAINFRAC = GET_RAINFRAC( K, F, DT ) 

      !------------------------------
      ! HgP (treat like aerosol)
      !------------------------------
      ELSE IF ( IS_HgP( N ) ) THEN
         RAINFRAC = GET_RAINFRAC( K_RAIN, F, DT )

         ! CDH 9/28/2009
!         IF ( TK < 248e+0_fp ) RAINFRAC = 0e+0_fp

      ELSE

#if   defined( GEOS_5 ) || defined( MERRA ) || defined( GEOS_FP )
         !------------------------------------------------------------------
         ! Suppress scavenging at cold temperatures for most aerosol simulation
         ! Allow scavenging at cold temperatures for BCPO,DUST and HNO3 (qq,
         ! 10/14/2011)
         ! Allow scavenging at cold temperatures for Hg simulation.
         ! (cdh, 4/16/09, 5/20/09)
         !------------------------------------------------------------------- 
! CDH 8/7/2009, 10/27/2009. All temperature dependence for Hg handled above
         IF ( TK < 237d0 .AND. (N == IDTBCPO .or. N == IDTPOPPBC)) THEN
            RAINFRAC = GET_RAINFRAC( K_RAIN, F, DT )
            RETURN
         ENDIF
         IF (TK < 258d0 .AND. TK >= 237d0) THEN
            IF ( N == IDTBCPO .or. N == IDTDST1 .or. N == IDTDST2 .or.
     &           N == IDTDST3 .or. N == IDTDST4 .or. N == IDTHNO3 .or.
     &           N == IDTPOPPBC ) THEN
               RAINFRAC = GET_RAINFRAC( K_RAIN, F, DT )
            ELSE 
               RAINFRAC = 0e+0_fp
            ENDIF
            RETURN
         ENDIF
#endif

         !------------------------------
         ! 210Pb and 7Be (aerosol)
         !------------------------------
         IF ( N == IDTPb .or. N == IDTBe7 ) THEN 
            RAINFRAC = GET_RAINFRAC( K_RAIN, F, DT )
           
         !------------------------------
         ! HNO3 (aerosol)
         !------------------------------
         ELSE IF ( N == IDTHNO3 ) THEN
            RAINFRAC = GET_RAINFRAC( K_RAIN, F, DT )
  
         !------------------------------
         ! SO2
         !------------------------------
         ELSE IF ( N == IDTSO2 ) THEN
  
            !==============================================================
            ! NOTE: SO2 and H2O2 are in [v/v] and here RAINFRAC contains 
            ! the amount of SO2 lost due to rainout normalized by the
            ! total SO2 -- so that in WETDEP routine mulitiplying SO2 in 
            ! [kg] will produce correct amount.  Need to verify this. 
            ! (rjp, 01/16/02)
            !==============================================================
  
            ! Treat SO2 as an aerosol
            RAINFRAC = GET_RAINFRAC( K_RAIN, F, DT )
  
            ! Update SO2 and H2O2
            !IF ( SO2s(I,J,L) > EPSILON ) THEN 
            IF ( SO2s(I,J,L) > TINY_FP ) THEN 
            
               ! Limit RAINFRAC 
               SO2LOSS      = MIN( SO2s(I,J,L), H2O2s(I,J,L) )
               RAINFRAC     = SO2LOSS * RAINFRAC / SO2s(I,J,L)
               RAINFRAC     = MAX( RAINFRAC, 0e+0_fp )
         
               ! Update saved H2O2 concentration
               H2O2s(I,J,L) = H2O2s(I,J,L) - ( SO2s(I,J,L) * RAINFRAC )
               !H2O2s(I,J,L) = MAX( H2O2s(I,J,L), EPSILON )
               H2O2s(I,J,L) = MAX( H2O2s(I,J,L), TINY_FP )
           
            ELSE
               RAINFRAC = 0e+0_fp
           
            ENDIF
           
            ! Update saved SO2 concentration
            SO2s(I,J,L) = SO2s(I,J,L) * ( 1.e+0_fp - RAINFRAC )
            !SO2s(I,J,L) = MAX( SO2s(I,J,L), EPSILON )         
            SO2s(I,J,L) = MAX( SO2s(I,J,L), TINY_FP )
  
         !----------------------------
         ! SO4 and SO4aq (aerosol)
         !----------------------------
         ELSE IF ( N == IDTSO4 .or. N == IDTSO4s .or.
     &             N == IDTSO4aq )THEN
            RAINFRAC = GET_RAINFRAC( K_RAIN, F, DT )
  
         !------------------------------
         ! MSA (aerosol)
         !------------------------------
         ELSE IF ( N == IDTMSA ) THEN
            RAINFRAC = GET_RAINFRAC( K_RAIN, F, DT )
  
  
         !------------------------------
         ! NH4 and NH4aq (aerosol)
         !------------------------------
         ELSE IF ( N == IDTNH4 .or. N == IDTNH4aq ) THEN
  
            ! NOTE: NH4aq may have a henry's law constant; 
            !       Carine will investigate (cas, bmy, 12/20/04)
            RAINFRAC = GET_RAINFRAC( K_RAIN, F, DT )
  
         !------------------------------
         ! NIT/AS/AHS/LET (aerosol)
         !------------------------------
         ELSE IF ( N == IDTNIT .or. N == IDTNITs .or.
     &             N == IDTAS  .or. N == IDTAHS  .or. 
     &             N == IDTLET ) THEN
            RAINFRAC = GET_RAINFRAC( K_RAIN, F, DT )

         !------------------------------
         ! Dust Nitrate (aerosol)
         ! tdf
         !------------------------------
         ELSE IF ( N == IDTNITd1 .or. N == IDTNITd2 .or.
     &             N == IDTNITd3 .or. N == IDTNITd4 ) THEN
            RAINFRAC = GET_RAINFRAC( K_RAIN, F, DT )

         !------------------------------
         ! Dust Sulfate (aerosol)
         ! tdf
         !------------------------------
         ELSE IF ( N == IDTSO4d1 .or. N == IDTSO4d2 .or.
     &             N == IDTSO4d3 .or. N == IDTSO4d4 ) THEN
            RAINFRAC = GET_RAINFRAC( K_RAIN, F, DT )

         !------------------------------
         ! BC HYDROPHILIC (aerosol) or
         ! OC HYDROPHILIC (aerosol)
         !------------------------------
         ELSE IF ( N == IDTBCPI .or. N == IDTOCPI) THEN
            RAINFRAC = GET_RAINFRAC( K_RAIN, F, DT )
  
         !-------------------------------
         ! BC HYDROPHOBIC (aerosol) or
         ! OC HYDROPHOBIC (aerosol)
         !-------------------------------
         ! SOAupdate (hotp 6/15/09)
         ! treat POA and hydrophobic
         ELSE IF ( N == IDTBCPO .or. N == IDTOCPO .or.
     &             N == IDTPOA1 .or. N == IDTPOA2 ) THEN
  
            ! No rainout 
            RAINFRAC = 0.0e+0_fp                  
  
         !-------------------------------
         ! DUST all size bins (aerosol)
         !-------------------------------
         ELSE IF ( N == IDTDST1 .or. N == IDTDST2 .or.
     &             N == IDTDST3 .or. N == IDTDST4 ) THEN
            RAINFRAC = GET_RAINFRAC( K_RAIN, F, DT )
  
         !------------------------------
         ! Accum  seasalt (aerosol) or
         ! Coarse seasalt (aerosol)
         !------------------------------
         ELSE IF ( N == IDTSALA .or. N == IDTSALC ) THEN
            RAINFRAC = GET_RAINFRAC( K_RAIN, F, DT )   

         !-----------------------------
         ! ORGANICS INSOLUBLE
         !-----------------------------
         ELSE IF ( N == IDTMOPO ) THEN
            ! No rainout
            RAINFRAC = 0.0D0

         !-----------------------------
         ! ORGANICS SOLUBLE
         !-----------------------------
         ELSE IF ( N == IDTMOPI ) THEN
            RAINFRAC = GET_RAINFRAC( K_RAIN, F, DT ) 
  
         !-------------------------------
         ! DUST alkalinity size bins (aerosol)
         ! tdf
         !-------------------------------
         ELSE IF ( N == IDTDAL1 .or. N == IDTDAL2 .or.
     &             N == IDTDAL3 .or. N == IDTDAL4 ) THEN
            RAINFRAC = GET_RAINFRAC( K_RAIN, F, DT )

         !--------------------------------------
         ! SOA (aerosol)
         ! Scavenging efficiency for SOA is 0.8
         !--------------------------------------
         ! update new mtp (hotp 5/24/10), SOAudpate
         ELSE IF ( N == IDTTSOA1 .or. N == IDTTSOA2 .or. 
     &             N == IDTTSOA3 .or. N == IDTTSOA0 .or. 
     &             N == IDTISOA1 .or. N == IDTISOA2 .or. 
     &             N == IDTISOA3 .or. 
     &             N == IDTOPOA1 .or. N == IDTOPOA2 .or. 
     &             N == IDTASOAN .or. N == IDTASOA1 .or.
     &             N == IDTASOA2 .or. N == IDTASOA3      ) THEN
            RAINFRAC = GET_RAINFRAC( K_RAIN, F, DT )
            RAINFRAC = RAINFRAC * 0.8e+0_fp
  
         !--------------------------------------
         ! SOAG and SOAM (aerosol)
         ! Scavenging efficiency for SOA is 0.8
         !--------------------------------------
         ELSE IF ( N == IDTSOAG .OR. N == IDTSOAM ) THEN
            RAINFRAC = GET_RAINFRAC( K_RAIN, F, DT )
            RAINFRAC = RAINFRAC * 0.8e+0_fp

#if defined( TOMAS )
      ! Added for size-resolved aerosol (win, 7/16/09)
      !------------------------------
      ! H2SO4 (treat as aerosol)
      !------------------------------
      ELSE IF ( N == IDTH2SO4 ) THEN
         RAINFRAC = GET_RAINFRAC( K_RAIN, F, DT )

      ! Added for size-resolved aerosol (win, 7/16/09)
      !------------------------------
      ! Aerosol number NK1-NK30
      !------------------------------
      ELSE IF ( IDTNK1 > 0 .and. N >= IDTNK1 .and. 
     &          N <  IDTNK1 + IBINS ) THEN
         RAINFRAC = GET_RAINFRAC( K_RAIN, F, DT )

      !------------------------------
      ! Sulfate SF1-SF30
      !------------------------------
      ELSE IF ( IDTSF1 > 0 .and. N >= IDTSF1 .and. 
     &          N <  IDTSF1 + IBINS ) THEN
         RAINFRAC = GET_RAINFRAC( K_RAIN, F, DT )

      !------------------------------
      ! Sea-salt SS1-SS30
      !------------------------------
      ELSE IF ( IDTSS1 > 0 .and. N >= IDTSS1 .and. 
     &          N <  IDTSS1 + IBINS ) THEN
         RAINFRAC = GET_RAINFRAC( K_RAIN, F, DT )

      !------------------------------
      ! Hydrophilic EC ECIL1-ECIL30
      !------------------------------
      ELSE IF ( IDTECIL1 > 0 .and. N >= IDTECIL1 .and. 
     &          N <  IDTECIL1 + IBINS ) THEN
         RAINFRAC = GET_RAINFRAC( K_RAIN, F, DT )

      !------------------------------
      ! Hydrophilic OC OCIL1-OCIL30
      !------------------------------
      ELSE IF ( IDTOCIL1 > 0 .and. N >= IDTOCIL1 .and. 
     &          N <  IDTOCIL1 + IBINS ) THEN
         RAINFRAC = GET_RAINFRAC( K_RAIN, F, DT )

      !------------------------------
      ! Hydrophobic OC OCOB1-OCOB30
      !------------------------------
      ELSE IF ( IDTOCOB1 > 0 .and. N >= IDTOCOB1 .and. 
     &          N <  IDTOCOB1 + IBINS ) THEN
         RAINFRAC = GET_RAINFRAC( K_RAIN, F, DT )

      !------------------------------
      ! Dust DUST1-DUST30
      !------------------------------
      ELSE IF ( IDTDUST1 > 0 .and. N >= IDTDUST1 .and. 
     &          N <  IDTDUST1 + IBINS ) THEN
         RAINFRAC = GET_RAINFRAC( K_RAIN, F, DT )

      ! (end part) Added for size-resolved aerosol (win, 7/16/09)

#endif

         !-------------------------------
         ! POPG (liquid phase only) (clf 11/16/10)
         !-------------------------------
         ELSE IF (N == IDTPOPG ) THEN

            ! Compute liquid to gas ratio for POPs using
            ! the appropriate parameters for Henry's Law (M/atm, unitless Kaw
            ! divided by R (in atm/M/K, or 8.21d-2) and T (T = 298 K)) as
            ! first argument and negative enthalpy of water-air exchange
            ! (kJ/mol) divided by R (in kJ/mol/K, or 8.32d-3) as second
            ! argument.
            ! For PHENANTHRENE, HSTAR = 2.35d1 and del_H = -5.65d3 (HSTAR from
            ! Ma et al, 2010 J. Chem. Eng. Data, and del_H from Scharzenbach
            ! 2003, p200)
            ! For PYRENE, HSTAR = 7.61d1 and del_H = -5.17d3 (HSTAR from Ma et
            ! al and del_H from Scharzenbach 2003, p200)
            ! For BENZO[a]PYRENE, HSTAR = 1.32d3 and del_H = -5.17d3 (HSTAR from
            ! Ma et al and Del_H the same as pyrene for now)
            CALL COMPUTE_L2G( Input_Opt%POP_HSTAR, Input_Opt%POP_DEL_Hw,
     &                        TK, CLDLIQ(I,J,L), L2G )

            ! Fraction of POP in liquid phase 
            ! Assume (for now) that POP is not present in ice phase
            ! (Eqs. 4, 5, 6, Jacob et al, 2000)
            C_TOT = 1e+0_fp + L2G
            F_L   = L2G / C_TOT

            ! Compute the rate constant K.  Assume that the retention factor
            ! for liquid POP is 0.02 for 248 K < T < 268 K, and
            ! 1.0 for T > 268 K. (Eq. 1, Jacob et al, 2000)
            IF ( TK >= 268e+0_fp ) THEN
               K = K_RAIN * F_L

            ! ELSE IF ( TK > 248e+0_fp .and. TK < 268e+0_fp ) THEN
            ! K = K_RAIN * ( 2d-2 * F_L ) 
            ! clf, 1/7/11 - no retention below 268 K     
   
            ELSE
               K = 0e+0_fp

            ENDIF
               
            ! Compute RAINFRAC, the fraction of rained-out POP
            ! (Eq. 10, Jacob et al, 2000)
            RAINFRAC = GET_RAINFRAC( K, F, DT )

         !------------------------------
         ! POPPOC (treat like hydrophobic OC aerosol)
         !------------------------------
<<<<<<< HEAD
         ELSE IF ( IS_HgP( N ) ) THEN
            RAINFRAC = GET_RAINFRAC( K_RAIN, F, DT )

            ! CDH 9/28/2009
!            IF ( TK < 248d0 ) RAINFRAC = 0d0

      !-------------------------------
      ! POPG (liquid phase only) (clf 11/16/10)
      !-------------------------------
      ELSE IF (N == IDTPOPG ) THEN

               ! Compute liquid to gas ratio for POPs using
               ! the appropriate parameters for Henry's Law (M/atm, unitless Kaw
               ! divided by R (in atm/M/K, or 8.21d-2) and T (T = 298 K)) as first argument
               ! and negative enthalpy of water-air exchange (kJ/mol)
               ! divided by R (in kJ/mol/K, or 8.32d-3) as second argument. 
            ! For PHENANTHRENE, HSTAR = 2.35d1 and del_H = -5.65d3 (HSTAR from Ma et al,
            ! 2010 J. Chem. Eng. Data, and del_H from Scharzenbach 2003, p200)
            ! For PYRENE, HSTAR = 7.61d1 and del_H = -5.17d3 (HSTAR from Ma et al
            ! and del_H from Scharzenbach 2003, p200)
            ! For BENZO[a]PYRENE, HSTAR = 1.32d3 and del_H = -5.17d3 (HSTAR from
            ! Ma et al and Del_H the same as pyrene for now)
            CALL COMPUTE_L2G( 1d0/GET_POP_HSTAR(DUM) / 8.21d-2 / 298d0,
     &                           -GET_POP_DEL_Hw(DUM) / 8.32d-3,  
     &                           T(I,J,L), CLDLIQ(I,J,L), L2G )

               ! Fraction of POP in liquid phase 
               ! Assume (for now) that POP is not present in ice phase
               ! (Eqs. 4, 5, 6, Jacob et al, 2000)
               C_TOT = 1d0 + L2G
               F_L   = L2G / C_TOT

           ! Compute the rate constant K.  Assume that the retention factor
           ! for liquid POP is 0.02 for 248 K < T < 268 K, and
           ! 1.0 for T > 268 K. (Eq. 1, Jacob et al, 2000)
           IF ( TK >= 268d0 ) THEN
             K = K_RAIN * F_L

           ! ELSE IF ( TK > 248d0 .and. TK < 268d0 ) THEN
           ! K = K_RAIN * ( 2d-2 * F_L ) 
           ! clf, 1/7/11 - no retention below 268 K     
   
            ELSE
               K = 0d0

            ENDIF
               
         ! Compute RAINFRAC, the fraction of rained-out POP
         ! (Eq. 10, Jacob et al, 2000)
         RAINFRAC = GET_RAINFRAC( K, F, DT )

      !------------------------------
      ! POPPOCPO (treat like hydrophobic OC aerosol)
      !------------------------------
      ELSE IF ( N == IDTPOPPOCPO ) THEN
         ! No rainout 
         RAINFRAC = 0.0D0

      !------------------------------
      ! POPPBCPO (treat like hydrophobic BC aerosol)
      !------------------------------
      ELSE IF ( N == IDTPOPPBCPO ) THEN
         ! No rainout 
         RAINFRAC = 0.0D0  

      !------------------------------
      ! POPPOCPI (treat like hydrophilic OC aerosol)
      !------------------------------
      ELSE IF ( N == IDTPOPPOCPI ) THEN
         RAINFRAC = GET_RAINFRAC( K_RAIN, F, DT )   

      !------------------------------
      ! POPPBCPI (treat like hydrophilic BC aerosol)
      !------------------------------
      ELSE IF ( N == IDTPOPPBCPI ) THEN
         RAINFRAC = GET_RAINFRAC( K_RAIN, F, DT )  

=======
         ELSE IF ( N == IDTPOPPOC ) THEN
            ! No rainout 
            RAINFRAC = 0.0e+0_fp
         
         !------------------------------
         ! POPPBC (treat like hydrophobic BC aerosol)
         !------------------------------
         ELSE IF ( N == IDTPOPPBC ) THEN
            ! No rainout 
            RAINFRAC = 0.0e+0_fp  
         
>>>>>>> f35b1906
         !------------------------------
         ! ERROR: insoluble tracer!
         !------------------------------
         ELSE
            CALL ERROR_STOP( 'Invalid tracer!',
     &                       'RAINOUT (wetscav_mod.f)' )

         ENDIF
      ENDIF
      
      END SUBROUTINE RAINOUT
!EOC
!------------------------------------------------------------------------------
!                  GEOS-Chem Global Chemical Transport Model                  !
!------------------------------------------------------------------------------
!BOP
!
! !IROUTINE: get_rainfrac
!
! !DESCRIPTION: Function GET\_RAINFRAC computes the fraction of tracer 
!  lost to rainout according to Jacob et al 2000.
!\\
!\\
! !INTERFACE:
!
      FUNCTION GET_RAINFRAC( K, F, DT ) RESULT( RAINFRAC )
!
! !INPUT PARAMETERS: 
!
      REAL(fp), INTENT(IN) :: K          ! Rainout rate constant [1/s]
      REAL(fp), INTENT(IN) :: F          ! Timestep for rainout event [s]
      REAL(fp), INTENT(IN) :: DT         ! Fraction of grid box that is
                                       !  undergoing precipitation [unitless]
!
! !RETURN VALUE:
!
      REAL(fp)             :: RAINFRAC   ! Fraction of tracer lost to rainout
!
! !REVISION HISTORY: 
!  08 Nov 2002 - R. Yantosca - Initial version
!  (1 ) Now move internal routines GET_RAINFRAC to the module and pass all 
!        arguments explicitly.  This facilitates parallelization on the 
!        Altix platform (bmy, 7/20/04) 
!  16 Sep 2010 - R. Yantosca - Added ProTeX headers
!EOP
!------------------------------------------------------------------------------
!BOC
      !=================================================================
      ! GET_RAINFRAC begins here!
      !=================================================================

      ! (Eq. 10, Jacob et al, 2000 ) 
      RAINFRAC = F * ( 1 - EXP( -K * DT ) )

      END FUNCTION GET_RAINFRAC
!EOC
!------------------------------------------------------------------------------
!                  GEOS-Chem Global Chemical Transport Model                  !
!------------------------------------------------------------------------------
!BOP
!
! !IROUTINE: washout
!
! !DESCRIPTION: Subroutine WASHOUT computes WASHFRAC, the fraction of 
!  soluble tracer lost to washout events in precipitation.
!\\
!\\
! !INTERFACE:
!
      SUBROUTINE WASHOUT( am_I_Root, I, J, L,  N,  BXHEIGHT, TK,   PP, 
     &                    DT, F, H2O2s, SO2s, WASHFRAC, KIN,
     &                    Input_Opt, State_Met, State_Chm, RC )
!
! !USES:
!
<<<<<<< HEAD
      USE ERROR_MOD,    ONLY : ERROR_STOP
      USE TRACERID_MOD, ONLY : IDTPB,    IDTBE7,   IDTHNO3, IDTH2O2 
      USE TRACERID_MOD, ONLY : IDTCH2O,  IDTMP,    IDTSO2,  IDTSO4  
      USE TRACERID_MOD, ONLY : IDTSO4s,  IDTSO4aq, IDTMSA,  IDTNH3   
      USE TRACERID_MOD, ONLY : IDTNH4,   IDTNH4aq, IDTNIT,  IDTNITs  
      USE TRACERID_MOD, ONLY : IDTAS,    IDTAHS,   IDTLET,  IDTBCPI 
      USE TRACERID_MOD, ONLY : IDTOCPI,  IDTBCPO,  IDTOCPO, IDTDST1 
      USE TRACERID_MOD, ONLY : IDTDST2,  IDTDST3,  IDTDST4, IDTSALA 
      USE TRACERID_MOD, ONLY : IDTSALC,  IDTALPH,  IDTLIMO, IDTALCO 
      USE TRACERID_MOD, ONLY : IDTSOG1,  IDTSOG2,  IDTSOG3, IDTSOG4
      USE TRACERID_MOD, ONLY : IDTSOA1,  IDTSOA2,  IDTSOA3, IDTSOA4
      USE TRACERID_MOD, ONLY : IDTSOA5,  IDTSOG5
      USE TRACERID_MOD, ONLY : IS_Hg2,   IS_HgP
      USE TRACERID_MOD, ONLY : IDTGLYX,  IDTMGLY,  IDTGLYC
      USE TRACERID_MOD, ONLY : IDTSOAG,  IDTSOAM
      USE TRACERID_MOD, ONLY : IDTMOBA,  IDTPROPNN
      USE TRACERID_MOD, ONLY : IDTISOPN, IDTMMN
      USE TRACERID_MOD, ONLY : IDTIEPOX, IDTRIP, IDTMAP
      ! jpp 4/27/09
      USE TRACERID_MOD, ONLY : IDTHOBr,  IDTHBr,   IDTBr2
      !POPs (eck, 9/21/10)
      USE TRACERID_MOD, ONLY : IDTPOPPOCPO, IDTPOPPBCPO, IDTPOPG
      USE TRACERID_MOD, ONLY : IDTPOPPOCPI, IDTPOPPBCPI
      USE GET_POPSINFO_MOD, ONLY : GET_POP_HSTAR, GET_POP_DEL_Hw


      USE CMN_SIZE_MOD                     ! Size parameters
=======
      USE CMN_SIZE_MOD
      USE GIGC_ErrCode_Mod
      USE ERROR_MOD,          ONLY : ERROR_STOP
      USE TRACERID_MOD
      USE GIGC_Input_Opt_Mod, ONLY : OptInput
      USE GIGC_State_Chm_Mod, ONLY : ChmState
      USE GIGC_State_Met_Mod, ONLY : MetState !(sfarina 2/20/13)

#if defined( TOMAS )
      USE TOMAS_MOD,    ONLY : IBINS,    ICOMP
      USE DAO_MOD,      ONLY : CONVERT_UNITS
      USE UNITCONV_MOD
#endif
>>>>>>> f35b1906
!
! !INPUT PARAMETERS: 
!
      LOGICAL,   INTENT(IN)    :: am_I_Root  ! Are we on the root CPU?
      INTEGER,   INTENT(IN)    :: I          ! Longitude index
      INTEGER,   INTENT(IN)    :: J          ! Latitude index
      INTEGER,   INTENT(IN)    :: L          ! Level index
      INTEGER,   INTENT(IN)    :: N          ! Tracer number
      REAL(fp),  INTENT(IN)    :: BXHEIGHT   ! Grid box height [m]
      REAL(fp),  INTENT(IN)    :: TK         ! Temperature [K]
      REAL(fp),  INTENT(IN)    :: PP         ! Precip rate thru  bottom of grid
                                           !  box (I,J,L)  [cm3 H2O/cm2 air/s]
      REAL(fp),  INTENT(IN)    :: DT       ! Timestep for rainout event [s]
      REAL(fp),  INTENT(IN)    :: F        ! Fraction of grid box that is 
                                           !   precipitating [unitless]

      TYPE(OptInput), INTENT(IN) :: Input_Opt ! Input options
      TYPE(MetState), INTENT(IN) :: State_Met ! Meteorology State object

! !INPUT/OUTPUT PARAMETERS:
!
      TYPE(ChmState), INTENT(INOUT) :: State_Chm   ! Chemistry State object
      REAL(fp),  INTENT(INOUT) :: H2O2s      ! H2O2 [v/v] and SO2 [v/v] 
      REAL(fp),  INTENT(INOUT) :: SO2s       ! concentrations after aqueous rxns 
                                           ! are applied.  These are computed 
                                           ! in the sulfate chemistry module
                                           ! and passed here as arguments. 
!
! !OUTPUT PARAMETERS:
!
      REAL(fp),  INTENT(OUT) :: WASHFRAC   ! Fraction of tracer lost to 
                                           !  washout [unitless]
      LOGICAL,   INTENT(OUT) :: KIN  ! =T washout is a kinetic process
                                     ! =F washout is an equilibrium process
      INTEGER,   INTENT(OUT) :: RC   ! Success or failure?       
!
! !REVISION HISTORY: 
!  28 Feb 2000 - R. Yantosca - Initial version
!  (1 ) Currently works for either full chemistry simulation (NSRCX == 3) 
!        or Rn-Pb-Be chemistry simulation (NSRCX == 1).  Other simulations
!        do not carry soluble tracers, so set WASHFRAC = 0. 
!  (2 ) K_WASH, the rainout rate constant, and F, the areal fraction of the 
!        grid box undergoing precipitiation, are computed according to 
!        Giorgi & Chaimedes, as described in Jacob et al, 2000.
!  (3 ) Washout is only done for T >= 268 K, when the cloud condensate is
!        in the liquid phase. 
!  (4 ) T(I+I0,J+J0,L) is now T(I,J,L).  Removed IREF, JREF -- these are 
!        obsolete.  Updated comments. (bmy, 9/27/01)
!  (5 ) Removed obsolete commented out code from 9/01 (bmy, 10/24/01)
!  (6 ) Now reference BXHEIGHT, T from "dao_mod.f".  Also remove reference
!        to "CMN_NOX".  Updated comments.  Now bundled into "wetscav_mod.f".
!        Now also references "tracerid_mod.f".  Added internal routines
!        WASHFRAC_AEROSOL and WASHFRAC_LIQ_GAS.  Also removed reference to
!        CMN since we don't need to use NSRCX here. (bmy, 11/6/02)
!  (7 ) Updated for carbon aerosol and dust tracers (rjp, bmy, 4/5/04)
!  (8 ) Updated for seasalt aerosol tracers (rjp, bec, bmy, 4/20/04)
!  (9 ) Updated for secondary organic aerosol tracers (rjp, bmy, 7/13/04)
!  (10) Now move internal routines WASHFRAC_AEROSOL and WASHFRAC_LIQ_GAS
!        to the module and pass all arguments explicitly.  This facilitates
!        parallelization on the Altix platform (bmy, 7/20/04)
!  (11) Now handle washout of mercury aerosol tracers (eck, bmy, 12/9/04)
!  (13) Updated for AS, AHS, LET, NH4aq, SO4aq.  Also condensed the IF
!        statement by grouping blocks together (cas, bmy, 12/20/04)
!  (14) Updated for SO4s, NITs (bec, bmy, 4/25/05)
!  (15) Now make sure all USE statements are USE, ONLY (bmy, 10/3/05)
!  (16) Bug fix: Deplete H2O2s the same as SO2s.  Also change Henry's law
!        constant for Hg2 to 1.0d+14. Now use functions IS_Hg2 and IS_HgP to 
!        determine if a tracer is a tagged Hg0 or HgP tracer.
!        (dkh, rjp, eck, cdh, bmy, 1/6/06)
!  (17) Updated for SOG4 and SOA4 (bmy, 5/18/06)
!  16 Sep 2010 - R. Yantosca - Added ProTeX headers
!  30 Sep 2010 - H. Amos     - WASHFRAC_LIQ_GAS now a subroutine (was an 
!                              external function)
!  14 Oct 2010 - H. Amos     - Remove dependence on I, J. That means removing
!                              I, J as input arguments and adding T, BXHEIGHT,
!                              H2O2s, and SO4s and input arguments.
!  16 Aug 2011 - H. Amos     - move K_WASH to WASHFRAC_AEROSOL, WASHFRAC_HNO3,
!                              and WASHFRAC_LIQ_GAS 
!  16 Aug 2011 - H. Amos     - Replace logical AER with KIN. Serves the same 
!                              purpose in the code, but emphasizes to the user
!                              that the difference in washout isn't whether or
!                              not the tracer is an aerosol, it's whether or not
!                              washout is modeled as a kinetic vs equilibrium 
!                              process.
!  27 Sep 2011 - H. Amos     - remove LHg2_WETDasHNO3 logical, it's obsolete
!  20 Jan 2012 - H. Amos     - WASHFRAC for aerosol is now either computed by
!                              WASHFRAC_FINE_AEROSOL or WASHFRAC_COARSE_AEROSOL
!  31 May 2013 - R. Yantosca - Now accept State_Chm, and pass it to TOMAS code
!  13 Aug 2013 - M. Sulprizio- Add modifications for updated SOA and SOA + 
!                              semivolatile POA simulations (H. Pye)
!  12 Sep 2013 - M. Sulprizio- Add modifications for acid uptake on dust
!                              aerosols (T.D. Fairlie)
!  27 Sep 2013 - M. Sulprizio- DST2-DST4 are now considered coarse mode aerosol
!                              following the recommendation of T.D. Fairlie.
!                              NITd, SO4d, and DALK are similarly updated.
!  25 Aug 2014 - M. Sulprizio- Now accept Input_Opt as an argument
!  12 May 2015 - E. Lundgren - Change tracer units from v/v -> kg for TOMAS if
!                              not already in kg (ie. called from convection)
!  04 Jun 2015 - E. Lundgren - Now accept am_I_Root and RC as arguments
!  23 Jun 2015 - E. Lundgren - Adjust 5/12/15 TOMAS bug fix to convert
!                              kg/kg total air <-> kg for new convection units
!  08 Jul 2015 - E. Lundgren - Add marine organic aerosols (B.Gantt, M.Johnson)
!EOP
!------------------------------------------------------------------------------
!BOC
!
! !LOCAL VARIABLES:
!
      REAL(fp)          :: L2G, DZ, SO2LOSS
#if defined( TOMAS )
      REAL(fp)          :: MEAN_SFC_STT         ! use to determine STT units 
      LOGICAL           :: UNITCHANGE = .FALSE. ! STT unit conversion indicator
      INTEGER           :: N_TRACERS
      REAL(fp), POINTER :: STT(:,:,:,:) => NULL()
#endif

      ! For POPs (H. Amos, 6 Mar 2013)
      REAL*8,    SAVE      :: POP_HSTAR, POP_DEL_H, POP_DEL_Hw
      REAL*8               :: DUM

      DUM = 1.0

      !=================================================================
      ! WASHOUT begins here!
      !
      ! Call either WASHFRAC_FINE_AEROSOL, WASHFRAC_COARSE_AEROSOL,
      ! or WASHFRAC_LIQ_GAS to compute the fraction of tracer lost to 
      ! washout according to Jacob et al 2000
      !=================================================================

      ! Assume success
      RC        =  GIGC_SUCCESS

      ! DZ is the height of the grid box in cm
      DZ = BXHEIGHT * 1e+2_fp

      !------------------------------
      ! 210Pb or 7Be (aerosol)
      !------------------------------
      IF ( N == IDTPb .or. N == IDTBe7 ) THEN
         KIN      = .TRUE.
         WASHFRAC = WASHFRAC_FINE_AEROSOL( DT, F, PP, TK )

      !------------------------------
      ! HNO3 (aerosol)
      !------------------------------
      ELSE IF ( N == IDTHNO3 ) THEN
         KIN      = .TRUE.
         WASHFRAC = WASHFRAC_HNO3( DT, F, PP, TK )

      !------------------------------
      ! H2O2 (liquid & gas phases)
      !------------------------------
      ELSE IF ( N == IDTH2O2 ) THEN
         KIN      = .FALSE.
         CALL WASHFRAC_LIQ_GAS( 8.3e+4_fp, -7.4e+3_fp, PP,       DT,  F,
     &                          DZ,     TK,    WASHFRAC, KIN  )

      !------------------------------
      ! CH2O (liquid & gas phases)
      !------------------------------
      ELSE IF ( N == IDTCH2O ) THEN 
         KIN      = .FALSE.
         CALL WASHFRAC_LIQ_GAS( 3.0e+3_fp, -7.2e+3_fp, PP,       DT,  F,
     &                          DZ,     TK,    WASHFRAC, KIN  )

      !------------------------------
      ! HOBr (liquid & gas phases) jpp
      !------------------------------
      ELSE IF ( N == IDTHOBr ) THEN 
         KIN      = .FALSE.
         ! McGrath and Rowland, 1994 says dH_sol for HOBr = 50 kJ/mol
         CALL WASHFRAC_LIQ_GAS( 6.1e+3_fp, -6014.e+0_fp, PP, DT,  F, 
     &                          DZ,     TK,      WASHFRAC, KIN  )

      !------------------------------
      ! HBr (liquid & gas phases) jpp
      !------------------------------
      ELSE IF ( N == IDTHBr ) THEN 
         KIN      = .FALSE.
         CALL WASHFRAC_LIQ_GAS( 7.1e+13_fp, -10200.e+0_fp, PP, DT,  F,
     &                          DZ,     TK,        WASHFRAC, KIN  )

      !------------------------------
      ! HCl (liquid & gas phases) SDE
      !------------------------------
      ELSE IF ( N == IDTHCl ) THEN 
         KIN      = .FALSE.
         CALL WASHFRAC_LIQ_GAS( 7.1e+15_fp, -1.10e+4_fp, PP, DT,  F,
     &                          DZ,     TK,      WASHFRAC, KIN  )

      !------------------------------
      ! Br2 (liquid & gas phases) jpp
      !------------------------------
      ELSE IF ( N == IDTBr2 ) THEN 
         KIN      = .FALSE.
         CALL WASHFRAC_LIQ_GAS( 0.76e+0_fp, -3.72e+3_fp, PP, DT,  F,
     &                          DZ,      TK,     WASHFRAC, KIN  ) 

      !------------------------------
      ! GLYX (liquid & gas phases)
      !------------------------------
      ELSE IF ( N == IDTGLYX ) THEN 

         ! Compute liquid to gas ratio for GLYX, using
         ! (1) Zhou and Mopper (1990): Kstar298 = 3.6e5 M/atm 
         ! (2) Schweitzer et al. (1998) showed that the temperature 
         ! dependence for CH2O works well for glyoxal,
         !      so we use the same H298_R as CH2O
         KIN      = .FALSE.
         CALL WASHFRAC_LIQ_GAS( 3.6e+5_fp, -7.2e+3_fp, PP, DT,  F, 
     &                          DZ,     TK,    WASHFRAC, KIN  )

      !------------------------------
      ! MGLY (liquid & gas phases)
      !------------------------------
      ELSE IF ( N == IDTMGLY ) THEN 
         ! Compute liquid to gas ratio for MGLY, using
         ! the appropriate parameters for Henry's law
         ! from Betterton and Hoffman 1988): Kstar298 = 3.71d3 M/atm;  
         ! H298_R = -7.5d3 K
         KIN      = .FALSE.
         CALL WASHFRAC_LIQ_GAS( 3.7e+3_fp, -7.5e+3_fp, PP, DT,  F, 
     &                          DZ,     TK,    WASHFRAC, KIN  )

      !------------------------------
      ! GLYC (liquid & gas phases)
      !------------------------------
      ELSE IF ( N == IDTGLYC ) THEN 
         ! Compute liquid to gas ratio for GLYC, using
         ! the appropriate parameters for Henry's law
         ! from Betterton and Hoffman 1988): Kstar298 = 4.6d4 M/atm;  
         ! H298_R = -4.6d3 K
         KIN      = .FALSE.
         CALL WASHFRAC_LIQ_GAS( 4.1e+4_fp, -4.6e+3_fp, PP, DT,  F,
     &                          DZ,     TK,    WASHFRAC, KIN  )

      !------------------------------
      ! MP (liquid & gas phases)
      !------------------------------
      ELSE IF ( N == IDTMP ) THEN
         KIN      = .FALSE.
         CALL WASHFRAC_LIQ_GAS( 3.1e+2_fp, -5.2e+3_fp, PP, DT,  F,
     &                          DZ,     TK,    WASHFRAC, KIN  )

      !------------------------------
      ! MOBA (liquid phase only)
      !------------------------------
      ELSE IF ( N == IDTMOBA ) THEN       
         KIN      = .FALSE.
         CALL WASHFRAC_LIQ_GAS( 2.6e+4_fp, -6.3e+3_fp, PP, DT,  F,
     &                          DZ,     TK,    WASHFRAC, KIN  )

      !------------------------------
      ! ISOPN (liquid phase only)
      !------------------------------
      ELSE IF ( N == IDTISOPN ) THEN
         KIN      = .FALSE.
         CALL WASHFRAC_LIQ_GAS(17e+3_fp, -9.2e+3_fp , PP, DT,  F,
     &                          DZ,     TK,    WASHFRAC, KIN  )

      !------------------------------
      ! MMN (liquid phase only)
      !------------------------------
      ELSE IF ( N == IDTMMN ) THEN
         KIN      = .FALSE.
         CALL WASHFRAC_LIQ_GAS( 17e+3_fp, -9.2e+3_fp, PP, DT,  F,
     &                          DZ,     TK,    WASHFRAC, KIN  )

      !------------------------------
      ! PROPNN (liquid phase only)
      !------------------------------
      ELSE IF ( N == IDTPROPNN ) THEN
         KIN      = .FALSE.
         CALL WASHFRAC_LIQ_GAS( 1.0e+3_fp, 0.0e+0_fp, PP, DT,  F,
     &                          DZ,     TK,    WASHFRAC, KIN  )

      !------------------------------
      ! RIP (liquid phase only)
      !------------------------------
      ELSE IF ( N == IDTRIP ) THEN
         !USE H2O2 
         KIN      = .FALSE.
         CALL WASHFRAC_LIQ_GAS( 1.7e+6_fp, 0.0e+0_fp, PP, DT,  F,
     &                          DZ,     TK,    WASHFRAC, KIN  )

      !------------------------------
      ! MAP   (liquid phase only)
      !------------------------------
      ELSE IF ( N == IDTMAP ) THEN
         KIN      = .FALSE.
         CALL WASHFRAC_LIQ_GAS( 8.4e+2_fp, -5.3e+3_fp, PP, DT,  F,
     &                          DZ,     TK,    WASHFRAC, KIN  )

      !------------------------------
      ! IEPOX (liquid phase only)
      !------------------------------
      ELSE IF ( N == IDTIEPOX ) THEN
         KIN      = .FALSE.
         CALL WASHFRAC_LIQ_GAS( 1.3e+8_fp, 0.0e+0_fp, PP, DT,  F,
     &                          DZ,     TK,    WASHFRAC, KIN  )

      !------------------------------
      ! SO2 (aerosol treatment)
      !------------------------------
      ELSE IF ( N == IDTSO2 ) THEN

         !==============================================================
         ! NOTE: Even though SO2 is not an aerosol we treat it as SO4 in
         ! wet scavenging.  When evaporation occurs, it returns to SO4.
         !==============================================================
         KIN      = .TRUE.
         WASHFRAC = WASHFRAC_FINE_AEROSOL( DT, F, PP, TK )

         !==============================================================
         ! Use the wet-scavenging following [Chin et al, 1996] such 
         ! that a soluble fraction of SO2 is limited by the availability 
         ! of H2O2 in the precipitating grid box.  Then scavenge the 
         ! soluble SO2 at the same rate as sulfate.
         !==============================================================
         !IF ( TK >= 268e+0_fp .AND. SO2s  > EPSILON ) THEN
         IF ( TK >= 268e+0_fp .AND. SO2s > TINY_FP ) THEN
         
            ! Adjust WASHFRAC
            SO2LOSS  = MIN( SO2s, H2O2s )
            WASHFRAC = SO2LOSS * WASHFRAC / SO2s
            WASHFRAC = MAX( WASHFRAC, 0e+0_fp )
                  
            ! Deplete H2O2s the same as SO2s (dkh, rjp, bmy, 11/17/05)
            H2O2s = H2O2s - ( SO2s * WASHFRAC )
            !H2O2s = MAX( H2O2s, EPSILON )
            H2O2s = MAX( H2O2s, TINY_FP )

         ELSE
            WASHFRAC = 0e+0_fp
         
         ENDIF
         
         ! Update saved SO2 concentration 
         SO2s = SO2s * ( 1e+0_fp - WASHFRAC )
         !SO2s = MAX( SO2s, EPSILON ) 
         SO2s = MAX( SO2s, TINY_FP ) 
          
      !------------------------------
      ! SO4 and SO4aq (aerosol)
      !------------------------------
      ELSE IF ( N == IDTSO4 .or. N == IDTSO4s .or. N == IDTSO4aq ) THEN
         KIN      = .TRUE.
         WASHFRAC = WASHFRAC_FINE_AEROSOL( DT, F, PP, TK )

      !------------------------------
      ! MSA (aerosol)
      !------------------------------
      ELSE IF ( N == IDTMSA ) THEN
         KIN      = .TRUE.
         WASHFRAC = WASHFRAC_FINE_AEROSOL( DT, F, PP, TK )

      !------------------------------
      ! NH3 (liquid & gas phases)
      !------------------------------
      ELSE IF ( N == IDTNH3 ) THEN
         KIN      = .FALSE.
         CALL WASHFRAC_LIQ_GAS( 3.3e+6_fp, -4.1e+3_fp, PP, DT,  F, 
     &                          DZ,     TK,    WASHFRAC, KIN  )

      !------------------------------
      ! NH4 and NH4aq (aerosol)
      !------------------------------
      ELSE IF ( N == IDTNH4 .or. N == IDTNH4aq ) THEN
         KIN      = .TRUE.
         WASHFRAC = WASHFRAC_FINE_AEROSOL( DT, F, PP, TK )

      !------------------------------
      ! NIT/AS/AHS/LET (aerosol)
      !------------------------------
      ELSE IF ( N == IDTNIT  .or. N == IDTNITs .or.
     &          N == IDTAS   .or. N == IDTAHS  .or. 
     &          N == IDTLET ) THEN
         KIN      = .TRUE.
         WASHFRAC = WASHFRAC_FINE_AEROSOL( DT, F, PP, TK )

      !------------------------------
      ! Dust Nitrate (aerosol)
      ! tdf
      !------------------------------
      ELSE IF ( N == IDTNITd1 ) THEN
         KIN      = .TRUE.
         WASHFRAC = WASHFRAC_FINE_AEROSOL( DT, F, PP, TK )
      !!coarse mode aerosols
      ! NITd2-NITd4 are now considered coarse mode (mps, 9/27/13)
      ELSE IF ( N == IDTNITd2 .or. N == IDTNITd3 .or.
     &          N == IDTNITd4  ) THEN
         KIN      = .TRUE.
         WASHFRAC = WASHFRAC_COARSE_AEROSOL( DT, F, PP, TK)

      !------------------------------
      ! Dust Sulfate (aerosol)
      ! tdf
      !------------------------------
      ELSE IF ( N == IDTSO4d1 ) THEN
         KIN      = .TRUE.
         WASHFRAC = WASHFRAC_FINE_AEROSOL( DT, F, PP, TK )
      !!coarse mode aerosols
      ! SO4d2-SO4d4 are now considered coarse mode (mps, 9/27/13)
      ELSE IF ( N == IDTSO4d2 .or. N == IDTSO4d3 .or.
     &          N == IDTSO4d4  ) THEN
         KIN      = .TRUE.
         WASHFRAC = WASHFRAC_COARSE_AEROSOL( DT, F, PP, TK)

      !------------------------------
      ! BC HYDROPHILIC (aerosol) or
      ! OC HYDROPHILIC (aerosol) or
      ! BC HYDROPHOBIC (aerosol) or
      ! OC HYDROPHOBIC (aerosol)
      !------------------------------
      ! SOAupdate (hotp 6/15/09)
      ! treat POA like OCPO
      ELSE IF ( N == IDTBCPI .or. N == IDTOCPI  .or.
     &          N == IDTBCPO .or. N == IDTOCPO  .or.
     &          N == IDTPOA1 .or. N == IDTPOA2 ) THEN
         KIN      = .TRUE.
         WASHFRAC = WASHFRAC_FINE_AEROSOL( DT, F, PP, TK )

      !------------------------------
      ! DUST all size bins (aerosol)
      !------------------------------
      ELSE IF ( N == IDTDST1 ) THEN
         KIN      = .TRUE.
         WASHFRAC = WASHFRAC_FINE_AEROSOL( DT, F, PP, TK )
      !!coarse mode aerosols (qq,10/11/2011)
      ! DST2-DST4 are now considered coarse mode (mps, 9/27/13)
      ELSE IF ( N == IDTDST2 .or. N == IDTDST3 .or.
     &          N == IDTDST4  ) THEN
         KIN      = .TRUE.
         WASHFRAC = WASHFRAC_COARSE_AEROSOL( DT, F, PP, TK)

      !------------------------------
      ! DUST alkalinity size bins (aerosol)
      ! tdf
      !------------------------------
      ELSE IF ( N == IDTDAL1 ) THEN
         KIN      = .TRUE.
         WASHFRAC = WASHFRAC_FINE_AEROSOL( DT, F, PP, TK )
      !!coarse mode aerosols
      ! DAL2-DAL4 are now considered coarse mode (mps, 9/27/13)
      ELSE IF ( N == IDTDAL2 .or. N == IDTDAL3 .or.
     &          N == IDTDAL4  ) THEN
         KIN      = .TRUE.
         WASHFRAC = WASHFRAC_COARSE_AEROSOL( DT, F, PP, TK)

      !------------------------------
      ! Accum  seasalt (aerosol) or
      ! Coarse seasalt (aerosol)
      !------------------------------
      ELSE IF ( N == IDTSALA  ) THEN
         KIN      = .TRUE.
         WASHFRAC = WASHFRAC_FINE_AEROSOL( DT, F, PP, TK )
      !!coarse mode aerosols (qq,10/11/2011)
      ELSE IF ( N == IDTSALC ) THEN
         KIN      = .TRUE.
         WASHFRAC = WASHFRAC_COARSE_AEROSOL( DT, F, PP, TK)

      !-----------------------------
      ! Marine Organics INSOLUBLE
      !-----------------------------
      ELSE IF ( N == IDTMOPO ) THEN
         KIN      = .TRUE.
         WASHFRAC = WASHFRAC_FINE_AEROSOL( DT, F, PP, TK )
      ELSE IF ( N == IDTMOPI ) THEN
         KIN      = .TRUE.
         WASHFRAC = WASHFRAC_FINE_AEROSOL( DT, F, PP, TK )
 
      !------------------------------
      ! MTPA (liquid & gas)
      !------------------------------
      ! new mtp (hotp 5/24/10), SOAupdate
      ELSE IF ( N == IDTMTPA ) THEN
         KIN      = .FALSE. 
         CALL WASHFRAC_LIQ_GAS( 0.049e+0_fp, 0.e+0_fp, PP, DT,  F,
     &                          DZ,      TK,   WASHFRAC, KIN  )

      !------------------------------
      ! LIMO (liquid & gas phases)
      !------------------------------
      ELSE IF ( N == IDTLIMO ) THEN
         KIN      = .FALSE.
         CALL WASHFRAC_LIQ_GAS( 0.07e+0_fp, 0.e+0_fp, PP, DT,  F,  
     &                          DZ,     TK,   WASHFRAC, KIN  )

      !-------------------------------
      ! MTPO (liquid & gas)
      !-------------------------------
      ! new mtp (hotp 5/24/10), SOAupdate
      ELSE IF ( N == IDTMTPO ) THEN
         KIN      = .FALSE.
         CALL WASHFRAC_LIQ_GAS( 0.049e+0_fp, 0.e+0_fp, PP, DT,  F, 
     &                          DZ,      TK,   WASHFRAC, KIN  )

      !------------------------------------
      ! POG
      !------------------------------------
      ! Treat POG as relatively hydrophobic (hotp 9/22/09)
      ELSE IF ( N == IDTPOG1 .or. N == IDTPOG2 ) THEN
         KIN      = .FALSE.
         CALL WASHFRAC_LIQ_GAS( 9.5e+0_fp, -4.70e+3_fp, PP, DT,  F,
     &                          DZ,    TK,      WASHFRAC, KIN  )

      !---------------------------------
      ! SOG (liq & gas phases)
      !---------------------------------
      ! update for new mtp (hotp 5/24/10), SOAupdate
      ELSE IF ( N == IDTTSOG1 .or. N == IDTTSOG2 .or. 
     &          N == IDTTSOG3 .or. N == IDTTSOG0 .or. 
     &          N == IDTISOG1 .or. N == IDTISOG2 .or. 
     &          N == IDTISOG3 .or.  
     &          N == IDTOPOG1 .or. N == IDTOPOG2 .or.
     &          N == IDTASOG1 .or. N == IDTASOG2 .or.
     &          N == IDTASOG3                    ) THEN   
         KIN      = .FALSE.
         CALL WASHFRAC_LIQ_GAS( 1.0e+5_fp, -6.039e+3_fp, PP, DT, F,  
     &                          DZ,     TK,      WASHFRAC, KIN  )

      !------------------------------
      ! SOA (aerosol)
      !------------------------------
      ! update for new mtp (hotp 5/24/10), SOAupdate
      ELSE IF ( N == IDTTSOA1 .or. N == IDTTSOA2 .or. 
     &          N == IDTTSOA3 .or. N == IDTTSOA0 .or. 
     &          N == IDTISOA1 .or. N == IDTISOA2 .or. 
     &          N == IDTISOA3 .or. 
     &          N == IDTOPOA1 .or. N == IDTOPOA2 .or. 
     &          N == IDTASOAN .or. N == IDTASOA1 .or.
     &          N == IDTASOA2 .or. N == IDTASOA3  ) THEN
         KIN      = .TRUE.
         WASHFRAC = WASHFRAC_FINE_AEROSOL( DT, F, PP, TK )

      !------------------------------
      ! SOAG and SOAM (aerosol)
      !------------------------------
      ELSE IF ( N == IDTSOAG .or. N == IDTSOAM ) THEN
         KIN      = .TRUE.
         WASHFRAC = WASHFRAC_FINE_AEROSOL( DT, F, PP, TK )

      !------------------------------
      ! Hg2 (liquid & gas phases)
      !------------------------------
      ELSE IF ( IS_Hg2( N ) ) THEN

         ! Assume Hg2 is in gas phase and equilibrates with precip
         ! according to Henry's law
         ! HgCl2: 1.4d+6 M/atm (Ref: Lindqvist and Rhode, 1985) 
         KIN      = .FALSE.
         CALL WASHFRAC_LIQ_GAS( 1.4e+6_fp, -8.4e+3_fp, PP, DT, F,
     &                          DZ,      TK,    WASHFRAC, KIN  )
      
      !------------------------------
      ! HgP (treat like aerosol) 
      !------------------------------
      ELSE IF ( IS_HgP( N ) ) THEN 
         KIN      = .TRUE.
         WASHFRAC = WASHFRAC_FINE_AEROSOL( DT, F, PP, TK )

#if defined( TOMAS )

      ! Define fields for use below
      STT       => State_Chm%TRACERS
      N_TRACERS =  Input_Opt%N_TRACERS

      ! Tracer concentration units are in [kg/kg total air] if WASHOUT
      ! is called during convection. TOMAS subroutine GETFRACTION
      ! expects units in kg tracer. Therefore, convert State_Chm%Tracers 
      ! to [kg] if currently in [kg/kg]. Use the average surface level 
      ! concentration of tracer 1 to determine current units (ewl, 6/23/15)

      ! Mean surface concentration of tracer 1
      MEAN_SFC_STT = SUM( STT(:,:,1,1) ) / 
     &                    ( SIZE( STT, dim=1 ) * SIZE( STT, dim=2 ) )

      ! Convert units [kg/kg total air] -> [kg] if mean conc less than 0.1
      ! (NOTE: this threshold may need to change)
      IF ( MEAN_SFC_STT < 1.0e-1_fp ) THEN
         CALL Convert_MoistKgKg_to_Kg( am_I_Root, N_TRACERS, 
     &                                  State_Met, State_Chm, RC )

         ! Set flag indicating unit conversion occurred so that reverse
         ! unit conversion happens at end
         UNITCHANGE = .TRUE.

      ENDIF

      !=================================================================
      ! FOR TOMAS MICROPHYSICS
      !=================================================================

      ! Added for size-resolved aerosol (win, 7/16/09)
      !-------------------------------
      ! H2SO4 (treat as aerosol)
      !-------------------------------
      ELSE IF ( N == IDTH2SO4 ) THEN
         KIN      = .TRUE.
         WASHFRAC = WASHFRAC_FINE_AEROSOL( DT, F, PP, TK )

      ! Added for size-resolved aerosol (win, 7/16/09)
      !-------------------------------
      ! Aerosol number NK1-NK30
      !-------------------------------
      ELSE IF ( IDTNK1 > 0 .and. N >= IDTNK1 .and. 
     &          N <  IDTNK1 + IBINS ) THEN
         KIN      = .TRUE.
         WASHFRAC = WASHFRAC_SIZE_AEROSOL( DT, F, PP, TK, N, I, J, L,
     &                                     State_Met, State_Chm )
         
      !-------------------------------
      ! Sulfate SF1-SF30
      !-------------------------------
      ELSE IF ( IDTSF1 > 0 .and. N >= IDTSF1 .and. 
     &          N <  IDTSF1 + IBINS ) THEN
         KIN      = .TRUE.
         WASHFRAC = WASHFRAC_SIZE_AEROSOL( DT, F, PP, TK, N, I, J, L,
     &                                     State_Met, State_Chm )
         
      !-------------------------------
      ! Sea-salt SS1-SS30
      !-------------------------------
      ELSE IF ( IDTSS1 > 0 .and. N >= IDTSS1 .and. 
     &          N <  IDTSS1 + IBINS ) THEN
         KIN      = .TRUE.
         WASHFRAC = WASHFRAC_SIZE_AEROSOL( DT, F, PP, TK, N, I, J, L,
     &                                     State_Met, State_Chm )
         
      !-------------------------------
      ! Hydrophilic EC ECIL1-ECIL30
      !-------------------------------
      ELSE IF ( IDTECIL1 > 0 .and. N >= IDTECIL1 .and. 
     &          N <  IDTECIL1 + IBINS ) THEN
         KIN      = .TRUE.
         WASHFRAC = WASHFRAC_SIZE_AEROSOL( DT, F, PP, TK, N, I, J, L,
     &                                     State_Met, State_Chm )
         
      !-------------------------------
      ! Hydrophilic OC OCIL1-OCIL30
      !-------------------------------
      ELSE IF ( IDTOCIL1 > 0 .and. N >= IDTOCIL1 .and. 
     &          N <  IDTOCIL1 + IBINS ) THEN
         KIN      = .TRUE.
         WASHFRAC = WASHFRAC_SIZE_AEROSOL( DT, F, PP, TK, N, I, J, L,
     &                                     State_Met, State_Chm )
         
      !-------------------------------
      ! Hydrophobic OC OCOB1-OCOB30
      !-------------------------------
      ELSE IF ( IDTOCOB1 > 0 .and. N >= IDTOCOB1 .and. 
     &          N <  IDTOCOB1 + IBINS ) THEN
         KIN      = .TRUE.
         WASHFRAC = WASHFRAC_SIZE_AEROSOL( DT, F, PP, TK, N, I, J, L,
     &                                     State_Met, State_Chm )
         
      !-------------------------------
      ! Dust DUST1-DUST30
      !-------------------------------
      ELSE IF ( IDTDUST1 > 0 .and. N >= IDTDUST1 .and. 
     &          N <  IDTDUST1 + IBINS ) THEN
         KIN      = .TRUE.
         WASHFRAC = WASHFRAC_SIZE_AEROSOL( DT, F, PP, TK, N, I, J, L,
     &                                     State_Met, State_Chm )

      ! (end part) Added for size-resolved aerosol (win, 7/16/09)

      ! Convert State_Chm%Tracers units back to kg/kg total air 
      ! if conversion occurred at start of TOMAS block (ewl, 5/12/15)
      IF ( UNITCHANGE ) THEN
         CALL Convert_Kg_to_MoistKgKg( am_I_Root, N_TRACERS, 
     &                                  State_Met, State_Chm, RC )
      ENDIF

      ! Free pointers
      STT => NULL()
#endif

      !------------------------------
      ! POPG (liquid and gas phases) (clf, 11/17/2010)
      !------------------------------
      ELSE IF ( N == IDTPOPG ) THEN
         KIN      = .FALSE.
         CALL WASHFRAC_LIQ_GAS( Input_Opt%POP_HSTAR,
     &                          Input_Opt%POP_DEL_Hw,
     &                          PP, DT, F, DZ, TK, WASHFRAC, KIN )     

      !------------------------------
      ! POPPOC (treat like hydrophobic OC aerosol) 
      !------------------------------
      ELSE IF ( N == IDTPOPPOC ) THEN 
         KIN      = .TRUE.
         WASHFRAC = WASHFRAC_FINE_AEROSOL( DT, F, PP, TK )

      !------------------------------
      ! POPPBC (treat like hydrophobic BC aerosol) 
      !------------------------------
      ELSE IF ( N == IDTPOPPBC ) THEN 
         KIN      = .TRUE.
         WASHFRAC = WASHFRAC_FINE_AEROSOL( DT, F, PP, TK )

      !------------------------------
      ! POPG (liquid and gas phases) (clf, 11/17/2010)
      !------------------------------
      ELSE IF ( N == IDTPOPG ) THEN
         KIN      = .FALSE.
!H.Amos, 7 Mar 2013
c$$$        CALL WASHFRAC_LIQ_GAS( 1d0/GET_POP_HSTAR(DUM) / 8.21d-2 / 298d0, 
c$$$     &                               -GET_POP_DEL_Hw(DUM) / 8.32d-3,
c$$$     &                                   PP, DT    , 
c$$$     &                                   F    ,     DZ, TK, K_WASH,
c$$$     &                                WASHFRAC, AER                 )
        CALL WASHFRAC_LIQ_GAS( 1d0/GET_POP_HSTAR(DUM) / 8.21d-2 / 298d0, 
     &                         -GET_POP_DEL_Hw(DUM) / 8.32d-3,
     &                         PP, DT, F, DZ, TK, WASHFRAC, KIN       ) 

      !------------------------------
      ! POPPOCPO (treat like hydrophobic OC aerosol) 
      !------------------------------
      ELSE IF ( N == IDTPOPPOCPO ) THEN 
         KIN      = .TRUE.
         WASHFRAC = WASHFRAC_FINE_AEROSOL( DT, F, PP, TK )

      !------------------------------
      ! POPPBCPO (treat like hydrophobic BC aerosol) 
      !------------------------------
      ELSE IF ( N == IDTPOPPBCPO ) THEN 
         KIN      = .TRUE.
         WASHFRAC = WASHFRAC_FINE_AEROSOL( DT, F, PP, TK )

      !------------------------------
      ! POPPOCPI (treat like hydrophilic OC aerosol) 
      !------------------------------
      ELSE IF ( N == IDTPOPPOCPI ) THEN 
         KIN      = .TRUE.
         WASHFRAC = WASHFRAC_FINE_AEROSOL( DT, F, PP, TK )

      !------------------------------
      ! POPPBCPI (treat like hydrophilic BC aerosol) 
      !------------------------------
      ELSE IF ( N == IDTPOPPBCPI ) THEN 
         KIN      = .TRUE.
         WASHFRAC = WASHFRAC_FINE_AEROSOL( DT, F, PP, TK )

      !------------------------------
      ! ERROR: Insoluble tracer
      !------------------------------
      ELSE 
         CALL ERROR_STOP( 'Invalid tracer!', 'WASHOUT (wetscav_mod.f)' )

      ENDIF

      END SUBROUTINE WASHOUT
!EOC
!------------------------------------------------------------------------------
!                  GEOS-Chem Global Chemical Transport Model                  !
!------------------------------------------------------------------------------
!BOP
!
! !IROUTINE: washfrac_fine_aerosol
!
! !DESCRIPTION: Function WASHFRAC\_FINE\_AEROSOL returns the fraction of
!  soluble aerosol tracer lost to washout.
!\\
!\\
! !INTERFACE:
!
      FUNCTION WASHFRAC_FINE_AEROSOL( DT, F, PP, TK ) 
     &         RESULT( WASHFRAC )
!
! !USES:
      USE TRACER_MOD, ONLY : ITS_A_POPS_SIM ! (eck, 10/15/10)
!
! !INPUT PARAMETERS: 
!
      REAL(fp), INTENT(IN) :: DT         ! Timestep of washout event [s]
      REAL(fp), INTENT(IN) :: F          ! Fraction of grid box that is
                                       !  precipitating [unitless]
      REAL(fp), INTENT(IN) :: PP         ! Precip rate thru bottom of grid 
                                       !  box (I,J,L)  [cm3 H2O/cm2 air/s]
      REAL(fp), INTENT(IN) :: TK         ! Temperature in grid box [K]
!
! !RETURN VALUE:
!
      REAL(fp)             :: WASHFRAC   ! Fraction of soluble tracer 
                                       !  lost to washout
! 
! !REVISION HISTORY: 
!  08 Nov 2002 - R. Yantosca - Initial version
!  (1 ) WASHFRAC_AEROSOL used to be an internal function to subroutine WASHOUT.
!        This caused NaN's in the parallel loop on Altix, so we moved it to
!        the module and now pass Iall arguments explicitly (bmy, 7/20/04)
!  16 Sep 2010 - R. Yantosca - Added ProTeX headers
!  21 Jan 2011 - J. Fisher & Q. Wang - Update to account for time-dependent
!        shift in aerosol size distribution that slows washout as a rain
!        event proceeds (see e.g. Feng et al., 2007, 2009). 
!  16 Aug 2011 - H Amos      - Remove K_WASH from input list, make a defined 
!                              parameter.
!  20 Jan 2012 - H Amos      - rename WASHFRAC_FINE_AEROSOL to distinguish 
!                              this function from WASHFRAC_COARSE_AEROSOL
!  04 Sep 2013 - R. Yantosca - Bug fix: Prevent div-by-zero if F=0.  Because F 
!                              multiplies the whole expression for WASHFRAC,
!                              WASHFRAC=0 whenever F=0 anyway.
!EOP
!------------------------------------------------------------------------------
!BOC
!
! !DEFINED PARAMETER:
!
      ! Washout rate constant for aerosols: aP^b (p: mm h^-1)
      ! K_WASH for aerosols in accumulation mode (qq,10/11/2011)
      REAL(fp), PARAMETER :: K_WASH = 1.06e-3_fp

      !=================================================================
      ! WASHFRAC_FINE_AEROSOL begins here!
      !=================================================================
      IF ( ( TK >= 268e+0_fp ) .OR. ITS_A_POPS_SIM ) THEN

         !---------------------------------
         ! T >= 268K (or POPS simulation)  
         !---------------------------------
         IF ( F > 0e+0_fp ) THEN
            WASHFRAC = F *(1e+0_fp - EXP( -K_WASH * 
     &              (PP / F*3.6e+4_fp )**0.61e+0_fp * DT / 3.6e+3_fp ))
         ELSE
            WASHFRAC = 0e+0_fp
         ENDIF

<<<<<<< HEAD
      ! Washout only happens at or above 268 K
      IF ( ( TK >= 268d0 ).OR. ITS_A_POPS_SIM() ) THEN
         WASHFRAC = F *(1d0 - EXP( -K_WASH * 
     &                         (PP / F*3.6d4 )**0.61d0 * DT / 3.6d3 ))
=======
>>>>>>> f35b1906
      ELSE

         !---------------------------------
         ! T < 268K
         !---------------------------------
         IF ( F > 0e+0_fp ) THEN 
            WASHFRAC = F *(1e+0_fp - EXP( -2.6e+1_fp*K_WASH *
     &              (PP / F*3.6e+4_fp )**0.96e+0_fp * DT / 3.6e+3_fp ))
         ELSE
            WASHFRAC = 0e+0_fp
         ENDIF

      ENDIF

      END FUNCTION WASHFRAC_FINE_AEROSOL
!EOC
!------------------------------------------------------------------------------
!                  GEOS-Chem Global Chemical Transport Model                  !
!------------------------------------------------------------------------------
!BOP
!
! !IROUTINE: washfrac_coarse_aerosol
!
! !DESCRIPTION: Function WASHFRAC\_COARSE\_AEROSOL returns the fraction of 
!  soluble aerosol tracer lost to washout.
!\\
!\\
! !INTERFACE:
!
      FUNCTION WASHFRAC_COARSE_AEROSOL( DT, F, PP, TK ) 
     &         RESULT( WASHFRAC )
!
! !USES:
      USE TRACER_MOD, ONLY : ITS_A_POPS_SIM ! (eck, 10/15/10)
!
!
! !INPUT PARAMETERS: 
!
      REAL(fp), INTENT(IN) :: DT         ! Timestep of washout event [s]
      REAL(fp), INTENT(IN) :: F          ! Fraction of grid box that is
                                       !  precipitating [unitless]
      REAL(fp), INTENT(IN) :: PP         ! Precip rate thru bottom of grid 
                                       !  box (I,J,L)  [cm3 H2O/cm2 air/s]
      REAL(fp), INTENT(IN) :: TK         ! Temperature in grid box [K]
!
! !RETURN VALUE:
!
      REAL(fp)             :: WASHFRAC   ! Fraction of soluble tracer 
                                       !  lost to washout
! 
! !REVISION HISTORY: 
!  08 Nov 2002 - R. Yantosca - Initial version
!  (1 ) WASHFRAC_AEROSOL used to be an internal function to subroutine WASHOUT.
!        This caused NaN's in the parallel loop on Altix, so we moved it to
!        the module and now pass Iall arguments explicitly (bmy, 7/20/04)
!  16 Sep 2010 - R. Yantosca - Added ProTeX headers
!  16 Aug 2011 - H Amos      - Remove K_WASH from input list, make a defined 
!                              parameter.
!  20 Jan 2012 - H Amos      - WASHFRAC_COARSE_AEROSOL created to handle
!                              SALC and DST4
!  04 Sep 2013 - R. Yantosca - Bug fix: Prevent div-by-zero if F=0.  Because F
!                              multiplies the whole expression for WASHFRAC,
!                              WASHFRAC=0 whenever F=0 anyway.
!EOP
!------------------------------------------------------------------------------
!BOC
!
      !=================================================================
      ! WASHFRAC_COARSE_AEROSOL begins here!
      !=================================================================

      ! Washout only happens at or above 268 K
<<<<<<< HEAD
      IF ( TK >= 268d0 .OR. ITS_A_POPS_SIM() ) THEN
           WASHFRAC = F *(1d0 - EXP( -0.92d0 * ( PP / F*3.6d4 )**0.79d0 
     &                             * DT / 3.6d3 ))
=======
      IF ( TK >= 268e+0_fp ) THEN

         !-------------
         ! T >= 268K 
         !-------------
         IF ( F > 0e+0_fp ) THEN
            WASHFRAC = F*(1e+0_fp - EXP(-0.92e+0_fp * (PP / F*3.6e+4_fp)
     &                ** 0.79e+0_fp * DT / 3.6e+3_fp ))
         ELSE
            WASHFRAC = 0e+0_fp
         ENDIF

>>>>>>> f35b1906
      ELSE

         !-------------
         ! T < 268K 
         !-------------
         IF ( F > 0e+0_fp ) THEN
            WASHFRAC = F *(1e+0_fp - EXP( -1.57e+0_fp *
     &                (PP / F*3.6e+4_fp)**0.96e+0_fp * DT / 3.6e+3_fp ))
         ELSE
            WASHFRAC = 0e+0_fp
         ENDIF

      ENDIF   

      END FUNCTION WASHFRAC_COARSE_AEROSOL
!EOC
#if defined( TOMAS )
!------------------------------------------------------------------------------
!                  GEOS-Chem Global Chemical Transport Model                  !
!------------------------------------------------------------------------------
!BOP
!
! !IROUTINE: washfrac_size_aerosol
!
! !DESCRIPTION: Function WASHFRAC\_SIZE\_AEROSOL returns the fraction of 
!  soluble aerosol tracer lost to washout. Size resolved version for TOMAS.
!\\
!\\
! !INTERFACE:
!

      FUNCTION WASHFRAC_SIZE_AEROSOL( DT, F, PP, TK, N, I, J, L,
     &                                State_Met, State_Chm ) 
     &         RESULT( WASHFRAC )
!
! !USES:
!
      USE GIGC_State_Chm_Mod, ONLY : ChmState
      USE GIGC_State_Met_Mod, ONLY : MetState
      USE TRACERID_MOD,       ONLY : IDTNK1
      USE TOMAS_MOD,          ONLY : IBINS, GETDP, STRATSCAV
!
! !INPUT PARAMETERS:
! 
      REAL(fp),         INTENT(IN)    :: DT          ! Dynamic timestep [s]     
      REAL(fp),         INTENT(IN)    :: F           ! Fraction of grid box
                                                   !  that is precipitating
      REAL(fp),         INTENT(IN)    :: PP          ! Precip rate thru bottom
                                                   !  of grid box (I,J,L)
                                                   !  [cm3 H2O/cm2 air/s]
      REAL(fp),         INTENT(IN)    :: TK          ! Temperature [K] 
      INTEGER,        INTENT(IN)    :: I           ! Longitude index
      INTEGER,        INTENT(IN)    :: J           ! Latitude index
      INTEGER,        INTENT(IN)    :: L           ! Level index
      INTEGER,        INTENT(IN)    :: N           ! Tracer index

      TYPE(MetState), INTENT(IN)    :: State_Met   ! Meteorology State object
!
! !INPUT/OUTPUT PARAMETERS:
!
      TYPE(ChmState), INTENT(INOUT) :: State_Chm   ! Chemistry State object
!
! !RETURN VALUE:
!
      REAL(fp)                        :: WASHFRAC    ! Fraction of tracer 
                                                   !  lost to washout
! 
! !REVISION HISTORY: 
!  31 May 2013 - R. Yantosca - Now accept State_Met, State_Chm as arguments
!  04 Sep 2013 - R. Yantosca - Bug fix: Prevent div-by-zero if F=0.  Because F 
!                              multiplies the whole expression for WASHFRAC,
!                              WASHFRAC=0 whenever F=0 anyway.
!EOP
!------------------------------------------------------------------------------
!BOC
!
! !LOCAL VARIABLES:
!
      REAL(fp)             :: DPAERO          ! Average diameter of particle 
      REAL(fp)             :: SCAVR !Below-cloud scavenging coefficient (per cm rain)
      REAL(fp), SAVE       :: SCAVRSAVE(IBINS)
      INTEGER            :: BIN 
      

      !=================================================================
      ! WASHFRAC_SIZE_AEROSOL begins here!
      !=================================================================

      IF ( TK >= 268e+0_fp ) THEN

         !-------------
         ! T >= 268K 
         !-------------

!--------------------------------------------------------------
!!sfarina - This contruct assumes tracers are dealt with sequentially,
!!          but wetdep parallelizes over tracers
!!          It could be possible to calculated the lookup table and save
!!          in an I,J,L,BIN array but for now we will calculate redundantly.
!         ! For aerosol number, get Dp and calculate scavr 
!         IF ( N < IDTNK1 + IBINS ) THEN
!            DPAERO = GETDP( I, J, L, N, State_Met, State_Chm )
!            ! External function stratscav returns the scavenging rate (mm^-1)
!            ! Let scavr has a unit of cm^-1
!            SCAVR = 10.e+0_fp* STRATSCAV( DPAERO )
!            SCAVRSAVE(N-IDTNK1+1) = scavr
!         ELSE
!            BIN = MOD( N - IDTNK1 + 1, IBINS )
!            IF( BIN == 0 ) BIN = IBINS
!            SCAVR = SCAVRSAVE(BIN)
!         ENDIF
!---------------------------------------------------------------

            DPAERO = GETDP( I, J, L, N, State_Met, State_Chm )
            ! External function stratscav returns the scavenging rate (mm^-1)
            ! Let scavr has a unit of cm^-1
            SCAVR = 10.e+0_fp* STRATSCAV( DPAERO )

         ! Prevent div by zero (bmy, 9/4/13)
         IF ( F > 0e+0_fp ) THEN
            WASHFRAC = F * ( 1e+0_fp - EXP( -SCAVR * ( PP / F ) * DT ) )
         ELSE
            WASHFRAC = 0e+0_fp
         ENDIF

      ELSE

         !-------------
         ! T < 268K 
         !-------------
         WASHFRAC = 0e+0_fp

      ENDIF

      ! Return to calling program
      END FUNCTION WASHFRAC_SIZE_AEROSOL
!EOC
#endif
!------------------------------------------------------------------------------
!                  GEOS-Chem Global Chemical Transport Model                  !
!------------------------------------------------------------------------------
!BOP
!
! !IROUTINE: washfrac_hno3
!
! !DESCRIPTION: Function WASHFRAC\_HNO3 returns the fraction of HNO3 
!               tracer lost to washout.
!\\
!\\
! !INTERFACE:
!
      FUNCTION WASHFRAC_HNO3( DT, F, PP, TK ) 
     &         RESULT( WASHFRAC )
!
! !USES:
!
!
! !INPUT PARAMETERS: 
!
      REAL(fp), INTENT(IN) :: DT         ! Timestep of washout event [s]
      REAL(fp), INTENT(IN) :: F          ! Fraction of grid box that is
                                       !  precipitating [unitless]
      REAL(fp), INTENT(IN) :: PP         ! Precip rate thru bottom of grid 
                                       !  box (I,J,L)  [cm3 H2O/cm2 air/s]
      REAL(fp), INTENT(IN) :: TK         ! Temperature in grid box [K]
!
! !RETURN VALUE:
!
      REAL(fp)             :: WASHFRAC   ! Fraction of soluble tracer 

! 
! !REVISION HISTORY: 
!  13 Aug 2011, H Amos: Initial version, modeled after WASHFRAC_AEROSOL.
!                       Seperate function created to emphasize that the new,
!                       updated washout coefficients from Feng et al (2007;
!                       2009) should only be applied to aerosol species. It
!                       was a coincidence before that the original washout
!                       coefficients for aerosols and HNO3 were the same.
!  16 Aug 2011, H Amos: Remove K_WASH from input list, now a defined parameter
!  04 Sep 2013 - R. Yantosca - Bug fix: Prevent div-by-zero if F=0.  Because F 
!                              multiplies the whole expression for WASHFRAC,
!                              WASHFRAC=0 whenever F=0 anyway.
!EOP
!------------------------------------------------------------------------------
!BOC
!
! !DEFINED PARAMETER:
!
      REAL(fp), PARAMETER :: K_WASH = 1.0e+0_fp  ! First order washout rate 
                                           ! constant [cm^-1]. 

      !=================================================================
      ! WASHFRAC_HNO3 begins here!
      !=================================================================
      IF ( TK >= 268e+0_fp  ) THEN

         !------------------------
         ! T >= 268K: Do washout
         !------------------------
         IF ( F > 0e+0_fp ) THEN
            WASHFRAC = F * (1e+0_fp - EXP(-K_WASH * (PP / F) * DT))
         ELSE
            WASHFRAC = 0e+0_fp
         ENDIF

      ELSE

         !------------------------
         ! T < 268K: No washout
         !------------------------
         WASHFRAC = 0e+0_fp

      ENDIF

      END FUNCTION WASHFRAC_HNO3
!EOC
!------------------------------------------------------------------------------
!                  GEOS-Chem Global Chemical Transport Model                  !
!------------------------------------------------------------------------------
!BOP
!
! !IROUTINE: washfrac_liq_gas
!!
! !DESCRIPTION: Subroutine WASHFRAC\_LIQ\_GAS returns the fraction of soluble 
!  liquid/gas phase tracer lost to washout.
!\\
!\\
! !INTERFACE:
! 
      SUBROUTINE WASHFRAC_LIQ_GAS( Kstar298, H298_R, PP, DT, 
     &                             F,        DZ,     TK,
     &                             WASHFRAC, KIN ) 
!
! !INPUT PARAMETERS: 
!
      REAL(fp),  INTENT(IN)  :: Kstar298   ! Effective Henry's law constant 
                                         !  @ 298 K  [moles/atm]
      REAL(fp),  INTENT(IN)  :: H298_R     ! Henry's law coefficient [K]
      REAL(fp),  INTENT(IN)  :: PP         ! Precip rate thru bottom of the
                                         !  grid box [cm3 H2O/cm2 air/s]
      REAL(fp),  INTENT(IN)  :: DT         ! Timestep for washout event [s]
      REAL(fp),  INTENT(IN)  :: F          ! Fraction of grid box that is
                                         !  precipitating [unitless]
      REAL(fp),  INTENT(IN)  :: DZ         ! Height of grid box [cm]
      REAL(fp),  INTENT(IN)  :: TK         ! Temperature in grid box [K]
!
! !OUTPUT PARAMETERS:
!
      REAL(fp),  INTENT(OUT) :: WASHFRAC   ! Fraction of tracer lost to washout
      LOGICAL, INTENT(OUT) :: KIN        ! T = washout is a kinetic process
                                         ! F = washout is an equilibrium process
!
! !REVISION HISTORY: 
!  20 Jul 2004 - R. Yantosca - Initial version
!  (1 ) WASHFRAC_LIQ_GAS used to be an internal function to subroutine WASHOUT.
!        This caused NaN's in the parallel loop on Altix, so we moved it to
!        the module and now pass all arguments explicitly (bmy, 7/20/04)
!  16 Sep 2010 - R. Yantosca - Added ProTeX headers 
!  10 Jan 2011 - H. Amos     - Remove AER from the argument list
!  03 Jun 2011 - H. Amos     - convert from a function to a subroutine and
!                              add AER to the argument list
!  16 Aug 2011 - H. Amos     - remove K_WASH from input list, now a defined 
!                              parameter
!  16 Aug 2911 - H. Amos     - rename AER logical KIN to emphasize that washout
!                              is either a kinetic or equilibrium process
!EOP
!------------------------------------------------------------------------------
!BOC
!
! !LOCAL VARIABLES:
!
      REAL(fp) :: L2G, LP, WASHFRAC_F_14
!
! !DEFINED PARAMETERS
!
      REAL(fp), PARAMETER :: K_WASH = 1e+0_fp  ! First order washout rate 
                                         ! constant [cm^-1]. 

      !=================================================================
      ! WASHFRAC_LIQ_GAS begins here!
      !=================================================================

      ! Start with the assumption that washout will be an 
      ! equilibrium process (H Amos, 03 Jun 2011)
      KIN = .FALSE.

      ! Suppress washout below 268 K
      IF ( TK >= 268e+0_fp ) THEN

         !------------------------
         ! T >= 268K: Do washout
         !------------------------

         ! Rainwater content in the grid box (Eq. 17, Jacob et al, 2000)
         LP = ( PP * DT ) / ( F * DZ ) 

         ! Compute liquid to gas ratio for H2O2, using the appropriate 
         ! parameters for Henry's law -- also use rainwater content Lp
         ! (Eqs. 7, 8, and Table 1, Jacob et al, 2000)
         CALL COMPUTE_L2G( Kstar298, H298_R, TK, LP, L2G )

         ! Washout fraction from Henry's law (Eq. 16, Jacob et al, 2000)
         WASHFRAC = L2G / ( 1e+0_fp + L2G )

         ! Washout fraction / F from Eq. 14, Jacob et al, 2000
         ! Note: WASHFRAC_F_14 should match what's used for HNO3 (hma, 13aug2011)
         WASHFRAC_F_14 = 1e+0_fp - EXP( -K_WASH * ( PP / F ) * DT )

         ! Do not let the Henry's law washout fraction exceed
         ! that of HNO3 -- this is a cap
         IF ( WASHFRAC > WASHFRAC_F_14 ) THEN
            WASHFRAC = F * WASHFRAC_F_14
            KIN = .TRUE. ! washout is a kinetic process
         ENDIF
            
      ELSE

         !------------------------
         ! T < 268K: No washout
         !------------------------
         WASHFRAC = 0e+0_fp
            
      ENDIF

      END SUBROUTINE WASHFRAC_LIQ_GAS
!EOC
!------------------------------------------------------------------------------
!                  GEOS-Chem Global Chemical Transport Model                  !
!------------------------------------------------------------------------------
!BOP
!
! !IROUTINE: wetdep
!
! !DESCRIPTION: Subroutine WETDEP computes the downward mass flux of tracer 
!  due to washout and rainout of aerosols and soluble tracers in a column.  
!  The timestep is the dynamic timestep.
!\\
!\\
! !INTERFACE:
!
      SUBROUTINE WETDEP( am_I_Root, Input_Opt, State_Met, State_Chm, 
     &                   RC, LS )
!
! !USES:
!
      USE CMN_DIAG_MOD
      USE CMN_SIZE_MOD
      USE GIGC_ErrCode_Mod
      USE DEPO_MERCURY_MOD,   ONLY : ADD_Hg2_WD
      USE DEPO_MERCURY_MOD,   ONLY : ADD_HgP_WD
      USE DEPO_MERCURY_MOD,   ONLY : ADD_Hg2_SNOWPACK
      USE GET_NDEP_MOD,       ONLY : SOIL_WETDEP
      USE GIGC_Input_Opt_Mod, ONLY : OptInput
      USE GIGC_State_Chm_Mod, ONLY : ChmState
      USE GIGC_State_Met_Mod, ONLY : MetState
      USE TIME_MOD,           ONLY : GET_TS_DYN
      USE TRACERID_MOD,       ONLY : IDTSO2
      USE TRACERID_MOD,       ONLY : IDTSO4
      USE TRACERID_MOD,       ONLY : IS_Hg2
      USE TRACERID_MOD,       ONLY : IS_HgP
!
! !INPUT PARAMETERS: 
!
      LOGICAL,        INTENT(IN)    :: am_I_Root   ! Are we on the root CPU?
      LOGICAL,        INTENT(IN)    :: LS         ! =T for large-scale precip
                                                  ! =F for convective precip
      TYPE(OptInput), INTENT(IN)    :: Input_Opt  ! Input options
      TYPE(MetState), INTENT(IN)    :: State_Met  ! Meteorology State object
!
! !INPUT/OUTPUT PARAMETERS: 
!
      TYPE(ChmState), INTENT(INOUT) :: State_Chm  ! Chemistry State object
!
! !OUTPUT PARAMETERS:
!
      INTEGER,        INTENT(OUT)   :: RC          ! Success or failure?
!
! !REMARKS:
!  Precipitation fields:
!  =====================
!                                                                             .
!       Layer        Formation of       Precipitation
!                     New Precip        falling down
!      ==================================================== Top of Atm.
!        LM           QQ(L,I,J)         PDOWN(LM,I,J)
!                         |                   |
!      ----------------------------------------------------
!        LM-1         QQ(L,I,J)         PDOWN(LM-1,I,J)    
!                         |                   |
!      -------------------V-------------------V------------
!                        ...                 ...     
!                         |                   |
!      -------------------V-------------------V------------
!        3            QQ(L,I,J)         PDOWN(3,I,J)
!                         |                   |
!      -------------------V--------------------------------
!        2            QQ(L,I,J)         PDOWN(2,I,J) 
!                         |                   |
!      ----------------------------------------------------
!        1            QQ(L,I,J)         PDOWN(1,I,J) 
!                         |                   |
!      ===================V===================V============ Ground
!                                                                             .
!  Where:
!    (a) New formation forming in grid box (I,J,L) = QQ(L,I,J)
!    (b) Precip coming in  thru top    of layer L  = PDOWN(L+1,I,J)
!    (c) Precip going  out thru bottom of layer L  = PDOWN(L,  I,J) 
!                                                                             .
!  Rainout:
!  ========   
!  Rainout occurs when there is more precipitation in grid box (I,J,L) than
!  in grid box (I,J,L+1).  In other words, rainout occurs when the amount of 
!  rain falling through the bottom of grid box (I,J,L) is more than the amount
!  of rain coming in through the top of grid box (I,J,L). 
!                                                                             .
!  Soluble gases/aerosols are incorporated into the raindrops and are 
!  completely removed from grid box (I,J,LLPAR).  There is no evaporation 
!  and "resuspension" of aerosols during a rainout event.
!                                                                             .
!  For large-scale (a.k.a. stratiform) precipitation, the first order rate 
!  constant for rainout in the grid box (I,J,L=LLPAR) (cf. Eq. 12, Jacob 
!  et al, 2000) is given by:
!                                                                             .
!                           Q        
!       K_RAIN = K_MIN + -------    [units: s^-1]
!                         L + W    
!                                                                             .
!  and the areal fraction of grid box (I,J,L=LLPAR) that is actually 
!  experiencing large-scale precipitation (cf. Eq. 11, Jacob et al, 2000) 
!  is given by: 
!                                                                             .
!                         Q               
!       F'     =  -------------------   [unitless]
!                  K_RAIN * ( L + W )    
!                                                                             .
!  Where:
!                                                                             .
!       K_MIN  = minimum value for K_RAIN         
!              = 1.0e-4 [s^-1]
!                                                                             .
!       L + W  = condensed water content in cloud 
!              = 1.5e-6 [cm3 H2O/cm3 air]
!                                                                             .
!       Q = QQ = rate of precipitation formation 
!                [ cm3 H2O / cm3 air / s ]
!                                                                             .
!  For convective precipitation, K_RAIN = 5.0e-3 [s^-1], and the expression 
!  for F' (cf. Eq. 13, Jacob et al, 2000) becomes:
!                                                                             .
!                                       { DT        }
!                         FMAX * Q * MIN{ --- , 1.0 }
!                                       { TAU       }
!       F' = ------------------------------------------------------
!                    { DT        }
!             Q * MIN{ --- , 1.0 }  +  FMAX * K_RAIN * ( L + W )
!                    { TAU       } 
!                                                                             .
!  Where:
!                                                                             .
!       Q = QQ = rate of precipitation formation 
!              [cm3 H2O/cm3 air/s]
!                                                                             .
!       FMAX   = maximum value for F' 
!              = 0.3
!                                                                             .
!       DT     = dynamic time step from the CTM [s]
!                                                                             .
!       TAU    = duration of rainout event 
!              = 1800 s (30 min)
!                                                                             .
!       L + W  = condensed water content in cloud 
!              = 2.0e-6 [cm3 H2O/cm3 air]
!                                                                             .
!  K_RAIN and F' are needed to compute the fraction of tracer in grid box 
!  (I,J,L=LLPAR) lost to rainout.  This is done in module routine RAINOUT.
!                                                                             .
!  Washout:
!  ========   
!  Washout occurs when we have evaporation (or no precipitation at all) at 
!  grid box (I,J,L), but have rain coming down from grid box (I,J,L+1).

! !REVISION HISTORY: 
!  02 Apr 1999 - H. Liu, I. Bey, R. Yantosca - Initial version
!  (1 ) WETDEP should be called twice, once with LS = .TRUE. and once
!        with LS = .FALSE.  This will handle both large-scale and
!        convective precipitation. (bmy, 2/28/00)
!  (2 ) Call subroutine MAKE_QQ to construct the QQ and PDOWN precipitation
!        fields before calling WETDEP. (bmy, 2/28/00)
!  (3 ) Since we are working with an (I,J) column, the ordering of the
!        loops goes J - I - L - N.  Dimension arrays DSTT, PDOWN, QQ
!        to take advantage of this optimal configuration (bmy, 2/28/00)
!  (4 ) Use double-precision exponents to force REAL(fp) accuracy
!        (e.g. 1e+0_fp, bmy, 2/28/00)
!  (5 ) Diagnostics ND16, ND17, ND18, and ND39 use allocatable arrays 
!        from "diag_mod.f"  (bmy, bey, 3/14/00)
!  (6 ) WETDEP only processes soluble tracers and/or aerosols, as are
!        defined in the NSOL and IDWETD arrays (bmy, 3/14/00)
!  (7 ) Add kludge to prevent wet deposition in the stratosphere (bmy, 6/21/00)
!  (8 ) Removed obsolete code from 10/27/00 (bmy, 12/21/00)
!  (9 ) Remove IREF, JREF -- they are obsolete (bmy, 9/27/01)
!  (10) Removed obsolete commented out code from 9/01 (bmy, 10/24/01)
!  (11) Replaced all instances of IM with IIPAR and JM with JJPAR, in order
!        to prevent namespace confusion for the new TPCORE (bmy, 6/25/02)
!  (12) Now reference BXHEIGHT from "dao_mod.f".  Also references routine
!        GEOS_CHEM_STOP from "error_mod.f".  Also fix ND39 diagnostic so that
!        the budget of tracer lost to wetdep is closed.  Now bundled into
!        "wetscav_mod.f".  Now only save to AD16, AD17, AD18, AD39 if L<=LD16,
!        L<=LD17, L<=LD18, and L<=LD39 respectively; this avoids out-of-bounds
!        array errors. Updated comments, cosmetic changes. (qli, bmy, 11/26/02)
!  (13) References IDTSO2, IDTSO4 from "tracerid_mod.f". SO2 in sulfate 
!        chemistry is wet-scavenged on the raindrop and converted to SO4 by 
!        aqueous chem. If evaporation occurs then SO2 comes back as SO4.
!        (rjp, bmy, 3/23/03)  
!  (14) Now use function GET_TS_DYN() from "time_mod.f" (bmy, 3/27/03)
!  (15) Now parallelize over outermost J-loop.  Also move internal routines
!        LS_K_RAIN, LS_F_PRIME, CONV_F_PRIME, and SAFETY to the module, since
!        we cannot call internal routines from w/in a parallel loop. 
!        (bmy, 3/18/04)
!  (16) Now references STT & N_TRACERS from "tracer_mod.f".  Also now make
!        DSTT a 4-d internal array so as to facilitate -C checking on the
!        SGI platform. (bmy, 7/20/04)
!  (17) Now references IDTHg2 from "tracerid_mod.f".  Now pass the amt of
!        Hg2 wet scavenged out of the column to "ocean_mercury_mod.f" via
!        routine ADD_Hg2_WD. (sas, bmy, 1/19/05)
!  (18) Bug fix: replace line that can cause numerical blowup with a safer
!        analytical expression. (bmy, 2/23/05)
!  (19) Block out parallel loop with #ifdef statements for SGI_MIPS compiler.
!        For some reason this causes an error. (bmy, 5/5/05)
!  (20) Now use function IS_Hg2 to determine if a tracer is a tagged Hg2 
!        tracer.  Now also pass N to ADD_Hg2_WD.  Now references LDYNOCEAN
!        from "logical_mod.f".  Now do not call ADD_Hg2_WD if we are not
!        using the dynamic ocean model. (eck, sas, cdh, bmy, 2/27/06)
!  (21) Eliminate unnecessary variables XDSTT, L_PLUS_W.  Also zero all 
!        unused variables for each grid box. (bmy, 5/24/06)
!  (22) Redimension DSTT with NSOL instead of NSOLMAX. In many cases, NSOL is
!        less than NSOLMAX and this will help to save memory especially when
!        running at 2x25 or greater resolution. (bmy, 1/31/08)
!  (23) Remove reference to SGI_MIPS (bmy, 7/8/09)
!  16 Sep 2010 - R. Yantosca - Added ProTeX headers
!  27 May 2011 - R. Yantosca - Now pass F_RAINOUT to DO_WASHOUT_ONLY
!  25 Aug 2014 - M. Sulprizio- Now accept Input_Opt as an argument
!  04 Jun 2015 - E. Lundgren - Now accept am_I_Root and RC as arguments
!  09 Jun 2015 - R. Yantosca - Now deposit Hg2, HgP to snowpack regardless of
!                              whether the dynamic ocean is used
!EOP
!------------------------------------------------------------------------------
!BOC
!
! !LOCAL VARIABLES:
!
      ! Scalars
      LOGICAL, SAVE      :: FIRST = .TRUE.
      LOGICAL            :: IS_Hg
      LOGICAL            :: KIN
      INTEGER            :: I, IDX, J, L, N, NN
      REAL(fp)           :: Q,     QDOWN,  DT,        DT_OVER_TAU
      REAL(fp)           :: K,     K_MIN,  K_RAIN,    RAINFRAC
      REAL(fp)           :: F,     FTOP,   F_PRIME,   WASHFRAC
      REAL(fp)           :: LOST,  GAINED, MASS_WASH, MASS_NOWASH
      REAL(fp)           :: ALPHA, ALPHA2, WETLOSS,   TMP
      REAL(fp)           :: F_RAINOUT,     F_WASHOUT

      ! Arrays
      ! DSTT is the accumulator array of rained-out 
      ! soluble tracer for a given (I,J) column
      REAL(fp)           :: DSTT(NSOL,LLPAR,IIPAR,JJPAR)

      ! Strings
      CHARACTER(LEN=255) :: ERRMSG

      ! Pointers
      ! We need to define local arrays to hold corresponding values 
      ! from the Chemistry State (State_Chm) object. (mpayer, 12/6/12)
      REAL(fp), POINTER  :: STT(:,:,:,:)

      !=================================================================
      ! (1)  I n i t i a l i z e   V a r i a b l e s
      !=================================================================

      ! Is this a mercury simulation?
      IS_Hg = ( ITS_A_MERCURY_SIM )

      ! Initialize GEOS-Chem tracer array [kg] from Chemistry State object
      ! (mpayer, 12/6/12)
      STT => State_Chm%Tracers

      ! Dynamic timestep [s]
      DT    = GET_TS_DYN() * 60e+0_fp
      
      ! Select index for diagnostic arrays -- will archive either
      ! large-scale or convective rainout/washout fractions
      IF ( LS ) THEN
         IDX = 1
      ELSE
         IDX = 2
      ENDIF

      !=================================================================
      ! (2)  L o o p   O v e r   (I, J)   S u r f a c e   B o x e s
      !=================================================================
!$OMP PARALLEL DO
!$OMP+DEFAULT( SHARED )
!$OMP+PRIVATE( I,       J,      FTOP,      ERRMSG,    F          )
!$OMP+PRIVATE( F_PRIME, K_RAIN, L,         Q,         QDOWN      )
!$OMP+PRIVATE( NN,      N,      F_RAINOUT, F_WASHOUT             )
!$OMP+SCHEDULE( DYNAMIC )   
      DO J = 1, JJPAR
      DO I = 1, IIPAR

         ! Zero FTOP
         FTOP = 0e+0_fp

         ! Zero accumulator array
         DO L  = 1, LLPAR
         DO NN = 1, NSOL
            DSTT(NN,L,I,J) = 0e+0_fp
         ENDDO
         ENDDO

         !==============================================================
         ! (3)  R a i n o u t   F r o m   T o p   L a y e r  (L = LLPAR) 
         !
         ! Assume that rainout is happening in the top layer if 
         ! QQ(LLPAR,I,J) > 0.  In other words, if any precipitation 
         ! forms in grid box (I,J,LLPAR), assume that all of it falls 
         ! down to lower levels.
         !==============================================================

         ! Zero variables for this level
         ERRMSG    = 'RAINOUT: Top of atm'
         F         = 0e+0_fp
         F_PRIME   = 0e+0_fp
         F_RAINOUT = 0e+0_fp      
         F_WASHOUT = 0e+0_fp      
         K_RAIN    = 0e+0_fp
         Q         = 0e+0_fp
         QDOWN     = 0e+0_fp

         ! Start at the top of the atmosphere
         L = LLPAR

         ! If precip forms at (I,J,L), assume it all rains out
         IF ( QQ(L,I,J) > 0e+0_fp ) THEN

            ! Q is the new precip that is forming within grid box (I,J,L)
            Q = QQ(L,I,J)

            ! Compute K_RAIN and F' for either large-scale or convective
            ! precipitation (cf. Eqs. 11-13, Jacob et al, 2000) 
            IF ( LS ) THEN
               K_RAIN  = LS_K_RAIN( Q )
               F_PRIME = LS_F_PRIME( Q, K_RAIN )
            ELSE
               K_RAIN  = 1.5e-3_fp
               F_PRIME = CONV_F_PRIME( Q, K_RAIN, DT )
            ENDIF
            
            ! Set F = F', since there is no FTOP at L = LLPAR
            F = F_PRIME

            ! Only compute rainout if F > 0. 
            ! This helps to eliminate unnecessary CPU cycles.
            IF ( F > 0e+0_fp ) THEN 
               CALL DO_RAINOUT_ONLY( LS,  I,      J,    L,   
     &                               IDX, ERRMSG, F,    K_RAIN, 
     &                               DT,  STT,    DSTT, Input_opt,
     &                               State_Met )
            ENDIF

            ! Save FTOP for the next lower level 
            FTOP = F
         ENDIF

         !==============================================================
         ! (4)  R a i n o u t   i n   t h e   M i d d l e   L e v e l s
         ! 
         ! Rainout occurs when there is more precipitation in grid box 
         ! (I,J,L) than in grid box (I,J,L+1).  In other words, rainout 
         ! occurs when the amount of rain falling through the bottom of 
         ! grid box (I,J,L) is more than the amount of rain coming in 
         ! through the top of grid box (I,J,L). 
         !
         ! Thus ( PDOWN(L,I,J) > 0 and QQ(L,I,J) > 0 ) is the 
         ! criterion for Rainout.
         !==============================================================
         DO L = LLPAR-1, 2, -1

            ! Zero variables for each level
            F         = 0e+0_fp
            F_PRIME   = 0e+0_fp
            F_RAINOUT = 0e+0_fp 
            F_WASHOUT = 0e+0_fp 
            K_RAIN    = 0e+0_fp
            Q         = 0e+0_fp
            QDOWN     = 0e+0_fp

            ! If there is new precip forming w/in the grid box ...
            IF ( QQ(L,I,J) > 0e+0_fp ) THEN

               ! Compute K_RAIN and F' for either large-scale or convective
               ! precipitation (cf. Eqs. 11-13, Jacob et al, 2000) 
               IF ( LS ) THEN
                  K_RAIN  = LS_K_RAIN( QQ(L,I,J) )
                  F_PRIME = LS_F_PRIME( QQ(L,I,J), K_RAIN )
               ELSE
                  K_RAIN  = 1.5e-3_fp
                  F_PRIME = CONV_F_PRIME( QQ(L,I,J), K_RAIN, DT )
               ENDIF
               
            ELSE
               
               F_PRIME = 0e+0_fp
 
            ENDIF

!%%%%%%%%%%%%%%%%%%%%%%%%%%%%%%%%%%%%%%%%%%%%%%%%%%%%%%%%%%%%%%%%%%%%%%%%%%%%%%
!%%% NOTE from Chris Holmes (8/21/10)
!%%%
!%%% Qiaoqiao Wang implemented several changes to wet scavenging that I 
!%%% know of:
!%%% 1. Scavenging by snow has different collection efficiency to rain
!%%% 2. Allow both washout and rainout when QQ>0 and FTOP >F_PRIME.
!%%%    Previously only rainout occurred when QQ>0. Qiaoqiao reasoned that if
!%%%    QQ>0 is very small and there is a lot of rain from above, then most of
!%%%    the box should experience washout and only some of the box should
!%%%    experience rainout.
!%%% 3. Specific improvements for BC and OC.
!%%%
!%%% TO ENABLE QIAOQIAO'S "ITEM #2" MODIFICATION, UNCOMMENT THESE LINES:
!%%%
            ! The following block implements Qiaoqiao's changes
            ! Calculate the fractional areas subjected to rainout and
            ! washout. If PDOWN = 0, then all dissolved tracer returns
            ! to the atmosphere. (cdh, 7/13/10)
            IF ( PDOWN(L,I,J) > 0e+0_fp ) THEN
               F_RAINOUT = F_PRIME
               ! Washout occurs where there is no rainout
               F_WASHOUT = MAX( FTOP - F_RAINOUT, 0e+0_fp )
            ELSE
               F_RAINOUT = 0e+0_fp
               F_WASHOUT = 0e+0_fp
            ENDIF

!%%%%%%%%%%%%%%%%%%%%%%%%%%%%%%%%%%%%%%%%%%%%%%%%%%%%%%%%%%%%%%%%%%%%%%%%%%%%%%
!%%% NOTE from Chris Holmes (8/21/10)
!%%% 
!%%% I reorganized the code so that Qiaoqiao's changes for Item 2 could be 
!%%% enabled or disabled by commenting just a few lines that Bob has 
!%%% highlighted:
!%%%
!%%% TO DISABLE QIAOQIAO'S MODIFICATION "ITEM #2" AND RESTORE THE
!%%% SAME ALGORITHM USED IN v8-03-01, UNCOMMENT THESE LINES:
!%%%
!            ! Zero
!            F_RAINOUT = 0e+0_fp
!            F_WASHOUT = 0e+0_fp
!
!            ! If there is downward-falling precip from the level above ...
!            IF ( PDOWN(L,I,J) > 0e+0_fp ) THEN
!               
!               ! ... and if there is new precip forming in this level,
!               ! then we have a rainout condition.  F_RAINOUT is the
!               ! fraction of the grid box that where rainout occurs
!               IF ( QQ(L,I,J) > 0e+0_fp ) THEN
!                  F_RAINOUT = MAX( FTOP, F_PRIME )
!               ENDIF 
!
!               ! The rest of the precipitating part of the box is
!               ! undergoing washout.  Store this fraction in F_WASHOUT.
!               F_WASHOUT = MAX( FTOP - F_RAINOUT, 0e+0_fp )
!
!            ENDIF
!
!%%%%%%%%%%%%%%%%%%%%%%%%%%%%%%%%%%%%%%%%%%%%%%%%%%%%%%%%%%%%%%%%%%%%%%%%%%%%%%

            ! F is the effective area of precip seen by grid box (I,J,L) 
            F = MAX( F_PRIME, FTOP )

            ! If there is rainout occurring ...
            IF ( F_RAINOUT > 0e+0_fp  ) THEN

               ! Error msg for stdout
               ERRMSG = 'RAINOUT: Middle levels'

               ! Do rainout if we meet the above criteria
               CALL DO_RAINOUT_ONLY( LS,  I,      J,         L,   
     &                               IDX, ERRMSG, F_RAINOUT, K_RAIN,  
     &                               DT,  STT,    DSTT,      Input_Opt,
     &                               State_Met )
            ENDIF

            !==============================================================
            ! (5)  W a s h o u t   i n   t h e   m i d d l e   l e v e l s
            !
            ! Washout occurs when we have evaporation (or no precipitation 
            ! at all) at grid box (I,J,L), but have rain coming down from 
            ! grid box (I,J,L+1).
            !==============================================================
            IF ( F_WASHOUT > 0e+0_fp ) THEN

               ! QDOWN is the precip leaving thru the bottom of box (I,J,L)
               ! Q     is the new precip that is forming within box (I,J,L)
               QDOWN = PDOWN(L,I,J)
               Q     = QQ(L,I,J)

               ! Also test if we have rainout happening simultaneously
               IF ( F_RAINOUT > 0e+0_fp ) THEN

                  ! The precipitation causing washout is the precip entering
                  ! the top
                  QDOWN = PDOWN(L+1,I,J)

                  ! The amount of precipitating water entering from above 
                  ! which evaporates. If there is rainout (new precip
                  ! forming) then we have no way to estimate this, so assume
                  ! zero for now. Consequently there will be no resuspended
                  ! aerosol.
                  Q = 0e+0_fp
               ENDIF

               ! Error msg for stdout
               ERRMSG = 'WASHOUT: Middle levels'

               ! Do the washout
               CALL DO_WASHOUT_ONLY( am_I_Root, LS,        I,    J,     
     &                               L,         IDX,  ERRMSG, 
     &                               QDOWN,     Q,    F_WASHOUT, 
     &                               F_RAINOUT, DT,   PDOWN,     
     &                               STT,       DSTT, Input_Opt,
     &                               State_Met, State_Chm, RC )
            ENDIF

            !===========================================================
            ! (6)  N o   D o w n w a r d   P r e c i p i t a t i o n 
            !
            ! If there is no precipitation leaving grid box (I,J,L), 
            ! then  set F, the effective area of precipitation in grid 
            ! box (I,J,L), to zero.
            !
            ! Also, all of the previously rained-out tracer that is now 
            ! coming down from grid box (I,J,L+1) will evaporate and 
            ! re-enter the atmosphere in the gas phase in grid box 
            ! (I,J,L).  This is called "resuspension".
            !===========================================================
            IF ( F_WASHOUT == 0e+0_fp .and. F_RAINOUT == 0e+0_fp ) THEN

               ! No precipitation at grid box (I,J,L), thus F = 0
               F = 0e+0_fp
               
               ! Error message
               ERRMSG = 'RESUSPENSION in middle levels'

               ! Re-evaporate all of the rain
               CALL DO_COMPLETE_REEVAP( LS,  I,      J,  L,  
     &                                  IDX, ERRMSG, DT, STT, DSTT, 
     &                                  State_Met, State_Chm )
            ENDIF 

            ! Save FTOP for next level
            FTOP = F_RAINOUT + F_WASHOUT
           
         ENDDO               

         !==============================================================
         ! (7)  W a s h o u t   i n   L e v e l   1
         !
         ! Assume all of the tracer precipitating down from grid box 
         ! (I,J,L=2) to grid box (I,J,L=1) gets washed out in grid box 
         ! (I,J,L=1).
         !==============================================================

         ! Zero variables for this level
         ERRMSG  = 'WASHOUT: at surface'
         F       = 0e+0_fp
         F_PRIME = 0e+0_fp
         K_RAIN  = 0e+0_fp
         Q       = 0e+0_fp
         QDOWN   = 0e+0_fp
         
         ! We are at the surface, set L = 1
         L = 1

         ! Washout at level 1 criteria
         IF ( PDOWN(L+1,I,J) > 0e+0_fp ) THEN

            ! QDOWN is the precip leaving thru the bottom of box (I,J,L+1)
            QDOWN = PDOWN(L+1,I,J)

            ! Since no precipitation is forming within grid box (I,J,L),
            ! F' = 0, and F = MAX( F', FTOP ) reduces to F = FTOP.
            F = FTOP

            ! Only compute washout if F > 0.
            IF ( F > 0e+0_fp ) THEN
               CALL DO_WASHOUT_AT_SFC( am_I_Root, LS,  I,      J,    L,         
     &                                 IDX, ERRMSG, QDOWN, F,   
     &                                 DT,  STT,    DSTT,  Input_Opt,
     &                                 State_Met,   State_Chm, RC     )
            ENDIF    
         ENDIF

         !==============================================================
         ! (8)  M e r c u r y   S i m u l a t i o n   O n l y 
         !
         ! For the mercury simulation, we need to archive the amt of 
         ! Hg2 [kg] that is scavenged out of the column.  Also applies
         ! to the tagged Hg simulation.
         !
         ! NOTES:
         ! (a) Now moved outside the loop above for clarity and to 
         !      fix a bug where HgP scavenging was not recorded. 
         ! (b) The values of DSTT in the first layer accumulates all 
         !      scavenging and washout in the column
         ! (c) Updates from cdh. (ccc, 5/17/10)
         !==============================================================
         IF ( IS_Hg ) THEN

            ! Loop over soluble tracers and/or aerosol tracers
            DO NN = 1, NSOL
               N = IDWETD(NN)

               ! Check if it is a gaseous Hg2 tag
               IF ( IS_Hg2( N ) ) THEN

                  CALL ADD_Hg2_WD      ( I, J, N, DSTT(NN,1,I,J) )
                  CALL ADD_Hg2_SNOWPACK( I, J, N, DSTT(NN,1,I,J),
     &                                   State_Met )

               ! Check if it is a HgP tag
               ELSE IF ( IS_HgP( N ) ) THEN
                  
                  CALL ADD_HgP_WD      ( I, J, N, DSTT(NN,1,I,J) )
                  CALL ADD_Hg2_SNOWPACK( I, J, N, DSTT(NN,1,I,J),
     &                                   State_Met )
                  
               ENDIF

            ENDDO
            
         ENDIF

      ENDDO
      ENDDO
!$OMP END PARALLEL DO

      ! Free pointer
      NULLIFY( STT )

      END SUBROUTINE WETDEP
!EOC
!------------------------------------------------------------------------------
!                  GEOS-Chem Global Chemical Transport Model                  !
!------------------------------------------------------------------------------
!BOP
!
! !IROUTINE: wetdep_merra
!
! !DESCRIPTION: Subroutine WETDEP_MERRA computes the downward mass flux of 
!  tracer due to washout and rainout of aerosols and soluble tracers in a 
!  column.  This subroutine implements a new algorithm in which the 
!  precipitation fields come directly from the MERRA archive.
!\\
!\\
! !INTERFACE:
!
      SUBROUTINE WETDEP_MERRA( am_I_Root, Input_Opt, State_Met, 
     &                         State_Chm, RC, LS )
!
! !USES:
!
      USE CMN_SIZE_MOD
      USE CMN_DIAG_MOD
      USE GIGC_ErrCode_Mod
      USE DEPO_MERCURY_MOD,   ONLY : ADD_Hg2_WD
      USE DEPO_MERCURY_MOD,   ONLY : ADD_HgP_WD
      USE DEPO_MERCURY_MOD,   ONLY : ADD_Hg2_SNOWPACK
      USE GIGC_Input_Opt_Mod, ONLY : OptInput
      USE GIGC_State_Chm_Mod, ONLY : ChmState
      USE GIGC_State_Met_Mod, ONLY : MetState
      USE TIME_MOD,           ONLY : GET_TS_DYN
      USE TRACERID_MOD,       ONLY : IDTSO2
      USE TRACERID_MOD,       ONLY : IDTSO4
      USE TRACERID_MOD,       ONLY : IS_Hg2
      USE TRACERID_MOD,       ONLY : IS_HgP
!
! !INPUT PARAMETERS: 
!
      LOGICAL,        INTENT(IN)    :: am_I_Root  ! Are we on the root CPU?
      LOGICAL,        INTENT(IN)    :: LS         ! =T for large-scale precip
                                                  ! =F for convective precip
      TYPE(OptInput), INTENT(IN)    :: Input_Opt  ! Input options
      TYPE(MetState), INTENT(IN)    :: State_Met  ! Meteorology State object
!
! !INPUT/OUTPUT PARAMETERS: 
!
      TYPE(ChmState), INTENT(INOUT) :: State_Chm  ! Chemistry State object
!
! !OUTPUT PARAMETERS:
!
      INTEGER,        INTENT(OUT)   :: RC          ! Success or failure?
!
! !REMARKS:
!  Precipitation fields:
!  =====================
!                                                                             .
!       Layer        Formation of       Precipitation
!                     New Precip        falling down
!      ==================================================== Top of Atm.
!        LM           QQ(L,I,J)         PDOWN(LM,I,J)
!                         |                   |
!      ----------------------------------------------------
!        LM-1         QQ(L,I,J)         PDOWN(LM-1,I,J)    
!                         |                   |
!      -------------------V-------------------V------------
!                        ...                 ...     
!                         |                   |
!      -------------------V-------------------V------------
!        3            QQ(L,I,J)         PDOWN(3,I,J)
!                         |                   |
!      -------------------V--------------------------------
!        2            QQ(L,I,J)         PDOWN(2,I,J) 
!                         |                   |
!      ----------------------------------------------------
!        1            QQ(L,I,J)         PDOWN(1,I,J) 
!                         |                   |
!      ===================V===================V============ Ground
!                                                                             .
!  Where:
!    (a) New formation forming in grid box (I,J,L) = QQ(L,I,J)
!    (b) Precip coming in  thru top    of layer L  = PDOWN(L+1,I,J)
!    (c) Precip going  out thru bottom of layer L  = PDOWN(L,  I,J) 
!                                                                             .
!  Rainout:
!  ========   
!  Rainout occurs when there is more precipitation in grid box (I,J,L) than
!  in grid box (I,J,L+1).  In other words, rainout occurs when the amount of 
!  rain falling through the bottom of grid box (I,J,L) is more than the amount
!  of rain coming in through the top of grid box (I,J,L). 
!                                                                             .
!  Soluble gases/aerosols are incorporated into the raindrops and are 
!  completely removed from grid box (I,J,LLPAR).  There is no evaporation 
!  and "resuspension" of aerosols during a rainout event.
!                                                                             .
!  For large-scale (a.k.a. stratiform) precipitation, the first order rate 
!  constant for rainout in the grid box (I,J,L=LLPAR) (cf. Eq. 12, Jacob 
!  et al, 2000) is given by:
!                                                                             .
!                           Q        
!       K_RAIN = K_MIN + -------    [units: s^-1]
!                         L + W    
!                                                                             .
!  and the areal fraction of grid box (I,J,L=LLPAR) that is actually 
!  experiencing large-scale precipitation (cf. Eq. 11, Jacob et al, 2000) 
!  is given by: 
!                                                                             .
!                         Q               
!       F'     =  -------------------   [unitless]
!                  K_RAIN * ( L + W )    
!                                                                             .
!  Where:
!                                                                             .
!       K_MIN  = minimum value for K_RAIN         
!              = 1.0e-4 [s^-1]
!                                                                             .
!       L + W  = condensed water content in cloud 
!              = 1.5e-6 [cm3 H2O/cm3 air]
!                                                                             .
!       Q = QQ = rate of precipitation formation 
!                [ cm3 H2O / cm3 air / s ]
!                                                                             .
!  For convective precipitation, K_RAIN = 5.0e-3 [s^-1], and the expression 
!  for F' (cf. Eq. 13, Jacob et al, 2000) becomes:
!                                                                             .
!                                       { DT        }
!                         FMAX * Q * MIN{ --- , 1.0 }
!                                       { TAU       }
!       F' = ------------------------------------------------------
!                    { DT        }
!             Q * MIN{ --- , 1.0 }  +  FMAX * K_RAIN * ( L + W )
!                    { TAU       } 
!                                                                             .
!  Where:
!                                                                             .
!       Q = QQ = rate of precipitation formation 
!              [cm3 H2O/cm3 air/s]
!                                                                             .
!       FMAX   = maximum value for F' 
!              = 0.3
!                                                                             .
!       DT     = dynamic time step from the CTM [s]
!                                                                             .
!       TAU    = duration of rainout event 
!              = 1800 s (30 min)
!                                                                             .
!       L + W  = condensed water content in cloud 
!              = 2.0e-6 [cm3 H2O/cm3 air]
!                                                                             .
!  K_RAIN and F' are needed to compute the fraction of tracer in grid box 
!  (I,J,L=LLPAR) lost to rainout.  This is done in module routine RAINOUT.
!                                                                             .
!  Washout:
!  ========   
!  Washout occurs when we have evaporation (or no precipitation at all) at 
!  grid box (I,J,L), but have rain coming down from grid box (I,J,L+1).
!
! !REVISION HISTORY: 
!  20 Sep 2010 - R. Yantosca - Initial version, based on WETDEP
!  28 Sep 2010 - H. Amos     - Now define Q, QDOWN directly from MERRA met
!  08 Oct 2010 - R. Yantosca - Adjusted OpenMP do loop
!  09-Dec-2010 - H. Amos     - Added PDOWN(L+1) > 0 to criterion for IS_WASHOUT
!  09-Dec-2010 - H. Amos     - SAFETY now prints PDOWN(L+1) instead of PDOWN(L)
!  31-Dec-2010 - H. Amos     - Clean up code, remove obsolete code
!  31-Dec-2010 - H. Amos     - Added comments
!  27 May 2011 - R. Yantosca - Now pass F_RAINOUT to DO_WASHOUT_ONLY
!  25 Aug 2014 - M. Sulprizio- Now accept Input_Opt as an argument
!  01 Apr 2015 - L. Zhang    - Don't do wetdep in nested-grid buffer zone
!  04 Jun 2015 - E. Lundgren - Now accept am_I_Root and RC as arguments
!  09 Jun 2015 - R. Yantosca - Now deposit Hg2, HgP to snowpack regardless of
!                              whether the dynamic ocean is used
!EOP
!------------------------------------------------------------------------------
!BOC
!
! !LOCAL VARIABLES:
!
      ! Scalars
      LOGICAL, SAVE      :: FIRST = .TRUE.
      LOGICAL            :: IS_Hg
      LOGICAL            :: KIN
      LOGICAL            :: IS_RAINOUT, IS_WASHOUT, IS_BOTH
      INTEGER            :: I, IDX, J, L, N, NN
      REAL(fp)           :: Q,     QDOWN,  DT,        DT_OVER_TAU
      REAL(fp)           :: K,     K_MIN,  K_RAIN,    RAINFRAC
      REAL(fp)           :: F,     FTOP,   F_PRIME,   WASHFRAC
      REAL(fp)           :: LOST,  GAINED, MASS_WASH, MASS_NOWASH
      REAL(fp)           :: ALPHA, ALPHA2, WETLOSS,   TMP
      REAL(fp)           :: F_RAINOUT,     F_WASHOUT 

      ! Arrays
      ! DSTT is the accumulator array of rained-out 
      ! soluble tracer for a given (I,J) column
      REAL(fp)           :: DSTT(NSOL,LLPAR,IIPAR,JJPAR)
 
      ! Strings
      CHARACTER(LEN=255) :: ERRMSG

      ! Pointers
      ! We need to define local arrays to hold corresponding values 
      ! from the Chemistry State (State_Chm) object. (mpayer, 12/6/12)
      REAL(fp), POINTER  :: STT(:,:,:,:)

      !=================================================================
      ! (1)  I n i t i a l i z e   V a r i a b l e s
      !=================================================================

      ! Is this a mercury simulation?
      IS_Hg = ITS_A_MERCURY_SIM

      ! Initialize GEOS-Chem tracer array [kg] from Chemistry State object
      ! (mpayer, 12/6/12)
      STT => State_Chm%Tracers

      ! Dynamic timestep [s]
      DT    = GET_TS_DYN() * 60e+0_fp
      
      ! Select index for diagnostic arrays -- will archive either
      ! large-scale or convective rainout/washout fractions
      IF ( LS ) THEN
         IDX = 1
      ELSE
         IDX = 2
      ENDIF

      !=================================================================
      ! (2)  L o o p   O v e r   (I, J)   S u r f a c e   B o x e s
      !=================================================================
!$OMP PARALLEL DO
!$OMP+DEFAULT( SHARED )
!$OMP+PRIVATE( I,           J,          FTOP,        L          )    
!$OMP+PRIVATE( NN,          ERRMSG,     F,           F_PRIME    )
!$OMP+PRIVATE( F_RAINOUT,   F_WASHOUT,  K_RAIN,      Q          )       
!$OMP+PRIVATE( QDOWN,       IS_RAINOUT, IS_WASHOUT,  N          ) 
!$OMP+SCHEDULE( DYNAMIC )   
      DO J = 1, JJPAR
      DO I = 1, IIPAR

         ! Don't do wetdep in nested-grid buffer zone (lzh, 4/1/15)
         IF ( Input_Opt%ITS_A_NESTED_GRID ) THEN
           IF ( J <=          Input_Opt%NESTED_J0W ) CYCLE
           IF ( J >   JJPAR - Input_Opt%NESTED_J0E ) CYCLE
           IF ( I <=          Input_Opt%NESTED_I0W ) CYCLE
           IF ( I >   IIPAR - Input_Opt%NESTED_I0E ) CYCLE
        ENDIF

         ! Zero FTOP
         FTOP = 0e+0_fp

         ! Zero accumulator array
         DO L  = 1, LLPAR
         DO NN = 1, NSOL
            DSTT(NN,L,I,J) = 0e+0_fp
         ENDDO
         ENDDO

         !==============================================================
         ! (3)  R a i n o u t   F r o m   T o p   L a y e r  (L = LLPAR) 
         !==============================================================

         ! Zero variables for this level
         ERRMSG      = 'RAINOUT: Top of atm'
         F           = 0e+0_fp
         F_PRIME     = 0e+0_fp
         F_RAINOUT   = 0e+0_fp      
         F_WASHOUT   = 0e+0_fp      
         K_RAIN      = 0e+0_fp
         Q           = 0e+0_fp     

         ! Start at the top of the atmosphere
         L = LLPAR

         ! If precip forms at (I,J,L), assume it all rains out
         IF ( QQ(L,I,J) > 0e+0_fp ) THEN

            ! Q is the new precip that is forming within grid box (I,J,L)
            Q = QQ(L,I,J)

            ! Compute K_RAIN and F_RAINOUT for large-scale 
            ! precipitation (cf. Eqs. 11-13, Jacob et al, 2000) 
            K_RAIN  = LS_K_RAIN( Q )
            F_RAINOUT = LS_F_PRIME( Q, K_RAIN )
            
            ! Set F = F_RAINOUT, since there is no FTOP at L = LLPAR
            F = F_RAINOUT

            ! Only compute rainout if F > 0. 
            ! This helps to eliminate unnecessary CPU cycles.
            IF ( F > 0e+0_fp ) THEN 
               CALL DO_RAINOUT_ONLY( LS,  I,      J,    L,   
     &                               IDX, ERRMSG, F,    K_RAIN, 
     &                               DT,  STT,    DSTT, Input_Opt,
     &                               State_Met )
            ENDIF

            ! Save FTOP for the next lower level 
            FTOP = F

         ENDIF         

         !==============================================================
         ! (4)  R a i n o u t   a n d   W a s h o u t 
         !      i n   t h e   M i d d l e   L e v e l s
         !==============================================================
         DO L = LLPAR-1, 2, -1

            ! Zero variables for each level
            F           = 0e+0_fp
            F_PRIME     = 0e+0_fp
            F_RAINOUT   = 0e+0_fp 
            F_WASHOUT   = 0e+0_fp 
            K_RAIN      = 0e+0_fp
            Q           = 0e+0_fp
            QDOWN       = 0e+0_fp

            ! If there is new precip forming w/in the grid box ...
            IF ( QQ(L,I,J) > 0e+0_fp ) THEN

               ! Compute K_RAIN and F_RAINOUT for large-scale 
               ! precipitation (cf. Eqs. 11-13, Jacob et al, 2000) 
               ! F_RAINOUT is the fraction of grid box (I,J,L) 
               ! experiencing rainout.
               K_RAIN  = LS_K_RAIN( QQ(L,I,J) )
               F_PRIME = LS_F_PRIME( QQ(L,I,J), K_RAIN )
               
            ELSE
               
               F_PRIME = 0e+0_fp
 
            ENDIF

            ! The following block implements Qiaoqiao's changes
            ! Calculate the fractional areas subjected to rainout and
            ! washout. If PDOWN = 0, then all dissolved tracer returns
            ! to the atmosphere. (cdh, 7/13/10)
            IF ( PDOWN(L,I,J) > 0e+0_fp ) THEN
               F_RAINOUT = F_PRIME
               ! Washout occurs where there is no rainout
               F_WASHOUT = MAX( FTOP - F_RAINOUT, 0e+0_fp )
            ELSE
               F_RAINOUT = 0e+0_fp
               F_WASHOUT = 0e+0_fp
            ENDIF


            IF ( F_WASHOUT > 0e+0_fp ) THEN    

               ! QDOWN is the precip leaving thru the bottom of box (I,J,L)
               ! Q     is the new precip that is forming within box (I,J,L)
               QDOWN = PDOWN(L,I,J)
               Q     = QQ(L,I,J)

               !  Define PDOWN and p
               IF ( F_RAINOUT > 0e+0_fp ) THEN

                  ! The precipitation causing washout 
                  ! is the precip entering thru the top
                  QDOWN = PDOWN(L+1,I,J)            
                            
                  ! The amount of precipitating water entering from above 
                  ! which evaporates. If there is rainout (new precip
                  ! forming) then we have no way to estimate this, so assume
                  ! zero for now. Consequently there will be no resuspended
                  ! aerosol.
                  Q = 0e+0_fp
               ENDIF

            ENDIF 

            !-----------------------------------------------------------
            ! Determine if we have the following conditions:
            !
            ! (a) Rainout 
            ! (b) Washout 
            !
            ! Note that rainout and washout can happen in the same 
            ! grid box.
            !-----------------------------------------------------------

            ! If a non-zero fraction of the grid box is 
            ! experiencing rainout...
            IS_RAINOUT = ( F_RAINOUT > 0e+0_fp )

            ! If a non-zero fraction of the grid box is 
            ! experiencing washout...
            IS_WASHOUT = ( F_WASHOUT > 0e+0_fp )

            IF ( IS_RAINOUT ) THEN

               !--------------------------------------------------------
               ! RAINOUT 
               !--------------------------------------------------------

               ! Error msg for stdout
               ERRMSG = 'RAINOUT'

               ! Do rainout if we meet the above criteria
               CALL DO_RAINOUT_ONLY( LS,  I,      J,         L,   
     &                               IDX, ERRMSG, F_RAINOUT, K_RAIN,  
     &                               DT,  STT,    DSTT,      Input_Opt,
     &                               State_Met )
            ENDIF  

            IF ( IS_WASHOUT ) THEN 

               !--------------------------------------------------------
               ! WASHOUT ONLY
               !--------------------------------------------------------

               ! Error msg for stdout
               ERRMSG = 'WASHOUT'

               ! Do the washout
               CALL DO_WASHOUT_ONLY( am_I_Root, LS,        I,    J,     
     &                               L,         IDX,  ERRMSG,   
     &                               QDOWN,     Q,    F_WASHOUT, 
     &                               F_RAINOUT, DT,   PDOWN,     
     &                               STT,       DSTT, Input_Opt,
     &                               State_Met, State_Chm, RC )

            ENDIF

            !===========================================================
            ! (6)  N o   D o w n w a r d   P r e c i p i t a t i o n 
            !
            ! If there is no precipitation leaving grid box (I,J,L), 
            ! then  set F, the effective area of precipitation in grid 
            ! box (I,J,L), to zero.
            !
            ! Also, all of the previously rained-out tracer that is now 
            ! coming down from grid box (I,J,L+1) will evaporate and 
            ! re-enter the atmosphere in the gas phase in grid box 
            ! (I,J,L).  This is called "resuspension".
            !===========================================================

            ! Check if there is precip entering grid box, but not
            ! leaving grid box
            IF ( F_WASHOUT == 0e+0_fp .and. F_RAINOUT == 0e+0_fp ) THEN

               ! No precipitation at grid box (I,J,L), thus F = 0
               F = 0e+0_fp
               
               ! Error message
               ERRMSG = 'RESUSPENSION in middle levels'

               ! Re-evaporate all of the rain
               CALL DO_COMPLETE_REEVAP( LS,  I,      J,  L,  
     &                                  IDX, ERRMSG, DT, STT, DSTT, 
     &                                  State_Met, State_Chm )
            ENDIF 

            ! Save FTOP for next level
            FTOP = F_RAINOUT + F_WASHOUT

         ENDDO               

         !==============================================================
         ! (7)  W a s h o u t   i n   L e v e l   1
         !==============================================================

         ! Zero variables for this level
         ERRMSG  = 'WASHOUT: at surface'
         F       = 0e+0_fp
         F_PRIME = 0e+0_fp
         K_RAIN  = 0e+0_fp
         Q       = 0e+0_fp
         QDOWN   = 0e+0_fp
         
         ! We are at the surface, set L = 1
         L = 1

         ! Washout at level 1 criteria
         IF ( PDOWN(L+1,I,J) > 0e+0_fp ) THEN

            ! QDOWN is the precip leaving thru the bottom of box (I,J,L+1)
            QDOWN = PDOWN(L+1,I,J)

            ! Since no precipitation is forming within grid box (I,J,L),
            ! F' = 0, and F = MAX( F', FTOP ) reduces to F = FTOP.
            F = FTOP

            ! Only compute washout if F > 0.
            IF ( F > 0e+0_fp ) THEN
               CALL DO_WASHOUT_AT_SFC( am_I_Root, LS,  I,      J,   L,         
     &                                 IDX, ERRMSG, QDOWN, F,   
     &                                 DT,  STT,    DSTT,  Input_Opt,
     &                                 State_Met,   State_Chm, RC    )

            ENDIF    
         ENDIF

         !==============================================================
         ! (8)  M e r c u r y   S i m u l a t i o n   O n l y 
         !
         ! For the mercury simulation, we need to archive the amt of 
         ! Hg2 [kg] that is scavenged out of the column.  Also applies
         ! to the tagged Hg simulation.
         !
         ! NOTES:
         ! (a) Now moved outside the loop above for clarity and to 
         !      fix a bug where HgP scavenging was not recorded. 
         ! (b) The values of DSTT in the first layer accumulates all 
         !      scavenging and washout in the column
         ! (c) Updates from cdh. (ccc, 5/17/10)
         !==============================================================
         IF ( IS_Hg ) THEN

            ! Loop over soluble tracers and/or aerosol tracers
            DO NN = 1, NSOL
               N = IDWETD(NN)

               ! Check if it is a gaseous Hg2 tag
               IF ( IS_Hg2( N ) ) THEN

                  CALL ADD_Hg2_WD      ( I, J, N, DSTT(NN,1,I,J) )
                  CALL ADD_Hg2_SNOWPACK( I, J, N, DSTT(NN,1,I,J),
     &                                   State_Met )

               ! Check if it is a HgP tag
               ELSE IF ( IS_HgP( N ) ) THEN
                  
                  CALL ADD_HgP_WD      ( I, J, N, DSTT(NN,1,I,J) )
                  CALL ADD_Hg2_SNOWPACK( I, J, N, DSTT(NN,1,I,J),
     &                                   State_Met )
                  
               ENDIF

            ENDDO
            
         ENDIF
         
      ENDDO	
      ENDDO	
!$OMP END PARALLEL DO

      ! Free pointer
      NULLIFY( STT )

      END SUBROUTINE WETDEP_MERRA
!EOC
!------------------------------------------------------------------------------
!                  GEOS-Chem Global Chemical Transport Model                  !
!------------------------------------------------------------------------------
!BOP
!
! !IROUTINE: ls_k_rain
!
! !DESCRIPTION: Function LS\_K\_RAIN computes K\_RAIN, the first order 
!  rainout rate constant for large-scale (a.k.a. stratiform) precipitation.
!\\
!\\
! !INTERFACE:
!
      FUNCTION LS_K_RAIN( Q ) RESULT( K_RAIN )
!
! !INPUT PARAMETERS: 
!
      REAL(fp), INTENT(IN) :: Q        ! Rate of precipitation formation 
                                     !  [cm3 H2O/cm3 air/s]
!
! !RETURN VALUE:
!
      REAL(fp)             :: K_RAIN   ! 1st order rainout rate constant [1/s]
!
! !REVISION HISTORY: 
!  18 Mar 2004 - R. Yantosca - Initial version
!  (1 ) Now made into a MODULE routine since we cannot call internal routines
!        from w/in a parallel loop.  Updated comments. (bmy, 3/18/04)
!  16 Sep 2010 - R. Yantosca - Added ProTeX headers
!EOP
!------------------------------------------------------------------------------
!BOC
      !==================================================================
      ! LS_K_RAIN begins here!
      !==================================================================

      ! Compute rainout rate constant K in s^-1 (Eq. 12, Jacob et al, 2000).
      ! 1.0d-4 = K_MIN, a minimum value for K_RAIN 
!      ! 1.5d-6 = L + W, the condensed water content (liq + ice) in the cloud
!      K_RAIN = 1.0d-4 + ( Q / 1.5d-6 ) 
      !tunable parameter (qq,10/14/2011)
      ! 1.0d-6 = L + W, the condensed water content (liq + ice) in the cloud
      K_RAIN = 1.0e-4_fp + ( Q / 1.0e-6_fp ) 
      
      END FUNCTION LS_K_RAIN
!EOC
!------------------------------------------------------------------------------
!                  GEOS-Chem Global Chemical Transport Model                  !
!------------------------------------------------------------------------------
!BOP
!
! !IROUTINE: ls_f_prime
!
! !DESCRIPTION: Function LS\_F\_PRIME computes F', the fraction of the 
!  grid box that is precipitating during large scale (a.k.a. stratiform) 
!  precipitation.
!\\
!\\
! !INTERFACE:
!
      FUNCTION LS_F_PRIME( Q, K_RAIN ) RESULT( F_PRIME )
!
! !INPUT PARAMETERS: 
!
      REAL(fp), INTENT(IN) :: Q         ! Rate of precipitation formation 
                                      !  [cm3 H2O/cm3 air/s]
      REAL(fp), INTENT(IN) :: K_RAIN    ! 1st order rainout rate constant [1/s]
!
! !REMARKS:
! 
      REAL(fp)             :: F_PRIME   ! Fraction of grid box undergoing 
                                      !  large-scale precipitation [unitless]
! 
! !REVISION HISTORY: 
!  18 Mar 2004 - R. Yantosca - Initial version
!  (1 ) Now made into a MODULE routine since we cannot call internal routines
!        from w/in a parallel loop.  Updated comments. (bmy, 3/18/04)
!  16 Sep 2010 - R. Yantosca - Added ProTeX headers
!EOP
!------------------------------------------------------------------------------
!BOC
      !=================================================================
      ! LS_F_PRIME begins here!
      !=================================================================

      ! Compute F', the area of the grid box undergoing precipitation
!      ! 1.5d-6 = L + W, the condensed water content [cm3 H2O/cm3 air]
!      F_PRIME = Q / ( K_RAIN * 1.0d-6 )
      !tunable parameter (qq,10/14/2011)
      ! 1.0d-6 = L + W, the condensed water content [cm3 H2O/cm3 air]
      F_PRIME = Q / ( K_RAIN * 1.0e-6_fp )

      END FUNCTION LS_F_PRIME
!EOC
!------------------------------------------------------------------------------
!                  GEOS-Chem Global Chemical Transport Model                  !
!------------------------------------------------------------------------------
!BOP
!
! !IROUTINE: conv_f_prime
!
! !DESCRIPTION: Function CONV\_F\_PRIME computes F', the fraction of the 
!  grid box that is precipitating during convective precipitation.
!\\
!\\
! !INTERFACE:
!
      FUNCTION CONV_F_PRIME( Q, K_RAIN, DT ) RESULT( F_PRIME )
!
! !INPUT PARAMETERS: 
!
      REAL(fp), INTENT(IN) :: Q         ! Rate of precipitation formation 
                                      !  [cm3 H2O/cm3 air/s]
      REAL(fp), INTENT(IN) :: K_RAIN    ! 1st order rainout rate constant [1/s]
      REAL(fp), INTENT(IN) :: DT        ! Wet deposition timestep [s]
!
! !RETURN VALUE:
!
      REAL(fp)             :: F_PRIME   ! Frac. of grid box undergoing
                                      !  convective precipitation [unitless]
! 
! !REVISION HISTORY: 
!  18 Mar 2004 - R. Yantosca - Initial version
!  (1 ) Now made into a MODULE routine since we cannot call internal routines
!        from w/in a parallel loop.  Updated comments. (bmy, 3/18/04)
!  16 Sep 2010 - R. Yantosca - Added ProTeX headers
!EOP
!------------------------------------------------------------------------------
!BOC
!
! !LOCAL VARIABLES:
!
      REAL(fp) :: TIME

      !=================================================================
      ! CONV_F_PRIME begins here!
      !=================================================================
      
      ! Assume the rainout event happens in 30 minutes (1800 s)
      ! Compute the minimum of DT / 1800s and 1.0
      TIME = MIN( DT / 1800e+0_fp, 1e+0_fp )

      ! Compute F' for convective precipitation (Eq. 13, Jacob et al, 2000)
      ! 0.3  = FMAX, the maximum value of F' for convective precip
      ! 2d-6 = L + W, the condensed water content [cm3 H2O/cm3 air]
      F_PRIME = ( 0.3e+0_fp * Q * TIME ) / 
     &          ( ( Q * TIME ) + ( 0.3e+0_fp * K_RAIN * 2e-6_fp ) )

      END FUNCTION CONV_F_PRIME
!EOC
!------------------------------------------------------------------------------
!                  GEOS-Chem Global Chemical Transport Model                  !
!------------------------------------------------------------------------------
!BOP
!
! !IROUTINE: do_rainout_only
!
! !DESCRIPTION: Subroutine DO\_RAINOUT\_ONLY removes tracer by rainout.
!\\
!\\
! !INTERFACE:
!
      SUBROUTINE DO_RAINOUT_ONLY( LS,  I,      J,         L,   
     &                            IDX, ERRMSG, F_RAINOUT, K_RAIN, 
     &                            DT,  STT,    DSTT,      Input_Opt,
     &                            State_Met )
!
! !USES:
!
      USE CMN_DIAG_MOD                                 ! Diagnostic flags
      USE CMN_SIZE_MOD                                 ! Size parameters
      USE DIAG_MOD,           ONLY : AD16              ! ND16 diag array
      USE DIAG_MOD,           ONLY : AD17              ! ND17 diag array
#if !defined(NO_BPCH)
      USE DIAG_MOD,           ONLY : AD39              ! ND39 diag array
#endif
      USE DIAG_MOD,           ONLY : CT16              ! ND16 diag counter
      USE DIAG_MOD,           ONLY : CT17              ! ND17 diag counter
      USE ERROR_MOD,          ONLY : IT_IS_NAN         ! Test for NaN
      USE GET_NDEP_MOD,       ONLY : SOIL_WETDEP       ! Wet deposited species
      USE GIGC_Input_Opt_Mod, ONLY : OptInput          ! Input options
      USE GIGC_State_Met_Mod, ONLY : MetState          ! Met State object
#if defined( TOMAS )
      USE TRACERID_MOD,       ONLY : IDTNK1, IDTSF1, IDTSS1
      USE TRACERID_MOD,       ONLY : IDTECIL1, IDTOCIL1, IDTOCOB1
      USE TRACERID_MOD,       ONLY : IDTDUST1
      USE TOMAS_MOD,          ONLY : IBINS, ICOMP, AQOXID
      USE TOMAS_MOD,          ONLY : GETFRACTION
      USE DIAG_MOD,           ONLY : AD05
#endif
!
! !INPUT PARAMETERS: 
!     
      LOGICAL,          INTENT(IN)    :: LS            ! =T denotes LS precip
      INTEGER,          INTENT(IN)    :: I             ! Longitude index
      INTEGER,          INTENT(IN)    :: J             ! Latitude index
      INTEGER,          INTENT(IN)    :: L             ! Level index
      INTEGER,          INTENT(IN)    :: IDX           ! ND38 index
      REAL(fp),           INTENT(IN)    :: F_RAINOUT     ! Fraction of grid box 
                                                       !  undergoing rainout
      REAL(fp),           INTENT(IN)    :: K_RAIN        ! Rainout constant
      REAL(fp),           INTENT(IN)    :: DT            ! Rainout timestep [s]
      CHARACTER(LEN=*), INTENT(IN)    :: ERRMSG        ! Error message
      TYPE(OptInput),   INTENT(IN)    :: Input_Opt     ! Input options
      TYPE(MetState),   INTENT(IN)    :: State_Met     ! Met State object
!
! !INPUT/OUTPUT PARAMETERS: 
!
      REAL(fp),           INTENT(INOUT) :: STT (:,:,:,:) ! Tracer array [kg]
      REAL(fp),           INTENT(INOUT) :: DSTT(:,:,:,:) ! Accumulator array [kg]
! 
! !REMARKS:
!  The modifications for the MERRA met fields require calling this same 
!  sequence of code more than once.  The expedient solution was to just move
!  the relevant code into this this subroutine.
!                                                                             .
!  An IF statement in WETDEP decides if this rainout is to be done (and thus
!  if this routine will be called.  The criteria for rainout is:
!                                                                             .
!  FOR MERRA MET FIELDS: 
!     There is rainout if there is new precip formation in the grid box 
!     (i.e. DQRLSAN(I,J,L) > 0) and the fraction of the grid box experiencing 
!     rainout (i.e. F_RAINOUT) is greater than or equal to the fraction of 
!     the grid box directly overhead experiencing precip (i.e. FTOP).
!        -- Helen Amos (9/10/10)
!                                                                             .
!  FOR ALL OTHER MET FIELDS:
!     We use a simple test: if the rainout fraction in this grid box 
!     (i.e. F_RAINOUT) is nonzero, do rainout.  Don't compare to the grid 
!     box immediately above us (i.e. FTOP).
!
! !REVISION HISTORY: 
!  16 Sep 2010 - R. Yantosca - Initial version
!  25 Aug 2014 - M. Sulprizio- Now accept Input_Opt as an argument
!EOP
!------------------------------------------------------------------------------
!BOC
!
! !LOCAL VARIABLES:
!
      INTEGER :: N,        NN
      REAL(fp)  :: RAINFRAC, WETLOSS

#if defined( TOMAS )
      ! Scavenging fraction of 30-bin aerosols (win, 7/16/09)
      REAL(fp)              :: TOM_SC_FRACTION(IBINS)
      REAL(fp)              :: SOLFRAC, XFRAC
#endif

      !=================================================================
      ! DO_RAINOUT_ONLY begins here!
      !=================================================================

      ! ND16 diagnostic...save F 
      IF ( ND16 > 0 .and. L <= LD16 ) THEN
         AD16(I,J,L,IDX) = AD16(I,J,L,IDX) + F_RAINOUT
         CT16(I,J,L,IDX) = CT16(I,J,L,IDX) + 1 
      ENDIF

      ! ND17 diagnostic...increment counter
      IF ( ND17 > 0 .and. L <= LD17 ) THEN
         CT17(I,J,L,IDX) = CT17(I,J,L,IDX) + 1
      ENDIF

      !-----------------------------------------------------------------
      ! Loop over all wet deposition species
      !-----------------------------------------------------------------
      DO NN = 1, NSOL

         ! Tracer # corresponding to wetdep species #
         N = IDWETD(NN)
                  
         ! Call subroutine RAINOUT to comptue the fraction
         ! of tracer lost to rainout in grid box (I,J,L) 
         CALL RAINOUT( I, J, L, N, K_RAIN, DT, F_RAINOUT, RAINFRAC,
     &                 Input_Opt, State_Met )


#if defined( TOMAS )
         IF ( IDTNK1 > 0 ) THEN
            IF ( N >= IDTNK1 .and. N < IDTNK1 + IBINS ) THEN  
               CALL GETFRACTION( I, J, L, N, LS, XFRAC, SOLFRAC, STT ) 
               RAINFRAC = RAINFRAC * XFRAC * SOLFRAC
             ELSE IF ( N >= IDTSF1 .and. N < IDTDUST1 + IBINS ) THEN
               CALL GETFRACTION( I, J, L, N, LS, XFRAC, SOLFRAC, STT ) 
               RAINFRAC = RAINFRAC * XFRAC
             ENDIF
          ENDIF
#endif
         ! WETLOSS is the amount of tracer in grid box 
         ! (I,J,L) that is lost to rainout.
         WETLOSS = STT(I,J,L,N) * RAINFRAC

         ! Subtract the rainout loss in grid box (I,J,L) from STT
         STT(I,J,L,N) = STT(I,J,L,N) - WETLOSS

         IF ( L == LLPAR ) THEN
           
            ! DSTT is an accumulator array for rained-out tracers.  
            ! The tracers in DSTT are in the liquid phase and will 
            ! precipitate to the levels below until a washout occurs.
            ! Initialize DSTT at (I,J,L=LLPAR) with WETLOSS.
            DSTT(NN,L,I,J) = WETLOSS

         ELSE
                                 
            ! Add to DSTT the tracer lost to rainout in grid box        
            ! (I,J,L) plus the tracer lost to rainout from grid box 
            ! (I,J,L+1), which has by now precipitated down into 
            ! grid box (I,J,L).  DSTT will continue to accumulate 
            ! rained out tracer in this manner until a washout 
            ! event occurs.
            DSTT(NN,L,I,J) = DSTT(NN,L+1,I,J) + WETLOSS

         ENDIF

         !--------------------------------------------------------------
         ! Archive diagnostics for each tracer
         !--------------------------------------------------------------

         ! ND17 diagnostic...rainout fractions [unitless]
         IF ( ND17 > 0 .and. L <= LD17 ) THEN
            AD17(I,J,L,NN,IDX) = 
     &           AD17(I,J,L,NN,IDX) + RAINFRAC / F_RAINOUT
         ENDIF

#if !defined(NO_BPCH)
         ! ND39 diag -- save rainout losses in [kg/s]
         ! Add LGTMM in condition for AD39 (ccc, 11/18/09)
         IF ( ( ND39 > 0 .or. LGTMM ) .and. L <= LD39 ) THEN
            AD39(I,J,L,NN) = AD39(I,J,L,NN) + WETLOSS / DT
         ENDIF
#endif

         ! Archive wet loss in kg/s
         IF ( LSOILNOX ) THEN
            CALL SOIL_WETDEP ( I, J, L, N, WETLOSS / DT )
         ENDIF


         !--------------------------------------------------------------
         ! Error checks
         !--------------------------------------------------------------
         IF ( IT_IS_NAN( STT(I,J,L,N) )   .or.
     &        STT(I,J,L,N)   < 0e+0_fp        .or.
     &        DSTT(NN,L,I,J) < 0e+0_fp      ) THEN

            ! Print error message and stop simulaton
            CALL SAFETY( I, J, L, N, ERRMSG,
     &                   LS          = LS,             
     &                   PDOWN       = PDOWN(L,I,J),  
     &                   QQ          = QQ(L,I,J),      
     &                   ALPHA       = 0e+0_fp,       
     &                   ALPHA2      = 0e+0_fp,         
     &                   RAINFRAC    = RAINFRAC,     
     &                   WASHFRAC    = 0e+0_fp, 
     &                   MASS_WASH   = 0e+0_fp,
     &                   MASS_NOWASH = 0e+0_fp,
     &                   WETLOSS     = WETLOSS,
     &                   GAINED      = 0e+0_fp,         
     &                   LOST        = 0e+0_fp,         
     &                   DSTT        = DSTT(NN,:,I,J), 
     &                   STT         = STT(I,J,:,N)     )
         ENDIF
      ENDDO

      END SUBROUTINE DO_RAINOUT_ONLY
!EOC
!------------------------------------------------------------------------------
!                  GEOS-Chem Global Chemical Transport Model                  !
!------------------------------------------------------------------------------
!BOP
!
! !IROUTINE: do_washout_only
!
! !DESCRIPTION: Subroutine DO\_WASHOUT\_ONLY removes tracer by washout.
!\\
!\\
!  The modifications for the MERRA met fields require calling this same 
!  sequence of code more than once.  The expedient solution was to just move
!  the relevant code into this this subroutine.
!\\
!\\
! !INTERFACE:
!
      SUBROUTINE DO_WASHOUT_ONLY( am_I_Root, LS,        I,    J,  L,
     &                            IDX,       ERRMSG,    QDOWN,  Q,
     &                            F_WASHOUT, F_RAINOUT, DT,     PDOWN,
     &                            STT,       DSTT,      Input_Opt,
     &                            State_Met, State_Chm, RC, REEVAP )
!
! !USES:
!
      USE CMN_DIAG_MOD                                 ! Diagnostic flags
      USE CMN_SIZE_MOD                                 ! Size parameters
      USE GIGC_ErrCode_Mod
      USE DIAG_MOD,           ONLY : AD16              ! ND16 diag array
      USE DIAG_MOD,           ONLY : AD17              ! ND17 diag array
      USE DIAG_MOD,           ONLY : AD18              ! ND18 diag array
#if !defined(NO_BPCH)
      USE DIAG_MOD,           ONLY : AD39              ! ND39 diag array
#endif
      USE DIAG_MOD,           ONLY : CT16              ! ND16 diag counter
      USE DIAG_MOD,           ONLY : CT17              ! ND17 diag counter
      USE DIAG_MOD,           ONLY : CT18              ! ND18 diag counter
      USE ERROR_MOD,          ONLY : IT_IS_NAN         ! Test for NaN
      USE GET_NDEP_MOD,       ONLY : SOIL_WETDEP       ! Wet deposited species
      USE GIGC_Input_Opt_Mod, ONLY : OptInput          ! Input options
      USE GIGC_State_Chm_Mod, ONLY : ChmState          ! Chemistry State object
      USE GIGC_State_Met_Mod, ONLY : MetState          ! Met State object
      USE TRACERID_MOD,       ONLY : IDTSO2            ! ID flag for SO2
      USE TRACERID_MOD,       ONLY : IDTSO4            ! ID flag for SO4
#if defined( TOMAS )
      USE TRACERID_MOD,       ONLY : IDTNK1, IDTSF1, IDTSS1
      USE TRACERID_MOD,       ONLY : IDTECIL1, IDTOCIL1, IDTOCOB1
      USE TRACERID_MOD,       ONLY : IDTDUST1
      USE TOMAS_MOD,          ONLY : IBINS, ICOMP, AQOXID
      USE TOMAS_MOD,          ONLY : GETFRACTION
      USE DIAG_MOD,           ONLY : AD05
#endif
!
! !INPUT PARAMETERS: 
!
      LOGICAL,          INTENT(IN)    :: am_I_Root    ! Are we on the root CPU?  
      LOGICAL,OPTIONAL, INTENT(IN)    :: REEVAP       ! Do re-evaporation?
      LOGICAL,          INTENT(IN)    :: LS           ! =T denotes LS precip
      INTEGER,          INTENT(IN)    :: I            ! Longitude index
      INTEGER,          INTENT(IN)    :: J            ! Latitude index
      INTEGER,          INTENT(IN)    :: L            ! Level index
      INTEGER,          INTENT(IN)    :: IDX          ! ND38 index
      CHARACTER(LEN=*), INTENT(IN)    :: ERRMSG       ! Error message
      REAL(fp),         INTENT(IN)    :: QDOWN        ! Precip leaving thru
                                                      !  bottom of box (I,J,L)
      REAL(fp),         INTENT(IN)    :: Q            ! New precip forming
                                                      !  in box (I,J,L)
      REAL(fp),         INTENT(IN)    :: F_WASHOUT    ! Fraction of grid box 
                                                      !  undergoing washout
      REAL(fp),         INTENT(IN)    :: F_RAINOUT    ! Fraction of grid box 
                                                      !  undergoing rainout
      REAL(fp),         INTENT(IN)    :: DT           ! Rainout timestep [s]
      REAL(fp),         INTENT(IN)    :: PDOWN(:,:,:) ! Precip 
      TYPE(OptInput),   INTENT(IN)    :: Input_Opt    ! Input options
      TYPE(MetState),   INTENT(IN)    :: State_Met    ! Met State object
!
! !INPUT/OUTPUT PARAMETERS: 
!
      REAL(fp),         INTENT(INOUT) :: STT (:,:,:,:) ! Tracer array [kg]
      REAL(fp),         INTENT(INOUT) :: DSTT(:,:,:,:) ! Accumulator array [kg]
      TYPE(ChmState),   INTENT(INOUT) :: State_Chm     ! Chemistry State object
!
! !OUTPUT PARAMETERS:
!
      INTEGER,        INTENT(OUT)   :: RC          ! Success or failure?
! 
! !REMARKS:
!  A fraction ALPHA of the raindrops falling down from grid 
!  box (I,J,L+1) to grid box (I,J,L) will evaporate along the 
!  way.  ALPHA is given by:
!   
!             precip leaving (I,J,L+1) - precip leaving (I,J,L)
!   ALPHA = ---------------------------------------------------
!                      precip leaving (I,J,L+1)
! 
! 
!                     -QQ(L,I,J) * DZ(I,J,L)
!         =         --------------------------
!                         PDOWN(L+1,I,J)
! 
!  We assume that a fraction ALPHA2 = 0.5 * ALPHA of the 
!  previously rained-out aerosols and HNO3 coming down from 
!  level (I,J,L+1) will evaporate and re-enter the atmosphere 
!  in the gas phase in grid box (I,J,L).  This process is 
!  called "resuspension".  
! 
!  For non-aerosol species, the amount of previously rained 
!  out mass coming down from grid box (I,J,L+1) to grid box 
!  (I,J,L) is figured into the total mass available for 
!  washout in grid box (I,J,L).  We therefore do not have to
!  use the fraction ALPHA2 to compute the resuspension.
! 
!  NOTE from Hongyu Liu about ALPHA (hyl, 2/29/00)
!  =============================================================
!  If our QQ field was perfect, the evaporated amount in grid 
!  box (I,J,L) would be at most the total rain amount coming 
!  from above (i.e. PDOWN(I,J,L+1) ). But this is not true for 
!  the MOISTQ field we are using.  Sometimes the evaporation in 
!  grid box (I,J,L) can be more than the rain amount from above.  
!  The reason is our "evaporation" also includes the effect of 
!  cloud detrainment.  For now we cannot find a way to 
!  distinguish betweeen the two. We then decided to release 
!  aerosols in both the detrained air and the evaporated air. 
! 
!  Therefore, we should use this term in the numerator:
!  
!                 -QQ(I,J,L) * BXHEIGHT(I,J,L) 
! 
!  instead of the term:
!  
!                 PDOWN(L+1)-PDOWN(L)
! 
!  Recall that in make_qq.f we have restricted PDOWN to 
!  positive values, otherwise, QQ would be equal to 
!  PDOWN(L+1)-PDOWN(L).           
! 
!
! !REVISION HISTORY: 
!  16 Sep 2010 - R. Yantosca - Initial version
!  20 Sep 2010 - R. Yantosca - Update definition of ALPHA if we are doing
!                              partial re-evaporation.
!  28 Sep 2010 - H. Amos     - Now check for NaN's with function IT_IS_NAN
!  31 Dec 2010 - H. Amos     - new variable, TK, for temperature
!  26 May 2011 - R. Yantosca - Bug fix: Only apply the error trap for the
!                              condition WASHFRAC < 1d-3 for MERRA met
!  25 May 2011 - Q. Wang     - new variable, TF, for total precip fraction
!  25 May 2011 - Q. Wang     - Also pass F_RAINOUT via the arg list
!  25 May 2011 - Q. Wang     - Correct the washfrac to make sure that washout 
!                              is applied the area of F_washout instead of 
!                              total area of (F_washout+F_rainout)
!  27 May 2011 - R. Yantosca - Added comments, readjusted IF statements to 
!                              avoid floating-point problems
!  16 Aug 2011 - H. Amos     - Replace logical AER with KIN to emphasize that
!                              washout is either modeled as a kinetic process
!                              or an equilibrium process
!  09 Nov 2012 - M. Payer    - Replaced all met field arrays with State_Met
!                              derived type object
!  26 Sep 2013 - R. Yantosca - Renamed GEOS_57 Cpp switch to GEOS_FP
!  25 Aug 2014 - M. Sulprizio- Now accept Input_Opt as an argument
!  04 Feb 2015 - M. Sulprizio- Fix calculation of WETLOSS for non-aerosol 
!                              tracers (C. Friedman)
!  20 May 2015 - M. Sulprizio- Remove WASHFRAC < 1D-3 error trap for MERRA
!                              following recommendation by Viral Shah
!  04 Jun 2015 - E. Lundgren - Now accept am_I_Root and RC as arguments
!EOP
!------------------------------------------------------------------------------
!BOC
!
! !LOCAL VARIABLES:
!
      LOGICAL :: KIN,       DO_REEVAP
      INTEGER :: N,         NN
      REAL(fp)  :: ALPHA,     ALPHA2,      GAINED,   LOST
      REAL(fp)  :: MASS_WASH, MASS_NOWASH, WASHFRAC, WETLOSS
      REAL(fp)  :: TK,        TF  

#if defined( TOMAS )
      REAL(fp)  :: REEVAPSO2  !(win, 7/16/09)
      INTEGER :: KMIN       !(win, 7/16/09)
#endif

      !=================================================================
      ! DO_WASHOUT_ONLY begins here!
      !=================================================================

      ! Assume success
      RC        =  GIGC_SUCCESS

      ! ND16 diagnostic...save F (fraction of grid box raining)
      IF ( ND16 > 0e+0_fp .and. L <= LD16 ) THEN
         AD16(I,J,L,IDX) = AD16(I,J,L,IDX) + F_WASHOUT
         CT16(I,J,L,IDX) = CT16(I,J,L,IDX) + 1
      ENDIF

      ! ND18 diagnostic...increment counter
      IF ( ND18 > 0 .and. L <= LD18 ) THEN
         CT18(I,J,L,IDX) = CT18(I,J,L,IDX) + 1
      ENDIF

      ! air temperature [K]
      TK  = State_Met%T(I,J,L)

      ! TOTAL precipitation fraction
      TF  = F_WASHOUT + F_RAINOUT

      !-----------------------------------------------------------------
      ! Loop over all wet deposition species
      !-----------------------------------------------------------------
      DO NN = 1, NSOL

         ! zero local variables
         ALPHA       = 0e+0_fp
         ALPHA2      = 0e+0_fp
         WASHFRAC    = 0e+0_fp
         MASS_WASH   = 0e+0_fp
         MASS_NOWASH = 0e+0_fp
         WETLOSS     = 0e+0_fp
         GAINED      = 0e+0_fp
         LOST        = 0e+0_fp

         ! Tracer # corresponding to each wetdep species #
         N  = IDWETD(NN)

         ! Call WASHOUT to compute the fraction of 
         ! tracer lost to washout in grid box (I,J,L)
         CALL WASHOUT( am_I_Root, I, J, L, N,
     &                 State_Met%BXHEIGHT(I,J,L), 
     &                 TK,        QDOWN,        DT,   
     &                 TF,        H2O2s(I,J,L), SO2s(I,J,L), 
     &                 WASHFRAC,  KIN,          Input_Opt,
     &                 State_Met, State_Chm, RC )

#if    defined( MERRA ) || defined( GEOS_FP )
         !%%% BUG FIX: Only apply this section of when running
         !%%% GEOS-Chem with MERRA met fields.  (bmy, hamos, 5/26/11)
         !
         ! Check if WASHFRAC = NaN or WASHFRAC < 0.1 %
         ! 
         ! If WASHFRAC = NaN, then DSTT = NaN and SAFETY trips because 
         ! tracer concentrations must be finite.WASHFRAC = NaN when F = 0. 
         ! When less than 0.1% of a soluble tracer is available for washout
         ! DSTT < 0 and SAFETY trips.  (Helen Amos, 20100928)
         IF ( IT_IS_NAN( WASHFRAC ) ) THEN
            CYCLE
!------------------------------------------------------------------------------
! Prior to 5/20/15:
! Viral Shah wrote:
!  The condition requiring that the WASHFRAC>1D-3 or any number greater than 0
!  for washout to occur, prevents the partial resuspension of the dissolved
!  mass falling from above, and leads to an overestimate in the wet deposited
!  mass... I recommend that the condition on WASHFRAC should be removed. If
!  this leads to negative values of DSTT, we should add a few lines to restrict
!  DSTT to a minimum of 0. (mps, 5/20/15)
!         ELSEIF ( WASHFRAC < 1e-3_fp ) THEN
!            CYCLE
!------------------------------------------------------------------------------
         ENDIF
#endif

         ! Adjust WASHFRAC accordingly for aerosols.  NOTE: TF is always 
         ! > 0 since DO_WASHOUT_ONLY is only called if F_WASHOUT > 0.  
         ! We will never get a div-by-zero error here. (bmy, 5/27/11)
         IF ( KIN ) THEN
           WASHFRAC = WASHFRAC / TF * F_WASHOUT
         ENDIF
                  
         !--------------------------------------------------------------
         ! Washout of aerosol tracers -- 
         ! this is modeled as a kinetic process
         !--------------------------------------------------------------

         IF ( KIN ) THEN

            ! Define ALPHA, the fraction of the raindrops that 
            ! re-evaporate when falling from (I,J,L+1) to (I,J,L)
            ALPHA = ( ABS( Q ) * State_Met%BXHEIGHT(I,J,L) * 100e+0_fp )
     &            / ( PDOWN(L+1,I,J)                               )

            ! Restrict ALPHA to be less than 1 (>1 is unphysical)
            ! (hma, 24-Dec-2010)
            ! NOTE: GEOS-5 should not produce any ALPHA > 1.
            IF ( ALPHA > 1e+0_fp ) THEN 
               ALPHA = 1e+0_fp
            ENDIF

            ! ALPHA2 is the fraction of the rained-out aerosols
            ! that gets resuspended in grid box (I,J,L)
            ALPHA2  = 0.5e+0_fp * ALPHA

            ! GAINED is the rained out aerosol coming down from 
            ! grid box (I,J,L+1) that will evaporate and re-enter 
            ! the atmosphere in the gas phase in grid box (I,J,L).
            GAINED  = DSTT(NN,L+1,I,J) * ALPHA2

            ! Amount of aerosol lost to washout in grid box
            ! (qli, bmy, 10/29/02)
            WETLOSS = STT(I,J,L,N) * WASHFRAC - GAINED

            ! Remove washout losses in grid box (I,J,L) from STT.
            ! Add the aerosol that was reevaporated in (I,J,L).
            ! SO2 in sulfate chemistry is wet-scavenged on the
            ! raindrop and converted to SO4 by aqeuous chem.
            ! If evaporation occurs then SO2 comes back as SO4
            ! (rjp, bmy, 3/23/03)
            IF ( N == IDTSO2 ) THEN
               STT(I,J,L,IDTSO4) = STT(I,J,L,IDTSO4) 
     &                           + GAINED * 96e+0_fp / 64e+0_fp

               STT(I,J,L,N)      = STT(I,J,L,N) *
     &                                          ( 1e+0_fp - WASHFRAC )


#if defined( TOMAS )
!added for TOMAS (win, 7/16/09)
            ! Save the amout of SO4 [kg S] added via aqueous 
            ! chem to ND05(6) diagnostic assuming it's all 
            ! by reacting with H2O2 (win, 7/16/09)
            IF ( ND05 > 0 .and. L <= LD05 ) 
     &         AD05(I,J,L,6) = AD05(I,J,L,6) +
     &         ( GAINED * 32e+0_fp / 64e+0_fp )
                            
            ! Re-evaporated portion get distributed onto
            ! size-resolved sulfate by AQOXID (win, 7/16/09)
            IF ( GAINED > 0e+0_fp ) THEN 
               IF ( LS ) THEN
! JKodros (6/2/15 - allow for different TOMAS bin lengths)
# if  defined( TOMAS12)
                  KMIN = 5
# elif  defined( TOMAS15)
                  KMIN = 8
# elif  defined( TOMAS30)
                  KIMIN = 10
# else
                  KMIN = 20
# endif

               ELSE
# if  defined( TOMAS12)
                  KMIN = 3
# elif  defined( TOMAS15)
                  KMIN = 6
# elif  defined( TOMAS30)
                  KIMIN = 6
# else
                  KMIN = 16
# endif
               ENDIF

               REEVAPSO2 = GAINED * 96e+0_fp / 64e+0_fp
               CALL AQOXID( REEVAPSO2, KMIN, I, J, L, 
     &                      State_Met, State_Chm  )
            ENDIF
!end -added for TOMAS  (win, 7/16/09)
#endif

            ELSE
               STT(I,J,L,N)      = STT(I,J,L,N) - WETLOSS
            ENDIF

            ! LOST is the rained out aerosol coming down from
            ! grid box (I,J,L+1) that will remain in the liquid
            ! phase in grid box (I,J,L) and will NOT re-evaporate.
            LOST = DSTT(NN,L+1,I,J) - GAINED

            ! Add the washed out tracer from grid box (I,J,L) to 
            ! DSTT.  Also add the amount of tracer coming down
            ! from grid box (I,J,L+1) that does NOT re-evaporate.
            IF ( F_RAINOUT > 0e+0_fp ) THEN 
               DSTT(NN,L,I,J) = DSTT(NN,L,  I,J) + WETLOSS
            ELSE
               DSTT(NN,L,I,J) = DSTT(NN,L+1,I,J) + WETLOSS
            ENDIF

            ! ND18 diagnostic...divide washout fraction by F
            IF ( ND18 > 0 .and. L <= LD18 ) THEN
               AD18(I,J,L,NN,IDX) = 
     &         AD18(I,J,L,NN,IDX) + ( WASHFRAC / F_WASHOUT )
            ENDIF

         !--------------------------------------------------------------
         ! Washout of non-aerosol tracers
         ! This is modeled as an equilibrium process
         !--------------------------------------------------------------
         ELSE
                  
            ! MASS_NOWASH is the amount of non-aerosol tracer in 
            ! grid box (I,J,L) that is NOT available for washout.
            MASS_NOWASH = ( 1e+0_fp - F_WASHOUT ) * STT(I,J,L,N)
               
            ! MASS_WASH is the total amount of non-aerosol tracer
            ! that is available for washout in grid box (I,J,L).
            ! It consists of the mass in the precipitating
            ! part of box (I,J,L), plus the previously rained-out
            ! tracer coming down from grid box (I,J,L+1).
            ! (Eq. 15, Jacob et al, 2000).
            MASS_WASH = ( F_WASHOUT*STT(I,J,L,N) ) + DSTT(NN,L+1,I,J)

            ! WETLOSS is the amount of tracer mass in 
            ! grid box (I,J,L) that is lost to washout.
            ! (Eq. 16, Jacob et al, 2000)
            WETLOSS = ( MASS_WASH - DSTT(NN,L+1,I,J) ) * WASHFRAC

            ! The tracer left in grid box (I,J,L) is what was
            ! in originally in the non-precipitating fraction 
            ! of the box, plus MASS_WASH, less WETLOSS. 
            STT(I,J,L,N) = STT(I,J,L,N) - WETLOSS  
            
            ! Add washout losses in grid box (I,J,L) to DSTT 
            IF ( F_RAINOUT > 0e+0_fp ) THEN
               DSTT(NN,L,I,J) = DSTT(NN,L,  I,J) + WETLOSS
            ELSE
               DSTT(NN,L,I,J) = DSTT(NN,L+1,I,J) + WETLOSS
            ENDIF

            ! ND18 diagnostic...we don't have to divide the
            ! washout fraction by F since this is accounted for.
            IF ( ND18 > 0 .and. L <= LD18 ) THEN
               AD18(I,J,L,NN,IDX) = 
     &         AD18(I,J,L,NN,IDX) + WASHFRAC
            ENDIF
         ENDIF

#if !defined(NO_BPCH)
         ! ND39 diag -- save rainout losses in [kg/s]
         ! Add LGTMM in condition for AD39 (ccc, 11/18/09)
         IF ( ( ND39 > 0 .or. LGTMM ) .and. L <= LD39 ) THEN
            AD39(I,J,L,NN) = AD39(I,J,L,NN) + WETLOSS / DT
         ENDIF
#endif

         ! Archive wet loss in kg/s
         IF ( LSOILNOX ) THEN
            CALL SOIL_WETDEP ( I, J, L, N, WETLOSS / DT )
         ENDIF

  
         !--------------------------------------------------------------
         ! Error checks
         !--------------------------------------------------------------
         IF ( IT_IS_NAN( STT(I,J,L,N) )   .or.
     &        STT(I,J,L,N)   < 0e+0_fp        .or. 
     &        DSTT(NN,L,I,J) < 0e+0_fp      ) THEN

            ! Print error message and stop simulaton
            CALL SAFETY( I, J, L, N, ERRMSG,
     &                   LS          = LS,           
     &                   PDOWN       = PDOWN(L+1,I,J),  
     &                   QQ          = QQ(L,I,J),      
     &                   ALPHA       = ALPHA,       
     &                   ALPHA2      = ALPHA2,         
     &                   RAINFRAC    = 0e+0_fp,     
     &                   WASHFRAC    = WASHFRAC, 
     &                   MASS_WASH   = MASS_WASH,
     &                   MASS_NOWASH = MASS_NOWASH,
     &                   WETLOSS     = WETLOSS,
     &                   GAINED      = GAINED,         
     &                   LOST        = LOST,         
     &                   DSTT        = DSTT(NN,:,I,J), 
     &                   STT         = STT(I,J,:,N)     )

         ENDIF
      ENDDO  
 
      END SUBROUTINE DO_WASHOUT_ONLY
!EOC
!------------------------------------------------------------------------------
!                  GEOS-Chem Global Chemical Transport Model                  !
!------------------------------------------------------------------------------
!BOP
!
! !IROUTINE: do_complete_reevap
!
! !DESCRIPTION: Subroutine DO\_COMPLETE\_REEVAP re-evaporates all of the
!  soluble tracer back into the atmosphere.
!\\
!\\
! !INTERFACE:
!
      SUBROUTINE DO_COMPLETE_REEVAP( LS,        I,        J, 
     &                               L,         IDX,      ERRMSG, 
     &                               DT,        STT,      DSTT, 
     &                               State_Met, State_Chm         )
!
! !USES:
!
      USE CMN_DIAG_MOD                                 ! Diagnostic flags
      USE CMN_SIZE_MOD                                 ! Size parameters
      USE DIAG_MOD,           ONLY : AD16              ! ND16 diag array
      USE DIAG_MOD,           ONLY : AD17              ! ND17 diag array
      USE DIAG_MOD,           ONLY : AD18              ! ND18 diag array
#if !defined(NO_BPCH)
      USE DIAG_MOD,           ONLY : AD39              ! ND39 diag array
#endif
      USE DIAG_MOD,           ONLY : CT16              ! ND16 diag counter
      USE DIAG_MOD,           ONLY : CT17              ! ND17 diag counter
      USE DIAG_MOD,           ONLY : CT18              ! ND18 diag counter
      USE ERROR_MOD,          ONLY : IT_IS_NAN         ! Test for NaN
      USE GET_NDEP_MOD,       ONLY : SOIL_WETDEP       ! Wet deposited species
      USE GIGC_State_Chm_Mod, ONLY : ChmState
      USE GIGC_State_Met_Mod, ONLY : MetState
      USE TRACERID_MOD,       ONLY : IDTSO2            ! ID flag for SO2
      USE TRACERID_MOD,       ONLY : IDTSO4            ! ID flag for SO4
#if defined( TOMAS )
      USE TRACERID_MOD,       ONLY : IDTNK1, IDTSF1, IDTSS1
      USE TRACERID_MOD,       ONLY : IDTECIL1, IDTOCIL1, IDTOCOB1
      USE TRACERID_MOD,       ONLY : IDTDUST1
      USE TOMAS_MOD,          ONLY : IBINS, ICOMP, AQOXID
      USE DIAG_MOD,           ONLY : AD05
#endif
!
! !INPUT PARAMETERS: 
!     
      LOGICAL,          INTENT(IN)    :: LS            ! =T denotes LS precip
      INTEGER,          INTENT(IN)    :: I             ! Longitude index
      INTEGER,          INTENT(IN)    :: J             ! Latitude index
      INTEGER,          INTENT(IN)    :: L             ! Level index
      INTEGER,          INTENT(IN)    :: IDX           ! ND38 index
      CHARACTER(LEN=*), INTENT(IN)    :: ERRMSG        ! Error message
      REAL(fp),           INTENT(IN)    :: DT            ! Rainout timestep [s]
      TYPE(MetState),   INTENT(IN)    :: State_Met     ! sfarina Required for TOMAS routines
!
! !INPUT/OUTPUT PARAMETERS: 
!
      TYPE(ChmState),   INTENT(INOUT) :: State_Chm     ! Chemistry State object
      REAL(fp),           INTENT(INOUT) :: STT (:,:,:,:) ! Tracer array [kg]
      REAL(fp),           INTENT(INOUT) :: DSTT(:,:,:,:) ! Accumulator array [kg]
! 
! !REMARKS:
!  The modifications for the MERRA met fields require calling this same 
!  sequence of code more than once.  The expedient solution was to just move
!  the relevant code into this this subroutine.
!
! !REVISION HISTORY: 
!  16 Sep 2010 - R. Yantosca - Initial version
!EOP
!------------------------------------------------------------------------------
!BOC
!
! !LOCAL VARIABLES:
!
      INTEGER :: N, NN
      REAL(fp)  :: WETLOSS


#if defined( TOMAS )
      REAL(fp)  :: REEVAPSO2  !(win, 7/16/09)
      INTEGER :: KMIN       !(win, 7/16/09)
#endif

      !=================================================================
      ! DO_COMPLETE_REEVAP begins here!
      !=================================================================

      ! Loop over wetdep species
      DO NN = 1, NSOL
 
         ! Tracer # corresponding to the wetdep species #
         N = IDWETD(NN) 

         ! WETLOSS is the amount of tracer in grid box (I,J,L) 
         ! that is lost to rainout. (qli, bmy, 10/29/02)
         WETLOSS = -DSTT(NN,L+1,I,J)

         ! All of the rained-out tracer coming from grid box
         ! (I,J,L+1) goes back into the gas phase at (I,J,L)
         ! In evap, SO2 comes back as SO4 (rjp, bmy, 3/23/03)
         IF ( N == IDTSO2 ) THEN
            STT(I,J,L,IDTSO4) = STT(I,J,L,IDTSO4) 
     &                        - ( WETLOSS * 96e+0_fp / 64e+0_fp )


#if defined( TOMAS )
!added for TOMAS (win, 7/16/09)
                     ! Save the amout of SO4 [kg S] added via aqueous 
                     ! chem to ND05(6) diagnostic assuming it's all 
                     ! by reacting with H2O2 (win, 7/16/09)

      !=================================================================
      ! sfarina - commenting out this DIAG for now... unclear if this 
      !           was even correct in the older verions because of an
      !           error in the calculation of GAINED
      !=================================================================
!                     IF ( ND05 > 0 .and. L <= LD05 ) 
!     &                    AD05(I,J,L,6) = AD05(I,J,L,6) +
!     &                                    ( GAINED * 32D0 / 64D0 )
                            
                       ! Re-evaporated portion get distributed onto
                     ! size-resolved sulfate by AQOXID (win, 7/16/09)
                     IF ( ABS(WETLOSS) > 0e+0_fp ) THEN 
                        IF ( LS ) THEN
! JKodros (6/2/15) - Allow for different TOMAS bin lengths
# if  defined( TOMAS12)
                           KMIN = 5
# elif  defined( TOMAS15)
                           KMIN = 8
# elif  defined( TOMAS30)
                           KIMIN = 10
# else
                           KMIN = 20
# endif

                        ELSE
# if  defined( TOMAS12)
                           KMIN = 3
# elif  defined( TOMAS15)
                           KMIN = 6
# elif  defined( TOMAS30)
                           KIMIN = 6
# else
                           KMIN = 16
# endif
                        ENDIF
                        REEVAPSO2 =  - ( WETLOSS * 96e+0_fp / 64e+0_fp )
                        CALL AQOXID( REEVAPSO2, KMIN, I, J, L,
     &                               State_Met, State_Chm )
                     ENDIF
!end- added for TOMAS (win, 7/16/09)
#endif


         ELSE
            STT(I,J,L,N)      = STT(I,J,L,N) - WETLOSS
         ENDIF

         ! There is nothing rained out/washed out in grid box
         ! (I,J,L), so set DSTT at grid box (I,J,L) to zero.
         DSTT(NN,L,I,J) = 0e+0_fp
         
         !--------------------------------------------------------------
         ! Diagnostics
         !--------------------------------------------------------------

#if !defined(NO_BPCH)
         ! ND39 diag -- save rainout losses in [kg/s]
         ! Add LGTMM in condition for AD39 (ccc, 11/18/09)
         IF ( ( ND39 > 0 .or. LGTMM ) .and. L <= LD39 ) THEN
            AD39(I,J,L,NN) = AD39(I,J,L,NN) + ( WETLOSS / DT )
         ENDIF
#endif

         ! Archive wet loss in kg/s
         IF ( LSOILNOX ) THEN
            CALL SOIL_WETDEP ( I, J, L, N, WETLOSS / DT )
         ENDIF


         !--------------------------------------------------------------
         ! Error checks
         !--------------------------------------------------------------
         IF ( IT_IS_NAN( STT(I,J,L,N) )   .or.
     &        STT(I,J,L,N)   < 0e+0_fp        .or. 
     &        DSTT(NN,L,I,J) < 0e+0_fp      ) THEN

            ! Print error message and stop simulaton
            CALL SAFETY( I, J, L, N, ERRMSG,
     &                   LS          = LS,             
     &                   PDOWN       = 0e+0_fp,
     &                   QQ          = 0e+0_fp,      
     &                   ALPHA       = 0e+0_fp,       
     &                   ALPHA2      = 0e+0_fp,         
     &                   RAINFRAC    = 0e+0_fp,     
     &                   WASHFRAC    = 0e+0_fp, 
     &                   MASS_WASH   = 0e+0_fp,
     &                   MASS_NOWASH = 0e+0_fp,
     &                   WETLOSS     = WETLOSS,
     &                   GAINED      = 0e+0_fp,         
     &                   LOST        = 0e+0_fp,         
     &                   DSTT        = DSTT(NN,:,I,J), 
     &                   STT         = STT(I,J,:,N)     )
         ENDIF
      ENDDO

      END SUBROUTINE DO_COMPLETE_REEVAP
!EOC
!------------------------------------------------------------------------------
!                  GEOS-Chem Global Chemical Transport Model                  !
!------------------------------------------------------------------------------
!BOP
!
! !IROUTINE: do_washout_at_sfc
!
! !DESCRIPTION: Subroutine DO\_WASHOUT_AT\_SFC washes out the tracer 
!  at the surface.
!\\
!\\
! !INTERFACE:
!
      SUBROUTINE DO_WASHOUT_AT_SFC( am_I_Root, LS,  I,      J,     L,         
     &                              IDX, ERRMSG, QDOWN, F,   
     &                              DT,  STT,    DSTT,  Input_Opt,
     &                              State_Met,   State_Chm, RC      )
!
! !USES:
!
      USE CMN_DIAG_MOD                                 ! Diagnostic flags
      USE CMN_SIZE_MOD                                 ! Size parameters
      USE GIGC_ErrCode_Mod
      USE DIAG_MOD,           ONLY : AD16              ! ND16 diag array
      USE DIAG_MOD,           ONLY : AD17              ! ND17 diag array
      USE DIAG_MOD,           ONLY : AD18              ! ND18 diag array
#if !defined(NO_BPCH)
      USE DIAG_MOD,           ONLY : AD39              ! ND39 diag array
#endif
      USE DIAG_MOD,           ONLY : CT16              ! ND16 diag counter
      USE DIAG_MOD,           ONLY : CT17              ! ND17 diag counter
      USE DIAG_MOD,           ONLY : CT18              ! ND18 diag counter
      USE ERROR_MOD,          ONLY : IT_IS_NAN         ! Test for NaN
      USE GET_NDEP_MOD,       ONLY : SOIL_WETDEP       ! Wet deposited species
      USE GIGC_Input_Opt_Mod, ONLY : OptInput          ! Input options
      USE GIGC_State_Chm_Mod, ONLY : ChmState          ! Chm State object
      USE GIGC_State_Met_Mod, ONLY : MetState          ! Met State object
      USE TRACERID_MOD,       ONLY : IDTSO2            ! ID flag for SO2
      USE TRACERID_MOD,       ONLY : IDTSO4            ! ID flag for SO4
!
! !INPUT PARAMETERS: 
!     
      LOGICAL,          INTENT(IN)    :: am_I_Root     ! Are we on the root CPU?
      LOGICAL,          INTENT(IN)    :: LS            ! =T denotes LS precip
      INTEGER,          INTENT(IN)    :: I             ! Longitude index
      INTEGER,          INTENT(IN)    :: J             ! Latitude index
      INTEGER,          INTENT(IN)    :: L             ! Level index
      INTEGER,          INTENT(IN)    :: IDX           ! ND38 index
      CHARACTER(LEN=*), INTENT(IN)    :: ERRMSG        ! Error message
      REAL(fp),         INTENT(IN)    :: QDOWN         ! Precip leaving thru
                                                       !  bottom of box (I,J,L)
      REAL(fp),         INTENT(IN)    :: F             ! Fraction of grid box 
                                                       !  undergoing precip
      REAL(fp),         INTENT(IN)    :: DT            ! Rainout timestep [s]
      TYPE(OptInput),   INTENT(IN)    :: Input_Opt     ! Input options
      TYPE(MetState),   INTENT(IN)    :: State_Met     ! Met State object
!
! !INPUT/OUTPUT PARAMETERS: 
!
      REAL(fp),         INTENT(INOUT) :: STT (:,:,:,:) ! Tracer array [kg]
      REAL(fp),         INTENT(INOUT) :: DSTT(:,:,:,:) ! Accumulator array [kg]
      TYPE(ChmState),   INTENT(INOUT) :: State_Chm     ! Chemistry State object
! 
! !OUTPUT PARAMETERS:
!
      INTEGER,        INTENT(OUT)   :: RC          ! Success or failure?
!
! !REMARKS:
!  Assume all of the tracer precipitating down from grid box (I,J,L=2) to 
!  grid box (I,J,L=1) gets washed out in grid box (I,J,L=1).
!                                                                             .
!  The modifications for the MERRA met fields require calling this same 
!  sequence of code more than once.  The expedient solution was to just move
!  the relevant code into this this subroutine.
!
! !REVISION HISTORY: 
!  16 Sep 2010 - R. Yantosca - Initial version
!  09 Nov 2012 - M. Payer    - Replaced all met field arrays with State_Met
!                              derived type object
!  25 Aug 2014 - M. Sulprizio- Now accept Input_Opt as an argument
!  04 Jun 2015 - E. Lundgren - Now accept am_I_Root and RC as arguments
!EOP
!------------------------------------------------------------------------------
!BOC
!
! !LOCAL VARIABLES:
!
      LOGICAL :: KIN
      INTEGER :: N,        NN
      REAL(fp)  :: WASHFRAC, WETLOSS, TMP
      REAL(fp)  :: TK   

      !=================================================================
      ! DO_WASHOUT_AT_SFC begins here!
      !=================================================================

      ! Assume success
      RC        =  GIGC_SUCCESS

      ! ND16 diagnostic...save F 
      IF ( ND16 > 0 .and. L <= LD16 ) THEN
         AD16(I,J,L,IDX) = AD16(I,J,L,IDX) + F
         CT16(I,J,L,IDX) = CT16(I,J,L,IDX) + 1
      ENDIF

      ! ND18 diagnostic...increment counter
      IF ( ND18 > 0 .and. L <= LD18 ) THEN
         CT18(I,J,L,IDX) = CT18(I,J,L,IDX) + 1
      ENDIF

      ! air temperature [K]
      TK = State_Met%T(I,J,L)

      !-----------------------------------------------------------------
      ! Loop over all wet deposition species
      !-----------------------------------------------------------------
      DO NN = 1, NSOL

         ! Tracer number corresponding to this wetdep species
         N = IDWETD(NN)

         ! Call WASHOUT to compute the fraction of tracer 
         ! in grid box (I,J,L) that is lost to washout.  
         CALL WASHOUT( am_I_Root, I, J, L, N,
     &                 State_Met%BXHEIGHT(I,J,L), 
     &                 TK ,       QDOWN,        DT,   
     &                 F,         H2O2s(I,J,L), SO2s(I,J,L), 
     &                 WASHFRAC,  KIN,          Input_Opt,
     &                 State_Met, State_Chm, RC )

         ! NOTE: for HNO3 and aerosols, there is an F factor
         ! already present in WASHFRAC.  For other soluble
         ! gases, we need to multiply by the F (hyl, bmy, 10/27/00)
         IF ( KIN ) THEN
            WETLOSS = STT(I,J,L,N) * WASHFRAC
         ELSE
            WETLOSS = STT(I,J,L,N) * WASHFRAC * F
         ENDIF

         ! Subtract WETLOSS from STT
         STT(I,J,L,N) = STT(I,J,L,N) - WETLOSS     
      
         ! Add washout losses in grid box (I,J,L=1) to DSTT 
         ! (added cdh, 4/14/2009)
         DSTT(NN,L,I,J) = DSTT(NN,L+1,I,J) + WETLOSS

         !--------------------------------------------------------------
         ! Diagnostics
         !--------------------------------------------------------------

         ! ND18 diagnostic...LS and conv washout fractions [unitless]
         IF ( ND18 > 0 .and. L <= LD18 ) THEN

            ! Only divide WASHFRAC by F for aerosols, since
            ! for non-aerosols this is already accounted for
            IF ( KIN ) THEN
               TMP = WASHFRAC / F
            ELSE
               TMP = WASHFRAC
            ENDIF
            
            AD18(I,J,L,NN,IDX) = AD18(I,J,L,NN,IDX) + TMP
         ENDIF

#if !defined(NO_BPCH)
         ! ND39 diag -- save washout loss in [kg/s]
         ! Add LGTMM in condition for AD39 (ccc, 11/18/09)
         IF ( ( ND39 > 0 .or. LGTMM ) .and. L <= LD39 ) THEN
            AD39(I,J,L,NN) = AD39(I,J,L,NN) + WETLOSS / DT
         ENDIF
#endif

         ! Archive wet loss in kg/s
!         IF ( LSOILNOX ) THEN
            CALL SOIL_WETDEP ( I, J, L, N, WETLOSS / DT )
!         ENDIF

         !-----------------------------------------------------
         ! Dirty kludge to prevent wet deposition from removing 
         ! stuff from stratospheric boxes -- this can cause 
         ! negative tracer (rvm, bmy, 6/21/00)
         !
         IF ( STT(I,J,L,N) < 0e+0_fp .and. L > 23 ) THEN
             WRITE ( 6, 101 ) I, J, L, N, 7
 101         FORMAT( 'WETDEP - STT < 0 at ', 3i4, 
     &               ' for tracer ', i4, 'in area ', i4 )
             PRINT*, 'STT:', STT(I,J,:,N)
             STT(I,J,L,N) = 0e+0_fp
         ENDIF
         !-----------------------------------------------------

         !--------------------------------------------------------------
         ! Error checks
         !--------------------------------------------------------------
         IF ( IT_IS_NAN( STT(I,J,L,N) )   .or.
     &        STT(I,J,L,N)   < 0e+0_fp        .or. 
     &        DSTT(NN,L,I,J) < 0e+0_fp      ) THEN

            PRINT*, 'WASHFRAC = ', WASHFRAC
            PRINT*, 'F        = ', F

            ! Print error message and stop simulaton
            CALL SAFETY( I, J, L, N, ERRMSG,
     &                   LS          = LS,             
     &                   PDOWN       = 0e+0_fp,
     &                   QQ          = 0e+0_fp,      
     &                   ALPHA       = 0e+0_fp,       
     &                   ALPHA2      = 0e+0_fp,         
     &                   RAINFRAC    = 0e+0_fp,     
     &                   WASHFRAC    = 0e+0_fp, 
     &                   MASS_WASH   = 0e+0_fp,
     &                   MASS_NOWASH = 0e+0_fp,
     &                   WETLOSS     = WETLOSS,
     &                   GAINED      = 0e+0_fp,         
     &                   LOST        = 0e+0_fp,         
     &                   DSTT        = DSTT(NN,:,I,J), 
     &                   STT         = STT(I,J,:,N)     )

         ENDIF
      ENDDO

      END SUBROUTINE DO_WASHOUT_AT_SFC
!EOC
!------------------------------------------------------------------------------
!                  GEOS-Chem Global Chemical Transport Model                  !
!------------------------------------------------------------------------------
!BOP
!
! !IROUTINE: safety
!
! !DESCRIPTION: Subroutine SAFETY stops the run with debug output and an 
!  error message if negative tracers are found. 
!\\
!\\
! !INTERFACE:
!
      SUBROUTINE SAFETY( I,         J,           L,        N,     
     &                   A,         LS,          PDOWN,    QQ,       
     &                   ALPHA,     ALPHA2,      RAINFRAC, WASHFRAC, 
     &                   MASS_WASH, MASS_NOWASH, WETLOSS,  GAINED,   
     &                   LOST,      DSTT,        STT )

!
! !USES:
!
      USE CMN_SIZE_MOD
      USE ERROR_MOD,    ONLY : GEOS_CHEM_STOP

!
! !INPUT PARAMETERS: 
!
      ! Arguments
      LOGICAL,          INTENT(IN) :: LS            !
      INTEGER,          INTENT(IN) :: I             !
      INTEGER,          INTENT(IN) :: J             !
      INTEGER,          INTENT(IN) :: L             !
      INTEGER,          INTENT(IN) :: N             !
      CHARACTER(LEN=*), INTENT(IN) :: A             !
      REAL(fp),           INTENT(IN) :: PDOWN         !
      REAL(fp),           INTENT(IN) :: QQ            !
      REAL(fp),           INTENT(IN) :: ALPHA         !
      REAL(fp),           INTENT(IN) :: ALPHA2        !
      REAL(fp),           INTENT(IN) :: RAINFRAC      !
      REAL(fp),           INTENT(IN) :: WASHFRAC      ! 
      REAL(fp),           INTENT(IN) :: MASS_WASH     !
      REAL(fp),           INTENT(IN) :: MASS_NOWASH   !
      REAL(fp),           INTENT(IN) :: WETLOSS       !
      REAL(fp),           INTENT(IN) :: GAINED        !
      REAL(fp),           INTENT(IN) :: LOST          !
      REAL(fp),           INTENT(IN) :: DSTT(LLPAR)   !
      REAL(fp),           INTENT(IN) :: STT(LLPAR)    !
! 
! !REVISION HISTORY: 
!  18 Mar 2004 - R. Yantosca - Initial version
!  (1 ) Now made into a MODULE routine since we cannot call internal routines
!        from w/in a parallel loop.  Updated comments. (bmy, 3/18/04)
!  16 Sep 2010 - R. Yantosca - Added ProTeX headers
!EOP
!------------------------------------------------------------------------------
!BOC
      !=================================================================
      ! SAFETY begins here!
      !=================================================================
      
      ! Print line
      WRITE( 6, '(a)' ) REPEAT( '=', 79 )

      ! Write error message and stop the run
      WRITE ( 6, 100 ) I, J, L, N, TRIM( A )
 100  FORMAT( 'WETDEP: ERROR at ', 3i4, ' for tracer ', i4, 
     &        ' in area ', a )

      PRINT*, 'LS          : ', LS
      PRINT*, 'PDOWN       : ', PDOWN
      PRINT*, 'QQ          : ', QQ
      PRINT*, 'ALPHA       : ', ALPHA
      PRINT*, 'ALPHA2      : ', ALPHA2
      PRINT*, 'RAINFRAC    : ', RAINFRAC
      PRINT*, 'WASHFRAC    : ', WASHFRAC
      PRINT*, 'MASS_WASH   : ', MASS_WASH
      PRINT*, 'MASS_NOWASH : ', MASS_NOWASH
      PRINT*, 'WETLOSS     : ', WETLOSS
      PRINT*, 'GAINED      : ', GAINED
      PRINT*, 'LOST        : ', LOST
      PRINT*, 'DSTT(NN,:)  : ', DSTT(:)
      PRINT*, 'STT(I,J,:N) : ', STT(:)

      ! Print line
      WRITE( 6, '(a)' ) REPEAT( '=', 79 )

      ! DEALLOCATE memory and stop
      CALL GEOS_CHEM_STOP

      END SUBROUTINE SAFETY
!EOC
!------------------------------------------------------------------------------
!                  GEOS-Chem Global Chemical Transport Model                  !
!------------------------------------------------------------------------------
!BOP
!
! !IROUTINE: wetdepid
!
! !DESCRIPTION: Subroutine WETDEPID sets up the index array of soluble 
!  tracers used in the WETDEP routine above.
!\\
!\\
! !INTERFACE:
!
      SUBROUTINE WETDEPID( am_I_Root, Input_Opt, RC )
!
! !USES:
!
<<<<<<< HEAD
      USE ERROR_MOD,    ONLY : ERROR_STOP
      USE TRACER_MOD,   ONLY : N_TRACERS, TRACER_NAME, TRACER_MW_G
      USE TRACERID_MOD, ONLY : IDTPB,     IDTBE7,    IDTHNO3, IDTH2O2 
      USE TRACERID_MOD, ONLY : IDTCH2O,   IDTMP,     IDTSO2,  IDTSO4  
      USE TRACERID_MOD, ONLY : IDTSO4s,   IDTSO4aq,  IDTMSA,  IDTNH3   
      USE TRACERID_MOD, ONLY : IDTNH4,    IDTNH4aq,  IDTNIT,  IDTNITs  
      USE TRACERID_MOD, ONLY : IDTAS,     IDTAHS,    IDTLET,  IDTBCPI 
      USE TRACERID_MOD, ONLY : IDTOCPI,   IDTBCPO,   IDTOCPO, IDTDST1 
      USE TRACERID_MOD, ONLY : IDTDST2,   IDTDST3,   IDTDST4, IDTSALA 
      USE TRACERID_MOD, ONLY : IDTSALC,   IDTALPH,   IDTLIMO, IDTALCO 
      USE TRACERID_MOD, ONLY : IDTSOG1,   IDTSOG2,   IDTSOG3, IDTSOG4
      USE TRACERID_MOD, ONLY : IDTSOA1,   IDTSOA2,   IDTSOA3, IDTSOA4
      USE TRACERID_MOD, ONLY : IDTSOA5,   IDTSOG5
      USE TRACERID_MOD, ONLY : IS_Hg2,    IS_HgP
      USE TRACERID_MOD, ONLY : IDTGLYX,   IDTMGLY,   IDTGLYC
      USE TRACERID_MOD, ONLY : IDTSOAG,   IDTSOAM
      USE TRACERID_MOD, ONLY : IDTMOBA,   IDTPROPNN
      USE TRACERID_MOD, ONLY : IDTISOPN,  IDTMMN
      USE TRACERID_MOD, ONLY : IDTIEPOX,  IDTRIP,    IDTMAP
      ! jpp 4/27/09
      USE TRACERID_MOD, ONLY : IDTHOBr,   IDTHBr,    IDTBr2
      ! POPS (10/2010)
      USE TRACERID_MOD, ONLY : IDTPOPPOCPO, IDTPOPPBCPO,  IDTPOPG
      USE TRACERID_MOD, ONLY : IDTPOPPOCPI, IDTPOPPBCPI


      USE CMN_SIZE_MOD       ! Size parameters
=======
      USE CMN_SIZE_MOD
      USE ERROR_MOD,          ONLY : ERROR_STOP
      USE GIGC_ErrCode_Mod
      USE GIGC_Input_Opt_Mod, ONLY : OptInput
      USE TRACERID_MOD
#if defined( TOMAS )
      USE TOMAS_MOD,          ONLY : IBINS
#endif
>>>>>>> f35b1906
!
! !INPUT PARAMETERS:
!
      LOGICAL,        INTENT(IN)  :: am_I_Root   ! Are we on the root CPU?
      TYPE(OptInput), INTENT(IN)  :: Input_Opt   ! Input Options object
!
! !OUTPUT PARAMETERS:
!
      INTEGER,        INTENT(OUT) :: RC          ! Success or failure?
! 
! !REVISION HISTORY: 
!  08 Nov 2002 - R. Yantosca - Initial version
!  (1 ) Now references "tracerid_mod.f".  Also references "CMN" in order to
!        pass variables NSRCX and NTRACE. (bmy, 11/8/02)
!  (2 ) Updated for carbon aerosol & dust tracers (rjp, bmy, 4/5/04)
!  (3 ) Updated for seasalt aerosol tracers.  Also added fancy output.
!        (rjp, bec, bmy, 4/20/04)
!  (4 ) Updated for secondary organic aerosol tracers (bmy, 7/13/04)
!  (5 ) Now references N_TRACERS, TRACER_NAME, TRACER_MW_KG from
!        "tracer_mod.f".  Removed reference to NSRCX.  (bmy, 7/20/04)
!  (6 ) Updated for mercury aerosol tracers (eck, bmy, 12/9/04)
!  (7 ) Updated for AS, AHS, LET, NH4aq, SO4aq (cas, bmy, 12/20/04)
!  (8 ) Updated for SO4s, NITs (bec, bmy, 4/25/05)
!  (9 ) Now make sure all USE statements are USE, ONLY (bmy, 10/3/05)
!  (10) Now use IS_Hg2 and IS_HgP to determine if a tracer is a tagged Hg2
!        or HgP tracer (bmy, 1/6/06)
!  (11) Now added SOG4 and SOA4 (dkh, bmy, 5/18/06)
!  16 Sep 2010 - R. Yantosca - Added ProTeX headers
!  30 Jul 2012 - R. Yantosca - Now accept am_I_Root as an argument when
!                              running with the traditional driver main.F
!  25 Mar 2013 - R. Yantosca - Now accept am_I_Root, Input_Opt, State_Chm, RC
!  13 Aug 2013 - M. Sulprizio- Add modifications for updated SOA and SOA + 
!                              semivolatile POA simulations (H. Pye)
!  12 Sep 2013 - M. Sulprizio- Add modifications for acid uptake on dust
!                              aerosols (T.D. Fairlie)
!  08 Jul 2015 - E. Lundgren - Add marine organic aerosols (B.Gantt, M.Johnson)
!EOP
!------------------------------------------------------------------------------
!BOC
!
! !LOCAL VARIABLES:
!
      INTEGER :: N, NN

      !=================================================================
      ! WETDEPID begins here!
      !=================================================================

      ! Assume success
      RC        =  GIGC_SUCCESS

      ! Zero NSOL
      NSOL = 0

      ! Sort soluble tracers into IDWETD
      DO N = 1, Input_Opt%N_TRACERS

         !-----------------------------
         ! Rn-Pb-Be tracers
         !-----------------------------
         IF ( N == IDTPB ) THEN
            NSOL         = NSOL + 1
            IDWETD(NSOL) = IDTPB

         ELSE IF ( N == IDTBE7 ) THEN
            NSOL         = NSOL + 1
            IDWETD(NSOL) = IDTBE7

         !-----------------------------
         ! Full chemistry tracers
         !-----------------------------
         ELSE IF ( N == IDTHNO3 ) THEN
            NSOL         = NSOL + 1
            IDWETD(NSOL) = IDTHNO3

         ELSE IF ( N == IDTH2O2 ) THEN
            NSOL         = NSOL + 1
            IDWETD(NSOL) = IDTH2O2

         ELSE IF ( N == IDTCH2O ) THEN
            NSOL         = NSOL + 1
            IDWETD(NSOL) = IDTCH2O

         ELSE IF ( N == IDTMP ) THEN
            NSOL         = NSOL + 1
            IDWETD(NSOL) = IDTMP

         ELSE IF ( N == IDTGLYX ) THEN
            NSOL         = NSOL + 1
            IDWETD(NSOL) = IDTGLYX

         ELSE IF ( N == IDTMGLY ) THEN
            NSOL         = NSOL + 1
            IDWETD(NSOL) = IDTMGLY

         ELSE IF ( N == IDTGLYC ) THEN
            NSOL         = NSOL + 1
            IDWETD(NSOL) = IDTGLYC

         !---------------------------------------
         ! jpp, 10/21/08: adding bromine species
         ELSE IF ( N == IDTHOBr ) THEN
            NSOL         = NSOL + 1
            IDWETD(NSOL) = IDTHOBr

         ELSE IF ( N == IDTHBr ) THEN
            NSOL         = NSOL + 1
            IDWETD(NSOL) = IDTHBr

         ELSE IF ( N == IDTBr2 ) THEN
            NSOL         = NSOL + 1
            IDWETD(NSOL) = IDTBr2
         !---------------------------------------

         ! SDE 04/17/13: HCl
         ELSE IF ( N == IDTHCl ) THEN
            NSOL         = NSOL + 1
            IDWETD(NSOL) = IDTHCl

         !FP_ISOP (6/2009) 
         ELSE IF ( N == IDTISOPN ) THEN
            NSOL         = NSOL + 1
            IDWETD(NSOL) = IDTISOPN

         ELSE IF ( N == IDTMMN ) THEN
            NSOL         = NSOL + 1
            IDWETD(NSOL) = IDTMMN

         ELSE IF ( N == IDTMOBA ) THEN
            NSOL         = NSOL + 1
            IDWETD(NSOL) = IDTMOBA

         ELSE IF ( N == IDTPROPNN ) THEN
            NSOL         = NSOL + 1
            IDWETD(NSOL) = IDTPROPNN

         ELSE IF ( N == IDTRIP ) THEN
            NSOL         = NSOL + 1
            IDWETD(NSOL) = IDTRIP

         ELSE IF ( N == IDTMAP ) THEN
            NSOL         = NSOL + 1
            IDWETD(NSOL) = IDTMAP

         ELSE IF ( N == IDTIEPOX ) THEN
            NSOL         = NSOL + 1
            IDWETD(NSOL) = IDTIEPOX
         ! end FP

         !-----------------------------
         ! Sulfate aerosol tracers
         !-----------------------------
         ELSE IF ( N == IDTSO2 ) THEN
            NSOL         = NSOL + 1
            IDWETD(NSOL) = IDTSO2

         ELSE IF ( N == IDTSO4 ) THEN
            NSOL         = NSOL + 1
            IDWETD(NSOL) = IDTSO4

         ELSE IF ( N == IDTSO4s ) THEN
            NSOL         = NSOL + 1
            IDWETD(NSOL) = IDTSO4s

         ELSE IF ( N == IDTMSA ) THEN
            NSOL         = NSOL + 1
            IDWETD(NSOL) = IDTMSA

         ELSE IF ( N == IDTNH3 ) THEN
            NSOL         = NSOL + 1
            IDWETD(NSOL) = IDTNH3

         ELSE IF ( N == IDTNH4 ) THEN
            NSOL         = NSOL + 1
            IDWETD(NSOL) = IDTNH4
            
         ELSE IF ( N == IDTNIT ) THEN
            NSOL         = NSOL + 1
            IDWETD(NSOL) = IDTNIT

         ELSE IF ( N == IDTNITs ) THEN
            NSOL         = NSOL + 1
            IDWETD(NSOL) = IDTNITs
            
         !-----------------------------
         ! Dust nitrate aerosol tracers
         ! tdf
         !-----------------------------
         ELSE IF ( N == IDTNITd1 ) THEN
            NSOL         = NSOL + 1
            IDWETD(NSOL) = IDTNITd1

         ELSE IF ( N == IDTNITd2 ) THEN
            NSOL         = NSOL + 1
            IDWETD(NSOL) = IDTNITd2

         ELSE IF ( N == IDTNITd3 ) THEN
            NSOL         = NSOL + 1
            IDWETD(NSOL) = IDTNITd3

         ELSE IF ( N == IDTNITd4 ) THEN
            NSOL         = NSOL + 1
            IDWETD(NSOL) = IDTNITd4

         !-----------------------------
         ! Dust sulfate aerosol tracers
         ! tdf
         !-----------------------------
         ELSE IF ( N == IDTSO4d1 ) THEN
            NSOL         = NSOL + 1
            IDWETD(NSOL) = IDTSO4d1

         ELSE IF ( N == IDTSO4d2 ) THEN
            NSOL         = NSOL + 1
            IDWETD(NSOL) = IDTSO4d2

         ELSE IF ( N == IDTSO4d3 ) THEN
            NSOL         = NSOL + 1
            IDWETD(NSOL) = IDTSO4d3

         ELSE IF ( N == IDTSO4d4 ) THEN
            NSOL         = NSOL + 1
            IDWETD(NSOL) = IDTSO4d4

         !-----------------------------
         ! Dust alkalinity aerosol tracers
         ! tdf
         !-----------------------------
         ELSE IF ( N == IDTDAL1 ) THEN
            NSOL         = NSOL + 1
            IDWETD(NSOL) = IDTDAL1

         ELSE IF ( N == IDTDAL2 ) THEN
            NSOL         = NSOL + 1
            IDWETD(NSOL) = IDTDAL2

         ELSE IF ( N == IDTDAL3 ) THEN
            NSOL         = NSOL + 1
            IDWETD(NSOL) = IDTDAL3

         ELSE IF ( N == IDTDAL4 ) THEN
            NSOL         = NSOL + 1
            IDWETD(NSOL) = IDTDAL4

         !-----------------------------
         ! Crystal & Aqueous aerosols
         !-----------------------------
         ELSE IF ( N == IDTAS ) THEN
            NSOL         = NSOL + 1
            IDWETD(NSOL) = IDTAS

         ELSE IF ( N == IDTAHS ) THEN
            NSOL         = NSOL + 1
            IDWETD(NSOL) = IDTAHS

         ELSE IF ( N == IDTLET ) THEN
            NSOL         = NSOL + 1
            IDWETD(NSOL) = IDTLET

         ELSE IF ( N == IDTNH4aq ) THEN
            NSOL         = NSOL + 1
            IDWETD(NSOL) = IDTNH4aq

         ELSE IF ( N == IDTSO4aq ) THEN
            NSOL         = NSOL + 1
            IDWETD(NSOL) = IDTSO4aq

         !-----------------------------
         ! Carbon & SOA aerosol tracers
         !-----------------------------
         ELSE IF ( N == IDTBCPI ) THEN
            NSOL         = NSOL + 1
            IDWETD(NSOL) = IDTBCPI

         ELSE IF ( N == IDTOCPI ) THEN
            NSOL         = NSOL + 1
            IDWETD(NSOL) = IDTOCPI

         ELSE IF ( N == IDTBCPO ) THEN
            NSOL         = NSOL + 1
            IDWETD(NSOL) = IDTBCPO

         ELSE IF ( N == IDTOCPO ) THEN
            NSOL         = NSOL + 1
            IDWETD(NSOL) = IDTOCPO

         ! SOAudpate: semivolpoa: POA (hotp 8/24/09)
         ELSE IF ( N == IDTPOA1 ) THEN
            NSOL         = NSOL + 1
            IDWETD(NSOL) = IDTPOA1
         ELSE IF ( N == IDTPOA2 ) THEN
            NSOL         = NSOL + 1
            IDWETD(NSOL) = IDTPOA2

         ! new mtp (hotp 5/24/10), SOAupdate
         ELSE IF ( N == IDTMTPA ) THEN
            NSOL         = NSOL + 1
            IDWETD(NSOL) = IDTMTPA

         ELSE IF ( N == IDTLIMO ) THEN
            NSOL         = NSOL + 1
            IDWETD(NSOL) = IDTLIMO

         ! new mtp (hotp 5/24/10), SOAupdate
         ELSE IF ( N == IDTMTPO ) THEN
            NSOL         = NSOL + 1
            IDWETD(NSOL) = IDTMTPO

         ! new mtp (hotp 7/25/10), SOAupdate
         ELSE IF ( N == IDTTSOG1 ) THEN
            NSOL         = NSOL + 1
            IDWETD(NSOL) = IDTTSOG1

         ELSE IF ( N == IDTTSOG2 ) THEN
            NSOL         = NSOL + 1
            IDWETD(NSOL) = IDTTSOG2

         ELSE IF ( N == IDTTSOG3 ) THEN
            NSOL         = NSOL + 1
            IDWETD(NSOL) = IDTTSOG3

         ELSE IF ( N == IDTTSOG0 ) THEN
            NSOL         = NSOL + 1
            IDWETD(NSOL) = IDTTSOG0

         ELSE IF ( N == IDTTSOA1 ) THEN
            NSOL         = NSOL + 1
            IDWETD(NSOL) = IDTTSOA1

         ELSE IF ( N == IDTTSOA2 ) THEN
            NSOL         = NSOL + 1
            IDWETD(NSOL) = IDTTSOA2

         ELSE IF ( N == IDTTSOA3 ) THEN
            NSOL         = NSOL + 1
            IDWETD(NSOL) = IDTTSOA3

         ELSE IF ( N == IDTTSOA0 ) THEN
            NSOL         = NSOL + 1
            IDWETD(NSOL) = IDTTSOA0

         ELSE IF ( N == IDTISOG1 ) THEN
            NSOL         = NSOL + 1
            IDWETD(NSOL) = IDTISOG1

         ELSE IF ( N == IDTISOG2 ) THEN
            NSOL         = NSOL + 1
            IDWETD(NSOL) = IDTISOG2

         ELSE IF ( N == IDTISOG3 ) THEN
            NSOL         = NSOL + 1
            IDWETD(NSOL) = IDTISOG3

         ELSE IF ( N == IDTISOA1 ) THEN
            NSOL         = NSOL + 1
            IDWETD(NSOL) = IDTISOA1

         ELSE IF ( N == IDTISOA2 ) THEN
            NSOL         = NSOL + 1
            IDWETD(NSOL) = IDTISOA2

         ELSE IF ( N == IDTISOA3 ) THEN
            NSOL         = NSOL + 1
            IDWETD(NSOL) = IDTISOA3

         ! lumped aromatic/IVOC aerosol (hotp 5/12/10)
         ! LUMPAROMIVOC
         ELSE IF ( N == IDTASOG1 ) THEN
            NSOL         = NSOL + 1
            IDWETD(NSOL) = IDTASOG1

         ELSE IF ( N == IDTASOG2 ) THEN
            NSOL         = NSOL + 1
            IDWETD(NSOL) = IDTASOG2

         ELSE IF ( N == IDTASOG3 ) THEN
            NSOL         = NSOL + 1
            IDWETD(NSOL) = IDTASOG3

         ELSE IF ( N == IDTASOAN ) THEN
            NSOL         = NSOL + 1
            IDWETD(NSOL) = IDTASOAN

         ELSE IF ( N == IDTASOA1 ) THEN
            NSOL         = NSOL + 1
            IDWETD(NSOL) = IDTASOA1

         ELSE IF ( N == IDTASOA2 ) THEN
            NSOL         = NSOL + 1
            IDWETD(NSOL) = IDTASOA2

         ELSE IF ( N == IDTASOA3 ) THEN
            NSOL         = NSOL + 1
            IDWETD(NSOL) = IDTASOA3

         ! semivolpoa2: add POG (hotp 3/2/09)  
         ELSE IF ( N == IDTPOG1 ) THEN
            NSOL         = NSOL + 1
            IDWETD(NSOL) = IDTPOG1

         ELSE IF ( N == IDTPOG2 ) THEN
            NSOL         = NSOL + 1
            IDWETD(NSOL) = IDTPOG2

         ! semivolpoa4opoa: add OPOG (hotp 3/18/09) 
         ELSE IF ( N == IDTOPOG1 ) THEN
            NSOL         = NSOL + 1
            IDWETD(NSOL) = IDTOPOG1

         ELSE IF ( N == IDTOPOG2 ) THEN
            NSOL         = NSOL + 1
            IDWETD(NSOL) = IDTOPOG2

         ! semivolpoa4opoa: add OPOA (hotp 3/18/09) 
         ELSE IF ( N == IDTOPOA1 ) THEN
            NSOL         = NSOL + 1
            IDWETD(NSOL) = IDTOPOA1

         ELSE IF ( N == IDTOPOA2 ) THEN
            NSOL         = NSOL + 1
            IDWETD(NSOL) = IDTOPOA2
         ! end hotp SOAupdate

         ELSE IF ( N == IDTSOAG ) THEN
            NSOL         = NSOL + 1
            IDWETD(NSOL) = IDTSOAG

         ELSE IF ( N == IDTSOAM ) THEN
            NSOL         = NSOL + 1
            IDWETD(NSOL) = IDTSOAM

         !-----------------------------
         ! Dust aerosol tracers
         !-----------------------------
         ELSE IF ( N == IDTDST1 ) THEN
            NSOL         = NSOL + 1
            IDWETD(NSOL) = IDTDST1

         ELSE IF ( N == IDTDST2 ) THEN
            NSOL         = NSOL + 1
            IDWETD(NSOL) = IDTDST2

         ELSE IF ( N == IDTDST3 ) THEN
            NSOL         = NSOL + 1
            IDWETD(NSOL) = IDTDST3

         ELSE IF ( N == IDTDST4 ) THEN
            NSOL         = NSOL + 1
            IDWETD(NSOL) = IDTDST4

         !-----------------------------
         ! Seasalt aerosol tracers
         !-----------------------------
         ELSE IF ( N == IDTSALA ) THEN
            NSOL         = NSOL + 1
            IDWETD(NSOL) = IDTSALA

         ELSE IF ( N == IDTSALC ) THEN
            NSOL         = NSOL + 1
            IDWETD(NSOL) = IDTSALC

         !-----------------------------
         ! Marine Organics
         !-----------------------------
         ELSE IF ( N == IDTMOPO ) THEN
            NSOL         = NSOL + 1
            IDWETD(NSOL) = IDTMOPO

         ELSE IF ( N == IDTMOPI ) THEN
            NSOL         = NSOL + 1
            IDWETD(NSOL) = IDTMOPI

         !-----------------------------
         ! Total and tagged Hg tracers 
         !-----------------------------
         ELSE IF ( IS_Hg2( N ) ) THEN
            NSOL         = NSOL + 1
            IDWETD(NSOL) = N

         ELSE IF ( IS_HgP( N ) ) THEN
            NSOL         = NSOL + 1
            IDWETD(NSOL) = N
         !-----------------------------
         ! POPs: Particulate and gas phase 
         !-----------------------------
            
         ELSE IF (N == IDTPOPPOCPO ) THEN
            NSOL = NSOL + 1
            IDWETD(NSOL) = IDTPOPPOCPO

         ELSE IF (N == IDTPOPPBCPO ) THEN
            NSOL = NSOL + 1
            IDWETD(NSOL) = IDTPOPPBCPO

         ELSE IF (N == IDTPOPPOCPI ) THEN
            NSOL = NSOL + 1
            IDWETD(NSOL) = IDTPOPPOCPI

         ELSE IF (N == IDTPOPPBCPI ) THEN
            NSOL = NSOL + 1
            IDWETD(NSOL) = IDTPOPPBCPI

         ELSE IF (N == IDTPOPG ) THEN
            NSOL = NSOL + 1
            IDWETD(NSOL) = IDTPOPG


         !-----------------------------
         ! POPs: Particulate and gas phase 
         !-----------------------------
         ELSE IF (N == IDTPOPPOC ) THEN
            NSOL         = NSOL + 1
            IDWETD(NSOL) = IDTPOPPOC

         ELSE IF (N == IDTPOPPBC ) THEN
            NSOL         = NSOL + 1
            IDWETD(NSOL) = IDTPOPPBC

         ELSE IF (N == IDTPOPG ) THEN
            NSOL         = NSOL + 1
            IDWETD(NSOL) = IDTPOPG

#if defined( TOMAS )
         ! Added for size-resolved aerosol tracers (win, 7/16/09)
         !-----------------------------
         ! H2SO4
         !-----------------------------
         ELSE IF ( N == IDTH2SO4 ) THEN
            NSOL         = NSOL + 1
            IDWETD(NSOL) = IDTH2SO4

         ! Added for size-resolved aerosol tracers (win, 7/16/09)
         !--------------------------------------
         ! Size-resolved aerosol number 
         !--------------------------------------
         ELSE IF ( IDTNK1 >  0 .and. N >= IDTNK1  .and. 
     &             N <  IDTNK1 + IBINS  ) THEN
            NSOL         = NSOL + 1
            IDWETD(NSOL) = N

         ! Added for size-resolved aerosol tracers (win, 7/16/09)
         !--------------------------------------
         ! Size-resolved sulfate aerosol  
         !--------------------------------------
         ELSE IF ( IDTSF1 >  0 .and. N >= IDTSF1  .and. 
     &             N <  IDTSF1 + IBINS  ) THEN
            NSOL         = NSOL + 1
            IDWETD(NSOL) = N

         ! Added for size-resolved aerosol tracers (win, 7/16/09)
         !--------------------------------------
         ! Size-resolved sea salt aerosol
         !--------------------------------------
         ELSE IF ( IDTSS1 >  0 .and. N >= IDTSS1  .and. 
     &             N <  IDTSS1 + IBINS  ) THEN
            NSOL         = NSOL + 1
            IDWETD(NSOL) = N

         ! Added for size-resolved aerosol tracers (win, 7/16/09)
         !--------------------------------------
         ! Size-resolved internally-mixed EC aerosol
         !--------------------------------------
         ELSE IF ( IDTECIL1 >  0 .and. N >= IDTECIL1  .and. 
     &             N <  IDTECIL1 + IBINS  ) THEN
            NSOL         = NSOL + 1
            IDWETD(NSOL) = N

         ! Added for size-resolved aerosol tracers (win, 7/16/09)
         !--------------------------------------
         ! Size-resolved hydrophilic OC aerosol
         !--------------------------------------
         ELSE IF ( IDTOCIL1 >  0 .and. N >= IDTOCIL1  .and. 
     &             N <  IDTOCIL1 + IBINS  ) THEN
            NSOL         = NSOL + 1
            IDWETD(NSOL) = N

         ! Added for size-resolved aerosol tracers (win, 7/16/09)
         !--------------------------------------
         ! Size-resolved hydrophobic OC aerosol
         !--------------------------------------
         ELSE IF ( IDTOCOB1 >  0 .and. N >= IDTOCOB1  .and. 
     &             N <  IDTOCOB1 + IBINS  ) THEN
            NSOL         = NSOL + 1
            IDWETD(NSOL) = N

         ! Added for size-resolved aerosol tracers (win, 7/16/09)
         !--------------------------------------
         ! Size-resolved dust aerosol
         !--------------------------------------
         ELSE IF ( IDTDUST1 >  0 .and. N >= IDTDUST1  .and. 
     &             N <  IDTDUST1 + IBINS  ) THEN
            NSOL         = NSOL + 1
            IDWETD(NSOL) = N

#endif
        
         ENDIF
      ENDDO

      ! Error check: Make sure that NSOL is less than NSOLMAX
      IF ( NSOL > NSOLMAX ) THEN
         CALL ERROR_STOP( 'NSOL > NSOLMAX!', 'WETDEPID (wetscav_mod.f)')
      ENDIF
      
      ! Also check to see if NSOL is larger than the maximum
      ! number of soluble tracers for a particular simulation
      IF ( NSOL > GET_WETDEP_NMAX( am_I_Root, Input_Opt, RC ) ) THEN
         CALL ERROR_STOP( 'NSOL > NMAX', 'WETDEPID (wetscav_mod.f)')
      ENDIF

      !=================================================================
      ! Echo list of soluble tracers to the screen
      !=================================================================
      IF ( am_I_Root ) THEN
         WRITE( 6, '(/,a,/)' ) 'WETDEPID: List of soluble tracers: '
         WRITE( 6, '(a)  '   ) '  #             Name  Tracer Mol Wt'
         WRITE( 6, '(a)'     ) '                      Number g/mole'
         WRITE( 6, '(a)'     ) REPEAT( '-', 36 )

         DO NN = 1, NSOL
            N = IDWETD(NN)
            WRITE( 6, '(i3,3x,a14,3x,i3,3x,f6.1)' )
     &           NN, TRIM( Input_Opt%TRACER_NAME(N) ), 
     &           N, Input_Opt%TRACER_MW_G(N)
         ENDDO
      ENDIF

      END SUBROUTINE WETDEPID
!EOC
!------------------------------------------------------------------------------
!                  GEOS-Chem Global Chemical Transport Model                  !
!------------------------------------------------------------------------------
!BOP
!
! !IROUTINE: get_wetdep_nmax
!
! !DESCRIPTION: Function GET\_WETDEP\_NMAX returns the maximum number of 
!  soluble tracers for a given type of simulation.  Primarily used for 
!  allocation of diagnostic arrays.
!\\
!\\
! !INTERFACE:
!
      FUNCTION GET_WETDEP_NMAX( am_I_Root, Input_Opt, RC ) RESULT(NMAX)
!
! !USES:
!
<<<<<<< HEAD
      USE LOGICAL_MOD,  ONLY : LCARB,  LDUST, LSOA
      USE LOGICAL_MOD,  ONLY : LSSALT, LSULF, LSPLIT, LCRYST
      USE TRACER_MOD,   ONLY : ITS_A_FULLCHEM_SIM, ITS_AN_AEROSOL_SIM
      USE TRACER_MOD,   ONLY : ITS_A_RnPbBe_SIM,   ITS_A_MERCURY_SIM
      USE TRACER_MOD,  ONLY : ITS_A_POPS_SIM ! H. Amos, 6 Mar 2013
      USE TRACERID_MOD, ONLY : IDTSOAG,  IDTSOAM

      USE CMN_SIZE_MOD       ! Size parameters
=======
      USE CMN_SIZE_MOD
      USE GIGC_ErrCode_Mod
      USE GIGC_Input_Opt_Mod, ONLY : OptInput
      USE TRACERID_MOD,       ONLY : IDTSOAG,  IDTSOAM
#if defined( TOMAS )
      USE TRACERID_MOD,       ONLY : IDTNK1
      USE TOMAS_MOD,          ONLY : IBINS, IDIAG, ICOMP
#endif
!
! !INPUT PARAMETERS:
!
      LOGICAL,        INTENT(IN)  :: am_I_Root   ! Are we on the root CPU?
      TYPE(OptInput), INTENT(IN)  :: Input_Opt   ! Input Options object
!
! !OUTPUT PARAMETERS:
!
      INTEGER,        INTENT(OUT) :: RC          ! Success or failure?
>>>>>>> f35b1906
!
! !RETURN VALUE:
!
      INTEGER :: NMAX        ! Max # of soluble tracers per simulation
! 
! !REMARKS:
!  NOTE: If you add tracers to a simulation, update as necessary
!
! !REVISION HISTORY: 
!  02 Dec 2002 - R. Yantosca - Initial version
!  (1 ) Modified to include carbon & dust aerosol tracers (rjp, bmy, 4/5/04)
!  (2 ) Modified to include seasalt aerosol tracers (rjp, bec, bmy, 4/20/04)
!  (3 ) Modified to include 2ndary organic aerosol tracers (rjp, bmy, 7/13/04)
!  (4 ) Now references ITS_A_FULLCHEM_SIM, ITS_AN_AEROSOL_SIM, and 
!        ITS_A_RnPbBe_SIM from "tracer_mod.f".  Now references LCARB, LDUST,
!        LSOA, LSSALT, LSULF from "logical_mod.f". (bmy, 7/20/04)
!  (5 ) Modified to include mercury aerosol tracers (eck, bmy, 12/14/04)
!  (6 ) Modified for AS, AHS, LET, NH4aq, SO4aq (cas, bmy, 12/20/04)
!  (7 ) Modified for SO4s, NITs (bec, bmy, 4/25/05)
!  (8 ) Modified for SOG4, SOA4 (dkh, bmy, 5/18/06)
!  (9 ) Added 9 new tracers for ISOPRENE species (fp, 6/2009)
!  (10) Added SOA5 and SOG5 (hotp, 6/15/09)
!  16 Sep 2010 - R. Yantosca - Added ProTeX headers
<<<<<<< HEAD
!  06 Mar 2013 - H. Amos     - merge C. Friedman's POPs code
=======
!  25 Mar 2013 - R. Yantosca - Now accept am_I_Root, Input_Opt, State_Chm, RC
!  17 Apr 2013 - S.D. Eastham- Added HCl
!  23 Apr 2013 - S. Farina   - Inlined code for TOMAS, separated w/ #ifdefs
!  23 Apr 2013 - R. Yantosca - Updated comments
!  13 Aug 2013 - M. Sulprizio- Add modifications for updated SOA and SOA + 
!                              semivolatile POA simulations (H. Pye)
!  12 Sep 2013 - M. Sulprizio- Add modifications for acid uptake on dust
!                              aerosols (T.D. Fairlie)
!  08 Jul 2015 - E. Lundgren - Add marine organic aerosols (B.Gantt, M.Johnson)

>>>>>>> f35b1906
!EOP
!------------------------------------------------------------------------------
!BOC

      ! For fields from Input_Opt
      LOGICAL :: LCARB,  LDUST, LDSTUP, LSOA, LMPOA
      LOGICAL :: LSSALT, LSULF, LSPLIT, LCRYST
      LOGICAL :: LUCX

      !=================================================================
      ! GET_WETDEP_NMAX begins here!
      !=================================================================

      ! Assume success
      RC        =  GIGC_SUCCESS

      ! Copy values from Input_Opt
      LCARB  = Input_Opt%LCARB
      LDUST  = Input_Opt%LDUST
      LDSTUP = Input_Opt%LDSTUP
      LSOA   = Input_Opt%LSOA
      LMPOA  = Input_Opt%LMPOA
      LSSALT = Input_Opt%LSSALT
      LSULF  = Input_Opt%LSULF
      LSPLIT = Input_Opt%LSPLIT
      LCRYST = Input_Opt%LCRYST
      LUCX   = Input_Opt%LUCX

      !=================================================================
      ! NOTE: If you add tracers to a simulation, update as necessary
      !=================================================================
      IF ( Input_Opt%ITS_A_FULLCHEM_SIM ) THEN 
      
         !-----------------------
         ! Fullchem simulation
         !-----------------------
         NMAX = 18                                   ! HNO3,  H2O2,   CH2O,
                                                     ! MP,    GLYX,   MGLY,
                                                     ! GLYC,  MOBA,   ISOPN,
                                                     ! MVKN,  PROPNN, RIP,
                                                     ! IEPOX, PMNN,   HBr, 
                                                     ! HOBr,  Br2,    BrNO3

         IF ( LSULF )    NMAX = NMAX + 8             ! SO2,   SO4,    MSA,
                                                     ! NH3,   NH4,    NIT
         IF ( LDUST  )   NMAX = NMAX + NDSTBIN       ! plus # of dust bins
         IF ( LSSALT )   NMAX = NMAX + 2             ! plus 2 seasalts

         IF ( LUCX )     NMAX = NMAX + 1             ! SDE 04/17/13: Also HCl

         IF ( LSOA ) THEN                            !%% SOA SIMULATION %%
            ! SOAudpate (hotp 7/25/10)
            IF ( LCARB ) NMAX = NMAX + 32            ! carbon + SOA aerosols
            IF ( IDTSOAG /= 0 ) NMAX = NMAX + 1      ! plus SOAG deposition
            IF ( IDTSOAM /= 0 ) NMAX = NMAX + 1      ! plus SOAM deposition
         ELSE                                        !%% non-SOA SIMULATION %%
            IF ( LCARB ) NMAX = NMAX + 4             ! BCPI, BCPO, OCPI, OCPO
         ENDIF

         ! mj, bg
         IF ( LMPOA )    NMAX = NMAX + 2             ! plus hydrophobic MOA
                                                     ! plus hydrophilic MOA
         !tdf
         IF ( LDSTUP )   NMAX = NMAX + NDSTBIN * 3   ! plus dust-sulfate
                                                     ! plus dust-nitrate
                                                     ! plus dust-alkalinity

#if defined( TOMAS )
         IF ( IDTNK1 > 0 ) THEN                      !%% TOMAS SIMULATION %%
            NMAX = NMAX + IBINS                      ! Aerosol numbers
            NMAX = NMAX + ( ICOMP - IDIAG ) * IBINS  ! Aerosol mass species
            NMAX = NMAX + 1                          ! H2SO4
         ENDIF
#endif

      ELSE IF ( Input_Opt%ITS_AN_AEROSOL_SIM ) THEN

         !-----------------------
         ! Offline simulation
         !-----------------------
         NMAX = 0                                    ! Start with 0
         IF ( LSULF  )   NMAX = NMAX + 9             ! add 9 sulfur species
         IF ( LCRYST )   NMAX = NMAX + 5             ! add 5 cryst & aq species
         IF ( LDUST  )   NMAX = NMAX + NDSTBIN       ! add number of dust bins
         IF ( LSSALT )   NMAX = NMAX + 2             ! add 2 seasalts

         IF ( LSOA ) THEN                            !%% SOA SIMULATION %%
            ! SOAudpate (hotp 7/25/10)
            IF ( LCARB ) NMAX = NMAX + 32            ! carbon + SOA aerosols
         ELSE                                        !%% non-SOA simulation %%
            IF ( LCARB ) NMAX = NMAX + 4             ! BCPI, BCPO, OCPI, OCPO
         ENDIF

#if defined( TOMAS )
          IF ( IDTNK1 > 0 ) THEN                     !%% TOMAS SIMULATION %%
            NMAX = NMAX + IBINS                      ! Aerosol numbers
            NMAX = NMAX + ( ICOMP - IDIAG ) * IBINS  ! Aerosol mass species
            NMAX = NMAX + 1                          ! H2SO4
         ENDIF
#endif
               
      ELSE IF ( Input_Opt%ITS_A_RnPbBe_SIM ) THEN

         !-----------------------
         ! Rn-Pb-Be simulation
         !-----------------------
         NMAX = 2                                    ! 210Pb, 7Be

      ELSE IF ( Input_Opt%ITS_A_MERCURY_SIM ) THEN

         !-----------------------
         ! Mercury simulation
         !-----------------------
         NMAX = 2                                    ! Hg2, HgP
         IF ( LSPLIT ) NMAX = 58                     ! Tagged tracers (eds)

      ELSE IF ( Input_Opt%ITS_A_POPS_SIM ) THEN

         ! ------------------
         ! POPs simulation
         ! -----------------
         NMAX = 3                                    ! POPPOC, POPPBC, POPG

      ELSE IF (ITS_A_POPS_SIM()) THEN
         ! ------------------
         ! POPs simulation
         ! -----------------
         NMAX=5                                 ! POPPOCPO, POPPBCPO, POPG
                                                ! POPPOCPI, POPPBCPI

      ELSE 

         !-----------------------
         ! Everything else
         !-----------------------
         NMAX = 0

      ENDIF

      END FUNCTION GET_WETDEP_NMAX
!EOC
!------------------------------------------------------------------------------
!                  GEOS-Chem Global Chemical Transport Model                  !
!------------------------------------------------------------------------------
!BOP
!
! !IROUTINE: get_wetdep_nsol
!
! !DESCRIPTION: Function GET\_WETDEP\_NSOL returns NSOL (# of soluble tracers) 
!  to a calling program outside WETSCAV_MOD.  This is so that we can keep 
!  NSOL declared as a PRIVATE variable.
!\\
!\\
! !INTERFACE:
!
      FUNCTION GET_WETDEP_NSOL() RESULT( N_SOLUBLE )
!
! !RETURN VALUE:
!
      INTEGER :: N_SOLUBLE   ! Number of soluble tracers
!
! !REVISION HISTORY: 
!  10 Jan 2003 - R. Yantosca - Initial version
!  16 Sep 2010 - R. Yantosca - Added ProTeX headers
!EOP
!------------------------------------------------------------------------------
!BOC
      !=================================================================
      ! GET_WETDEP_NSOL begins here!
      !=================================================================

      ! Get the # of soluble tracers
      N_SOLUBLE = NSOL
     
      END FUNCTION GET_WETDEP_NSOL
!EOC
!------------------------------------------------------------------------------
!                  GEOS-Chem Global Chemical Transport Model                  !
!------------------------------------------------------------------------------
!BOP
!
! !IROUTINE: get_wetdep_idwetd
!
! !DESCRIPTION: Function GET\_WETDEP\_IDWETD returns the tracer number of 
!  wet deposition species NWET.  This is meant to be called outside of 
!  WETSCAV\_MOD so that IDWETD can be kept as a PRIVATE variable.
!\\
!\\
! !INTERFACE:
!
      FUNCTION GET_WETDEP_IDWETD( NWET ) RESULT( N )
!
! !USES:
!
      USE ERROR_MOD, ONLY : ERROR_STOP
!
! !INPUT PARAMETERS: 
!
      INTEGER, INTENT(IN) :: NWET   ! Wet deposition species #
!
! !RETURN VALUE:
!
      INTEGER             :: N      ! Tracer # corresponding to NWET
! 
! !REVISION HISTORY:
!  10 Jan 2003 - R. Yantosca - Initial version 
!  16 Sep 2010 - R. Yantosca - Added ProTeX headers
!EOP
!------------------------------------------------------------------------------
!BOC
      !=================================================================
      ! GET_WETDEP_IDWETD begins here!
      !=================================================================

      ! Make sure NWET is valid
      IF ( NWET < 1 .or. NWET > NSOLMAX ) THEN
         CALL ERROR_STOP( 'Invalid value of NWET!', 
     &                    'GET_N_WETDEP (wetscav_mod.f)' )
      ENDIF

      ! Get the tracer # for wet deposition species N
      N = IDWETD(NWET)
     
      END FUNCTION GET_WETDEP_IDWETD
!EOC
!------------------------------------------------------------------------------
!                  GEOS-Chem Global Chemical Transport Model                  !
!------------------------------------------------------------------------------
!BOP
!
! !IROUTINE: get_vud
!
! !DESCRIPTION: Function GET\_VUD returns the vertical updraft velocity in
!  m/s at location I, J, L. 
!\\
!\\
! !INTERFACE:
!
      FUNCTION GET_VUD( State_Met, I, J, L ) RESULT( VUD )
!
! !USES:
!
      USE GIGC_State_Met_Mod, ONLY : MetState
      USE DAO_MOD,            ONLY : IS_WATER
!
! !INPUT PARAMETERS: 
!
      TYPE(MetState), INTENT(IN)    :: State_Met   ! Meteorology State object
      INTEGER,        INTENT(IN)    :: I, J, L     ! Location 
!
! !RETURN VALUE:
!
      REAL(fp)                      :: VUD     ! Vertical updraft velocity in m/s. 
! 
! !REVISION HISTORY:
!  12 Feb 2015 - C. Keller   - Initial version
!  26 Feb 2015 - E. Lundgren - Remove dependency on pressure_mod since not used. 
!EOP
!------------------------------------------------------------------------------
!BOC
!
! !LOCAL VARIABLES:
!
      !=================================================================
      ! GET_VUD begins here!
      !=================================================================

#if defined(ESMF_)
      !=================================================================
      ! GEOS-5: Use vertical updraft velocity from GEOS-5. This array
      ! is stored in State_Met object UPDVVEL, in hPa/s. Convert to
      ! m/s here.
      !=================================================================

      ! Convert VUD from hPa/s to m/s
      IF ( State_Met%DELP(I,J,L) <= TINY_FP ) THEN
         ! Something is weird if pressure is zero, so set vud to zero
         VUD = 0.0_fp 
      ELSE
         ! We need the positive velocity, so use absolute values!
         VUD = State_Met%UPDVVEL (I,J,L) 
     &       * State_Met%BXHEIGHT(I,J,L) 
     &       / State_Met%DELP    (I,J,L) 
      ENDIF

#else
      !=================================================================
      ! Traditional GEOS-Chem:
      ! Compute Vud -- 5 m/s over oceans, 10 m/s over land (or ice?)
      ! Assume Vud is the same at all altitudes; the array can be 2-D
      !=================================================================
      IF ( IS_WATER( I, J, State_Met ) ) THEN
         VUD = 5e+0_fp
      ELSE
         VUD = 10e+0_fp
      ENDIF
#endif     

      END FUNCTION GET_VUD
!EOC
!------------------------------------------------------------------------------
!                  GEOS-Chem Global Chemical Transport Model                  !
!------------------------------------------------------------------------------
!BOP
!
! !IROUTINE: get_f
!
! !DESCRIPTION: Function GET\_F returns the scavenged fraction at location
! I, J, L and for the given rate constant K.
!\\
!\\
! !INTERFACE:
!
      FUNCTION GET_F( State_Met, I, J, L, K, FF ) RESULT( F )
!
! !USES:
!
      USE GIGC_State_Met_Mod, ONLY : MetState
      USE DAO_MOD,            ONLY : IS_WATER
!
! !INPUT PARAMETERS: 
!
      TYPE(MetState),     INTENT(IN) :: State_Met   ! Meteorology State object
      INTEGER,            INTENT(IN) :: I, J, L     ! Location
      REAL(fp),           INTENT(IN) :: K           ! Rate constant
      REAL(fp), OPTIONAL, INTENT(IN) :: FF          ! Rate constant factor
!
! !RETURN VALUE:
!
      REAL(fp)                       :: F           ! Vertical updraft velocity
                                                    ! in m/s. 
! 
! !REVISION HISTORY:
!  12 Feb 2015 - C. Keller   - Initial version 
!  26 Feb 2015 - E. Lundgren - Remove dependency on pressure_mod since not used.
!  25 Jun 2015 - M. Sulprizio- Now pass FF as an optional argument for aerosols
!EOP
!------------------------------------------------------------------------------
!BOC
!
! !LOCAL VARIABLES:
!
      REAL(fp)    :: TMP, VUD

      !=================================================================
      ! GET_F begins here!
      !=================================================================

      ! Distance between grid box centers [m]
      TMP = 0.5e+0_fp 
     &    * ( State_Met%BXHEIGHT(I,J,L-1) + State_Met%BXHEIGHT(I,J,L) )
               
      ! F is the fraction scavenged out of the updraft
      Vud = GET_VUD( State_Met, I, J, L )
      IF ( Vud <= TINY_FP) THEN
         F = 0.0_fp
      ELSE
         IF ( PRESENT ( FF ) ) THEN
            F = 1e+0_fp - EXP( -FF*K * TMP / Vud )
         ELSE
            F = 1e+0_fp - EXP( -K * TMP / Vud )
         ENDIF
      ENDIF

      END FUNCTION GET_F
!EOC
!------------------------------------------------------------------------------
!                  GEOS-Chem Global Chemical Transport Model                  !
!------------------------------------------------------------------------------
!BOP
!
! !IROUTINE: init_wetscav
!
! !DESCRIPTION: Subroutine INIT\_WETSCAV initializes updraft velocity, cloud 
!  liquid water content, cloud ice content, and mixing ratio of water fields, 
!  which are used in the wet scavenging routines.
!\\
!\\
! !INTERFACE:
!
      SUBROUTINE INIT_WETSCAV( am_I_Root, Input_Opt, 
     &                         State_Met, State_Chm, RC )
!
! !USES:
!
      USE CMN_SIZE_MOD
!      USE DAO_MOD,            ONLY : IS_WATER
      USE ERROR_MOD,          ONLY : ALLOC_ERR
      USE GIGC_ErrCode_Mod
      USE GIGC_Input_Opt_Mod, ONLY : OptInput
      USE GIGC_State_Chm_Mod, ONLY : ChmState
      USE GIGC_State_Met_Mod, ONLY : MetState
      USE TRACERID_MOD,       ONLY : IDTH2O2, IDTSO2
!
! !INPUT PARAMETERS:
!
      LOGICAL,        INTENT(IN)    :: am_I_Root   ! Are we on the root CPU?
      TYPE(OptInput), INTENT(IN)    :: Input_Opt   ! Input Options object
      TYPE(MetState), INTENT(IN)    :: State_Met   ! Meteorology State object
!
! !INPUT/OUTPUT PARAMETERS:
!
      TYPE(ChmState), INTENT(INOUT) :: State_Chm   ! Chemistry State object
!
! !OUTPUT PARAMETERS:
!
      INTEGER,        INTENT(OUT)   :: RC          ! Success or failure?
! 
! !REVISION HISTORY: 
!  23 Feb 2000 - R. Yantosca - Initial version
!  (1 ) References "e_ice.f" -- routine to compute Eice(T).
!  (2 ) Vud, CLDLIQ, CLDICE, C_H2O are all independent of tracer, so we
!        can compute them once per timestep, before calling the cloud 
!        convection and wet deposition routines.
!  (3 ) Set C_H2O = 0 below -120 Celsius.  E_ICE(T) has a lower limit of
!        -120 Celsius, so temperatures lower than this will cause a stop
!        with an error message. (bmy, 6/15/00)
!  (4 ) Replace {IJL}GLOB with IIPAR,JJPAR,LLPAR.  Also rename PW to P.
!        Remove IREF, JREF, these are obsolete.  Now reference IS_WATER
!        from "dao_mod.f" to determine water boxes. 
!  (5 ) Removed obsolete code from 9/01.  Updated comments and made
!        cosmetic changes. (bmy, 10/24/01)
!  (6 ) Now use routine GET_PCENTER from "pressure_mod.f" to compute the
!        pressure at the midpoint of grid box (I,J,L).  Also removed P and
!        SIG from the argument list (dsa, bdf, bmy, 8/20/02)
!  (7 ) Now reference T from "dao_mod.f".  Updated comments.  Now allocate
!        Vud, C_H2O, CLDLIQ and CLDICE here on the first call.  Now references
!        ALLOC_ERR from "error_mod.f".  Now set H2O2s and SO2s to the initial
!        values from for the first call to COMPUTE_F .  Now call WETDEPID
!        on the first call to initialize the wetdep index array. (bmy, 1/27/03)
!  (8 ) Now references STT from "tracer_mod.f".  Also now we call WETDEPID
!        from "input_mod.f" (bmy, 7/20/04)
!  (9 ) Now references new function E_ICE, which is an analytic function of 
!        Kelvin temperature instead of Celsius. (bmy, 3/7/05)
!  16 Sep 2010 - R. Yantosca - Added ProTeX headers
!  18 Oct 2012 - R. Yantosca - Removed DEVEL from #ifdef statement, now use
!                              EXTERNAL_GRID || EXTERNAL_FORCING
!  09 Nov 2012 - M. Payer    - Replaced all met field arrays with State_Met
!                              derived type object
!  26 Feb 2015 - E. Lundgren - Replace GET_PCENTER with State_Met%PMID_DRY.
!                              Remove dependency on pressure_mod.
!  28 Apr 2015 - E. Lundgren - Change PMID_DRY to PMID for Dalton's Law.
!EOP
!------------------------------------------------------------------------------
!BOC
!
! !LOCAL VARIABLES:
!
      INTEGER             :: I, J, L
      REAL(fp)            :: PL, TK
      LOGICAL,  SAVE      :: FIRST = .TRUE.      
            
      ! Pointers
      ! We need to define local arrays to hold corresponding values 
      ! from the Chemistry State (State_Chm) object. (mpayer, 12/6/12)
      REAL(fp), POINTER :: STT(:,:,:,:)

      !=================================================================
      ! INIT_WETSCAV begins here!
      !=================================================================
      IF ( FIRST ) THEN

         ! Initialize GEOS-Chem tracer array [kg] from Chemistry State object
         ! (mpayer, 12/6/12)
         STT => State_Chm%Tracers

         ! Allocate H2O2s for wet deposition 
         ALLOCATE( H2O2s( IIPAR, JJPAR, LLPAR ), STAT=RC )
         IF ( RC /= 0 ) CALL ALLOC_ERR( 'H2O2s' )

         ! Set H2O2s to the initial H2O2 from STT, so that we will have
         ! nonzero values for the first call to COMPUTE_F (bmy, 1/14/03)
         IF ( IDTH2O2 > 0 ) THEN
            H2O2s = STT(:,:,:,IDTH2O2)
         ELSE
            H2O2s = 0e+0_fp
         ENDIF

         ! Allocate SO2s for wet deposition
         ALLOCATE( SO2s( IIPAR, JJPAR, LLPAR ), STAT=RC )
         IF ( RC /= 0 ) CALL ALLOC_ERR( 'SO2s' )

         ! Set SO2s to the initial SO2 from STT, so that we will have
         ! nonzero values for the first call to COMPUTE_F (bmy, 1/14/03)
         IF ( IDTSO2 > 0 ) THEN
            SO2s = STT(:,:,:,IDTSO2)
         ELSE
            SO2s = 0e+0_fp
         ENDIF

         ! Free pointer
         NULLIFY( STT )

         ! Only allocate these if wetdep or convection is turned on
         IF ( Input_Opt%LWETD .or. Input_Opt%LCONV ) THEN
!            ! Allocate Vud on first call
!            ALLOCATE( Vud( IIPAR, JJPAR ), STAT=RC )
!            IF ( RC /= 0 ) CALL ALLOC_ERR( 'Vud' )
!            Vud = 0e+0_fp
            
            ! Allocate C_H2O on first call
            ALLOCATE( C_H2O( IIPAR, JJPAR, LLPAR ), STAT=RC )
            IF ( RC /= 0 ) CALL ALLOC_ERR( 'C_H2O' )
            C_H2O = 0e+0_fp
            
            ! Allocate CLDLIQ on first call
            ALLOCATE( CLDLIQ( IIPAR, JJPAR, LLPAR ), STAT=RC )
            IF ( RC /= 0 ) CALL ALLOC_ERR( 'CLDLIQ' )
            CLDLIQ = 0e+0_fp
            
            ! Allocate CLDICE on first call
            ALLOCATE( CLDICE( IIPAR, JJPAR, LLPAR ), STAT=RC )
            IF ( RC /= 0 ) CALL ALLOC_ERR( 'CLDICE' )
            CLDICE = 0e+0_fp
         ENDIF

         ! Reset flag
         FIRST = .FALSE. 

      ENDIF

!#if defined( EXTERNAL_GRID ) || defined( EXTERNAL_FORCING )
      !-----------------------------------------------------------------
      !         %%%%%%% GEOS-Chem HP (with ESMF & MPI) %%%%%%%
      !
      ! Skip computation of Vud, CLDICE, CLDLIQ, C_H2O.  These would 
      ! have to be computed at a higher level and passed through the
      ! import state. (bmy, 10/31/12)
      ! 
      ! Still calculate CLDICE, CLDLIQ and C_H2O in GEOS-5, but get 
      ! Vud from GEOS-5 convection component. Vud is now obtained 
      ! through function GET_VUD (see above). (ckeller, 2/12/15)
      !-----------------------------------------------------------------
!#else
      !-----------------------------------------------------------------
      !         %%%%%%% GEOS-Chem CLASSIC (with OpenMP) %%%%%%%
      !
      ! Compute Vud, CLDICE, CLDLIQ, C_H2O.  This is current practice 
      ! in the standard GEOS-Chem model.  (bmy, 10/31/12)
      !-----------------------------------------------------------------

      !=================================================================
      ! Compute Vud, CLDLIQ, CLDICE, C_H2O, following Jacob et al, 2000.
      !=================================================================

      ! Only do computation if wetdep or convection is turned on
      IF ( Input_Opt%LWETD .or. Input_Opt%LCONV ) THEN

!$OMP PARALLEL DO
!$OMP+DEFAULT( SHARED )
!$OMP+PRIVATE( I, J, L, TK, PL )
!$OMP+SCHEDULE( DYNAMIC )
         DO L = 1, LLPAR
         DO J = 1, JJPAR
         DO I = 1, IIPAR
         
            ! Compute Temp [K] and Pressure [hPa]
            TK = State_Met%T(I,J,L)
            PL = State_Met%PMID(I,J,L)
         
            !==============================================================
            ! Compute Vud -- 5 m/s over oceans, 10 m/s over land (or ice?)
            ! Assume Vud is the same at all altitudes; the array can be 2-D
            ! ==> Now done in function GET_VUD (ckeller, 2/12/15).
            !==============================================================

!            IF ( L == 1 ) THEN
!               IF ( IS_WATER( I, J, State_Met ) ) THEN
!                  Vud(I,J) = 5e+0_fp
!               ELSE
!                  Vud(I,J) = 10e+0_fp
!               ENDIF
!            ENDIF
         
            !==============================================================
            ! CLDLIQ, the cloud liquid water content [cm3 H2O/cm3 air], 
            ! is a function of the local Kelvin temperature:
            ! Tunable parameter and use 1e-6 here (qq,10/14/2011) 
            !    CLDLIQ = 1e-6                    [     T >= 268 K    ]
            !    CLDLIQ = 1e-6 * ((T - 248) / 20) [ 248 K < T < 268 K ]
            !    CLDLIQ = 0                       [     T <= 248 K    ]
            !
            !==============================================================
            IF ( TK >= 268e+0_fp ) THEN
               CLDLIQ(I,J,L) = 1e-6_fp
         
            ELSE IF ( TK > 248e+0_fp .and. TK < 268e+0_fp ) THEN
               CLDLIQ(I,J,L) = 1e-6_fp * ((TK - 248e+0_fp) / 20e+0_fp )
         
            ELSE
               CLDLIQ(I,J,L) = 0e+0_fp
               
            ENDIF
              
            !=============================================================
            ! CLDICE, the cloud ice content [cm3 ice/cm3 air] is given by:
            !
            !    CLDICE = 1.0e-6 - CLDLIQ
            !=============================================================
            CLDICE(I,J,L) = 1e-6_fp - CLDLIQ(I,J,L)
         
            !=============================================================
            ! C_H2O is given by Dalton's Law as:
            !
            !       C_H2O = Eice( Tk(I,J,L) ) / P(I,J,L)
            !
            ! where P(L) = pressure in grid box (I,J,L)
            !
            ! and   Tk(I,J,L) is the Kelvin temp. of grid box (I,J,L).
            !
            ! and   Eice( Tk(I,J,L) ) is the saturation vapor pressure 
            !       of ice [hPa] at temperature Tk(I,J,L) -- computed in 
            !       routine E_ICE above.
            !==============================================================
            IF ( PL <= TINY_FP ) THEN
               C_H2O(I,J,L) = 0.0_fp 
            ELSE
               C_H2O(I,J,L) = E_ICE( TK ) / PL
            ENDIF         

         ENDDO
         ENDDO
         ENDDO
!$OMP END PARALLEL DO
      ENDIF
!#endif
      END SUBROUTINE INIT_WETSCAV
!EOC
!------------------------------------------------------------------------------
!                  GEOS-Chem Global Chemical Transport Model                  !
!------------------------------------------------------------------------------
!BOP
!
! !IROUTINE: cleanup_wetscav
!
! !DESCRIPTION: Subroutine CLEANUP\_WETSCAV deallocates all module arrays.
!\\
!\\
! !INTERFACE:
!
      SUBROUTINE CLEANUP_WETSCAV
!
! !REVISION HISTORY: 
!  23 Feb 2000 - R. Yantosca - Initial version
!  16 Sep 2010 - R. Yantosca - Added ProTeX headers
!EOP
!------------------------------------------------------------------------------
!BOC
      !=================================================================
      ! CLEANUP_WETSCAV begins here!
      !=================================================================
!      IF ( ALLOCATED( Vud    ) ) DEALLOCATE( Vud    )
      IF ( ALLOCATED( C_H2O  ) ) DEALLOCATE( C_H2O  )
      IF ( ALLOCATED( CLDLIQ ) ) DEALLOCATE( CLDLIQ )
      IF ( ALLOCATED( CLDICE ) ) DEALLOCATE( CLDICE )
      IF ( ALLOCATED( PDOWN  ) ) DEALLOCATE( PDOWN  )
      IF ( ALLOCATED( QQ     ) ) DEALLOCATE( QQ     )
      IF ( ALLOCATED( H2O2s  ) ) DEALLOCATE( H2O2s  )
      IF ( ALLOCATED( SO2s   ) ) DEALLOCATE( SO2s   )

      END SUBROUTINE CLEANUP_WETSCAV
!EOC
      END MODULE WETSCAV_MOD<|MERGE_RESOLUTION|>--- conflicted
+++ resolved
@@ -921,34 +921,6 @@
 !
 ! !USES:
 !
-<<<<<<< HEAD
-      USE DAO_MOD,      ONLY : BXHEIGHT, T
-      USE TRACERID_MOD, ONLY : IDTPB,    IDTBE7,   IDTHNO3, IDTH2O2 
-      USE TRACERID_MOD, ONLY : IDTCH2O,  IDTMP,    IDTSO2,  IDTSO4  
-      USE TRACERID_MOD, ONLY : IDTSO4s,  IDTSO4aq, IDTMSA,  IDTNH3   
-      USE TRACERID_MOD, ONLY : IDTNH4,   IDTNH4aq, IDTNIT,  IDTNITs  
-      USE TRACERID_MOD, ONLY : IDTAS,    IDTAHS,   IDTLET,  IDTBCPI 
-      USE TRACERID_MOD, ONLY : IDTOCPI,  IDTBCPO,  IDTOCPO, IDTDST1 
-      USE TRACERID_MOD, ONLY : IDTDST2,  IDTDST3,  IDTDST4, IDTSALA 
-      USE TRACERID_MOD, ONLY : IDTSALC,  IDTALPH,  IDTLIMO, IDTALCO 
-      USE TRACERID_MOD, ONLY : IDTSOG1,  IDTSOG2,  IDTSOG3, IDTSOG4
-      USE TRACERID_MOD, ONLY : IDTSOA1,  IDTSOA2,  IDTSOA3, IDTSOA4
-      USE TRACERID_MOD, ONLY : IS_Hg2,   IS_HgP
-      USE TRACERID_MOD, ONLY : IDTGLYX,  IDTMGLY,  IDTGLYC      
-      USE TRACERID_MOD, ONLY : IDTSOAG,  IDTSOAM
-      USE TRACERID_MOD, ONLY : IDTSOA5,  IDTSOG5
-      USE TRACERID_MOD, ONLY : IDTMOBA,  IDTPROPNN
-      USE TRACERID_MOD, ONLY : IDTISOPN, IDTMMN
-      USE TRACERID_MOD, ONLY : IDTIEPOX, IDTRIP
-      USE TRACERID_MOD, ONLY : IDTMAP
-      ! jpp 4/27/09
-      USE TRACERID_MOD, ONLY : IDTHOBr,  IDTHBr,   IDTBr2
-      USE TRACERID_MOD, ONLY : IDTPOPPOCPO,  IDTPOPPBCPO,  IDTPOPG ! H. Amos 
-      USE TRACERID_MOD, ONLY : IDTPOPPOCPI,  IDTPOPPBCPI           ! H. Amos
-      USE GET_POPSINFO_MOD, ONLY : GET_POP_HSTAR, GET_POP_DEL_Hw   ! H. Amos
-
-      USE CMN_SIZE_MOD                               ! Size parameters
-=======
       USE CMN_SIZE_MOD
       USE GIGC_ErrCode_Mod
       USE GIGC_Input_Opt_Mod, ONLY : OptInput
@@ -961,7 +933,6 @@
       USE DAO_MOD,            ONLY : CONVERT_UNITS
       USE UNITCONV_MOD
 #endif
->>>>>>> f35b1906
 !
 ! !INPUT PARAMETERS: 
 !
@@ -1031,14 +1002,6 @@
 !  (21) Bug fix: now use separate conversion factors for H2O2 and NH3.
 !        (havala, bmy, 7/26/06)
 !  16 Sep 2010 - R. Yantosca - Added ProTeX headers
-<<<<<<< HEAD
-!  10-Jan-2011 - H.Amos - Changed Hg2 Henry's law constant from 1.0d14 (no 
-!                         citation) to 1.4d6 M/atm (HgCl2, Lindqvist & Rhode, 
-!                         1985). Henry's law constant in wetscav_mod.f is 
-!                         now consistent with what's used in mercury_mod.f
-!  27 Sep 2011 - H. Amos - remove LHg_WETDasHNO3 logical, it's obsolete
-!  06 Mar 2013 - H. Amos - merge C. Friedman's POP code
-=======
 !  10-Jan-2011 - H.Amos      - Changed Hg2 Henry's law constant from 1.0d14 (no 
 !                              citation) to 1.4d6 M/atm (HgCl2, Lindqvist &
 !                              Rhode, 1985). Henry's law constant in
@@ -1047,6 +1010,7 @@
 !  27 Sep 2011 - H. Amos     - remove LHg_WETDasHNO3 logical, it's obsolete
 !  09 Nov 2012 - M. Payer    - Replaced all met field arrays with State_Met
 !                              derived type object
+!  06 Mar 2013 - H. Amos     - merge C. Friedman's POP code
 !  31 May 2013 - R. Yantosca - Now accept State_Chm, and pass it to TOMAS code
 !  13 Aug 2013 - M. Sulprizio- Add modifications for updated SOA and SOA + 
 !                              semivolatile POA simulations (H. Pye)
@@ -1065,7 +1029,6 @@
 !                              kg/kg total air <-> kg for new convection units
 !  23 Jun 2015 - M. Sulprizio- Add impaction scavenging for hydrophobic BC and
 !                              homogeneous IN removal from Qiaoqiao Wang
->>>>>>> f35b1906
 !EOP
 !------------------------------------------------------------------------------
 !BOC
@@ -1106,9 +1069,6 @@
       ! 1.06 is ( molecular weight water /  molecular weight NH3 )
       REAL(fp), PARAMETER   :: CONV_NH3  = 6.17395e-1_fp
 
-      REAL*8,   SAVE       :: POP_HSTAR, POP_DEL_H, POP_DEL_Hw  ! H. Amos
-      REAL*8               :: DUM                               ! H. Amos
-
       !=================================================================
       ! COMPUTE_F begins here!
       !
@@ -1116,9 +1076,6 @@
       ! ISOL = tracer index for the ND38 diagnostic.
       !=================================================================
 
-<<<<<<< HEAD
-      DUM = 1.0 ! H. Amos
-=======
       ! Assume success
       RC        =  GIGC_SUCCESS
 
@@ -1126,7 +1083,6 @@
 !      BXHEIGHT  => State_Met%BXHEIGHT
       T         => State_Met%T
       N_TRACERS =  Input_Opt%N_TRACERS
->>>>>>> f35b1906
 
       !-------------------------------
       ! 210Pb and 7Be (aerosols)
@@ -2276,126 +2232,8 @@
       !-------------------------------
       ELSE IF ( IS_HgP( N ) ) THEN
 
-<<<<<<< HEAD
-         CALL F_AEROSOL( KC,N, F ) 
-         ISOL = GET_ISOL( N )
-
-      !-------------------------------
-      ! POPG (liquid phase only) (clf 11/16/10)
-      !-------------------------------
-      ELSE IF (N == IDTPOPG ) THEN
-
-         ! No scavenging at the surface
-         F(:,:,1) = 0d0
-
-         ! Apply scavenging in levels 2 and higher
-         DO L = 2, LLPAR
-         DO J = 1, JJPAR
-         DO I = 1, IIPAR
-
-            ! Compute liquid to gas ratio for POPs using
-            ! the appropriate parameters for Henry's Law (M/atm, unitless Kaw
-            ! divided by R (in atm/M/K, or 8.21d-2) and T (T = 298 K)) as first argument
-            ! and negative enthalpy of water-air exchange (kJ/mol)
-            ! divided by R (in kJ/mol/K, or 8.32d-3) as second argument. 
-            ! For PHENANTHRENE, HSTAR = 2.35d1 and del_H = -5.65d3 (HSTAR from Ma et al,
-            ! 2010 J. Chem. Eng. Data, and del_H from Scharzenbach 2003, p200)
-            ! For PYRENE, HSTAR = 7.61d1 and del_H = -5.17d3 (HSTAR from Ma et al
-            ! and del_H from Scharzenbach 2003, p200)
-            ! For BENZO[a]PYRENE, HSTAR = 1.32d3 and del_H = -5.17d3 (HSTAR from
-            ! Ma et al and Del_H the same as pyrene for now)
-            CALL COMPUTE_L2G( 1d0/GET_POP_HSTAR(DUM)/ 8.21d-2 / 298d0, 
-     &                           -GET_POP_DEL_Hw(DUM) /8.32d-3 ,
-     &                           T(I,J,L), CLDLIQ(I,J,L), L2G )
-
-            ! Fraction of POP in liquid phase 
-            ! Assume (for now) that POP is not present in ice phase
-            ! (Eqs. 4, 5, 6, Jacob et al, 2000)
-            C_TOT = 1d0 + L2G
-            F_L   = L2G / C_TOT
-
-            ! Compute the rate constant K.  Assume retention efficiency  
-            ! for POPG in liquid is 0.0 for T <= 248 K and 0.02 for 
-            ! 248 K < T < 268 K.  (Eq. 1, Jacob et al, 2000)
-            IF ( T(I,J,L) >= 268d0 ) THEN
-               K = KC * F_L  
-
-            ! ELSE IF ( T(I,J,L) > 248d0 .and. T(I,J,L) < 268d0 ) THEN
-            !   K = KC * ( 2d-2 * F_L )
-            ! clf, 1/7/11 - no retention below 268 K 
-                  
-            ELSE
-               K = 0d0
-
-            ENDIF
-               
-            ! Distance between grid box centers [m]
-            TMP = 0.5d0 * ( BXHEIGHT(I,J,L-1) + BXHEIGHT(I,J,L) ) 
-
-            ! F is the fraction of POP scavenged out of the updraft
-            ! (Eq. 2, Jacob et al, 2000)
-            F(I,J,L) = 1d0 - EXP( -K * TMP / Vud(I,J) )
-
-         ENDDO
-         ENDDO
-         ENDDO
-
-         ! ND38 index
-         ISOL = GET_ISOL( N )
-
-      !-------------------------------
-      ! POPPOCPO (treat like hydrophobic OC aerosol)
-      !-------------------------------
-      ELSE IF (N == IDTPOPPOCPO ) THEN
-
-         ! Force not to be lost in convective updraft for now
-         F    = 0d0
-         ISOL = GET_ISOL( N )
-
-      !-------------------------------
-      ! POPPBC (treat like hydrophobic BC aerosol)
-      !-------------------------------
-      ELSE IF (N == IDTPOPPBCPO ) THEN
-
-         ! Force not to be lost in convective updraft for now
-         F    = 0d0
-         ISOL = GET_ISOL( N )
-
-      !-------------------------------
-      ! POPPOCPI (treat like hydrophilic OC aerosol)
-      !-------------------------------
-      ELSE IF (N == IDTPOPPOCPI ) THEN
-
-!         CALL F_AEROSOL( KC, F ) 
-         CALL F_AEROSOL( KC, N, F ) ! H. Amos, 7 Mar 2013 
-         ISOL = GET_ISOL( N )
-
-      !-------------------------------
-      ! POPPBCPI (treat like hydrophilic BC aerosol)
-      !-------------------------------
-      ELSE IF (N == IDTPOPPBCPI ) THEN
-
-!         CALL F_AEROSOL( KC, F ) 
-         CALL F_AEROSOL( KC, N, F ) ! H. Amos, 7 Mar 2013
-         ISOL = GET_ISOL( N )
-
-
-      ! Additional tracers for isoprene
-      ! (fp, 06/09)
-      !Use temperature of limonene
-      !Use numbers of Sander 
-      !  (http://www.mpch-mainz.mpg.de/~sander/res/henry.html)
-      !-------------------------------
-      ! MOBA (liquid & ice phases)
-      !-------------------------------
-      ELSE IF ( N == IDTMOBA ) THEN
-
-         ! No scavenging at the surface
-         F(:,:,1) = 0d0
-=======
          CALL F_AEROSOL( KC, N, F, State_Met ) 
          ISOL = GET_ISOL( N, N_TRACERS )
->>>>>>> f35b1906
 
 #if defined( TOMAS )
 
@@ -2578,7 +2416,7 @@
       !-------------------------------
       ! POPG (liquid phase only) (clf 11/16/10)
       !-------------------------------
-      ELSE IF (N == IDTPOPG ) THEN
+      ELSE IF ( N == IDTPOPG ) THEN
 
          ! No scavenging at the surface
          F(:,:,1) = 0e+0_fp
@@ -2600,7 +2438,9 @@
             ! al and del_H from Scharzenbach 2003, p200)
             ! For BENZO[a]PYRENE, HSTAR = 1.32d3 and del_H = -5.65d3 (HSTAR from
             ! Ma et al and Del_H the same as pyrene for now)
-            CALL COMPUTE_L2G( Input_Opt%POP_HSTAR, Input_Opt%POP_DEL_Hw, 
+            CALL COMPUTE_L2G( 1e+0_fp / Input_Opt%POP_HSTAR /
+     &                        8.21e-2_fp / 298e+0_fp,
+                              -Input_Opt%POP_DEL_Hw / 8.32d-3, 
      &                        T(I,J,L), CLDLIQ(I,J,L), L2G )
 
             ! Fraction of POP in liquid phase 
@@ -2636,18 +2476,36 @@
          ISOL = GET_ISOL( N, N_TRACERS )
 
       !-------------------------------
-      ! POPPOC (treat like hydrophobic OC aerosol)
-      !-------------------------------
-      ELSE IF (N == IDTPOPPOC ) THEN
+      ! POPPOCPO (treat like hydrophobic OC aerosol)
+      !-------------------------------
+      ELSE IF ( N == IDTPOPPOCPO ) THEN
+
          CALL F_AEROSOL( KC, N, F, State_Met )
          ISOL = GET_ISOL( N, N_TRACERS )
 
       !-------------------------------
       ! POPPBC (treat like hydrophobic BC aerosol)
       !-------------------------------
-      ELSE IF (N == IDTPOPPBC ) THEN
+      ELSE IF (N == IDTPOPPBCPO ) THEN
+
          CALL F_AEROSOL( KC, N, F, State_Met )
          ISOL = GET_ISOL( N, N_TRACERS )
+
+      !-------------------------------
+      ! POPPOCPI (treat like hydrophilic OC aerosol)
+      !-------------------------------
+      ELSE IF (N == IDTPOPPOCPI ) THEN
+
+         CALL F_AEROSOL( KC, N, F, State_Met )
+         ISOL = GET_ISOL( N, N_TRACERS )
+
+      !-------------------------------
+      ! POPPBCPI (treat like hydrophilic BC aerosol)
+      !-------------------------------
+      ELSE IF (N == IDTPOPPBCPI ) THEN
+
+         CALL F_AEROSOL( KC, N, F, State_Met )
+         ISOL = GET_ISOL( N, N_Tracers )
 
       ! Additional tracers for isoprene
       ! (fp, 06/09)
@@ -3081,27 +2939,27 @@
                 
          ! snow vs rain (qq, 10/11/2011)
          IF ( State_Met%T(I,J,L) >= 258d0) THEN
-             IF (N == IDTBCPO   .or. N == IDTOCPO  .or.
-     &           N == IDTPOA1   .or. N == IDTPOA2  .or.
-     &           N == IDTPOPPOC .or. N == IDTPOPPBC ) THEN
+             IF ( N == IDTBCPO     .or. N == IDTOCPO  .or.
+     &            N == IDTPOA1     .or. N == IDTPOA2  .or.
+     &            N == IDTPOPPOCPO .or. N == IDTPOPPBCPO ) THEN
                 FF=0.5d0
              ELSE
                 FF=1d0
              ENDIF
 
          ELSE IF ( State_Met%T(I,J,L) < 237d0) THEN
-             IF (N == IDTOCPO   .or. N == IDTPOPPOC .or.
-     &           N == IDTPOA1   .or. N == IDTPOA2  ) THEN
+             IF ( N == IDTOCPO     .or. N == IDTPOPPOCPO .or.
+     &            N == IDTPOA1     .or. N == IDTPOA2     ) THEN
                 FF=0.5d0
              ELSE
                 FF=1d0
              ENDIF
 
          ELSE   
-            IF ( N == IDTBCPO   .or. N == IDTHNO3 .or.
-     &           N == IDTDST1   .or. N == IDTDST2 .or.
-     &           N == IDTDST3   .or. N == IDTDST4 .or.
-     &           N == IDTMOPO ) THEN
+            IF ( N == IDTBCPO      .or. N == IDTHNO3 .or.
+     &           N == IDTDST1      .or. N == IDTDST2 .or.
+     &           N == IDTDST3      .or. N == IDTDST4 .or.
+     &           N == IDTMOPO      .or. N == IDTPOPPBCPO ) THEN
                FF=1d0
             ELSE 
                FF=0.5d0
@@ -3217,37 +3075,6 @@
 !
 ! !USES:
 !
-<<<<<<< HEAD
-      USE DAO_MOD,      ONLY : T
-      USE ERROR_MOD,    ONLY : ERROR_STOP
-      USE TRACERID_MOD, ONLY : IDTPB,   IDTBE7,   IDTHNO3, IDTH2O2 
-      USE TRACERID_MOD, ONLY : IDTCH2O, IDTMP,    IDTSO2,  IDTSO4  
-      USE TRACERID_MOD, ONLY : IDTSO4s, IDTSO4aq, IDTMSA,  IDTNH3   
-      USE TRACERID_MOD, ONLY : IDTNH4,  IDTNH4aq, IDTNIT,  IDTNITs  
-      USE TRACERID_MOD, ONLY : IDTAS,   IDTAHS,   IDTLET,  IDTBCPI 
-      USE TRACERID_MOD, ONLY : IDTOCPI, IDTBCPO,  IDTOCPO, IDTDST1 
-      USE TRACERID_MOD, ONLY : IDTDST2, IDTDST3,  IDTDST4, IDTSALA 
-      USE TRACERID_MOD, ONLY : IDTSALC, IDTALPH,  IDTLIMO, IDTALCO 
-      USE TRACERID_MOD, ONLY : IDTSOG1, IDTSOG2,  IDTSOG3, IDTSOG4
-      USE TRACERID_MOD, ONLY : IDTSOA1, IDTSOA2,  IDTSOA3, IDTSOA4
-      USE TRACERID_MOD, ONLY : IDTSOA5, IDTSOG5
-      USE TRACERID_MOD, ONLY : IS_Hg2,  IS_HgP
-      USE TRACERID_MOD, ONLY : IDTGLYX, IDTMGLY,  IDTGLYC
-      USE TRACERID_MOD, ONLY : IDTSOAG, IDTSOAM
-      USE TRACERID_MOD, ONLY : IDTMOBA,  IDTPROPNN
-      USE TRACERID_MOD, ONLY : IDTISOPN, IDTMMN
-      USE TRACERID_MOD, ONLY : IDTIEPOX, IDTRIP, IDTMAP
-      ! jpp 4/27/09
-      USE TRACERID_MOD, ONLY : IDTHOBr, IDTHBr,   IDTBr2
-      USE TRACER_MOD,   ONLY : ITS_A_MERCURY_SIM 
-      !POPs (eck, 9/21/10)
-      USE TRACERID_MOD, ONLY : IDTPOPPOCPO, IDTPOPPBCPO, IDTPOPG
-      USE TRACERID_MOD, ONLY : IDTPOPPOCPI, IDTPOPPBCPI
-      USE GET_POPSINFO_MOD,   ONLY : GET_POP_HSTAR, GET_POP_DEL_Hw
-
-
-      USE CMN_SIZE_MOD                   ! Size parameters
-=======
       USE CMN_SIZE_MOD
       USE ERROR_MOD,          ONLY : ERROR_STOP
       USE GIGC_Input_Opt_Mod, ONLY : OptInput
@@ -3256,7 +3083,6 @@
 #if defined( TOMAS )
       USE TOMAS_MOD,          ONLY : ICOMP,   IBINS
 #endif
->>>>>>> f35b1906
 !
 ! !INPUT PARAMETERS: 
 !
@@ -3347,18 +3173,12 @@
       ! 1.06 is ( molecular weight water /  molecular weight NH3 )
       REAL(fp), PARAMETER   :: CONV_NH3  = 6.17395e-1_fp
 
-      ! For POPs (H. Amos, 6 Mar 2013)
-      REAL*8,    SAVE     :: POP_HSTAR, POP_DEL_H, POP_DEL_Hw
-      REAL*8              :: DUM
-
       !==================================================================
       ! RAINOUT begins here!
       !
       ! For aerosols, set K = K_RAIN and compute RAINFRAC according
       ! to Eq. 10 of Jacob et al 2000.  Call function GET_RAINFRAC.
       !==================================================================
-
-      DUM = 1.0 !H. Amos, 6 Mar 2013
 
       ! Save the local temperature in TK for convenience
       TK = State_Met%T(I,J,L)
@@ -4210,14 +4030,15 @@
          ! (cdh, 4/16/09, 5/20/09)
          !------------------------------------------------------------------- 
 ! CDH 8/7/2009, 10/27/2009. All temperature dependence for Hg handled above
-         IF ( TK < 237d0 .AND. (N == IDTBCPO .or. N == IDTPOPPBC)) THEN
+         IF ( TK < 237d0 .AND.
+     &      ( N == IDTBCPO .or. N == IDTPOPPBCPO ) ) THEN
             RAINFRAC = GET_RAINFRAC( K_RAIN, F, DT )
             RETURN
          ENDIF
          IF (TK < 258d0 .AND. TK >= 237d0) THEN
             IF ( N == IDTBCPO .or. N == IDTDST1 .or. N == IDTDST2 .or.
      &           N == IDTDST3 .or. N == IDTDST4 .or. N == IDTHNO3 .or.
-     &           N == IDTPOPPBC ) THEN
+     &           N == IDTPOPPBCPO ) THEN
                RAINFRAC = GET_RAINFRAC( K_RAIN, F, DT )
             ELSE 
                RAINFRAC = 0e+0_fp
@@ -4403,64 +4224,64 @@
             RAINFRAC = RAINFRAC * 0.8e+0_fp
 
 #if defined( TOMAS )
-      ! Added for size-resolved aerosol (win, 7/16/09)
-      !------------------------------
-      ! H2SO4 (treat as aerosol)
-      !------------------------------
-      ELSE IF ( N == IDTH2SO4 ) THEN
-         RAINFRAC = GET_RAINFRAC( K_RAIN, F, DT )
-
-      ! Added for size-resolved aerosol (win, 7/16/09)
-      !------------------------------
-      ! Aerosol number NK1-NK30
-      !------------------------------
-      ELSE IF ( IDTNK1 > 0 .and. N >= IDTNK1 .and. 
-     &          N <  IDTNK1 + IBINS ) THEN
-         RAINFRAC = GET_RAINFRAC( K_RAIN, F, DT )
-
-      !------------------------------
-      ! Sulfate SF1-SF30
-      !------------------------------
-      ELSE IF ( IDTSF1 > 0 .and. N >= IDTSF1 .and. 
-     &          N <  IDTSF1 + IBINS ) THEN
-         RAINFRAC = GET_RAINFRAC( K_RAIN, F, DT )
-
-      !------------------------------
-      ! Sea-salt SS1-SS30
-      !------------------------------
-      ELSE IF ( IDTSS1 > 0 .and. N >= IDTSS1 .and. 
-     &          N <  IDTSS1 + IBINS ) THEN
-         RAINFRAC = GET_RAINFRAC( K_RAIN, F, DT )
-
-      !------------------------------
-      ! Hydrophilic EC ECIL1-ECIL30
-      !------------------------------
-      ELSE IF ( IDTECIL1 > 0 .and. N >= IDTECIL1 .and. 
-     &          N <  IDTECIL1 + IBINS ) THEN
-         RAINFRAC = GET_RAINFRAC( K_RAIN, F, DT )
-
-      !------------------------------
-      ! Hydrophilic OC OCIL1-OCIL30
-      !------------------------------
-      ELSE IF ( IDTOCIL1 > 0 .and. N >= IDTOCIL1 .and. 
-     &          N <  IDTOCIL1 + IBINS ) THEN
-         RAINFRAC = GET_RAINFRAC( K_RAIN, F, DT )
-
-      !------------------------------
-      ! Hydrophobic OC OCOB1-OCOB30
-      !------------------------------
-      ELSE IF ( IDTOCOB1 > 0 .and. N >= IDTOCOB1 .and. 
-     &          N <  IDTOCOB1 + IBINS ) THEN
-         RAINFRAC = GET_RAINFRAC( K_RAIN, F, DT )
-
-      !------------------------------
-      ! Dust DUST1-DUST30
-      !------------------------------
-      ELSE IF ( IDTDUST1 > 0 .and. N >= IDTDUST1 .and. 
-     &          N <  IDTDUST1 + IBINS ) THEN
-         RAINFRAC = GET_RAINFRAC( K_RAIN, F, DT )
-
-      ! (end part) Added for size-resolved aerosol (win, 7/16/09)
+         ! Added for size-resolved aerosol (win, 7/16/09)
+         !------------------------------
+         ! H2SO4 (treat as aerosol)
+         !------------------------------
+         ELSE IF ( N == IDTH2SO4 ) THEN
+            RAINFRAC = GET_RAINFRAC( K_RAIN, F, DT )
+
+         ! Added for size-resolved aerosol (win, 7/16/09)
+         !------------------------------
+         ! Aerosol number NK1-NK30
+         !------------------------------
+         ELSE IF ( IDTNK1 > 0 .and. N >= IDTNK1 .and. 
+     &             N <  IDTNK1 + IBINS ) THEN
+            RAINFRAC = GET_RAINFRAC( K_RAIN, F, DT )
+
+         !------------------------------
+         ! Sulfate SF1-SF30
+         !------------------------------
+         ELSE IF ( IDTSF1 > 0 .and. N >= IDTSF1 .and. 
+     &             N <  IDTSF1 + IBINS ) THEN
+            RAINFRAC = GET_RAINFRAC( K_RAIN, F, DT )
+
+         !------------------------------
+         ! Sea-salt SS1-SS30
+         !------------------------------
+         ELSE IF ( IDTSS1 > 0 .and. N >= IDTSS1 .and. 
+     &             N <  IDTSS1 + IBINS ) THEN
+            RAINFRAC = GET_RAINFRAC( K_RAIN, F, DT )
+
+         !------------------------------
+         ! Hydrophilic EC ECIL1-ECIL30
+         !------------------------------
+         ELSE IF ( IDTECIL1 > 0 .and. N >= IDTECIL1 .and. 
+     &             N <  IDTECIL1 + IBINS ) THEN
+            RAINFRAC = GET_RAINFRAC( K_RAIN, F, DT )
+
+         !------------------------------
+         ! Hydrophilic OC OCIL1-OCIL30
+         !------------------------------
+         ELSE IF ( IDTOCIL1 > 0 .and. N >= IDTOCIL1 .and. 
+     &             N <  IDTOCIL1 + IBINS ) THEN
+            RAINFRAC = GET_RAINFRAC( K_RAIN, F, DT )
+
+         !------------------------------
+         ! Hydrophobic OC OCOB1-OCOB30
+         !------------------------------
+         ELSE IF ( IDTOCOB1 > 0 .and. N >= IDTOCOB1 .and. 
+     &             N <  IDTOCOB1 + IBINS ) THEN
+            RAINFRAC = GET_RAINFRAC( K_RAIN, F, DT )
+
+         !------------------------------
+         ! Dust DUST1-DUST30
+         !------------------------------
+         ELSE IF ( IDTDUST1 > 0 .and. N >= IDTDUST1 .and. 
+     &             N <  IDTDUST1 + IBINS ) THEN
+            RAINFRAC = GET_RAINFRAC( K_RAIN, F, DT )
+
+         ! (end part) Added for size-resolved aerosol (win, 7/16/09)
 
 #endif
 
@@ -4482,7 +4303,9 @@
             ! al and del_H from Scharzenbach 2003, p200)
             ! For BENZO[a]PYRENE, HSTAR = 1.32d3 and del_H = -5.17d3 (HSTAR from
             ! Ma et al and Del_H the same as pyrene for now)
-            CALL COMPUTE_L2G( Input_Opt%POP_HSTAR, Input_Opt%POP_DEL_Hw,
+            CALL COMPUTE_L2G( 1e+0_fp / Input_Opt%POP_HSTAR /
+     &                        8.21e-2_fp / 298e+0_fp,
+     &                        -Input_Opt%POP_DEL_Hw / 8.32e-3_fp,
      &                        TK, CLDLIQ(I,J,L), L2G )
 
             ! Fraction of POP in liquid phase 
@@ -4511,99 +4334,31 @@
             RAINFRAC = GET_RAINFRAC( K, F, DT )
 
          !------------------------------
-         ! POPPOC (treat like hydrophobic OC aerosol)
+         ! POPPOCPO (treat like hydrophobic OC aerosol)
          !------------------------------
-<<<<<<< HEAD
-         ELSE IF ( IS_HgP( N ) ) THEN
-            RAINFRAC = GET_RAINFRAC( K_RAIN, F, DT )
-
-            ! CDH 9/28/2009
-!            IF ( TK < 248d0 ) RAINFRAC = 0d0
-
-      !-------------------------------
-      ! POPG (liquid phase only) (clf 11/16/10)
-      !-------------------------------
-      ELSE IF (N == IDTPOPG ) THEN
-
-               ! Compute liquid to gas ratio for POPs using
-               ! the appropriate parameters for Henry's Law (M/atm, unitless Kaw
-               ! divided by R (in atm/M/K, or 8.21d-2) and T (T = 298 K)) as first argument
-               ! and negative enthalpy of water-air exchange (kJ/mol)
-               ! divided by R (in kJ/mol/K, or 8.32d-3) as second argument. 
-            ! For PHENANTHRENE, HSTAR = 2.35d1 and del_H = -5.65d3 (HSTAR from Ma et al,
-            ! 2010 J. Chem. Eng. Data, and del_H from Scharzenbach 2003, p200)
-            ! For PYRENE, HSTAR = 7.61d1 and del_H = -5.17d3 (HSTAR from Ma et al
-            ! and del_H from Scharzenbach 2003, p200)
-            ! For BENZO[a]PYRENE, HSTAR = 1.32d3 and del_H = -5.17d3 (HSTAR from
-            ! Ma et al and Del_H the same as pyrene for now)
-            CALL COMPUTE_L2G( 1d0/GET_POP_HSTAR(DUM) / 8.21d-2 / 298d0,
-     &                           -GET_POP_DEL_Hw(DUM) / 8.32d-3,  
-     &                           T(I,J,L), CLDLIQ(I,J,L), L2G )
-
-               ! Fraction of POP in liquid phase 
-               ! Assume (for now) that POP is not present in ice phase
-               ! (Eqs. 4, 5, 6, Jacob et al, 2000)
-               C_TOT = 1d0 + L2G
-               F_L   = L2G / C_TOT
-
-           ! Compute the rate constant K.  Assume that the retention factor
-           ! for liquid POP is 0.02 for 248 K < T < 268 K, and
-           ! 1.0 for T > 268 K. (Eq. 1, Jacob et al, 2000)
-           IF ( TK >= 268d0 ) THEN
-             K = K_RAIN * F_L
-
-           ! ELSE IF ( TK > 248d0 .and. TK < 268d0 ) THEN
-           ! K = K_RAIN * ( 2d-2 * F_L ) 
-           ! clf, 1/7/11 - no retention below 268 K     
-   
-            ELSE
-               K = 0d0
-
-            ENDIF
-               
-         ! Compute RAINFRAC, the fraction of rained-out POP
-         ! (Eq. 10, Jacob et al, 2000)
-         RAINFRAC = GET_RAINFRAC( K, F, DT )
-
-      !------------------------------
-      ! POPPOCPO (treat like hydrophobic OC aerosol)
-      !------------------------------
-      ELSE IF ( N == IDTPOPPOCPO ) THEN
-         ! No rainout 
-         RAINFRAC = 0.0D0
-
-      !------------------------------
-      ! POPPBCPO (treat like hydrophobic BC aerosol)
-      !------------------------------
-      ELSE IF ( N == IDTPOPPBCPO ) THEN
-         ! No rainout 
-         RAINFRAC = 0.0D0  
-
-      !------------------------------
-      ! POPPOCPI (treat like hydrophilic OC aerosol)
-      !------------------------------
-      ELSE IF ( N == IDTPOPPOCPI ) THEN
-         RAINFRAC = GET_RAINFRAC( K_RAIN, F, DT )   
-
-      !------------------------------
-      ! POPPBCPI (treat like hydrophilic BC aerosol)
-      !------------------------------
-      ELSE IF ( N == IDTPOPPBCPI ) THEN
-         RAINFRAC = GET_RAINFRAC( K_RAIN, F, DT )  
-
-=======
-         ELSE IF ( N == IDTPOPPOC ) THEN
+         ELSE IF ( N == IDTPOPPOCPO ) THEN
             ! No rainout 
             RAINFRAC = 0.0e+0_fp
-         
+
          !------------------------------
-         ! POPPBC (treat like hydrophobic BC aerosol)
+         ! POPPBCPO (treat like hydrophobic BC aerosol)
          !------------------------------
-         ELSE IF ( N == IDTPOPPBC ) THEN
+         ELSE IF ( N == IDTPOPPBCPO ) THEN
             ! No rainout 
-            RAINFRAC = 0.0e+0_fp  
-         
->>>>>>> f35b1906
+            RAINFRAC = 0.0e+0_fp
+
+         !------------------------------
+         ! POPPOCPI (treat like hydrophilic OC aerosol)
+         !------------------------------
+         ELSE IF ( N == IDTPOPPOCPI ) THEN
+            RAINFRAC = GET_RAINFRAC( K_RAIN, F, DT )   
+
+         !------------------------------
+         ! POPPBCPI (treat like hydrophilic BC aerosol)
+         !------------------------------
+         ELSE IF ( N == IDTPOPPBCPI ) THEN
+            RAINFRAC = GET_RAINFRAC( K_RAIN, F, DT )  
+
          !------------------------------
          ! ERROR: insoluble tracer!
          !------------------------------
@@ -4679,35 +4434,6 @@
 !
 ! !USES:
 !
-<<<<<<< HEAD
-      USE ERROR_MOD,    ONLY : ERROR_STOP
-      USE TRACERID_MOD, ONLY : IDTPB,    IDTBE7,   IDTHNO3, IDTH2O2 
-      USE TRACERID_MOD, ONLY : IDTCH2O,  IDTMP,    IDTSO2,  IDTSO4  
-      USE TRACERID_MOD, ONLY : IDTSO4s,  IDTSO4aq, IDTMSA,  IDTNH3   
-      USE TRACERID_MOD, ONLY : IDTNH4,   IDTNH4aq, IDTNIT,  IDTNITs  
-      USE TRACERID_MOD, ONLY : IDTAS,    IDTAHS,   IDTLET,  IDTBCPI 
-      USE TRACERID_MOD, ONLY : IDTOCPI,  IDTBCPO,  IDTOCPO, IDTDST1 
-      USE TRACERID_MOD, ONLY : IDTDST2,  IDTDST3,  IDTDST4, IDTSALA 
-      USE TRACERID_MOD, ONLY : IDTSALC,  IDTALPH,  IDTLIMO, IDTALCO 
-      USE TRACERID_MOD, ONLY : IDTSOG1,  IDTSOG2,  IDTSOG3, IDTSOG4
-      USE TRACERID_MOD, ONLY : IDTSOA1,  IDTSOA2,  IDTSOA3, IDTSOA4
-      USE TRACERID_MOD, ONLY : IDTSOA5,  IDTSOG5
-      USE TRACERID_MOD, ONLY : IS_Hg2,   IS_HgP
-      USE TRACERID_MOD, ONLY : IDTGLYX,  IDTMGLY,  IDTGLYC
-      USE TRACERID_MOD, ONLY : IDTSOAG,  IDTSOAM
-      USE TRACERID_MOD, ONLY : IDTMOBA,  IDTPROPNN
-      USE TRACERID_MOD, ONLY : IDTISOPN, IDTMMN
-      USE TRACERID_MOD, ONLY : IDTIEPOX, IDTRIP, IDTMAP
-      ! jpp 4/27/09
-      USE TRACERID_MOD, ONLY : IDTHOBr,  IDTHBr,   IDTBr2
-      !POPs (eck, 9/21/10)
-      USE TRACERID_MOD, ONLY : IDTPOPPOCPO, IDTPOPPBCPO, IDTPOPG
-      USE TRACERID_MOD, ONLY : IDTPOPPOCPI, IDTPOPPBCPI
-      USE GET_POPSINFO_MOD, ONLY : GET_POP_HSTAR, GET_POP_DEL_Hw
-
-
-      USE CMN_SIZE_MOD                     ! Size parameters
-=======
       USE CMN_SIZE_MOD
       USE GIGC_ErrCode_Mod
       USE ERROR_MOD,          ONLY : ERROR_STOP
@@ -4721,7 +4447,6 @@
       USE DAO_MOD,      ONLY : CONVERT_UNITS
       USE UNITCONV_MOD
 #endif
->>>>>>> f35b1906
 !
 ! !INPUT PARAMETERS: 
 !
@@ -4733,10 +4458,10 @@
       REAL(fp),  INTENT(IN)    :: BXHEIGHT   ! Grid box height [m]
       REAL(fp),  INTENT(IN)    :: TK         ! Temperature [K]
       REAL(fp),  INTENT(IN)    :: PP         ! Precip rate thru  bottom of grid
-                                           !  box (I,J,L)  [cm3 H2O/cm2 air/s]
-      REAL(fp),  INTENT(IN)    :: DT       ! Timestep for rainout event [s]
-      REAL(fp),  INTENT(IN)    :: F        ! Fraction of grid box that is 
-                                           !   precipitating [unitless]
+                                             !  box (I,J,L)  [cm3 H2O/cm2 air/s]
+      REAL(fp),  INTENT(IN)    :: DT         ! Timestep for rainout event [s]
+      REAL(fp),  INTENT(IN)    :: F          ! Fraction of grid box that is 
+                                             !   precipitating [unitless]
 
       TYPE(OptInput), INTENT(IN) :: Input_Opt ! Input options
       TYPE(MetState), INTENT(IN) :: State_Met ! Meteorology State object
@@ -4745,10 +4470,10 @@
 !
       TYPE(ChmState), INTENT(INOUT) :: State_Chm   ! Chemistry State object
       REAL(fp),  INTENT(INOUT) :: H2O2s      ! H2O2 [v/v] and SO2 [v/v] 
-      REAL(fp),  INTENT(INOUT) :: SO2s       ! concentrations after aqueous rxns 
-                                           ! are applied.  These are computed 
-                                           ! in the sulfate chemistry module
-                                           ! and passed here as arguments. 
+      REAL(fp),  INTENT(INOUT) :: SO2s       ! concentrations after aqueous rxns
+                                             ! are applied.  These are computed 
+                                             ! in the sulfate chemistry module
+                                             ! and passed here as arguments. 
 !
 ! !OUTPUT PARAMETERS:
 !
@@ -4838,12 +4563,6 @@
       REAL(fp), POINTER :: STT(:,:,:,:) => NULL()
 #endif
 
-      ! For POPs (H. Amos, 6 Mar 2013)
-      REAL*8,    SAVE      :: POP_HSTAR, POP_DEL_H, POP_DEL_Hw
-      REAL*8               :: DUM
-
-      DUM = 1.0
-
       !=================================================================
       ! WASHOUT begins here!
       !
@@ -5406,38 +5125,10 @@
       !------------------------------
       ELSE IF ( N == IDTPOPG ) THEN
          KIN      = .FALSE.
-         CALL WASHFRAC_LIQ_GAS( Input_Opt%POP_HSTAR,
-     &                          Input_Opt%POP_DEL_Hw,
+         CALL WASHFRAC_LIQ_GAS( 1e+0_fp / Input_Opt%POP_HSTAR /
+     &                          8.21e-2_fp / 298e+0_fp,
+     &                          -Input_Opt%POP_DEL_Hw / 8.32d-3,
      &                          PP, DT, F, DZ, TK, WASHFRAC, KIN )     
-
-      !------------------------------
-      ! POPPOC (treat like hydrophobic OC aerosol) 
-      !------------------------------
-      ELSE IF ( N == IDTPOPPOC ) THEN 
-         KIN      = .TRUE.
-         WASHFRAC = WASHFRAC_FINE_AEROSOL( DT, F, PP, TK )
-
-      !------------------------------
-      ! POPPBC (treat like hydrophobic BC aerosol) 
-      !------------------------------
-      ELSE IF ( N == IDTPOPPBC ) THEN 
-         KIN      = .TRUE.
-         WASHFRAC = WASHFRAC_FINE_AEROSOL( DT, F, PP, TK )
-
-      !------------------------------
-      ! POPG (liquid and gas phases) (clf, 11/17/2010)
-      !------------------------------
-      ELSE IF ( N == IDTPOPG ) THEN
-         KIN      = .FALSE.
-!H.Amos, 7 Mar 2013
-c$$$        CALL WASHFRAC_LIQ_GAS( 1d0/GET_POP_HSTAR(DUM) / 8.21d-2 / 298d0, 
-c$$$     &                               -GET_POP_DEL_Hw(DUM) / 8.32d-3,
-c$$$     &                                   PP, DT    , 
-c$$$     &                                   F    ,     DZ, TK, K_WASH,
-c$$$     &                                WASHFRAC, AER                 )
-        CALL WASHFRAC_LIQ_GAS( 1d0/GET_POP_HSTAR(DUM) / 8.21d-2 / 298d0, 
-     &                         -GET_POP_DEL_Hw(DUM) / 8.32d-3,
-     &                         PP, DT, F, DZ, TK, WASHFRAC, KIN       ) 
 
       !------------------------------
       ! POPPOCPO (treat like hydrophobic OC aerosol) 
@@ -5494,7 +5185,7 @@
      &         RESULT( WASHFRAC )
 !
 ! !USES:
-      USE TRACER_MOD, ONLY : ITS_A_POPS_SIM ! (eck, 10/15/10)
+!
 !
 ! !INPUT PARAMETERS: 
 !
@@ -5551,13 +5242,6 @@
             WASHFRAC = 0e+0_fp
          ENDIF
 
-<<<<<<< HEAD
-      ! Washout only happens at or above 268 K
-      IF ( ( TK >= 268d0 ).OR. ITS_A_POPS_SIM() ) THEN
-         WASHFRAC = F *(1d0 - EXP( -K_WASH * 
-     &                         (PP / F*3.6d4 )**0.61d0 * DT / 3.6d3 ))
-=======
->>>>>>> f35b1906
       ELSE
 
          !---------------------------------
@@ -5591,22 +5275,21 @@
      &         RESULT( WASHFRAC )
 !
 ! !USES:
-      USE TRACER_MOD, ONLY : ITS_A_POPS_SIM ! (eck, 10/15/10)
 !
 !
 ! !INPUT PARAMETERS: 
 !
       REAL(fp), INTENT(IN) :: DT         ! Timestep of washout event [s]
       REAL(fp), INTENT(IN) :: F          ! Fraction of grid box that is
-                                       !  precipitating [unitless]
+                                         !  precipitating [unitless]
       REAL(fp), INTENT(IN) :: PP         ! Precip rate thru bottom of grid 
-                                       !  box (I,J,L)  [cm3 H2O/cm2 air/s]
+                                         !  box (I,J,L)  [cm3 H2O/cm2 air/s]
       REAL(fp), INTENT(IN) :: TK         ! Temperature in grid box [K]
 !
 ! !RETURN VALUE:
 !
       REAL(fp)             :: WASHFRAC   ! Fraction of soluble tracer 
-                                       !  lost to washout
+                                         !  lost to washout
 ! 
 ! !REVISION HISTORY: 
 !  08 Nov 2002 - R. Yantosca - Initial version
@@ -5629,17 +5312,11 @@
       ! WASHFRAC_COARSE_AEROSOL begins here!
       !=================================================================
 
-      ! Washout only happens at or above 268 K
-<<<<<<< HEAD
-      IF ( TK >= 268d0 .OR. ITS_A_POPS_SIM() ) THEN
-           WASHFRAC = F *(1d0 - EXP( -0.92d0 * ( PP / F*3.6d4 )**0.79d0 
-     &                             * DT / 3.6d3 ))
-=======
-      IF ( TK >= 268e+0_fp ) THEN
-
-         !-------------
-         ! T >= 268K 
-         !-------------
+      IF ( TK >= 268e+0_fp .OR. ITS_A_POPS_SIM() ) THEN
+
+         !---------------------------------
+         ! T >= 268K (or POPS simulation)  
+         !---------------------------------
          IF ( F > 0e+0_fp ) THEN
             WASHFRAC = F*(1e+0_fp - EXP(-0.92e+0_fp * (PP / F*3.6e+4_fp)
      &                ** 0.79e+0_fp * DT / 3.6e+3_fp ))
@@ -5647,12 +5324,11 @@
             WASHFRAC = 0e+0_fp
          ENDIF
 
->>>>>>> f35b1906
       ELSE
 
-         !-------------
-         ! T < 268K 
-         !-------------
+         !---------------------------------
+         ! T < 268K
+         !---------------------------------
          IF ( F > 0e+0_fp ) THEN
             WASHFRAC = F *(1e+0_fp - EXP( -1.57e+0_fp *
      &                (PP / F*3.6e+4_fp)**0.96e+0_fp * DT / 3.6e+3_fp ))
@@ -8510,35 +8186,6 @@
 !
 ! !USES:
 !
-<<<<<<< HEAD
-      USE ERROR_MOD,    ONLY : ERROR_STOP
-      USE TRACER_MOD,   ONLY : N_TRACERS, TRACER_NAME, TRACER_MW_G
-      USE TRACERID_MOD, ONLY : IDTPB,     IDTBE7,    IDTHNO3, IDTH2O2 
-      USE TRACERID_MOD, ONLY : IDTCH2O,   IDTMP,     IDTSO2,  IDTSO4  
-      USE TRACERID_MOD, ONLY : IDTSO4s,   IDTSO4aq,  IDTMSA,  IDTNH3   
-      USE TRACERID_MOD, ONLY : IDTNH4,    IDTNH4aq,  IDTNIT,  IDTNITs  
-      USE TRACERID_MOD, ONLY : IDTAS,     IDTAHS,    IDTLET,  IDTBCPI 
-      USE TRACERID_MOD, ONLY : IDTOCPI,   IDTBCPO,   IDTOCPO, IDTDST1 
-      USE TRACERID_MOD, ONLY : IDTDST2,   IDTDST3,   IDTDST4, IDTSALA 
-      USE TRACERID_MOD, ONLY : IDTSALC,   IDTALPH,   IDTLIMO, IDTALCO 
-      USE TRACERID_MOD, ONLY : IDTSOG1,   IDTSOG2,   IDTSOG3, IDTSOG4
-      USE TRACERID_MOD, ONLY : IDTSOA1,   IDTSOA2,   IDTSOA3, IDTSOA4
-      USE TRACERID_MOD, ONLY : IDTSOA5,   IDTSOG5
-      USE TRACERID_MOD, ONLY : IS_Hg2,    IS_HgP
-      USE TRACERID_MOD, ONLY : IDTGLYX,   IDTMGLY,   IDTGLYC
-      USE TRACERID_MOD, ONLY : IDTSOAG,   IDTSOAM
-      USE TRACERID_MOD, ONLY : IDTMOBA,   IDTPROPNN
-      USE TRACERID_MOD, ONLY : IDTISOPN,  IDTMMN
-      USE TRACERID_MOD, ONLY : IDTIEPOX,  IDTRIP,    IDTMAP
-      ! jpp 4/27/09
-      USE TRACERID_MOD, ONLY : IDTHOBr,   IDTHBr,    IDTBr2
-      ! POPS (10/2010)
-      USE TRACERID_MOD, ONLY : IDTPOPPOCPO, IDTPOPPBCPO,  IDTPOPG
-      USE TRACERID_MOD, ONLY : IDTPOPPOCPI, IDTPOPPBCPI
-
-
-      USE CMN_SIZE_MOD       ! Size parameters
-=======
       USE CMN_SIZE_MOD
       USE ERROR_MOD,          ONLY : ERROR_STOP
       USE GIGC_ErrCode_Mod
@@ -8547,7 +8194,6 @@
 #if defined( TOMAS )
       USE TOMAS_MOD,          ONLY : IBINS
 #endif
->>>>>>> f35b1906
 !
 ! !INPUT PARAMETERS:
 !
@@ -9030,41 +8676,26 @@
          ELSE IF ( IS_HgP( N ) ) THEN
             NSOL         = NSOL + 1
             IDWETD(NSOL) = N
+
          !-----------------------------
          ! POPs: Particulate and gas phase 
          !-----------------------------
             
          ELSE IF (N == IDTPOPPOCPO ) THEN
-            NSOL = NSOL + 1
+            NSOL         = NSOL + 1
             IDWETD(NSOL) = IDTPOPPOCPO
 
          ELSE IF (N == IDTPOPPBCPO ) THEN
-            NSOL = NSOL + 1
+            NSOL         = NSOL + 1
             IDWETD(NSOL) = IDTPOPPBCPO
 
          ELSE IF (N == IDTPOPPOCPI ) THEN
-            NSOL = NSOL + 1
+            NSOL         = NSOL + 1
             IDWETD(NSOL) = IDTPOPPOCPI
 
          ELSE IF (N == IDTPOPPBCPI ) THEN
-            NSOL = NSOL + 1
+            NSOL         = NSOL + 1
             IDWETD(NSOL) = IDTPOPPBCPI
-
-         ELSE IF (N == IDTPOPG ) THEN
-            NSOL = NSOL + 1
-            IDWETD(NSOL) = IDTPOPG
-
-
-         !-----------------------------
-         ! POPs: Particulate and gas phase 
-         !-----------------------------
-         ELSE IF (N == IDTPOPPOC ) THEN
-            NSOL         = NSOL + 1
-            IDWETD(NSOL) = IDTPOPPOC
-
-         ELSE IF (N == IDTPOPPBC ) THEN
-            NSOL         = NSOL + 1
-            IDWETD(NSOL) = IDTPOPPBC
 
          ELSE IF (N == IDTPOPG ) THEN
             NSOL         = NSOL + 1
@@ -9195,16 +8826,6 @@
 !
 ! !USES:
 !
-<<<<<<< HEAD
-      USE LOGICAL_MOD,  ONLY : LCARB,  LDUST, LSOA
-      USE LOGICAL_MOD,  ONLY : LSSALT, LSULF, LSPLIT, LCRYST
-      USE TRACER_MOD,   ONLY : ITS_A_FULLCHEM_SIM, ITS_AN_AEROSOL_SIM
-      USE TRACER_MOD,   ONLY : ITS_A_RnPbBe_SIM,   ITS_A_MERCURY_SIM
-      USE TRACER_MOD,  ONLY : ITS_A_POPS_SIM ! H. Amos, 6 Mar 2013
-      USE TRACERID_MOD, ONLY : IDTSOAG,  IDTSOAM
-
-      USE CMN_SIZE_MOD       ! Size parameters
-=======
       USE CMN_SIZE_MOD
       USE GIGC_ErrCode_Mod
       USE GIGC_Input_Opt_Mod, ONLY : OptInput
@@ -9222,7 +8843,6 @@
 ! !OUTPUT PARAMETERS:
 !
       INTEGER,        INTENT(OUT) :: RC          ! Success or failure?
->>>>>>> f35b1906
 !
 ! !RETURN VALUE:
 !
@@ -9246,9 +8866,7 @@
 !  (9 ) Added 9 new tracers for ISOPRENE species (fp, 6/2009)
 !  (10) Added SOA5 and SOG5 (hotp, 6/15/09)
 !  16 Sep 2010 - R. Yantosca - Added ProTeX headers
-<<<<<<< HEAD
 !  06 Mar 2013 - H. Amos     - merge C. Friedman's POPs code
-=======
 !  25 Mar 2013 - R. Yantosca - Now accept am_I_Root, Input_Opt, State_Chm, RC
 !  17 Apr 2013 - S.D. Eastham- Added HCl
 !  23 Apr 2013 - S. Farina   - Inlined code for TOMAS, separated w/ #ifdefs
@@ -9258,8 +8876,6 @@
 !  12 Sep 2013 - M. Sulprizio- Add modifications for acid uptake on dust
 !                              aerosols (T.D. Fairlie)
 !  08 Jul 2015 - E. Lundgren - Add marine organic aerosols (B.Gantt, M.Johnson)
-
->>>>>>> f35b1906
 !EOP
 !------------------------------------------------------------------------------
 !BOC
@@ -9381,14 +8997,8 @@
          ! ------------------
          ! POPs simulation
          ! -----------------
-         NMAX = 3                                    ! POPPOC, POPPBC, POPG
-
-      ELSE IF (ITS_A_POPS_SIM()) THEN
-         ! ------------------
-         ! POPs simulation
-         ! -----------------
-         NMAX=5                                 ! POPPOCPO, POPPBCPO, POPG
-                                                ! POPPOCPI, POPPBCPI
+         NMAX = 5                                    ! POPPOCPO, POPPBCPO, POPG
+                                                     ! POPPOCPI, POPPBCPI
 
       ELSE 
 
