!------------------------------------------------------------------------------
!                  GEOS-Chem Global Chemical Transport Model                  !
!------------------------------------------------------------------------------
!BOP
!     
! !MODULE: wetscav_mod
!     
! !DESCRIPTION: Module WETSCAV\_MOD contains routines and variables used in 
!  the wet scavenging of tracer in cloud updrafts, rainout, and washout. 
!\\   
!\\   
! !INTERFACE: 
!
      MODULE WETSCAV_MOD
!
! !USES:
!
      USE PRECISION_MOD    ! For GEOS-Chem Precision (fp)

      IMPLICIT NONE
      PRIVATE
!
! !PUBLIC DATA MEMBERS:
!
      REAL(fp), PUBLIC, ALLOCATABLE, TARGET :: H2O2s(:,:,:)   ! Save H2O2 and SO2 [v/v]
      REAL(fp), PUBLIC, ALLOCATABLE, TARGET :: SO2s(:,:,:)    !  for sulfate chemistry
!
! !PUBLIC MEMBER FUNCTIONS:
!
      PUBLIC  :: CLEANUP_WETSCAV
      PUBLIC  :: COMPUTE_F
      PUBLIC  :: DO_WETDEP
      PUBLIC  :: GET_WETDEP_IDWETD
      PUBLIC  :: GET_WETDEP_NMAX
      PUBLIC  :: GET_WETDEP_NSOL
      PUBLIC  :: INIT_WETSCAV
      PUBLIC  :: WETDEPID
      PUBLIC  :: WASHOUT
      PUBLIC  :: LS_K_RAIN
      PUBLIC  :: LS_F_PRIME
!
! !PRIVATE MEMBER FUNCTIONS:
!
      PRIVATE :: COMPUTE_L2G
      PRIVATE :: CONV_F_PRIME
      PRIVATE :: E_ICE
      PRIVATE :: RAINOUT
      PRIVATE :: GET_RAINFRAC
      PRIVATE :: SAFETY
      PRIVATE :: WASHFRAC_FINE_AEROSOL
      PRIVATE :: WASHFRAC_COARSE_AEROSOL
      PRIVATE :: WASHFRAC_LIQ_GAS
      PRIVATE :: WASHFRAC_HNO3
      PRIVATE :: GET_VUD
!
! !REMARKS:
!  References:
!  ============================================================================
!  (1 ) Liu,H., D.J. Jacob, I. Bey and R.M. Yantosca, "Constraints from 210Pb 
!        and 7Be on wet deposition and transport in a global three-dimensional
!        chemical tracer model driven by assimilated meteorological fields", 
!        JGR, Vol 106, pp 12109-12128, 2001.
!  (2 ) D.J. Jacob, H. Liu, C. Mari, and R. M. Yantosca, "Harvard wet 
!        deposition scheme for GMI", Harvard Atmospheric Chemistry Modeling 
!        Group, March 2000.
!  (3 ) Chin, M., D.J. Jacob, G.M. Gardner, M.S. Foreman-Fowler, and P.A. 
!        Spiro, "A global three-dimensional model of tropospheric sulfate", 
!        J. Geophys. Res., 101, 18667-18690, 1996.
!  (4 ) Balkanski, Y  D.J. Jacob, G.M. Gardner, W.C. Graustein, and K.K.
!        Turekian, "Transport and Residence Times of Tropospheric Aerosols
!        from a Global Three-Dimensional Simulation of 210Pb", JGR, Vol 98, 
!        (D11) pp 20573-20586, 1993.  
!  (5 ) Giorgi, F, & W.L. Chaimedes, "Rainout Lifetimes of Highly Soluble
!        Aerosols and Gases as Inferred from Simulations With a General
!        Circulation Model", JGR, Vol 86 (D13) pp 14367-14376, 1986.  
!
! !REVISION HISTORY:
!  (1 ) Now trap allocation errors with routine ALLOC_ERR. (bmy, 7/11/00)
!  (2 ) Moved routine MAKE_QQ here from "dao_mod.f" (bmy, 10/12/00)
!  (3 ) Reordered arguments in INIT_PRECIP (bmy, 10/12/00)
!  (4 ) Updated comments (bmy, 9/4/01)
!  (5 ) Bug fix in MAKE_QQ: BXHEIGHT is sized IIPAR,JJPAR,LLPAR (bmy, 10/4/01)
!  (6 ) Removed obsolete, commented-out code from 10/01 (bmy, 11/26/01)
!  (7 ) Now divide module header into MODULE PRIVATE, MODULE VARIABLES, and
!        MODULE ROUTINES sections.  Updated comments (bmy, 5/28/02)
!  (8 ) Now zero allocatable arrays (bmy, 8/5/02)
!  (9 ) Bug fix: ND39 diagnostic now closes the budget.  Also bundled several
!        standalone routines into this module.  Now references F90 module
!        "tracerid_mod.f".  Also set NSOLMAX=10 since we now have sulfate
!        tracers for wetdep.   Now prevent out-of-bounds errors in routine
!        WETDEP.  Added GET_WETDEP_NMAX function to return max # of soluble
!        tracers for allocating diagnostic arrays.  Added functions 
!        GET_WETDEP_NSOL and GET_WETDEP_IDWETD.  Now init H2O2s and SO2s
!        to the initial H2O2 and SO2 from STT.  Updated comments. 
!        (qli, bmy, 1/14/03)
!  (10) Improvements for SO2/SO4 scavenging (rjp, bmy, 3/23/03)
!  (11) Now references "time_mod.f".  Added driver routine DO_WETDEP to
!        remove cumbersome calling sequence from MAIN program.  Also declared
!        WETDEP and MAKE_QQ PRIVATE to this module. (bmy, 3/27/03)
!  (11) Add parallelization to routine WETDEP (bmy, 3/17/04)
!  (12) Added carbon and dust aerosol tracers (rjp, tdf, bmy, 4/5/04)
!  (13) Added seasalt aerosol tracers (rjp, bec, bmy, 4/20/04)
!  (14) Added secondary organic aerosol tracers (rjp, bmy, 7/13/04)
!  (15) Now references "logical_mod.f" and "tracer_mod.f".  Now move all 
!        internal routines to the module and pass arguments explicitly in
!        order to facilitate parallelization on the Altix. (bmy, 7/20/04)
!  (16) Updated for mercury aerosol tracers (eck, bmy, 12/9/04)
!  (17) Updated for AS, AHS, LET, NH4aq, SO4aq.  Also now pass Hg2 wetdep loss
!        to "ocean_mercury_mod.f". (cas, sas, bmy, 1/20/05)
!  (18) Bug fix to avoid numerical blowup in WETDEP.  Now use analytical
!        function for E_ICE(T). (bmy, 3/7/05)
!  (19) Added SO4s, NITs.  Increased NSOLMAX to 31.  Also block out 
!        parallel loop in WETDEP for SGI MIPS compiler. (bec, bmy, 5/5/05)
!  (20) Now make sure all USE statements are USE, ONLY (bmy, 10/3/05)
!  (21) Bug fixes: do not over-deplete H2O2s.  Also include updates for
!        tagged Hg simulation. (dkh, rjp, eck, cdh, bmy, 1/6/06)
!  (22) Now wet deposit SOG4, SOA4. Remove unnecessary variables in WETDEP.
!        (dkh, bmy, 5/18/06)
!  (23) Bug fixes in COMPUTE_F (bmy, 7/26/06)
!  (24) Resize DSTT array in WETDEP to save memory.  Added fixes for GEOS-5
!        wet deposition per Hongyu Liu's suggestions. (bmy, 3/5/08)
!  (25) Add wet scavenging of GLYX, MGLY, GLYC, SOAG, SOAM (tmf, 1/7/09)
!  (26) Effective Henry's law constant and coefficient from 
!       Sander, R, 1999, Compilation of Henry's Law Constants for 
!          Inorganic and Organic Species of Potential Importance in 
!          Environmental Chemistry.
!          http://www.mpch-mainz.mpg.de/~sander/res/henry.html
!       (tmf, 1/7/09)
!  (27) Remove support for SGI compiler.  Bug fix in RAINOUT. (bmy, 7/20/09)
!  (28) Update mercury simulation. (ccc, 5/17/10)
!  (29) Add LGTMM as condition to output AD39. (ccc, 11/18/09)
!  (30) Add snow scavenging, different washout/rainout ratio 
!       (wqq, ccc, 7/13/10)
!  13 Aug 2010 - R. Yantosca - Add modifications for MERRA (treat like GEOS-5)
!  16 Sep 2010 - R. Yantosca - Added ProteX headers
!  20 Sep 2010 - H. Amos, R. Yantosca - Implement new algorithms for MERRA
!  08 Oct 2010 - H. Amos     - WASHFRAC_LIQ_GAS is now a subroutine
!  08 Oct 2010 - H. Amos     - Various other modifications in WETDEP_MERRA
!  01 Aug 2011 - H. Amos     - Bug fix for function WASHFRAC_LIQ_GAS
!  01 Aug 2011 - H. Amos     - Updated comments
!  09 Feb 2012 - R. Yantosca - Add modifications for GEOS-5.7.x
!  21 Jun 2012 - R. Yantosca - Declare H2O2s, SO2s as TARGETs for pointers
!  23 Apr 2013 - R. Yantosca - Bug fix, eliminate white space from #if block
!  23 Apr 2013 - R. Yantosca - Remove LTOMAS logical, since we now invoke TOMAS
!                              with either TOMAS=yes or TOMAS40=yes
!  13 Aug 2013 - M. Sulprizio- Add modifications for updated SOA and SOA + 
!                              semivolatile POA simulations (H. Pye)
!  24 Nov 2014 - M. Yannetti - Added PRECISION_MOD
!  12 Feb 2015 - C. Keller   - Added GET_F and GET_VUD. VUD is now stored in
!                              State_Met. In an ESMF environment, it's values
!                              are directly taken from the GEOS-5 model. In 
!                              the traditional GEOS-Chem, the updraft velocity
!                              is still calculated in the old manner (5 m/s 
!                              over land/ice, 10 m/s over water).
!EOP
!------------------------------------------------------------------------------
!BOC
!
! !DEFINED PARAMETERS:
!
#if defined( TOMAS   )
# if   defined( TOMAS40 )
      INTEGER, PARAMETER   :: NSOLMAX = 370     ! Max # of soluble tracers for TOMAS40 runs
# elif defined( TOMAS12 )
      INTEGER, PARAMETER   :: NSOLMAX = 136     ! Max # of soluble tracers for TOMAS12 runs
# elif defined( TOMAS15 )
      INTEGER, PARAMETER   :: NSOLMAX = 157     ! Max # of soluble tracers for TOMAS15 runs
# else
      INTEGER, PARAMETER   :: NSOLMAX = 262     ! Max # of soluble tracers for TOMAS30 runs
# endif

#else
      ! SOAupdate: Increase NSOLMAX from 60 to 110 for SOA + semivol POA
      !  (jje, mpayer,7/5/11)
      INTEGER, PARAMETER   :: NSOLMAX = 110     ! Max # of soluble tracers
                                                !  for regular G-C runs
#endif
      !REAL(fp),  PARAMETER   :: EPSILON = 1e-32_fp   ! A very small positive #

      ! TINY number
      REAL(fp), PARAMETER :: TINY_FP = TINY(1.0_fp)
!
! !LOCAL VARIABLES:
!
      ! Scalars
      INTEGER              :: NSOL              ! # of soluble species

      ! Arrays
      INTEGER              :: IDWETD(NSOLMAX)   ! Index array for WETDEP
!      REAL(fp),  ALLOCATABLE :: Vud(:,:)          ! Updraft velocity [m/s]
      REAL(fp),  ALLOCATABLE :: C_H2O(:,:,:)      ! Mixing ratio of H2O [v/v]
      REAL(fp),  ALLOCATABLE :: CLDICE(:,:,:)     ! Cloud ice mixing ratio
                                                !  [cm3 ice/cm3 air]
      REAL(fp),  ALLOCATABLE :: CLDLIQ(:,:,:)     ! Cloud liquid water mix rat
                                                !  [cm3 H2O/cm3 air]
      REAL(fp),  ALLOCATABLE :: PDOWN(:,:,:)      ! Precipitation thru the
                                                !  bottom of the grid box 
                                                !  [cm3 H2O/cm2 area/s]
      REAL(fp),  ALLOCATABLE :: QQ(:,:,:)         ! Rate of new precip formation
                                                !  [cm3 H2O/cm3 air/s]

      ! Define local shadow variables for values in Input_Opt
      LOGICAL :: LPRT
      LOGICAL :: LGTMM
      LOGICAL :: LSOILNOX
      LOGICAL :: LDYNOCEAN
      LOGICAL :: ITS_A_MERCURY_SIM
      LOGICAL :: ITS_A_POPS_SIM

      CONTAINS
!EOC
!------------------------------------------------------------------------------
!                  GEOS-Chem Global Chemical Transport Model                  !
!------------------------------------------------------------------------------
!BOP
!
! !IROUTINE: do_wetdep
!
! !DESCRIPTION: Subroutine DO\_WETDEP is a driver for the wet deposition code, 
!  called from the MAIN program.
!\\
!\\
! !INTERFACE:
!
      SUBROUTINE DO_WETDEP( am_I_Root, Input_Opt,
     &                      State_Met, State_Chm, RC )
!
! !USES:
!
      USE CMN_SIZE_MOD
      USE ERROR_MOD,          ONLY : DEBUG_MSG
      USE GIGC_ErrCode_Mod
      USE GIGC_Input_Opt_Mod, ONLY : OptInput
      USE GIGC_State_Chm_Mod, ONLY : ChmState
      USE GIGC_State_Met_Mod, ONLY : MetState

#if   defined ( DEVEL )
      USE HCO_ERROR_MOD
      USE ERROR_MOD,          ONLY : ERROR_STOP
      USE HCO_DIAGN_MOD,      ONLY : Diagn_Update
      USE TIME_MOD,           ONLY : GET_TS_DYN
#endif
!
! !INPUT PARAMETERS:
!
      LOGICAL,        INTENT(IN)    :: am_I_Root   ! Are we on the root CPU?
      TYPE(OptInput), INTENT(IN)    :: Input_Opt   ! Input Options object
      TYPE(MetState), INTENT(IN)    :: State_Met   ! Meteorology State object
!
! !INPUT/OUTPUT PARAMETERS:
!
      TYPE(ChmState), INTENT(INOUT) :: State_Chm   ! Chemistry State object
!
! !OUTPUT PARAMETERS:
!
      INTEGER,        INTENT(OUT)   :: RC          ! Success or failure?
! 
! !REMARKS:
!  NOTE FROM HONGYU LIU (hyl@nianet.org) -- 3/5/08
!                                                                             .
!  Rainout and washout from convective precipitation for previous GEOS 
!  archives were intended to represent precipitation from cloud anvils 
!  [Liu et al., 2001]. For GEOS-5 (as archived at Harvard), the cloud anvil 
!  precipitation was already included in the large-scale precipitation. 
!                                                                             .
!  Therefore, we insert a #if block to ensure that call MAKE_QQ and WETDEP 
!  are not called for convective precip in GEOS-5. (hyl, bmy, 3/5/08)
!
! !REVISION HISTORY: 
!  27 Mar 2003 - R. Yantosca - Initial version
!  (1 ) Now references LPRT from "logical_mod.f" (bmy, 7/20/04)
!  (2 ) Don't do rainout/washout for conv precip for GEOS-5 (hyl, bmy, 3/5/08)
!  13 Aug 2010 - R. Yantosca - Treat GEOS-5 like MERRA
!  16 Sep 2010 - R. Yantosca - Added ProTeX headers
!  20 Sep 2010 - R. Yantosca - Rewrote #if block structure for clarity
!  09 Feb 2012 - R. Yantosca - Treat GEOS-5.7.x in the same way as MERRA
!  25 Mar 2013 - R. Yantosca - Now accept am_I_Root, Input_Opt, State_Chm, RC
!  02 Jul 2013 - R. Yantosca - Bug fix: add State_Chm to WETDEP calls for
!                              met other than MERRA, GEOS-5.7 or GEOS-5
!  26 Sep 2013 - R. Yantosca - Renamed GEOS_57 Cpp switch to GEOS_FP
!EOP
!------------------------------------------------------------------------------
!BOC
!
! !LOCAL VARIABLES:
!
      ! For fields from Input_Opt
      LOGICAL :: doPrt

      ! For new diagnostics
#if   defined( DEVEL )
      INTEGER                :: N, cID, HCRC
      REAL(fp), ALLOCATABLE  :: BEFORE(:,:,:,:)
      REAL(fp), POINTER      :: TMP3D(:,:,:) => NULL()
      REAL(fp), POINTER      :: TMP2D(:,:  ) => NULL()
      REAL(fp)               :: DT
#endif

      !=================================================================
      ! Initialize
      !=================================================================

      ! Assume success
      RC                =  GIGC_SUCCESS

      ! Copy values from Input_Opt to module shadow variables
      LPRT              = Input_Opt%LPRT
      LGTMM             = Input_Opt%LGTMM
      LSOILNOX          = Input_Opt%LSOILNOX
      LDYNOCEAN         = Input_Opt%LDYNOCEAN
      ITS_A_MERCURY_SIM = Input_Opt%ITS_A_MERCURY_SIM
      ITS_A_POPS_SIM    = Input_Opt%ITS_A_POPS_SIM

      ! Only print output on the root CPU
      doPrt = ( LPRT .and. am_I_Root )

      ! For new diagnostics, mirror old species
#if   defined( DEVEL )
      IF ( Input_Opt%ND39 > 0 ) THEN
         ALLOCATE( BEFORE(IIPAR,JJPAR,LLPAR,Input_Opt%N_TRACERS) )
         BEFORE = State_Chm%Tracers
      ENDIF
#endif


#if   defined( MERRA ) || defined( GEOS_FP )

      !=================================================================
      ! MERRA: Only do wet deposition for large-scale + anvil precip
      !=================================================================

      ! Create precip fields
      CALL MAKE_QQ( State_Met, LS=.TRUE. )
      IF ( doPrt ) CALL DEBUG_MSG( '### DO_WETDEP: before LS wetdep' )

      ! Do wet deposition
      CALL WETDEP_MERRA( am_I_Root, Input_Opt, State_Met, 
     &                   State_Chm, RC, LS=.TRUE. )
      IF ( doPrt ) CALL DEBUG_MSG( '### DO_WETDEP: after LS wetdep' )

#elif defined( GEOS_5 )

      !=================================================================
      ! GEOS5: Only do wet deposition for large-scale + anvil precip
      !=================================================================

      ! Create precip fields
      CALL MAKE_QQ( State_Met, LS=.TRUE. )
      IF ( doPrt ) CALL DEBUG_MSG( '### DO_WETDEP: before LS wetdep' )

      ! Do wet deposition
      CALL WETDEP( am_I_Root, Input_Opt, State_Met, 
     &             State_Chm, RC, LS=.TRUE. )
      IF ( doPrt ) CALL DEBUG_MSG( '### DO_WETDEP: after LS wetdep' )

#else

      !=================================================================
      ! Other met fields: Do wetdep for both LS & convective precip
      !=================================================================

      !---------------------
      ! Large-scale precip
      !---------------------

      ! Create precip fields
      CALL MAKE_QQ( State_Met, LS=.TRUE. )
      IF ( doPrt ) CALL DEBUG_MSG( '### DO_WETDEP: before LS wetdep' )

      ! Do wet deposition
      CALL WETDEP( am_I_Root, Input_Opt, State_Met, 
     &             State_Chm, RC, LS=.TRUE. )
      IF ( doPrt ) CALL DEBUG_MSG( '### DO_WETDEP: after LS wetdep' )

      !---------------------
      ! Convective precip
      !---------------------

      ! Create precip fields
      CALL MAKE_QQ( State_Met, LS=.FALSE. )
      IF ( doPrt ) CALL DEBUG_MSG( '### DO_WETDEP: before conv wetdep' )

      !  Do wet deposition
      CALL WETDEP( am_I_Root, Input_opt, State_Met, 
     &             State_Chm, RC, LS=.FALSE. )
      IF ( doPrt ) CALL DEBUG_MSG( '### DO_WETDEP: after conv wetdep' )

#endif

      !---------------------
      ! New diagnostics 
      !---------------------
#if   defined( DEVEL )
      IF ( Input_Opt%ND39 > 0 ) THEN

         ! Time step
         DT = GET_TS_DYN() * 60e+0_fp

         ! Allocate temporary pointer
         ALLOCATE(TMP3D(IIPAR,JJPAR,LLPAR),TMP2D(IIPAR,JJPAR))
        
         ! Loop over all tracers
         DO N = 1, Input_Opt%N_TRACERS

            ! Is this a tracer selected for diagnostics?
            IF ( ANY( Input_Opt%TINDEX(39,:) == N ) ) THEN

               ! Loss rate (kg/s)
               TMP3D = ( BEFORE(:,:,:,N) - State_Chm%Tracers(:,:,:,N) ) 
     &             / DT 
               TMP2D = SUM(TMP3D,DIM=3)

               ! Update diagnostics
               cID = 39000 + N
               CALL Diagn_Update ( am_I_Root,
     &                             cID     = cID,
     &                             Array2D = TMP2D,
     &                             COL     = Input_Opt%DIAG_COLLECTION,
     &                             PosOnly = .TRUE., 
     &                             RC      = HCRC )
               IF ( HCRC /= HCO_SUCCESS ) THEN
                  CALL ERROR_STOP ( 'Error updating wetscav diagn ' // 
     &               'for species ' // TRIM(Input_Opt%TRACER_NAME(N)), 
     &               'DO_WETDEP (wetscav_mod.F)' )
               ENDIF
            ENDIF
         ENDDO

         ! Cleanup
         DEALLOCATE( BEFORE, TMP3D, TMP2D )
      ENDIF
#endif

      END SUBROUTINE DO_WETDEP
!EOC
!------------------------------------------------------------------------------
!                  GEOS-Chem Global Chemical Transport Model                  !
!------------------------------------------------------------------------------
!BOP
!
! !IROUTINE: make_qq
!
! !DESCRIPTION: Subroutine MAKE\_QQ computes the large-scale or convective 
!  precipitation fields for use with WETDEP
!\\
!\\
! !INTERFACE:
!
      SUBROUTINE MAKE_QQ( State_Met, LS )
!
! !USES:
!
      USE CMN_SIZE_MOD
      USE ERROR_MOD,          ONLY : ALLOC_ERR
      USE GIGC_State_Met_Mod, ONLY : MetState
!
! !INPUT PARAMETERS: 
!
      LOGICAL,        INTENT(IN) :: LS         ! =T, denotes large scale precip
                                               ! =F, denotes convective precip
      TYPE(MetState), INTENT(IN) :: State_Met  ! Meteorology State object
! 
! !REMARKS:
!  %%%%%%%%%%%%%%%%%%%%%%%%%%%%%%%%%%%%%%%%%%%%%%%%%%%%%%%%%%%%%%%%%%%%%
!  %%%%%           FOR MERRA and GEOS-FP MET FIELDS ONLY           %%%%%
!  %%%%%%%%%%%%%%%%%%%%%%%%%%%%%%%%%%%%%%%%%%%%%%%%%%%%%%%%%%%%%%%%%%%%%
!                                                                             .
!  Now construct QQ and PDOWN directly from MERRA met fields.
!                                                                             .
!  This only applies to large-scale precip, as the #if defined
!  block in routine DO_WETDEP prevents the wet deposition
!  routines from being called if it is convective precip.
!                                                                             .
!  MERRA met fields:
!  =================
!  DQRLSAN   = 3-D precip production rate  (LS+anvil) [kg/kg/s]
!  PFILSAN   = Dwnwd flux of ice precip    (LS+anvil) [kg/m2/s]
!  PFLLSAN   = Dwnwd flux of liquid precip (LS+anvil) [kg/m2/s]
!  REEVAPLS  = Evap of precip'ing LS+anvil condensate [kg/kg/s]
!                                                                             .
!  Unit conversion for QQ:
!  =======================
! 
!      kg H2O   |   m^3 H2O   | AIRDEN kg air       m^3 H2O
!   ------------+-------------+--------------- = -------------   
!    kg air * s | 1000 kg H2O |    m^3 air        m^3 air * s
! 
!  and [m^3 H2O/m3 air] = [cm^3 H2O/cm3 air] because the same conversion 
!  factor from m^3 -> cm^3 is in both the numerator and the denominator.
!                                                                             .
!  Unit conversion for PDOWN:
!  ==========================
!                                                                             .
!      kg H2O |   m^3 H2O   | 1e6 cm^3 |  m^2       
!   ----------+-------------+----------+--------- +
!     m^2 * s | 1000 kg H2O |   m^3    | 1e4 cm2 
!                                                                             .
!      kg ice |   m^3 ice   | 1e6 cm^3 |  m^2
!   ----------+-------------+----------+---------
!     m^2 * s |  917 kg ice |   m^3    | 1e4 cm2 
!                                                                             .
!  = [ (PFILSAN/1000) * 100 ] + [ (PFILSAN/1000) * 100]
!                                                                             .
!  %%%%%%%%%%%%%%%%%%%%%%%%%%%%%%%%%%%%%%%%%%%%%%%%%%%%%%%%%%%%%%%%%%%%% 
!  %%%%%     FOR ALL OTHER MET FIELDS EXCEPT MERRA and GEOS-FP     %%%%%
!  %%%%%%%%%%%%%%%%%%%%%%%%%%%%%%%%%%%%%%%%%%%%%%%%%%%%%%%%%%%%%%%%%%%%%
!                                                                             .
!  If there is total precipitation in the (I,J) column, then:
!                                                                             .
!  (1) Compute FRAC, the large scale fraction (if LS = .TRUE.) or 
!      convective fraction (if LS = .FALSE.) total precipitation.  
!      FRAC is computed from PREACC and PRECON.
!                                                                             .
!  (2) Compute QQ, the rate of formation of precipitation 
!      [cm3 H2O/cm3 air/s].  From MOISTQ [kg H2O/kg air/s], 
!      defined as the tendency in specific humidity, the unit conversion 
!      is: 
!                                                                             .
!      kg H2O   |   m^3 H2O   | MAIRDEN kg air         m^3 H2O
!   ------------+-------------+--------------- ==> -------------   
!    kg air * s | 1000 kg H2O |    m^3 air          m^3 air * s
!                                                                             .
!  and
!                                                                             .
!          m^3 H2O                         cm^3 H2O
!       -------------  is equivalent to  -------------- 
!        m^3 air * s                      cm^3 air * s!
!                                                                             .
!  since the same conversion factor (10^6 cm^3/m^3) is in both
!  the numerator and the denominator.
! 
!  Therefore, the equation for QQ is:
! 
!    QQ(L,I,J) = FRAC * MOISTQ(I,J,L) * MAIRDEN(I,J,L) / 1000.0
!      
!  (3) Compute PDOWN, the column precipitation 
!      [cm3 H2O/cm2 air/s], by multiplying QQ(L,I,J) by 
!      BXHEIGHT(I,J,L) * 100 cm.  
! 
!  (4) The reason why we do not force PTEMP to be positive is 
!      that PREACC is the integral of the MOISTQ field.  MOISTQ 
!      contains both negative (evap) and positive (precip) 
!      values.  If we forced PTEMP to be positive, then we would
!      be adding extra precipitation to PDOWN (hyl, bmy, 3/6/99).
!
! !REVISION HISTORY: 
!  29 Feb 2000 - H. Liu, R. Yantosca - Initial version
!  (1 ) Now we partition MOISTQ into large-scale and convective parts, using
!        total precipitation PREACC and convective precipitation PRECON (both
!        are vertical integral amounts). The precipitation field at altitudes
!        (PDOWN) is also made (hyl, djj, 10/17/98).
!  (2 ) MAKE_QQ is written in Fixed-Form Fortran 90. (bmy, 4/2/99)!
!  (3 ) AIRDEN, MOISTQ, QQ, and PDOWN are dimensioned (LLPAR,IIPAR,JJPAR) 
!       in order to maximize loop efficiency when processing an (I,J) 
!       column layer by layer. (bmy, 3/14/00)
!  (4 ) MOISTQ is originally [g H2O/kg air/day], and is converted in
!        READ_A6 to [kg H2O/kg air/s]. (bmy, 3/14/00)
!  (5 ) Now reference PREACC, PRECON from "dao_mod.f" instead of from
!        common block header file "CMN_PRECIP" (bmy, 6/26/00)
!  (6 ) Now pass BXHEIGHT as an argument.  Also added to "dao_mod.f". 
!        (bmy, 6/26/00)
!  (7 ) Moved from "dao_mod.f" to "wetscav_mod.f".  Also made PREACC
!        and PRECON into arguments. (bmy, 10/12/00)
!  (8 ) Updated comments (bmy, 9/4/01)
!  (9 ) BXHEIGHT is now sized (IIPAR,JJPAR,LLPAR) (bmy, 10/4/01)
!  (10) Removed obsolete, commented-out code from 10/01 (bmy, 11/26/01)
!  (11) Now reference met field arrays directly from "dao_mod.f" (bmy, 11/8/02)
!  16 Sep 2010 - R. Yantosca - Added ProTeX headers
!  16 Sep 2010 - R. Yantosca - Compute QQ and PDOWN from MERRA met fields
!  09 Feb 2012 - R. Yantosca - Added modifications for GEOS-5.7.x met fields
!  09 Nov 2012 - M. Payer    - Replaced all met field arrays with State_Met
!                              derived type object
!  26 Sep 2013 - R. Yantosca - Renamed GEOS_57 Cpp switch to GEOS_FP
!  06 Nov 2014 - R. Yantosca - Now use State_Met%AIRDEN(I,J,L)
!  06 Nov 2014 - R. Yantosca - Now use State_Met%MOISTQ(I,J,L)
!  29 Apr 2015 - E. Lundgren - Now use State_Met%MAIRDEN instead of AIRDEN
!                              since AIRDEN is now dry air density and MAIRDEN
!                              is moist air density, needed for use with MOISTQ
!EOP
!------------------------------------------------------------------------------
!BOC
!
! !LOCAL VARIABLES:
!
      INTEGER :: I, J, L, AS
      REAL(fp)  :: PTEMP, FRAC
      LOGICAL :: FIRST = .TRUE.

      !=================================================================
      ! MAKE_QQ begins here!
      !=================================================================
      IF ( FIRST ) THEN

         ! Allocate PDOWN on first call
         ALLOCATE( PDOWN( LLPAR, IIPAR, JJPAR ), STAT=AS )
         IF ( AS /= 0 ) CALL ALLOC_ERR( 'PDOWN' )
         PDOWN = 0e+0_fp
      
         ! Allocate QQ on first call
         ALLOCATE( QQ( LLPAR, IIPAR, JJPAR ), STAT=AS )
         IF ( AS /= 0 ) CALL ALLOC_ERR( 'QQ' )
         QQ = 0e+0_fp
         
         ! Reset flag
         FIRST = .FALSE.
      ENDIF

      !=================================================================
      ! Loop over surface grid boxes
      !=================================================================

!$OMP PARALLEL DO
!$OMP+DEFAULT( SHARED )
!$OMP+PRIVATE( I, J, FRAC, L, PTEMP )
!$OMP+SCHEDULE( DYNAMIC )
      DO J = 1, JJPAR
      DO I = 1, IIPAR

#if   defined( GEOS_FP )

         !==============================================================
         ! %%%%% FOR GEOS-FP MET FIELDS ONLY %%%%%  
         !
         ! In GEOS-FP, the PFILSAN and PFLLSAN fields are defined
         ! on level edges.  Therefore, we must use L+1 to index them.
         !==============================================================

         ! Loop over vertical levels
         DO L = 1, LLPAR

            ! Rate of new precipitation formation in grid box (I,J,L)
            ! [cm3 H2O/cm3 air/s]
            QQ(L,I,J)    = ( State_Met%DQRLSAN(I,J,L)          )
     &                   * ( State_Met%AIRDEN(I,J,L)  / 1000e+0_fp )

            ! Column precipitation [cm3 H2O/cm2 air/s]
            PDOWN(L,I,J) = ( ( State_Met%PFLLSAN(I,J,L+1) / 1000e+0_fp )
     &                   + ( State_Met%PFILSAN(I,J,L+1) /  917e+0_fp ) )
     &                   * 100e+0_fp

         ENDDO

#elif   defined( MERRA )

         !==============================================================
         ! %%%%% FOR MERRA MET FIELDS ONLY %%%%%  
         !==============================================================

         ! Loop over vertical levels
         DO L = 1, LLPAR

            ! Rate of new precipitation formation in grid box (I,J,L)
            ! [cm3 H2O/cm3 air/s]
            QQ(L,I,J)    = ( State_Met%DQRLSAN(I,J,L)          )
     &                   * ( State_Met%AIRDEN(I,J,L)  / 1000e+0_fp )

            ! Column precipitation [cm3 H2O/cm2 air/s]
            PDOWN(L,I,J) = ( ( State_Met%PFLLSAN(I,J,L) / 1000e+0_fp ) 
     &                   +   ( State_Met%PFILSAN(I,J,L) /  917e+0_fp ) )
     &                   * 100e+0_fp

         ENDDO

#else 

         !==============================================================
         ! %%%%% FOR ALL OTHER MET FIELDS EXCEPT MERRA %%%%%
         !==============================================================
         IF ( State_Met%PRECTOT(I,J) > 0e+0_fp ) THEN

            ! Large scale or convective fraction of precipitation
            IF ( LS ) THEN
               FRAC = ( State_Met%PRECTOT(I,J) - State_Met%PRECCON(I,J))
     &                / State_Met%PRECTOT(I,J) 
            ELSE
               FRAC =   State_Met%PRECCON(I,J) / State_Met%PRECTOT(I,J)
            ENDIF

           !##################################################################
           !### KLUDGE: On July 22, 2010, there is an error where PREACC
           !### is set to a very small number (but nonzero).  This causes
           !### FRAC to blow up to near infinity and PDOWN to be a very
           !### large number.  For now, limit FRAC to be between 0 and 1.
           !### 
           IF ( FRAC > 1e+0_fp ) FRAC = 1e+0_fp
           IF ( FRAC < 0e+0_fp ) FRAC = 0e+0_fp 
           !##################################################################

            ! Start at the top of the atmosphere
            L = LLPAR

            ! Compute QQ and PDOWN.  Keep PTEMP for the next level
            QQ(L,I,J)    = FRAC                      *
     &                     State_Met%MOISTQ(I,J,L)   *
     &                     State_Met%MAIRDEN(I,J,L)   / 1e+3_fp
            PTEMP        = QQ(L,I,J)                 *
     &                     State_Met%BXHEIGHT(I,J,L) * 1e+2_fp
            PDOWN(L,I,J) = PTEMP

            ! PDOWN cannot be negative
            IF ( PDOWN(L,I,J) < 0e+0_fp ) PDOWN(L,I,J) = 0.e+0_fp

            ! Loop down from LLPAR to the surface
            DO L = LLPAR-1, 1, -1
               
               ! Compute QQ and PDOWN.  Keep PTEMP for the next level.
               QQ(L,I,J)    = FRAC                      *
     &                        State_Met%MOISTQ(I,J,L)   *
     &                        State_Met%MAIRDEN(I,J,L)   / 1e+3_fp
               PDOWN(L,I,J) = PTEMP                     + QQ(L,I,J) *
     &                        State_Met%BXHEIGHT(I,J,L) * 1e+2_fp  
               PTEMP        = PDOWN(L,I,J)

               ! PDOWN cannot be negative
               IF ( PDOWN(L,I,J) < 0.0e+0_fp ) PDOWN(L,I,J) = 0.e+0_fp
            ENDDO
  
         !==============================================================
         ! If there is no precipitation reaching the surface in the 
         ! (I,J) column, then assume any precipitation at altitude to 
         ! be large-scale.
         ! 
         ! (1) Assume the large scale fraction = 1e+0_fp, 
         !                convective fraction  = 0e+0_fp
         ! (2) Compute QQ as described above
         ! (3) Compute PDOWN as described above
         !==============================================================
         ELSE

            ! Assume large-scale precipitation!
            IF ( LS ) THEN
               FRAC = 1e+0_fp
            ELSE         
               FRAC = 0e+0_fp
            ENDIF

            ! Start at the top of the atmosphere
            L = LLPAR

            ! Compute QQ and PDOWN.  Keep PTEMP for the next level
            QQ(L,I,J)    = FRAC                      *
     &                     State_Met%MOISTQ(I,J,L)   *
     &                     State_Met%MAIRDEN(I,J,L)   / 1e+3_fp
            PTEMP        = QQ(L,I,J)                 *
     &                     State_Met%BXHEIGHT(I,J,L) * 1e+2_fp
            PDOWN(L,I,J) = PTEMP
           
            ! PDOWN cannot be negative
            IF( PDOWN(L,I,J) < 0e+0_fp ) PDOWN(L,I,J) = 0.e+0_fp

            ! Loop down from LLPAR to the surface
            DO L = LLPAR-1, 1, -1
              
               ! Compute QQ and PDOWN.  Keep PTEMP for the next level
               QQ(L,I,J)    = FRAC                      *
     &                        State_Met%MOISTQ(I,J,L)   *
     &                        State_Met%MAIRDEN(I,J,L)   / 1e+3_fp
               PDOWN(L,I,J) = PTEMP                     + QQ(L,I,J) *
     &                        State_Met%BXHEIGHT(I,J,L) * 1e+2_fp 
               PTEMP        = PDOWN(L,I,J)

               ! PDOWN cannot be negative
               IF ( PDOWN(L,I,J) < 0.0e+0_fp ) PDOWN(L,I,J) = 0.e+0_fp
            ENDDO
         ENDIF

#endif

      ENDDO  
      ENDDO
!$OMP END PARALLEL DO

      END SUBROUTINE MAKE_QQ
!EOC
!------------------------------------------------------------------------------
!                  GEOS-Chem Global Chemical Transport Model                  !
!------------------------------------------------------------------------------
!BOP
!
! !IROUTINE: e_ice
!
! !DESCRIPTION: Subroutine E\_ICE computes Eice(T), the saturation vapor 
!  pressure of ice at a given Celsius temperature. 
!\\
!\\
! !INTERFACE:
!
      FUNCTION E_ICE( TK ) RESULT( VALUE )
!
! !INPUT PARAMETERS: 
!
      REAL(fp), INTENT(IN) :: TK      ! Temperature [K] 
!
! !RETURN VALUE:
!
      REAL(fp)             :: VALUE   ! Saturation vapor pressure [hPa]
!
! !REMARKS:
!  Marti & Mauersberber (GRL '93) formulation of saturation 
!  vapor pressure of ice [Pa] is: log P = A/TK + B
! 
! !REVISION HISTORY: 
!  08 Feb 2005 - R. Yantosca - Initial version
!  (1 ) Now use the same analytic function as the Goddard CTM (bmy, 2/8/05)
!  16 Sep 2010 - R. Yantosca - Added ProTeX headers
!EOP
!------------------------------------------------------------------------------
!BOC
!
! !DEFINED PARAMETERS:
!
      REAL(fp), PARAMETER  :: A = -2663.5e+0_fp
      REAL(fp), PARAMETER  :: B =  12.537e+0_fp

      !=================================================================
      ! E_ICE begins here!
      !=================================================================
      
      ! Saturation vap press of Ice [Pa] -- divide by 100 for [hPa]
      IF ( TK <= TINY_FP ) THEN
         VALUE = 0.0_fp
      ELSE
         VALUE = ( 10e+0_fp**( A/TK + B ) ) / 100e+0_fp 
      ENDIF

      END FUNCTION E_ICE
!EOC
!------------------------------------------------------------------------------
!                  GEOS-Chem Global Chemical Transport Model                  !
!------------------------------------------------------------------------------
!BOP
!
! !IROUTINE: compute_l2g
!
! !DESCRIPTION: Subroutine COMPUTE\_L2G computes the ratio L2G = Cliq / Cgas, 
!  which is the mixing ratio of tracer in the liquid phase, divided by the 
!  mixing ratio of tracer in the gas phase.
!\\
!\\
! !INTERFACE:
!
      SUBROUTINE COMPUTE_L2G( Kstar298, H298_R, TK, H2OLIQ, L2G )
!
! !INPUT PARAMETERS: 
!
      REAL(fp), INTENT(IN)  :: KStar298    ! Henry's law constant @ 298 K   
                                         !  [M/atm]
      REAL(fp), INTENT(IN)  :: H298_R      ! Molar heat of formation @ 298 K / R 
                                         !  [K]
      REAL(fp), INTENT(IN)  :: TK          ! Temperature [K]
      REAL(fp), INTENT(IN)  :: H2OLIQ      ! Liquid water content 
                                         !  [cm3 H2O/cm3 air]
!
! !OUTPUT PARAMETERS:
!
      REAL(fp), INTENT(OUT) :: L2G         ! Cliq/Cgas ratio for given tracer  
                                         !  [unitless]
!
! !REMARKS:
!  The ratio Cliq / Cgas is obtained via Henry's law.  The appropriate 
!  values of Kstar298 and H298_R must be supplied for each tracer.  
!  (cf Jacob et al 2000, p. 3)
! 
! !REVISION HISTORY: 
!  23 Feb 2000 - R. Yantosca - Initial version
!  (1 ) Bundled into "wetscav_mod.f" (bmy, 11/8/02)
!  16 Sep 2010 - R. Yantosca - Added ProTeX headers
!  10-Jan-2011 - H. Amos - Corrected the units on KStar298 from moles/atm
!                          to M/atm
!  15-May-2013 - F. Paulot - Fix R constant
!EOP
!------------------------------------------------------------------------------
!BOC
!
! !LOCAL VARIABLES:
!
      REAL(fp)              :: Kstar
!
! !DEFINED PARAMETERS:
!
      ! R = universal gas constant [L*atm/moles/K]
      REAL(fp), PARAMETER   :: R = 8.2057e-2_fp

      ! INV_T0 = 1/298 K
      REAL(fp), PARAMETER   :: INV_T0 = 1e+0_fp / 298e+0_fp

      !=================================================================
      ! COMPUTE_L2G begins here!
      !=================================================================

      ! Get Kstar, the effective Henry's law constant for temperature TK
      Kstar = Kstar298 * EXP( -H298_R * ( ( 1e+0_fp / TK ) - INV_T0 ) )

      ! Use Henry's Law to get the ratio:
      ! [ mixing ratio in liquid phase / mixing ratio in gas phase ]
      L2G   = Kstar * H2OLIQ * R * TK

      END SUBROUTINE COMPUTE_L2G
!EOC
!------------------------------------------------------------------------------
!                  GEOS-Chem Global Chemical Transport Model                  !
!------------------------------------------------------------------------------
!BOP
!
! !IROUTINE: compute_f 
!
! !DESCRIPTION: Subroutine COMPUTE\_F computes F, the fraction of soluble 
!  tracer lost by scavenging in convective cloud updrafts.
!\\
!\\
! !INTERFACE:
!
      SUBROUTINE COMPUTE_F( am_I_Root, N, F, ISOL, 
     &                      Input_Opt, State_Met, State_Chm, RC )
!
! !USES:
!
      USE CMN_SIZE_MOD
      USE GIGC_ErrCode_Mod
      USE GIGC_Input_Opt_Mod, ONLY : OptInput
      USE GIGC_State_Chm_Mod, ONLY : ChmState
      USE GIGC_State_Met_Mod, ONLY : MetState
      USE TRACERID_MOD
#if defined( TOMAS )
      USE TOMAS_MOD,          ONLY : IBINS
      USE TOMAS_MOD,          ONLY : GETFRACTION
      USE DAO_MOD,            ONLY : CONVERT_UNITS
      USE UNITCONV_MOD
#endif
!
! !INPUT PARAMETERS: 
!
      LOGICAL,        INTENT(IN)    :: am_I_Root   ! Are we on the root CPU?
      INTEGER,        INTENT(IN)    :: N          ! Tracer number
      TYPE(OptInput), INTENT(IN)    :: Input_Opt  ! Input Options object
      TYPE(MetState), INTENT(IN)    :: State_Met  ! Met State object
!
! !INPUT/OUTPUT PARAMETERS:
!
      TYPE(ChmState), INTENT(INOUT) :: State_Chm  ! Chemistry State
!
! !OUTPUT PARAMETERS:
!
      INTEGER,        INTENT(OUT)   :: ISOL       ! Index for ND38 diag
      REAL(fp),       INTENT(OUT)   :: F(:,:,:)   ! Soluble fraction of tracer
      INTEGER,        INTENT(OUT)   :: RC         ! Success or failure?
!
! !REVISION HISTORY: 
!  23 Feb 2000 - H. Liu, R. Yantosca - Initial version
!  (1 ) Currently works computes scavenging fractions for either full
!        chemistry simulation (NSRCX == 3) or Rn-Pb-Be chemistry simulation
!        (NSRCX == 1).  Set the scavenging fraction to zero for other
!        simulations which do not carry soluble tracers. (bmy, 3/2/00)
!  (2 ) Need to call INIT_SCAV to initialize the Vud, C_H2O, CLDLIQ, 
!        and CLDICE fields once per timestep. (bmy, 2/23/00)
!  (3 ) For aerosols only: now apply Eq. 2 for all temperatures.  Also
!        use the distance between the grid box centers in Eq. 2.  Updated
!        comments and made some cosmetic changes (hyl, bmy, 6/18/01)
!  (4 ) Remove IREF, JREF -- these are obsolete.  T is now dimensioned
!        (IIPAR,JJPAR,LLPAR).  T(IREF,JREF,L) is now T(I,J,L). (bmy, 9/27/01)
!  (5 ) Removed obsolete code from 9/01 (bmy, 10/23/01)
!  (6 ) Fix 2 bugs for aerosol scavenging in Rn-Pb-Be simulation: 
!        (a) set F(:,:,1) = 0 since we don't do any scavenging there.  
!        (b) DO L = 2, LLPAR to avoid any subscript range out of bounds 
!        errors (rjp, hyl, bmy, 1/10/02)
!  (7 ) Now set F=0 in the first level for all tracers.  Also now
!        compute the distance between grid box centers and use that in 
!        in Eq. 10 from Jacob et al, 2000 to compute F. (hyl, bmy, 1/24/02)
!  (8 ) Eliminated obsolete code from 1/02 (bmy, 2/27/02)
!  (9 ) Now reference T from "dao_mod.f" instead of from "CMN".  Also reference
!        BXHEIGHT from "dao_mod.f" instead of from "CMN_NOX".  Now bundled
!        into "wetscav_mod.f".  Now references IDTHNO3, IDTH2O2, etc, from
!        F90 module "tracerid_mod.f".  Added internal routines F_AEROSOL
!        and GET_ISOL.  Rewritten so that we don't duplicate code for 
!        different chemistry simulations. (bmy, 1/17/03)
!  (10) Now compute F for SO2 in the same way for both fullchem and offline 
!        simulations (rjp, bmy, 3/23/03)
!  (11) Added slots for carbon aerosol & dust tracers.  Now modified internal
!        routine GET_ISOL so it's not hardwired anymore. (rjp, bmy, 4/5/04)
!  (12) Added slots for sea salt aerosol tracers (rjp, bec, bmy, 4/20/04)
!  (13) Added slots for secondary organic aerosol tracers (rjp, bmy, 7/13/04)
!  (14) Remove reference to CMN, it's not needed.  Made internal routine
!        F_AEROSOL a module procedure rather than an internal routine to
!        COMPUTE_F in order to facilitate parallelization on the Altix.  Also
!        now pass all arguments explicitly to F_AEROSOL. (bmy, 7/20/04)
!  (15) Now wet scavenge mercury aerosol tracers (eck, bmy, 12/9/04)
!  (16) Updated for AS, AHS, LET, NH4aq, SO4aq.  Also condensed the IF
!        statement by combining branches for aerosols. (cas, bmy, 12/20/04)
!  (17) Updated for SO4s, NITs (bec, bmy, 4/25/05)
!  (18) Now make sure all USE statements are USE, ONLY (bmy, 10/3/05)
!  (19) Bug fix: Now do not over-deplete H2O2s.  Also change Henry's law
!        constant for Hg2 to 1.0d+14. Now use functions IS_Hg2 and IS_HgP to 
!        determine if a tracer is an Hg2 or HgP tagged tracer. 
!        (dkh, rjp, eck, cdh, bmy, 1/6/06)
!  (20) Updated for SOG4 and SOA4 (dkh, bmy, 5/18/06)
!  (21) Bug fix: now use separate conversion factors for H2O2 and NH3.
!        (havala, bmy, 7/26/06)
!  16 Sep 2010 - R. Yantosca - Added ProTeX headers
!  10-Jan-2011 - H.Amos      - Changed Hg2 Henry's law constant from 1.0d14 (no 
!                              citation) to 1.4d6 M/atm (HgCl2, Lindqvist &
!                              Rhode, 1985). Henry's law constant in
!                              wetscav_mod.f is now consistent with what's used
!                              in mercury_mod.f
!  27 Sep 2011 - H. Amos     - remove LHg_WETDasHNO3 logical, it's obsolete
!  09 Nov 2012 - M. Payer    - Replaced all met field arrays with State_Met
!                              derived type object
!  31 May 2013 - R. Yantosca - Now accept State_Chm, and pass it to TOMAS code
!  13 Aug 2013 - M. Sulprizio- Add modifications for updated SOA and SOA + 
!                              semivolatile POA simulations (H. Pye)
!  18 Apr 2014 - R. Yantosca - Now make the F argument an assumed-shape array
!                              so that we can pass a pointer array slice to it
!  25 Jun 2014 - R. Yantosca - Now accept Input_Opt via the arg list
!  19 Dec 2014 - M. Sulprizio- Add bug fixes for CONV_H2O2 and CONV_NH3 from
!                              Duncan Fairlie. The square root term should be
!                              inverted to be consistent with Mari et al (2000).
!  12 May 2015 - E. Lundgren - Change tracer units from v/v -> kg for TOMAS if
!                              not already in kg (ie. called from convection)
!  04 Jun 2015 - E. Lundgren - Now accept am_I_Root and RC as arguments
!  04 Jun 2015 - E. Lundgren - Adjust 5/12/15 TOMAS bug fix to also
!                              convert v/v total air <-> v/v dry air for
!                              accurate v/v <-> kg conversion during convection
!EOP
!------------------------------------------------------------------------------
!BOC
!
! !LOCAL VARIABLES:
!
      ! Scalars
      INTEGER            :: I, J, L, NN, N_TRACERS
      !REAL(fp)           :: L2G, I2G, C_TOT, F_L, F_I, K, TMP, SO2LOSS
      REAL(fp)           :: L2G, I2G, C_TOT, F_L, F_I, K, SO2LOSS
#if defined( TOMAS )
      ! Scavenging fraction of TOMAS aerosols (win, 7/16/09)
      REAL(fp)           :: TOM_SC_FRACTION(IIPAR, JJPAR, LLPAR, IBINS)
      REAL(fp)           :: SOLFRAC, XFRAC
      REAL(fp)           :: MEAN_SFC_STT         ! use to determine STT units 
      LOGICAL            :: UNITCHANGE = .FALSE. ! STT unit conversion indicator

      ! For unit conversion
      REAL(fp)           :: TCVV(Input_Opt%N_TRACERS)
      REAL(fp), POINTER  :: STT(:,:,:,:) => NULL()
#endif

      ! Pointers
!      REAL(fp), POINTER  :: BXHEIGHT(:,:,:)
      REAL(fp), POINTER  :: T       (:,:,:)
!
! !DEFINED PARAMETERS:
!
      ! Kc is the conversion rate from cloud condensate to precip [s^-1]
      REAL(fp),  PARAMETER  :: KC        = 5e-3_fp

      ! CONV_H2O2 = 0.6 * SQRT( 0.53 ), used for the ice to gas ratio for H2O2
      ! 0.6 is ( sticking  coeff H2O2  / sticking  coeff  water )
      ! 0.53 is ( molecular weight water / molecular weight H2O2 )
      REAL(fp), PARAMETER   :: CONV_H2O2 = 4.36564e-1_fp     

      ! CONV_NH3 = 0.6 * SQRT( 1.06 ), used for the ice to gas ratio for NH3
      ! 0.6 is ( sticking  coeff  NH3 / sticking  coeff  water )
      ! 1.06 is ( molecular weight water /  molecular weight NH3 )
      REAL(fp), PARAMETER   :: CONV_NH3  = 6.17395e-1_fp

      !=================================================================
      ! COMPUTE_F begins here!
      !
      ! For aerosol tracers, compute F with internal routine F_AEROSOL.
      ! ISOL = tracer index for the ND38 diagnostic.
      !=================================================================

      ! Assume success
      RC        =  GIGC_SUCCESS

      ! Initialize
!      BXHEIGHT  => State_Met%BXHEIGHT
      T         => State_Met%T
      N_TRACERS =  Input_Opt%N_TRACERS

      !-------------------------------
      ! 210Pb and 7Be (aerosols)
      !-------------------------------
      IF ( N == IDTPb .or. N == IDTBe7 ) THEN
         CALL F_AEROSOL( KC, N, F, State_Met )
         ISOL = GET_ISOL( N, N_TRACERS )

      !-------------------------------
      ! HNO3 (aerosol)
      !-------------------------------
      ELSE IF ( N == IDTHNO3 ) THEN
         CALL F_AEROSOL( KC, N, F, State_Met )
         ISOL = GET_ISOL( N, N_TRACERS ) 

      !-------------------------------
      ! H2O2 (liquid & ice phases)
      !-------------------------------
      ELSE IF ( N == IDTH2O2 ) THEN

         ! No scavenging at the surface
         F(:,:,1) = 0e+0_fp

         ! Start scavenging at level 2
         DO L = 2, LLPAR
         DO J = 1, JJPAR
         DO I = 1, IIPAR

            ! Compute ice to gas ratio for H2O2 by co-condensation
            ! (Eq. 9, Jacob et al, 2000)
            IF ( C_H2O(I,J,L) > 0e+0_fp ) THEN 
               I2G = ( CLDICE(I,J,L) / C_H2O(I,J,L) ) * CONV_H2O2
            ELSE
               I2G = 0e+0_fp
            ENDIF

            ! Compute liquid to gas ratio for H2O2, using
            ! the appropriate parameters for Henry's law
            ! (Eqs. 7, 8, and Table 1, Jacob et al, 2000)
            CALL COMPUTE_L2G( 8.3e+4_fp,    -7.4e+3_fp, 
     &                        T(I,J,L), CLDLIQ(I,J,L), L2G )

            ! Fraction of H2O2 in liquid & ice phases
            ! (Eqs. 4, 5, 6, Jacob et al, 2000)
            C_TOT = 1e+0_fp + L2G + I2G
            F_L   = L2G / C_TOT
            F_I   = I2G / C_TOT

            ! Compute the rate constant K.  The retention factor for 
            ! liquid H2O2 is 0.05 for 248 K < T < 268 K and 1.0 for 
            ! T >= 268 K. (Eq. 1, Jacob et al, 2000)
            IF ( T(I,J,L) >= 268e+0_fp ) THEN
               K = KC * ( F_L + F_I )
 
            ELSE IF ( T(I,J,L) > 248e+0_fp  .and. T(I,J,L) < 268e+0_fp )
     &       THEN
               K = KC * ( ( 5e-2_fp * F_L ) + F_I ) 

            ELSE
               K = KC * F_I
                  
            ENDIF

            ! Compute F, the fraction of scavenged H2O2.
            ! (Eq. 2, Jacob et al, 2000)
            F(I,J,L) = GET_F( State_Met, I, J, L, K )

         ENDDO
         ENDDO
         ENDDO
            
         ! ND38 index
         ISOL = GET_ISOL( N, N_TRACERS )

      !-------------------------------
      ! CH2O (liquid phase only)
      !-------------------------------
      ELSE IF ( N == IDTCH2O ) THEN 

         ! No scavenging at the surface
         F(:,:,1) = 0e+0_fp

         ! Apply scavenging in levels 2 and higher
         DO L = 2, LLPAR
         DO J = 1, JJPAR
         DO I = 1, IIPAR

            ! Compute liquid to gas ratio for CH2O, using
            ! the appropriate parameters for Henry's law
            ! (Eqs. 7, 8, and Table 1, Jacob et al, 2000)
            CALL COMPUTE_L2G( 3.0e+3_fp,    -7.2e+3_fp, 
     &                        T(I,J,L), CLDLIQ(I,J,L), L2G )

            ! Fraction of CH2O in liquid phase 
            ! NOTE: CH2O does not exist in the ice phase!
            ! (Eqs. 4, 5, 6, Jacob et al, 2000)
            C_TOT = 1e+0_fp + L2G
            F_L   = L2G / C_TOT

            ! Compute the rate constant K.  The retention factor 
            ! for liquid CH2O is 0.0 for T <= 248K and 0.02 for 
            ! 248 K < T < 268 K. (Eq. 1, Jacob et al, 2000)
            IF ( T(I,J,L) >= 268e+0_fp ) THEN
               K = KC * F_L  

            ELSE IF ( T(I,J,L) > 248e+0_fp .and. T(I,J,L) < 268e+0_fp )
     &       THEN
               K = KC * ( 2e-2_fp * F_L ) 

            ELSE
               K = 0e+0_fp

            ENDIF
               
            ! F is the fraction of CH2O scavenged out of the updraft
            ! (Eq. 2, Jacob et al, 2000)
            F(I,J,L) = GET_F( State_Met, I, J, L, K )

         ENDDO
         ENDDO
         ENDDO

         ! ND38 index
         ISOL = GET_ISOL( N, N_TRACERS ) 

      !-------------------------------
      ! HOBr (liquid phase only)
      ! jpp 4/27/09
      !-------------------------------
      ELSE IF ( N == IDTHOBr ) THEN 

         ! No scavenging at the surface
         F(:,:,1) = 0e+0_fp

         ! Apply scavenging in levels 2 and higher
         DO L = 2, LLPAR
         DO J = 1, JJPAR
         DO I = 1, IIPAR

            ! Compute liquid to gas ratio for HOBr:
            ! 1. first argument is the adjusted Henry's law coefficient,
            ! which I've calculated for pH = 4.5
            !
            ! H0 from Freznel et al. [1998]
            ! McGrath and Rowland, 1994 says dH_sol for HOBr = - 50 kJ/mol
            ! (- 12 kcal/mol)
            ! acid dissociation constant in Heff is small (1.5e-9), reported
            ! by Haag and Holne [1983]
            CALL COMPUTE_L2G( 6.1e+3_fp, -6014.e+0_fp, 
     &                        T(I,J,L), CLDLIQ(I,J,L), L2G )

            ! Fraction of HOBr in liquid phase
            ! (Eqs. 4, 5, 6, Jacob et al, 2000)
            C_TOT = 1e+0_fp + L2G
            F_L   = L2G / C_TOT

            ! Compute the rate constant K.
            IF ( T(I,J,L) >= 268e+0_fp ) THEN

               K = KC * F_L

            ELSE IF ( T(I,J,L) > 248e+0_fp  .and. T(I,J,L) < 268e+0_fp )
     &       THEN

               K = KC * (0.e+0_fp * F_L) 

            ELSE

               K = 0.e+0_fp
                  
            ENDIF
               
            ! F is the fraction of HOBr scavenged out of the updraft
            ! (Eq. 2, Jacob et al, 2000)
            F(I,J,L) = GET_F( State_Met, I, J, L, K )

         ENDDO
         ENDDO
         ENDDO

         ! ND38 index
         ISOL = GET_ISOL( N, N_TRACERS ) 

      !-------------------------------
      ! HCl (liquid phase only)
      ! SDE (04/17/13)
      !-------------------------------
      ELSE IF ( N == IDTHCl ) THEN 

         ! No scavenging at the surface
         F(:,:,1) = 0e+0_fp

         ! Apply scavenging in levels 2 and higher
         DO L = 2, LLPAR
         DO J = 1, JJPAR
         DO I = 1, IIPAR

            ! Compute liquid to gas ratio for HCl:
            ! 1. first argument is the adjusted Henry's law coefficient
            ! H0 and heat of solution are estimated by Yang et al. [2005]
            CALL COMPUTE_L2G( 7.1e+15_fp,   -1.10e+4_fp,
     &                        T(I,J,L), CLDLIQ(I,J,L), L2G )

            ! Fraction of HCl in liquid phase
            ! (Eqs. 4, 5, 6, Jacob et al, 2000)
            C_TOT = 1e+0_fp + L2G
            F_L   = L2G / C_TOT

            ! Compute the rate constant K.
            IF ( T(I,J,L) >= 268e+0_fp ) THEN

               K = KC * F_L

            ELSE IF ( T(I,J,L) > 248e+0_fp  .and. T(I,J,L) < 268e+0_fp )
     &       THEN
               
               ! HCl has a large effective Henry's
               ! Law Constant & retention fraction of 1.
               K = KC * (1.e+0_fp * F_L)

            ELSE

               K = 0.e+0_fp
                  
            ENDIF

            ! F is the fraction of HCl scavenged out of the updraft
            ! (Eq. 2, Jacob et al, 2000)
            F(I,J,L) = GET_F( State_Met, I, J, L, K )

         ENDDO
         ENDDO
         ENDDO

         ! ND38 index
         ISOL = GET_ISOL( N, N_TRACERS )

      !-------------------------------
      ! HBr (liquid phase only)
      ! jpp 4/27/09
      !-------------------------------
      ELSE IF ( N == IDTHBr ) THEN 

         ! No scavenging at the surface
         F(:,:,1) = 0e+0_fp

         ! Apply scavenging in levels 2 and higher
         DO L = 2, LLPAR
         DO J = 1, JJPAR
         DO I = 1, IIPAR

            ! Compute liquid to gas ratio for HBr:
            ! 1. first argument is the adjusted Henry's law coefficient,
            ! which I've calculated for pH = 4.5
            !
            ! H0 and heat of solution are estimated by Yang et al. [2005]
            CALL COMPUTE_L2G( 7.1e+13_fp, -10200.0e+0_fp, 
     &                        T(I,J,L), CLDLIQ(I,J,L), L2G )


            ! Fraction of HBr in liquid phase
            ! (Eqs. 4, 5, 6, Jacob et al, 2000)
            C_TOT = 1e+0_fp + L2G
            F_L   = L2G / C_TOT

            ! Compute the rate constant K.
            IF ( T(I,J,L) >= 268e+0_fp ) THEN

               K = KC * F_L

            ELSE IF ( T(I,J,L) > 248e+0_fp  .and. T(I,J,L) < 268e+0_fp )
     &       THEN
               
               ! HBr has a large effective Henry's
               ! Law Constant, similar to HCl and HNO3, which have
               ! retention fractions (RFs) of 1.
               ! RFs have not been measured for HBr; 
               ! however, Stuart and Jacobson [2003]
               ! suggest that species with large
               ! Hstar's should have RF's of about 1.
               ! (jpp, 6/13/2011)
               K = KC * (1.e+0_fp * F_L) !jpp, testing riming efficiency

            ELSE

               K = 0.e+0_fp
                  
            ENDIF

            ! F is the fraction of HBr scavenged out of the updraft
            ! (Eq. 2, Jacob et al, 2000)
            F(I,J,L) = GET_F( State_Met, I, J, L, K )


         ENDDO
         ENDDO
         ENDDO

         ! ND38 index
         ISOL = GET_ISOL( N, N_TRACERS )


      !------------------------------
      ! Br2 (liquid phase only), jpp
      !------------------------------
      ELSE IF ( N == IDTBr2 ) THEN

         ! No scavenging at the surface
         F(:,:,1) = 0e+0_fp

         ! Apply scavenging in levels 2 and higher
         DO L = 2, LLPAR
         DO J = 1, JJPAR
         DO I = 1, IIPAR

            ! Compute liquid to gas ratio for Br2:
            CALL COMPUTE_L2G( 0.76e+0_fp,   -3.72e+3_fp, 
     &                        T(I,J,L), CLDLIQ(I,J,L), L2G )

            ! Fraction of Br2 in liquid phase
            C_TOT = 1e+0_fp + L2G
            F_L   = L2G / C_TOT
   
            ! Compute the rate constant K.
            !
            ! * no data found on fraction Br2 remaining
            !   in particle phase during riming. Plus,
            !   it has a small effective Henry's Law. So we'll
            !   assume 0% retention at all temperatures
            !   above 248K and below 268K. (jpp, 1/14/2011)
            ! * CL2 analogue has low mass accomodation coeff. for ice
            !   0 uptake in cold clouds. (<1e-4, Sander et al [2010] - JPL)
            IF ( T(I,J,L) >= 268e+0_fp ) THEN

               K = KC * F_L

            ELSE IF ( T(I,J,L) > 248e+0_fp  .and. T(I,J,L) < 268e+0_fp )
     &       THEN

               K = KC * (0.e+0_fp * F_L) !jpp, testing riming efficiency

            ELSE

               K = 0e+0_fp   

            ENDIF


            ! F is the fraction of Br2 scavenged out of the updraft
            ! (Eq. 2, Jacob et al, 2000)
            F(I,J,L) = GET_F( State_Met, I, J, L, K )

         ENDDO
         ENDDO
         ENDDO

         ! ND38 index
         ISOL = GET_ISOL( N, N_TRACERS ) 


      ! Update GLYX and MGLY Henry's Law Const calculations (tmf, 9/13/06)  
      !-------------------------------
      ! GLYX (liquid phase only)
      !-------------------------------
      ELSE IF ( N == IDTGLYX ) THEN 

         ! No scavenging at the surface
         F(:,:,1) = 0e+0_fp

         ! Apply scavenging in levels 2 and higher
         DO L = 2, LLPAR
         DO J = 1, JJPAR
         DO I = 1, IIPAR

            ! Compute liquid to gas ratio for GLYX, using
            ! (1) Zhou and Mopper (1990): Kstar298 = 3.6e5 M/atm 
            ! (2) Schweitzer et al. (1998) showed that the temperature 
            ! dependence for CH2O works well for glyoxal, so we use the 
            ! same H298_R as CH2O
            CALL COMPUTE_L2G( 3.6e+5_fp,   -7.2e+3_fp, 
     &                        T(I,J,L), CLDLIQ(I,J,L), L2G )

            ! Fraction of GLYX in liquid phase 
            C_TOT = 1e+0_fp + L2G
            F_L   = L2G / C_TOT

            ! assume same retention factor as CH2O
            ! Compute the rate constant K.  The retention factor 
            ! for liquid CH2O is 0.0 for T <= 248K and 0.02 for 
            ! 248 K < T < 268 K. (Eq. 1, Jacob et al, 2000)
            IF ( T(I,J,L) >= 268e+0_fp ) THEN
               K = KC * F_L  

            ELSE IF ( T(I,J,L) > 248e+0_fp .and. T(I,J,L) < 268e+0_fp ) 
     &       THEN
               K = KC * ( 2e-2_fp * F_L ) 

            ELSE
               K = 0e+0_fp

            ENDIF
               
            ! F is the fraction of GLYX scavenged out of the updraft
            ! (Eq. 2, Jacob et al, 2000)
            F(I,J,L) = GET_F( State_Met, I, J, L, K )

         ENDDO
         ENDDO
         ENDDO

         ! ND38 index
         ISOL = GET_ISOL( N, N_TRACERS ) 

      !-------------------------------
      ! MGLY (liquid phase only)
      !-------------------------------
      ELSE IF ( N == IDTMGLY ) THEN 

         ! No scavenging at the surface
         F(:,:,1) = 0e+0_fp

         ! Apply scavenging in levels 2 and higher
         DO L = 2, LLPAR
         DO J = 1, JJPAR
         DO I = 1, IIPAR

            ! Compute liquid to gas ratio for MGLY, using
            ! the appropriate parameters for Henry's law
            ! from Betterton and Hoffman 1988): Kstar298 = 3.71d3 M/atm;  
            ! H298_R = -7.5d3 K
            CALL COMPUTE_L2G( 3.7e+3_fp,    -7.5e+3_fp, 
     &                        T(I,J,L), CLDLIQ(I,J,L), L2G )

            ! Fraction of MGLY in liquid phase 
            ! NOTE: CH2O does not exist in the ice phase!
            ! (Eqs. 4, 5, 6, Jacob et al, 2000)
            C_TOT = 1e+0_fp + L2G
            F_L   = L2G / C_TOT

            ! assume same retention factor as CH2O
            ! Compute the rate constant K.  The retention factor 
            ! for liquid CH2O is 0.0 for T <= 248K and 0.02 for 
            ! 248 K < T < 268 K. (Eq. 1, Jacob et al, 2000)
            IF ( T(I,J,L) >= 268e+0_fp ) THEN
               K = KC * F_L  

            ELSE IF ( T(I,J,L) > 248e+0_fp .and. T(I,J,L) < 268e+0_fp ) 
     &       THEN
               K = KC * ( 2e-2_fp * F_L ) 

            ELSE
               K = 0e+0_fp

            ENDIF

            ! F is the fraction of MGLY scavenged out of the updraft
            ! (Eq. 2, Jacob et al, 2000)
            F(I,J,L) = GET_F( State_Met, I, J, L, K )

         ENDDO
         ENDDO
         ENDDO

         ! ND38 index
         ISOL = GET_ISOL( N, N_TRACERS ) 

      !-------------------------------
      ! GLYC (liquid phase only)
      !-------------------------------
      ELSE IF ( N == IDTGLYC ) THEN 

         ! No scavenging at the surface
         F(:,:,1) = 0e+0_fp

         ! Apply scavenging in levels 2 and higher
         DO L = 2, LLPAR
         DO J = 1, JJPAR
         DO I = 1, IIPAR

            ! Compute liquid to gas ratio for GLYC, using
            ! the appropriate parameters for Henry's law
            ! from Betterton and Hoffman 1988): 
            ! Kstar298 = 4.1d4 M/atm;  H298_R = -4600 K
            CALL COMPUTE_L2G( 4.1e+4_fp,    -4.6e+3_fp, 
     &                        T(I,J,L), CLDLIQ(I,J,L), L2G )

            ! Fraction of MGLY in liquid phase 
            ! NOTE: CH2O does not exist in the ice phase!
            ! (Eqs. 4, 5, 6, Jacob et al, 2000)
            C_TOT = 1e+0_fp + L2G
            F_L   = L2G / C_TOT

            ! assume same retention factor as CH2O
            ! Compute the rate constant K.  The retention factor 
            ! for liquid CH2O is 0.0 for T <= 248K and 0.02 for 
            ! 248 K < T < 268 K. (Eq. 1, Jacob et al, 2000)
            IF ( T(I,J,L) >= 268e+0_fp ) THEN
               K = KC * F_L  

            ELSE IF ( T(I,J,L) > 248e+0_fp .and. T(I,J,L) < 268e+0_fp ) 
     &       THEN
               K = KC * ( 2e-2_fp * F_L ) 

            ELSE
               K = 0e+0_fp

            ENDIF
               
            ! F is the fraction of MGLY scavenged out of the updraft
            ! (Eq. 2, Jacob et al, 2000)
            F(I,J,L) = GET_F( State_Met, I, J, L, K )

         ENDDO
         ENDDO
         ENDDO

         ! ND38 index
         ISOL = GET_ISOL( N, N_TRACERS ) 

      !-------------------------------
      ! CH3OOH (liquid phase only)
      !-------------------------------
      ELSE IF ( N == IDTMP ) THEN

         ! No scavenging at the surface
         F(:,:,1) = 0e+0_fp

         ! Start scavenging at level 2
         DO L = 2, LLPAR
         DO J = 1, JJPAR
         DO I = 1, IIPAR

            ! Compute liquid to gas ratio for CH3OOH, using
            ! the appropriate parameters for Henry's law
            ! (Eqs. 7, 8, and Table 1, Jacob et al, 2000)
            CALL COMPUTE_L2G( 3.1e+2_fp,    -5.2e+3_fp, 
     &                        T(I,J,L), CLDLIQ(I,J,L), L2G )

            ! Fraction of CH3OOH in liquid phase
            ! NOTE: CH3OOH does not exist in the ice phase!
            ! (Eq. 4, 5, 6, Jacob et al, 2000)
            C_TOT = 1e+0_fp + L2G
            F_L   = L2G / C_TOT

            ! Compute the rate constant K.  The retention factor  
            ! for liquid CH3OOH is 0.0 for T <= 248 K and 0.02 for 
            ! 248 K < T < 268 K.  (Eq. 1, Jacob et al, 2000)
            IF ( T(I,J,L) >= 268e+0_fp ) THEN
               K = KC * F_L  

            ELSE IF ( T(I,J,L) > 248e+0_fp .and. T(I,J,L) < 268e+0_fp ) 
     &       THEN
               K = KC * ( 2e-2_fp * F_L ) 
                  
            ELSE
               K = 0e+0_fp

            ENDIF
               
            ! F is the fraction of CH3OOH scavenged out of the updraft
            ! (Eq. 2, Jacob et al, 2000)
            F(I,J,L) = GET_F( State_Met, I, J, L, K )

         ENDDO
         ENDDO
         ENDDO

         ! ND38 index
         ISOL = GET_ISOL( N, N_TRACERS )

      !------------------------------
      ! SO2 (aerosol)
      !------------------------------
      ELSE IF ( N == IDTSO2 ) THEN

         ! Compute fraction of SO2 scavenged
         CALL F_AEROSOL( KC, N, F, State_Met )
         ISOL = GET_ISOL( N, N_TRACERS )

         !==============================================================
         ! Coupled full chemistry/aerosol simulation:
         ! Use the wet scavenging formula of Chin et al [1996], 
         ! such that a soluble fraction of SO2 is limited by the
         ! availability of H2O2 in the precipitating grid box. 
         ! Scavenge the soluble SO2 at the same rate as the sulfate.
         ! Update H2O2_sav and SO2_sav for use in RAINOUT, WASHOUT
         !==============================================================
         DO L = 2, LLPAR
         DO J = 1, JJPAR
         DO I = 1, IIPAR

            ! Make sure to deplete H2O2s the same as SO2s. 
            ! (dkh, rjp, bmy, 11/17/05)
            IF ( SO2s(I,J,L) > TINY_FP ) THEN
       
               ! Limit F
               SO2LOSS      = MIN( H2O2s(I,J,L), SO2s(I,J,L) )
               F(I,J,L)     = F(I,J,L) * SO2LOSS / SO2s(I,J,L)
               F(I,J,L)     = MAX(F(I,J,L), 0e+0_fp)
        
               ! Update saved H2O2 concentration
               H2O2s(I,J,L) = H2O2s(I,J,L) - ( SO2s(I,J,L) * F(I,J,L) )
               H2O2s(I,J,L) = MAX( H2O2s(I,J,L), TINY_FP )
        
            ELSE

               ! Set F = 0 if SO2s < EPSILON (dkh, rjp, bmy, 11/17/05) 
               F(I,J,L)     = 0e+0_fp
        
            ENDIF

            ! Update SO2
            SO2s(I,J,L)     = SO2s(I,J,L) * ( 1e+0_fp - F(I,J,L) )
            SO2s(I,J,L)     = MAX( SO2s(I,J,L), TINY_FP )
              
         ENDDO
         ENDDO
         ENDDO

      !-------------------------------
      ! SO4   (gaseous aerosol) or
      ! SO4aq (aqueous aerosol)
      !-------------------------------
      ELSE IF ( N == IDTSO4 .or. N == IDTSO4s .or. N == IDTSO4aq ) THEN

         CALL F_AEROSOL( KC, N, F, State_Met ) 
         ISOL = GET_ISOL( N, N_TRACERS ) 

      !-------------------------------
      ! MSA (aerosol)
      !-------------------------------
      ELSE IF ( N == IDTMSA ) THEN
         CALL F_AEROSOL( KC, N, F, State_Met ) 
         ISOL = GET_ISOL( N, N_TRACERS )

      !-------------------------------
      ! NH3 (liquid & ice phases)
      !-------------------------------
      ELSE IF ( N == IDTNH3 ) THEN
         
         ! No scavenging at surface
         F(:,:,1) = 0e+0_fp

         ! Start scavenging at level 2
         DO L = 2, LLPAR
         DO J = 1, JJPAR
         DO I = 1, IIPAR

            ! Compute ice to gas ratio for NH3 by co-condensation
            ! (Eq. 9, Jacob et al, 2000)
            IF ( C_H2O(I,J,L) > 0e+0_fp ) THEN 
               I2G = ( CLDICE(I,J,L) / C_H2O(I,J,L) ) * CONV_NH3
            ELSE
               I2G = 0e+0_fp
            ENDIF

            ! Compute liquid to gas ratio for NH3, using
            ! the appropriate parameters for Henry's law
            ! (Eqs. 7, 8, and Table 1, Jacob et al, 2000)
            CALL COMPUTE_L2G( 3.3e+6_fp,    -4.1e+3_fp, 
     &                        T(I,J,L), CLDLIQ(I,J,L), L2G )

            ! Fraction of NH3 in liquid & ice phases
            ! (Eqs. 4, 5, 6, Jacob et al, 2000)
            C_TOT = 1e+0_fp + L2G + I2G
            F_L   = L2G / C_TOT
            F_I   = I2G / C_TOT

            ! Compute the rate constant K.  The retention factor  
            ! for liquid NH3 is 0.0 for T <= 248 K and 0.05 for 
            ! 248 K < T < 268 K.  (Eq. 1, Jacob et al, 2000)
            IF ( T(I,J,L) >= 268e+0_fp ) THEN
               K = KC * ( F_L + F_I )
                  
            ELSE IF ( T(I,J,L) > 248e+0_fp .and. T(I,J,L) < 268e+0_fp ) 
     &       THEN
               K = KC * ( ( 5e-2_fp * F_L ) + F_I )
                  
            ELSE
               K = KC * F_I

            ENDIF
  
            ! F is the fraction of NH3 scavenged out of the updraft
            ! (Eq. 2, Jacob et al, 2000)
            F(I,J,L) = GET_F( State_Met, I, J, L, K )

         ENDDO
         ENDDO
         ENDDO
       
         ! ND38 index
         ISOL = GET_ISOL( N, N_TRACERS )

      !-------------------------------
      ! NH4   (gaseous aerosol) or
      ! NH4aq (aqueous aerosol)
      !-------------------------------
      ELSE IF ( N == IDTNH4 .or. N == IDTNH4aq ) THEN
         CALL F_AEROSOL( KC, N, F, State_Met ) 
         ISOL = GET_ISOL( N, N_TRACERS )
         
      !-------------------------------
      ! NIT / LET / AS / AHS (aerosol)
      !-------------------------------
      ELSE IF ( N == IDTNIT  .or. N == IDTNITs .or.
     &          N == IDTAS   .or. N == IDTAHS  .or. 
     &          N == IDTLET ) THEN 
         CALL F_AEROSOL( KC, N, F, State_Met ) 
         ISOL = GET_ISOL( N, N_TRACERS )

      !-------------------------------
      ! BC HYDROPHILIC (aerosol) or
      ! BC HYDROPHOBIC (aerosol) or
      ! OC HYDROPHILIC (aerosol)
      !-------------------------------
      ELSE IF ( N == IDTBCPI .or. N == IDTOCPI .or.
     &          N == IDTBCPO ) THEN
         CALL F_AEROSOL( KC, N, F, State_Met ) 
         ISOL = GET_ISOL( N, N_TRACERS )

      !-------------------------------
      !
      ! OC HYDROPHOBIC (aerosol)
      !-------------------------------
      ! SOAupdate (hotp 6/15/09)
      ! treat POA as hydrophobic
      ELSE IF ( N == IDTOCPO .or. 
     &          N == IDTPOA1 .or. N == IDTPOA2  ) THEN

         ! Force not to be lost in convective updraft for now
         F    = 0e+0_fp
         ISOL = GET_ISOL( N, N_TRACERS )

      !-------------------------------
      ! DST1/DST2/DST3/DST4 (aerosol)
      !-------------------------------
      ELSE IF ( N == IDTDST1 .or. N == IDTDST2 .or.
     &          N == IDTDST3 .or. N == IDTDST4 ) THEN
         CALL F_AEROSOL( KC, N, F, State_Met ) 
         ISOL = GET_ISOL( N, N_TRACERS )

      !-------------------------------
      ! Accum  mode seasalt (aerosol)
      ! Coarse mode seasalt (aerosol)
      !-------------------------------
      ELSE IF ( N == IDTSALA .or. N == IDTSALC ) THEN
         CALL F_AEROSOL( KC, N, F, State_Met ) 
         ISOL = GET_ISOL( N, N_TRACERS )

      !-------------------------------
      ! MTPA (liquid phase only)
      !-------------------------------
      ! SOAudpate new mtp (hotp 5/24/10) 
      ELSE IF ( N == IDTMTPA ) THEN

         ! No scavenging at the surface
         F(:,:,1) = 0e+0_fp

         ! Start scavenging at level 2
         DO L = 2, LLPAR
         DO J = 1, JJPAR
         DO I = 1, IIPAR

            ! Compute liquid to gas ratio for MTPA, using
            ! the appropriate parameters for Henry's law
            ! (Eqs. 7, 8, and Table 1, Jacob et al, 2000)
            ! Use H-law of 0.049 for all pinene (Sander, 1999)
            ! updated for new mtp (hotp 5/24/10), SOAupdate
            CALL COMPUTE_L2G( 0.049e+0_fp,  0.e+0_fp,
     &                        T(I,J,L), CLDLIQ(I,J,L), L2G )

            ! Fraction of MTPA in liquid phase
            ! (Eq. 4, 5, 6, Jacob et al, 2000)
            C_TOT = 1e+0_fp + L2G
            F_L   = L2G / C_TOT

            ! Compute the rate constant K.  Assume retention factor  
            ! for liquid MTPA is 0.0 for T <= 248 K and 0.02 for 
            ! 248 K < T < 268 K.  (Eq. 1, Jacob et al, 2000)
            IF ( T(I,J,L) >= 268e+0_fp ) THEN
               K = KC * F_L  

            ELSE IF ( T(I,J,L) > 248e+0_fp .and. T(I,J,L) < 268e+0_fp ) 
     &       THEN
               K = KC * ( 2e-2_fp * F_L ) 
                  
            ELSE
               K = 0e+0_fp

            ENDIF
               
            ! F is the fraction of MTPA scavenged out of the updraft
            ! (Eq. 2, Jacob et al, 2000)
            F(I,J,L) = GET_F( State_Met, I, J, L, K )

         ENDDO
         ENDDO
         ENDDO

         ISOL = GET_ISOL( N, N_TRACERS )

      !-------------------------------
      ! LIMO (liquid phase only)
      !-------------------------------
      ELSE IF ( N == IDTLIMO ) THEN

         ! No scavenging at the surface
         F(:,:,1) = 0e+0_fp

         ! Start scavenging at level 2
         DO L = 2, LLPAR
         DO J = 1, JJPAR
         DO I = 1, IIPAR

            ! Compute liquid to gas ratio for LIMO, using
            ! the appropriate parameters for Henry's law
            ! (Eqs. 7, 8, and Table 1, Jacob et al, 2000)
            CALL COMPUTE_L2G( 0.07e+0_fp, 0.e+0_fp, 
     &                        T(I,J,L), CLDLIQ(I,J,L), L2G )

            ! Fraction of LIMO in liquid phase
            ! (Eq. 4, 5, 6, Jacob et al, 2000)
            C_TOT = 1e+0_fp + L2G
            F_L   = L2G / C_TOT

            ! Compute the rate constant K.  Assume retention factor  
            ! for liquid LIMO is 0.0 for T <= 248 K and 0.02 for 
            ! 248 K < T < 268 K.  (Eq. 1, Jacob et al, 2000)
            IF ( T(I,J,L) >= 268e+0_fp ) THEN
               K = KC * F_L  

            ELSE IF ( T(I,J,L) > 248e+0_fp .and. T(I,J,L) < 268e+0_fp ) 
     &       THEN
               K = KC * ( 2e-2_fp * F_L ) 
                  
            ELSE
               K = 0e+0_fp

            ENDIF

            ! F is the fraction of LIMO scavenged out of the updraft
            ! (Eq. 2, Jacob et al, 2000)
            F(I,J,L) = GET_F( State_Met, I, J, L, K )

         ENDDO
         ENDDO
         ENDDO

         ! ND38 index
         ISOL = GET_ISOL( N, N_TRACERS )

      !-------------------------------
      ! MTPO (liquid phase only)
      !-------------------------------
      ! new mtp SOAupdate (hotp 5/24/10)
      ELSE IF ( N == IDTMTPO ) THEN

         ! No scavenging at the surface
         F(:,:,1) = 0e+0_fp

         ! Start scavenging at level 2
         DO L = 2, LLPAR
         DO J = 1, JJPAR
         DO I = 1, IIPAR

            ! Compute liquid to gas ratio for MTPO, using
            ! the appropriate parameters for Henry's law.
            ! (Eqs. 7, 8, and Table 1, Jacob et al, 2000)
            ! SOAupdate
            ! Terpenoid alcohol emission expected to be much lower
            ! than previously estimated. Use pinene H-law (hotp 5/24/10)
            CALL COMPUTE_L2G( 0.049e+0_fp,  0.e+0_fp,
     &                        T(I,J,L), CLDLIQ(I,J,L), L2G )

            ! Fraction of MTPO in liquid phase
            ! (Eq. 4, 5, 6, Jacob et al, 2000)
            C_TOT = 1e+0_fp + L2G
            F_L   = L2G / C_TOT

            ! Compute the rate constant K.  Assume retention factor  
            ! for liquid MTPO is 0.0 for T <= 248 K and 0.02 for 
            ! 248 K < T < 268 K.  (Eq. 1, Jacob et al, 2000)
            IF ( T(I,J,L) >= 268e+0_fp ) THEN
               K = KC * F_L  

            ELSE IF ( T(I,J,L) > 248e+0_fp .and. T(I,J,L) < 268e+0_fp ) 
     &       THEN
               K = KC * ( 2e-2_fp * F_L ) 
                  
            ELSE
               K = 0e+0_fp

            ENDIF

            ! F is the fraction of MTPO scavenged out of the updraft
            ! (Eq. 2, Jacob et al, 2000)
            F(I,J,L) = GET_F( State_Met, I, J, L, K )

         ENDDO
         ENDDO
         ENDDO

         ! ND38 index
         ISOL = GET_ISOL( N, N_TRACERS )

      !------------------------------------
      ! POG
      !------------------------------------
      ! Treat POG as relatively hydrophobic (hotp 9/22/09)
      ELSE IF ( N == IDTPOG1 .or. N == IDTPOG2 ) THEN

         ! No scavenging at the surface
         F(:,:,1) = 0e+0_fp

         ! Start scavenging at level 2
         DO L = 2, LLPAR
         DO J = 1, JJPAR
         DO I = 1, IIPAR

            ! Compute liquid to gas ratio for POG, using
            ! the appropriate parameters for Henry's law
            ! (Eqs. 7, 8, and Table 1, Jacob et al, 2000)
            ! Heff and deltaH/R based on phenanthrene from
            ! Sander 1999
            CALL COMPUTE_L2G( 9.5e+0_fp,    -4.70e+3_fp,
     &                        T(I,J,L), CLDLIQ(I,J,L), L2G )

            ! Fraction of POG in liquid phase
            ! (Eq. 4, 5, 6, Jacob et al, 2000)
            C_TOT = 1e+0_fp + L2G
            F_L   = L2G / C_TOT

            ! Compute the rate constant K.  Assume retention factor  
            ! for liquid POG is 0.0 for T <= 248 K and 0.02 for 
            ! 248 K < T < 268 K.  (Eq. 1, Jacob et al, 2000)
            IF ( T(I,J,L) >= 268e+0_fp ) THEN
               K = KC * F_L  

            ELSE IF ( T(I,J,L) > 248e+0_fp .and. T(I,J,L) < 268e+0_fp ) 
     &       THEN
               K = KC * ( 2e-2_fp * F_L ) 
                  
            ELSE
               K = 0e+0_fp

            ENDIF
               
            ! F is the fraction of POG scavenged out of the updraft
            ! (Eq. 2, Jacob et al, 2000)
            F(I,J,L) = GET_F( State_Met, I, J, L, K )

         ENDDO
         ENDDO
         ENDDO

         ! ND38 index
         ISOL = GET_ISOL( N, N_TRACERS )

      !-----------------------------------
      ! SOG (liquid phase only)
      !-----------------------------------
      ! update for new mtp (hotp 5/24/10), SOAudpate
      ELSE IF ( N == IDTTSOG1 .or. N == IDTTSOG2 .or. 
     &          N == IDTTSOG3 .or. N == IDTTSOG0 .or. 
     &          N == IDTISOG1 .or. N == IDTISOG2 .or. 
     &          N == IDTISOG3 .or.  
     &          N == IDTOPOG1 .or. N == IDTOPOG2 .or. 
     &          N == IDTASOG1 .or. N == IDTASOG2 .or.
     &          N == IDTASOG3                         ) THEN

         ! No scavenging at the surface
         F(:,:,1) = 0e+0_fp

         ! Start scavenging at level 2
         DO L = 2, LLPAR
         DO J = 1, JJPAR
         DO I = 1, IIPAR

            ! Compute liquid to gas ratio for GAS1, using
            ! the appropriate parameters for Henry's law
            ! (Eqs. 7, 8, and Table 1, Jacob et al, 2000)
            CALL COMPUTE_L2G( 1.0e+5_fp, -6.039e+3_fp, 
     &                        T(I,J,L), CLDLIQ(I,J,L), L2G )

            ! Fraction of GAS1 in liquid phase
            ! (Eq. 4, 5, 6, Jacob et al, 2000)
            C_TOT = 1e+0_fp + L2G
            F_L   = L2G / C_TOT

            ! Compute the rate constant K.  Assume retention factor  
            ! for liquid GAS1 is 0.0 for T <= 248 K and 0.02 for 
            ! 248 K < T < 268 K.  (Eq. 1, Jacob et al, 2000)
            IF ( T(I,J,L) >= 268e+0_fp ) THEN
               K = KC * F_L  

            ELSE IF ( T(I,J,L) > 248e+0_fp .and. T(I,J,L) < 268e+0_fp ) 
     &       THEN
               K = KC * ( 2e-2_fp * F_L ) 
                  
            ELSE
               K = 0e+0_fp

            ENDIF
               
            ! F is the fraction of GAS1 scavenged out of the updraft
            ! (Eq. 2, Jacob et al, 2000)
            F(I,J,L) = GET_F( State_Met, I, J, L, K )

         ENDDO
         ENDDO
         ENDDO

         ! ND38 index
         ISOL = GET_ISOL( N, N_TRACERS )

      !------------------------------------------
      ! SOA (aerosol)
      ! Scavenging efficiency for SOA is 0.8
      !------------------------------------------
      ! update for new mtp (hotp 5/24/10), SOAupdate
      ELSE IF ( N == IDTTSOA1 .or. N == IDTTSOA2 .or. 
     &          N == IDTTSOA3 .or. N == IDTTSOA0 .or. 
     &          N == IDTISOA1 .or. N == IDTISOA2 .or. 
     &          N == IDTISOA3 .or. 
     &          N == IDTOPOA1 .or. N == IDTOPOA2 .or. 
     &          N == IDTASOAN .or. N == IDTASOA1 .or.
     &          N == IDTASOA2 .or. N == IDTASOA3      ) THEN

         CALL F_AEROSOL( KC,N, F, State_Met )

         DO L = 2, LLPAR
         DO J = 1, JJPAR
         DO I = 1, IIPAR
            F(I,J,L) = 0.8e+0_fp * F(I,J,L)
         ENDDO
         ENDDO
         ENDDO

         ! ND38 index
         ISOL = GET_ISOL( N, N_TRACERS )


      !------------------------------------------
      ! SOAG, SOAM (aerosol)
      ! Scavenging efficiency for SOA is 0.8
      !------------------------------------------
      ELSE IF ( N == IDTSOAG .or. N == IDTSOAM ) THEN
         CALL F_AEROSOL( KC, N, F, State_Met ) 

         DO L = 2, LLPAR
         DO J = 1, JJPAR
         DO I = 1, IIPAR
            F(I,J,L) = 0.8e+0_fp * F(I,J,L)
         ENDDO
         ENDDO
         ENDDO

         ! ND38 index
         ISOL = GET_ISOL( N, N_TRACERS )

      !-------------------------------
      ! Hg2 (liquid phase only)
      !-------------------------------
      ELSE IF ( IS_Hg2( N ) ) THEN
         

         ! Calculate gas-liquid partitioning from Henry's law
         ! then assume Hg2 is scavenged only by liquid precip
         ! No scavenging at the surface
         F(:,:,1) = 0e+0_fp

         ! Apply scavenging in levels 2 and higher
         DO L = 2, LLPAR
         DO J = 1, JJPAR
         DO I = 1, IIPAR

            ! Compute liquid to gas ratio for HgCl2, using
            ! the appropriate parameters for Henry's law
            ! (Refs: INSERT HERE)
            !
            ! hma, 10-Jan-2011, Henry's law constant for 
            ! HgCl2 = 1.4d+6 M/atm
            ! Ref: Lindqvist and Rhode, 1985
            CALL COMPUTE_L2G( 1.4e+6_fp, -8.4e+3_fp, 
     &                        T(I,J,L), CLDLIQ(I,J,L), L2G )

            ! Fraction of HgCl2 in liquid phase 
            ! Assume that HgCl2 is not present in ice phase
            ! (Eqs. 4, 5, 6, Jacob et al, 2000)
            C_TOT = 1e+0_fp + L2G
            F_L   = L2G / C_TOT

            ! Compute the rate constant K. 
            !CDH allow scavening during riming (8/7/2009
            !Scavenging at all temperatures
            IF ( T(I,J,L) >= 248e+0_fp ) THEN
               K = KC * F_L  
            ELSE 
               K = 0e+0_fp
            ENDIF

            ! F is the fraction of HgCl2 scavenged out of the updraft
            ! (Eq. 2, Jacob et al, 2000)
            F(I,J,L) = GET_F( State_Met, I, J, L, K )

         ENDDO
         ENDDO
         ENDDO

         ! ND38 index
         ISOL = GET_ISOL( N, N_TRACERS )

      !-------------------------------
      ! HgP (treat like aerosol)
      !-------------------------------
      ELSE IF ( IS_HgP( N ) ) THEN

         CALL F_AEROSOL( KC, N, F, State_Met ) 
         ISOL = GET_ISOL( N, N_TRACERS )

#if defined( TOMAS )

      ! For use below
      STT       => State_Chm%TRACERS
      TCVV      =  Input_Opt%TCVV(1:N_TRACERS)

      ! Tracer concentration units are in [v/v total air] if COMPUTE_F
      ! is called from within convection. TOMAS subroutine GETFRACTION
      ! expected kg tracer. Therefore, convert State_Chm%Tracers to [kg] 
      ! if currently in [v/v]. Use the average surface level concentration 
      ! of tracer 1 to determine current units (ewl, 6/4/15)

      ! Mean surface concentration of tracer 1
      MEAN_SFC_STT = SUM( STT(:,:,1,1) ) / 
     &                    ( SIZE( STT, dim=1 ) * SIZE( STT, dim=2 ) )

      ! Convert units [v/v] -> [kg] if mean conc less than 0.1
      ! (this threshold may need to change)
      IF ( MEAN_SFC_STT < 1.0e-1_fp ) THEN

         ! Convert v/v moist air to v/v dry air
         CALL Convert_MoistVV_to_DryVV( am_I_Root, N_TRACERS, 
     &                                  State_Met, State_Chm, RC )

         ! Convert v/v dry air to kg tracer
         CALL CONVERT_UNITS( 2, N_TRACERS, TCVV, State_Met%AD, STT ) ! v/v->kg

         ! Set flag indicating conversion change occurred
         UNITCHANGE = .TRUE.

      ENDIF


      ! Added for size-resolved aerosol (win, 7/16/09)
      !-------------------------------
      ! H2SO4 (treat as aerosol)
      !-------------------------------
      ELSE IF ( N == IDTH2SO4 ) THEN
         CALL F_AEROSOL( KC, N, F, State_Met )
         ISOL = GET_ISOL( N, N_TRACERS )

      ! Added for size-resolved aerosol (win, 7/16/09)
      !-------------------------------
      ! Aerosol number NK1-NK30
      !-------------------------------
      ELSE IF ( IDTNK1 > 0 .and. N >= IDTNK1 .and. 
     &          N <  IDTNK1 +  IBINS ) THEN
         CALL F_AEROSOL( KC, N, F, State_Met )
         DO L = 2, LLPAR
         DO J = 1, JJPAR
         DO I = 1, IIPAR
            CALL GETFRACTION( I, J, L, N, .FALSE., 
     &                        XFRAC, SOLFRAC, State_Chm%Tracers  )
            F(I,J,L) = XFRAC * SOLFRAC * F(I,J,L)                 
!            TOM_SC_FRACTION(I,J,L,N-IDTNK1+1) = XFRAC
!            F(I,J,L) = ACTIV_F( N, .FALSE. ) * F(I,J,L)
         ENDDO
         ENDDO
         ENDDO
        ISOL = GET_ISOL( N, N_TRACERS )
         
      !-------------------------------
      ! Sulfate SF1-SF30
      !-------------------------------
      ELSE IF ( IDTSF1 > 0 .and. N >= IDTSF1 .and. 
     &          N <  IDTSF1 +  IBINS ) THEN
         CALL F_AEROSOL( KC, N, F, State_Met )
         DO L = 2, LLPAR
         DO J = 1, JJPAR
         DO I = 1, IIPAR
!sfarina - old
!            F(I,J,L) = TOM_SC_FRACTION(I,J,L,N-IDTSF1+1) * F(I,J,L)
!new
            CALL GETFRACTION( I, J, L, N, .FALSE., 
     &                        XFRAC, SOLFRAC, State_Chm%Tracers )
            F(I,J,L) = XFRAC * F(I,J,L)                 
         ENDDO
         ENDDO
         ENDDO
         ISOL = GET_ISOL( N, N_TRACERS )
         
      !-------------------------------
      ! Sea-salt SS1-SS30
      !-------------------------------
      ELSE IF ( IDTSS1 > 0 .and. N >= IDTSS1 .and. 
     &          N <  IDTSS1 +  IBINS ) THEN
         CALL F_AEROSOL( KC, N, F, State_Met )
         DO L = 2, LLPAR
         DO J = 1, JJPAR
         DO I = 1, IIPAR
!            F(I,J,L) = TOM_SC_FRACTION(I,J,L,N-IDTSS1+1) * F(I,J,L)
            CALL GETFRACTION( I, J, L, N, .FALSE., 
     &                        XFRAC, SOLFRAC, State_Chm%Tracers )
            F(I,J,L) = XFRAC * F(I,J,L)                 
         ENDDO
         ENDDO
         ENDDO
         ISOL = GET_ISOL( N, N_TRACERS )
         
      !-------------------------------
      ! Hydrophilic EC ECIL1-ECIL30 
      !-------------------------------
      ELSE IF ( IDTECIL1 > 0 .and. N >= IDTECIL1 .and. 
     &          N <  IDTECIL1 +  IBINS ) THEN
         CALL F_AEROSOL( KC, N, F, State_Met )
         DO L = 2, LLPAR
         DO J = 1, JJPAR
         DO I = 1, IIPAR
!            F(I,J,L) = TOM_SC_FRACTION(I,J,L,N-IDTECIL1+1) * F(I,J,L)
            CALL GETFRACTION( I, J, L, N, .FALSE., 
     &                        XFRAC, SOLFRAC, State_Chm%Tracers )
            F(I,J,L) = XFRAC * F(I,J,L)                 
         ENDDO
         ENDDO
         ENDDO
         ISOL = GET_ISOL( N, N_TRACERS )
         
      !-------------------------------
      ! Hydrophilic OC OCIL1-OCIL30 
      !-------------------------------
      ELSE IF ( IDTOCIL1 > 0 .and. N >= IDTOCIL1 .and. 
     &          N <  IDTOCIL1 +  IBINS ) THEN
         CALL F_AEROSOL( KC, N, F, State_Met )
         DO L = 2, LLPAR
         DO J = 1, JJPAR

         DO I = 1, IIPAR
!            F(I,J,L) = TOM_SC_FRACTION(I,J,L,N-IDTOCIL1+1) * F(I,J,L)
            CALL GETFRACTION( I, J, L, N, .FALSE., 
     &                        XFRAC, SOLFRAC, State_Chm%Tracers )
            F(I,J,L) = XFRAC * F(I,J,L)                 
         ENDDO
         ENDDO
         ENDDO
         ISOL = GET_ISOL( N, N_TRACERS )
         
      !-------------------------------
      ! Hydrophobic OC OCOB1-OCOB30 
      !-------------------------------
      ELSE IF ( IDTOCOB1 > 0 .and. N >= IDTOCOB1 .and. 
     &          N <  IDTOCOB1 +  IBINS ) THEN
         CALL F_AEROSOL( KC, N, F, State_Met )
         DO L = 2, LLPAR
         DO J = 1, JJPAR
         DO I = 1, IIPAR
!            F(I,J,L) = TOM_SC_FRACTION(I,J,L,N-IDTOCOB1+1) * F(I,J,L)
            CALL GETFRACTION( I, J, L, N, .FALSE., 
     &                        XFRAC, SOLFRAC, State_Chm%Tracers )
            F(I,J,L) = XFRAC * F(I,J,L)                 
         ENDDO
         ENDDO
         ENDDO
         ISOL = GET_ISOL( N, N_TRACERS )
         
      !-------------------------------
      ! Dust DUST1-DUST30 
      !-------------------------------
      ELSE IF ( IDTDUST1 > 0 .and. N >= IDTDUST1 .and. 
     &          N <  IDTDUST1 +  IBINS ) THEN
         CALL F_AEROSOL( KC, N, F, State_Met )
         DO L = 2, LLPAR
         DO J = 1, JJPAR
         DO I = 1, IIPAR
!            F(I,J,L) = TOM_SC_FRACTION(I,J,L,N-IDTDUST1+1) * F(I,J,L)
            CALL GETFRACTION( I, J, L, N, .FALSE., 
     &                        XFRAC, SOLFRAC, State_Chm%Tracers )
            F(I,J,L) = XFRAC * F(I,J,L)                 
         ENDDO
         ENDDO
         ENDDO
         ISOL = GET_ISOL( N, N_TRACERS )
         
      !(end part) Added for size-resolved aerosol (win, 7/16/09)

      ! Convert State_Chm%Tracers units back to v/v if converted to kg above
      ! (ewl, 5/12/15)
      IF ( UNITCHANGE ) THEN

         ! Convert [kg] -> [v/v dry air]
         CALL CONVERT_UNITS( 1, N_TRACERS, TCVV, State_Met%AD, STT ) ! kg->v/v
         
         ! Convert [v/v dry air] -> [v/v total air]
         CALL Convert_MoistVV_to_DryVV( am_I_Root, N_TRACERS, 
     &                                  State_Met, State_Chm, RC )

      ENDIF

      ! Free pointer
      STT => NULL()
#endif

      !-------------------------------
      ! POPG (liquid phase only) (clf 11/16/10)
      !-------------------------------
      ELSE IF (N == IDTPOPG ) THEN

         ! No scavenging at the surface
         F(:,:,1) = 0e+0_fp

         ! Apply scavenging in levels 2 and higher
         DO L = 2, LLPAR
         DO J = 1, JJPAR
         DO I = 1, IIPAR

            ! Compute liquid to gas ratio for POPs using
            ! the appropriate parameters for Henry's Law (M/atm, unitless Kaw
            ! divided by R (in atm/M/K, or 8.21d-2) and T (T = 298 K)) as first
            ! argument and negative enthalpy of water-air exchange (kJ/mol)
            ! divided by R (in kJ/mol/K, or 8.32d-3) as second argument. 
            ! For PHENANTHRENE, HSTAR = 2.35d1 and del_H = -5.65d3 (HSTAR from
            ! Ma et al, 2010 J. Chem. Eng. Data, and del_H from Scharzenbach
            ! 2003, p200)
            ! For PYRENE, HSTAR = 7.61d1 and del_H = -5.17d3 (HSTAR from Ma et
            ! al and del_H from Scharzenbach 2003, p200)
            ! For BENZO[a]PYRENE, HSTAR = 1.32d3 and del_H = -5.65d3 (HSTAR from
            ! Ma et al and Del_H the same as pyrene for now)
            CALL COMPUTE_L2G( Input_Opt%POP_HSTAR, Input_Opt%POP_DEL_Hw, 
     &                        T(I,J,L), CLDLIQ(I,J,L), L2G )

            ! Fraction of POP in liquid phase 
            ! Assume (for now) that POP is not present in ice phase
            ! (Eqs. 4, 5, 6, Jacob et al, 2000)
            C_TOT = 1e+0_fp + L2G
            F_L   = L2G / C_TOT

            ! Compute the rate constant K.  Assume retention efficiency  
            ! for POPG in liquid is 0.0 for T <= 248 K and 0.02 for 
            ! 248 K < T < 268 K.  (Eq. 1, Jacob et al, 2000)
            IF ( T(I,J,L) >= 268e+0_fp ) THEN
               K = KC * F_L  

            ! ELSE IF ( T(I,J,L) > 248e+0_fp .and. T(I,J,L) < 268e+0_fp ) THEN
            !   K = KC * ( 2d-2 * F_L )
            ! clf, 1/7/11 - no retention below 268 K 
                  
            ELSE
               K = 0e+0_fp

            ENDIF
               
            ! F is the fraction of POP scavenged out of the updraft
            ! (Eq. 2, Jacob et al, 2000)
            F(I,J,L) = GET_F( State_Met, I, J, L, K )

         ENDDO
         ENDDO
         ENDDO

         ! ND38 index
         ISOL = GET_ISOL( N, N_TRACERS )

      !-------------------------------
      ! POPPOC (treat like hydrophobic OC aerosol)
      !-------------------------------
      ELSE IF (N == IDTPOPPOC ) THEN

         ! Force not to be lost in convective updraft for now
         F    = 0e+0_fp
         ISOL = GET_ISOL( N, N_TRACERS )

      !-------------------------------
      ! POPPBC (treat like hydrophobic BC aerosol)
      !-------------------------------
      ELSE IF (N == IDTPOPPBC ) THEN

         ! Force not to be lost in convective updraft for now
         F    = 0e+0_fp
         ISOL = GET_ISOL( N, N_TRACERS )

      ! Additional tracers for isoprene
      ! (fp, 06/09)
      !Use temperature of limonene
      !Use numbers of Sander 
      !  (http://www.mpch-mainz.mpg.de/~sander/res/henry.html)
      !-------------------------------
      ! MOBA (liquid & ice phases)
      !-------------------------------
      ELSE IF ( N == IDTMOBA ) THEN

         ! No scavenging at the surface
         F(:,:,1) = 0e+0_fp

         ! Apply scavenging in levels 2 and higher
         DO L = 2, LLPAR
         DO J = 1, JJPAR
         DO I = 1, IIPAR

            ! Compute liquid to gas ratio for LIMO, using
            ! the appropriate parameters for Henry's law
            ! (Eqs. 7, 8, and Table 1, Jacob et al, 2000)
            !FP_ISOP
            !based on methacrylic acid with acetic acid T dependance
            ! pKa = 4.1 - pH=5

            CALL COMPUTE_L2G( 2.3e+4_fp,    -6.3e+3_fp,
     &                        T(I,J,L), CLDLIQ(I,J,L), L2G )

            ! Fraction of LIMO in liquid phase
            ! (Eq. 4, 5, 6, Jacob et al, 2000)
            C_TOT = 1e+0_fp + L2G
            F_L   = L2G / C_TOT

            ! Compute the rate constant K.  Assume retention factor  
            ! for liquid LIMO is 0.0 for T <= 248 K and 0.02 for 
            ! 248 K < T < 268 K.  (Eq. 1, Jacob et al, 2000)
            IF ( T(I,J,L) >= 268e+0_fp ) THEN
               K = KC * F_L  

            ELSE IF ( T(I,J,L) > 248e+0_fp .and. T(I,J,L) < 268e+0_fp ) 
     &       THEN
               K = KC * ( 2e-2_fp * F_L ) 
                  
            ELSE
               K = 0e+0_fp

            ENDIF
               
            ! F is the fraction of LIMO scavenged out of the updraft
            ! (Eq. 2, Jacob et al, 2000)
            F(I,J,L) = GET_F( State_Met, I, J, L, K )

         ENDDO
         ENDDO
         ENDDO
            
         ! ND38 index
         ISOL = GET_ISOL( N, N_TRACERS )

      !-------------------------------
      ! ISOPN (liquid & ice phases)
      !-------------------------------
      ELSE IF ( N == IDTISOPN ) THEN

         ! No scavenging at the surface
         F(:,:,1) = 0e+0_fp

         ! Apply scavenging in levels 2 and higher
         DO L = 2, LLPAR
         DO J = 1, JJPAR
         DO I = 1, IIPAR

            ! Compute liquid to gas ratio for LIMO, using
            ! the appropriate parameters for Henry's law
            ! (Eqs. 7, 8, and Table 1, Jacob et al, 2000)


            !FP ISOP : BUG FIX FOR CONSISTENCY WITH DRY DEP MODULE
            !USE ITO NUMBER
            CALL COMPUTE_L2G( 17e+3_fp,     -9.2e+3_fp,
     &                        T(I,J,L), CLDLIQ(I,J,L), L2G )

            C_TOT = 1e+0_fp + L2G
            F_L   = L2G / C_TOT

            ! Compute the rate constant K.  Assume retention factor  
            ! for liquid LIMO is 0.0 for T <= 248 K and 0.02 for 
            ! 248 K < T < 268 K.  (Eq. 1, Jacob et al, 2000)
            IF ( T(I,J,L) >= 268e+0_fp ) THEN
               K = KC * F_L  

            ELSE IF ( T(I,J,L) > 248e+0_fp .and. T(I,J,L) < 268e+0_fp ) 
     &       THEN
               K = KC * ( 2e-2_fp * F_L ) 
                  
            ELSE
               K = 0e+0_fp

            ENDIF
               
            ! F is the fraction of LIMO scavenged out of the updraft
            ! (Eq. 2, Jacob et al, 2000)
            F(I,J,L) = GET_F( State_Met, I, J, L, K )

         ENDDO
         ENDDO
         ENDDO
            
         ! ND38 index
         ISOL = GET_ISOL( N, N_TRACERS )

      !-------------------------------
      ! MMN (liquid & ice phases)
      !-------------------------------
      ELSE IF ( N == IDTMMN ) THEN

         ! No scavenging at the surface
         F(:,:,1) = 0e+0_fp

         ! Apply scavenging in levels 2 and higher
         DO L = 2, LLPAR
         DO J = 1, JJPAR
         DO I = 1, IIPAR

            ! Compute liquid to gas ratio for LIMO, using
            ! the appropriate parameters for Henry's law
            ! (Eqs. 7, 8, and Table 1, Jacob et al, 2000)

            !FP ISOP : BUG FIX FOR CONSISTENCY WITH DRY DEP MODULE
            !USE ITO NUMBER
            CALL COMPUTE_L2G( 17e+3_fp,     -9.2e+3_fp,
     &                        T(I,J,L), CLDLIQ(I,J,L), L2G )

            C_TOT = 1e+0_fp + L2G
            F_L   = L2G / C_TOT

            ! Compute the rate constant K.  Assume retention factor  
            ! for liquid LIMO is 0.0 for T <= 248 K and 0.02 for 
            ! 248 K < T < 268 K.  (Eq. 1, Jacob et al, 2000)
            IF ( T(I,J,L) >= 268e+0_fp ) THEN
               K = KC * F_L  

            ELSE IF ( T(I,J,L) > 248e+0_fp .and. T(I,J,L) < 268e+0_fp ) 
     &       THEN
               K = KC * ( 2d-2 * F_L ) 
                  
            ELSE
               K = 0e+0_fp

            ENDIF
               
            ! F is the fraction of LIMO scavenged out of the updraft
            ! (Eq. 2, Jacob et al, 2000)
            F(I,J,L) = GET_F( State_Met, I, J, L, K )

         ENDDO
         ENDDO
         ENDDO
            
         ! ND38 index
         ISOL = GET_ISOL( N, N_TRACERS )

      !-------------------------------
      ! PROPNN (liquid & ice phases)
      !-------------------------------
      ELSE IF ( N == IDTPROPNN ) THEN

         ! No scavenging at the surface
         F(:,:,1) = 0e+0_fp

         ! Apply scavenging in levels 2 and higher
         DO L = 2, LLPAR
         DO J = 1, JJPAR
         DO I = 1, IIPAR

            ! Compute liquid to gas ratio for LIMO, using
            ! the appropriate parameters for Henry's law
            ! (Eqs. 7, 8, and Table 1, Jacob et al, 2000)

            !NITROOXYACETONE IN SANDER TABLE
            CALL COMPUTE_L2G( 1.0e+3_fp,    0.0e+0_fp,
     &                        T(I,J,L), CLDLIQ(I,J,L), L2G )


            C_TOT = 1e+0_fp + L2G
            F_L   = L2G / C_TOT

            ! Compute the rate constant K.  Assume retention factor  
            ! for liquid LIMO is 0.0 for T <= 248 K and 0.02 for 
            ! 248 K < T < 268 K.  (Eq. 1, Jacob et al, 2000)
            IF ( T(I,J,L) >= 268e+0_fp ) THEN
               K = KC * F_L  

            ELSE IF ( T(I,J,L) > 248e+0_fp .and. T(I,J,L) < 268e+0_fp ) 
     &       THEN
               K = KC * ( 2e-2_fp * F_L ) 
                  
            ELSE
               K = 0e+0_fp

            ENDIF
               
            ! F is the fraction of LIMO scavenged out of the updraft
            ! (Eq. 2, Jacob et al, 2000)
            F(I,J,L) = GET_F( State_Met, I, J, L, K )

         ENDDO
         ENDDO
         ENDDO
            
         ! ND38 index
         ISOL = GET_ISOL( N, N_TRACERS )

      !-------------------------------
      ! RIP (liquid & ice phases)
      !-------------------------------
      ELSE IF ( N == IDTRIP ) THEN

         ! No scavenging at the surface
         F(:,:,1) = 0e+0_fp

         ! Apply scavenging in levels 2 and higher
         DO L = 2, LLPAR
         DO J = 1, JJPAR
         DO I = 1, IIPAR

            CALL COMPUTE_L2G( 1.7e+6_fp,    0.0e+0_fp,              !USE H2O2
     &                        T(I,J,L), CLDLIQ(I,J,L), L2G )

            ! Fraction of LIMO in liquid phase
            ! (Eq. 4, 5, 6, Jacob et al, 2000)
            C_TOT = 1e+0_fp + L2G
            F_L   = L2G / C_TOT

            ! Compute the rate constant K.  Assume retention factor  
            ! for liquid LIMO is 0.0 for T <= 248 K and 0.02 for 
            ! 248 K < T < 268 K.  (Eq. 1, Jacob et al, 2000)
            IF ( T(I,J,L) >= 268e+0_fp ) THEN
               K = KC * F_L  

            ELSE IF ( T(I,J,L) > 248e+0_fp .and. T(I,J,L) < 268e+0_fp ) 
     &       THEN
               K = KC * ( 2e-2_fp * F_L ) 
                  
            ELSE
               K = 0e+0_fp

            ENDIF
               
            ! F is the fraction of LIMO scavenged out of the updraft
            ! (Eq. 2, Jacob et al, 2000)
            F(I,J,L) = GET_F( State_Met, I, J, L, K )

         ENDDO
         ENDDO
         ENDDO
            
         ! ND38 index
         ISOL = GET_ISOL( N, N_TRACERS )

      !-------------------------------
      ! MAP (liquid & ice phases)
      !-------------------------------
      ELSE IF ( N == IDTMAP ) THEN

         ! No scavenging at the surface
         F(:,:,1) = 0e+0_fp

         ! Apply scavenging in levels 2 and higher
         DO L = 2, LLPAR
         DO J = 1, JJPAR
         DO I = 1, IIPAR

            CALL COMPUTE_L2G( 8.4e+2_fp,  -5.3e+3_fp,              !USE H2O2
     &                        T(I,J,L), CLDLIQ(I,J,L), L2G )

            C_TOT = 1e+0_fp + L2G
            F_L   = L2G / C_TOT

            IF ( T(I,J,L) >= 268e+0_fp ) THEN
               K = KC * F_L  

            ELSE IF ( T(I,J,L) > 248e+0_fp .and. T(I,J,L) < 268e+0_fp ) 
     &       THEN
               K = KC * ( 2d-2 * F_L ) 
                  
            ELSE
               K = 0e+0_fp

            ENDIF
               
            ! F is the fraction of LIMO scavenged out of the updraft
            ! (Eq. 2, Jacob et al, 2000)
            F(I,J,L) = GET_F( State_Met, I, J, L, K )

         ENDDO
         ENDDO
         ENDDO
            
         ! ND38 index
         ISOL = GET_ISOL( N, N_TRACERS )


      !-------------------------------
      ! IEPOX (liquid & ice phases)
      !-------------------------------
      ELSE IF ( N == IDTIEPOX ) THEN

         ! No scavenging at the surface
         F(:,:,1) = 0e+0_fp

         ! Apply scavenging in levels 2 and higher
         DO L = 2, LLPAR
         DO J = 1, JJPAR
         DO I = 1, IIPAR

            CALL COMPUTE_L2G( 1.3e+8_fp,    0.0e+0_fp,               !USE H2O2
     &                        T(I,J,L), CLDLIQ(I,J,L), L2G )

            C_TOT = 1e+0_fp + L2G
            F_L   = L2G / C_TOT

            IF ( T(I,J,L) >= 268e+0_fp ) THEN
               K = KC * F_L  

            ELSE IF ( T(I,J,L) > 248e+0_fp .and. T(I,J,L) < 268e+0_fp ) 
     &       THEN
               K = KC * ( 2e-2_fp * F_L ) 
                  
            ELSE
               K = 0e+0_fp

            ENDIF
               
            ! F is the fraction of LIMO scavenged out of the updraft
            ! (Eq. 2, Jacob et al, 2000)
            F(I,J,L) = GET_F( State_Met, I, J, L, K )

         ENDDO
         ENDDO
         ENDDO
            
         ! ND38 index
         ISOL = GET_ISOL( N, N_TRACERS )

      !----------------------------
      ! Insoluble tracer, set F=0
      !----------------------------
      ELSE
         F(:,:,:) = 0e+0_fp
         ISOL     = 0

      ENDIF

      ! Free pointers
!      NULLIFY( BXHEIGHT )
      NULLIFY( T        )

      END SUBROUTINE COMPUTE_F
!EOC
!------------------------------------------------------------------------------
!                  GEOS-Chem Global Chemical Transport Model                  !
!------------------------------------------------------------------------------
!BOP
!
! !IROUTINE: f_aerosol
!
! !DESCRIPTION: Subroutine F\_AEROSOL returns the fraction of aerosol 
!  scavenged in updrafts
!\\
!\\
! !INTERFACE:
!
      SUBROUTINE F_AEROSOL( KC, N, F, State_Met ) 
!
! !USES:
!
      USE CMN_SIZE_MOD
      USE GIGC_State_Met_Mod, ONLY : MetState
      USE TRACERID_MOD,       ONLY : IDTBCPO,  IDTDST1,  IDTHNO3 
      USE TRACERID_MOD,       ONLY : IDTDST2,  IDTDST3,  IDTDST4
!
! !INPUT PARAMETERS: 
!
      ! Conversion rate from cloud condensate to precip [1/s]
      REAL(fp),         INTENT(IN)  :: KC

      !Add N to idendify tracers (qq,10/11/2011)
      INTEGER,        INTENT(IN)  :: N

      ! Meteorology State object
      TYPE(MetState), INTENT(IN)  :: State_Met
!
! !OUTPUT PARAMETERS:
!
      ! Fraction of aerosol scavenged in updrafts [unitless]
      REAL(fp),         INTENT(OUT) :: F(IIPAR,JJPAR,LLPAR)
! 
! !REVISION HISTORY: 
!  07 Nov 2002 - R. Yantosca - Initial version
!  16 Sep 2010 - R. Yantosca - Added ProTeX headers
!  09 Nov 2012 - M. Payer    - Replaced all met field arrays with State_Met
!                              derived type object
!  29 May 2013 - R. Yantosca - Segregate TOMAS-specific code with #ifdefs
!  10 Nov 2014 - C. Keller   - Now also apply TINY check in ESMF environment.
!EOP
!------------------------------------------------------------------------------
!BOC
!
! !LOCAL VARIABLES:
!
      INTEGER             :: I, J, L
      REAL(fp)              :: TMP

      !=================================================================
      ! F_AEROSOL begins here!
      !
      ! Aerosol tracers are 100% in the cloud condensate phase, so 
      ! we set K = Kc, and compute F accordingly (cf Jacob et al 2000 )    
      !=================================================================
      
      ! Turn off scavenging in the first level by setting F = 0
      F(:,:,1) = 0e+0_fp
 
      ! Apply scavenging in levels 2 and higher
      DO L = 2, LLPAR
      DO J = 1, JJPAR
      DO I = 1, IIPAR
                
         ! (Eq. 2, Jacob et al, 2000, with K = Kc)
         F(I,J,L) = GET_F( State_Met, I, J, L, KC )

         ! snow vs rain (qq, 10/11/2011)
         IF ( State_Met%T(I,J,L) >= 258e+0_fp .and. N == IDTBCPO) THEN
            F(I,J,L) = 0e+0_fp
         ENDIF
         IF ( State_Met%T(I,J,L)  < 258e+0_fp       .and.
     &        N /= IDTBCPO  .and. N /= IDTHNO3  .and.
     &        N /= IDTDST1  .and. N /= IDTDST2  .and.
     &        N /= IDTDST3  .and. N /= IDTDST4) THEN
            F(I,J,L) = 0e+0_fp
         ENDIF
            
      ENDDO
      ENDDO
      ENDDO

      END SUBROUTINE F_AEROSOL 
!EOC
!------------------------------------------------------------------------------
!                  GEOS-Chem Global Chemical Transport Model                  !
!------------------------------------------------------------------------------
!BOP
!
! !IROUTINE: get_isol
!
! !DESCRIPTION: Function GET\_ISOL returns the value of ISOL (tracer index for 
!  ND38) for all simulation types.
!\\
!\\
! !INTERFACE:
!
      FUNCTION GET_ISOL( N_TEST, N_TRACERS ) RESULT( VALUE )
!
! !USES:
!
      USE CMN_SIZE_MOD                 ! Size parameters
!
! !INPUT PARAMETERS: 
!
      INTEGER, INTENT(IN) :: N_TEST    ! Tracer number to look up
      INTEGER, INTENT(IN) :: N_TRACERS ! # of GEOS_Chem tracers
!
! !RETURN VALUE:
!
      INTEGER             :: VALUE     ! Index for ND38 diagnostic

!
! !REVISION HISTORY: 
!  05 Apr 2004 - R. Yantosca - Initial version
!  (1 ) Now initializes a lookup table for faster execution.  Now made into
!        an EXTERNAL function. (rjp, bmy, 4/5/04)
!  (2 ) Now references N_TRACERS from "tracer_mod.f" (bmy, 7/20/04)
!  16 Sep 2010 - R. Yantosca - Added ProTeX headers
!EOP
!------------------------------------------------------------------------------
!BOC
!
! !LOCAL VARIABLES:
!
      LOGICAL, SAVE :: FIRST = .TRUE.
      INTEGER, SAVE :: NSOL_INDEX(NNPAR)
      INTEGER       :: I, L, N

      !=================================================================
      ! GET_ISOL begins here!
      !=================================================================

      ! Initialize lookup table on the first call
      IF ( FIRST ) THEN
      
         ! Initialize
         NSOL_INDEX(:) = 0
   
         ! Loop over tracers
         DO N = 1, N_TRACERS
            
            ! Loop over soluble tracers
            DO L = 1, NSOL

               ! Test if tracer N is among the soluble tracers
               IF ( IDWETD(L) == N ) THEN

                  ! Save location into the lookup table
                  NSOL_INDEX(N) = L 

                  !Go to next N
                  EXIT
               ENDIF
            ENDDO
         ENDDO

         ! Reset first-time flag
         FIRST = .FALSE.
      ENDIF

      ! Return value
      VALUE = NSOL_INDEX(N_TEST)

      END FUNCTION GET_ISOL
!EOC
!------------------------------------------------------------------------------
!                  GEOS-Chem Global Chemical Transport Model                  !
!------------------------------------------------------------------------------
!BOP
!
! !IROUTINE: rainout
!
! !DESCRIPTION: Subroutine RAINOUT computes RAINFRAC, the fraction of soluble 
!  tracer lost to rainout events in precipitation.
!\\
!\\
! !INTERFACE:
!
      SUBROUTINE RAINOUT( I, J, L, N, K_RAIN, DT, F, RAINFRAC,
     &                    Input_Opt, State_Met )
!
! !USES:
!
      USE CMN_SIZE_MOD
      USE ERROR_MOD,          ONLY : ERROR_STOP
      USE GIGC_Input_Opt_Mod, ONLY : OptInput
      USE GIGC_State_Met_Mod, ONLY : MetState
      USE TRACERID_MOD,       ONLY : IDTPB,   IDTBE7,   IDTHNO3, IDTH2O2
      USE TRACERID_MOD,       ONLY : IDTCH2O, IDTMP,    IDTSO2,  IDTSO4 
      USE TRACERID_MOD,       ONLY : IDTSO4s, IDTSO4aq, IDTMSA,  IDTNH3 
      USE TRACERID_MOD,       ONLY : IDTNH4,  IDTNH4aq, IDTNIT,  IDTNITs
      USE TRACERID_MOD,       ONLY : IDTAS,   IDTAHS,   IDTLET,  IDTBCPI
      USE TRACERID_MOD,       ONLY : IDTOCPI, IDTBCPO,  IDTOCPO, IDTDST1
      USE TRACERID_MOD,       ONLY : IDTDST2, IDTDST3,  IDTDST4, IDTSALA
      USE TRACERID_MOD,       ONLY : IDTSALC
      USE TRACERID_MOD,       ONLY : IS_Hg2,  IS_HgP
      USE TRACERID_MOD,       ONLY : IDTGLYX,   IDTMGLY,   IDTGLYC
      USE TRACERID_MOD,       ONLY : IDTSOAG,   IDTSOAM
      USE TRACERID_MOD,       ONLY : IDTMOBA,   IDTPROPNN
      USE TRACERID_MOD,       ONLY : IDTISOPN,  IDTMMN
      USE TRACERID_MOD,       ONLY : IDTIEPOX,  IDTRIP,    IDTMAP
      USE TRACERID_MOD,       ONLY : IDTHOBr,   IDTHBr,    IDTBr2
      USE TRACERID_MOD,       ONLY : IDTHCl ! SDE 04/17/13
      USE TRACERID_MOD,       ONLY : IDTPOPPOC, IDTPOPPBC, IDTPOPG
      ! SOAupdate:  update biogenics (new mtp) (hotp 5/24/10)
      USE TRACERID_MOD,       ONLY : IDTMTPA,  IDTLIMO,  IDTMTPO
      USE TRACERID_MOD,       ONLY : IDTTSOA1, IDTTSOA2, IDTTSOA3
      USE TRACERID_MOD,       ONLY : IDTTSOG1, IDTTSOG2, IDTTSOG3
      USE TRACERID_MOD,       ONLY : IDTTSOA0, IDTTSOG0
      USE TRACERID_MOD,       ONLY : IDTISOA1, IDTISOA2, IDTISOA3
      USE TRACERID_MOD,       ONLY : IDTISOG1, IDTISOG2, IDTISOG3
      ! SOAupdate: semivolpoa2: add POG (hotp 3/2/09)
      USE TRACERID_MOD,       ONLY : IDTPOA1,  IDTPOA2
      USE TRACERID_MOD,       ONLY : IDTPOG1,  IDTPOG2
      ! SOAupdate: semivolpoa4opoa: add OPOA, OPOG (hotp 3/18/09)
      USE TRACERID_MOD,       ONLY : IDTOPOA1, IDTOPOA2
      USE TRACERID_MOD,       ONLY : IDTOPOG1, IDTOPOG2
      ! SOAupdate: lumped aromatic/IVOC aerosol (hotp 5/12/10)
      USE TRACERID_MOD,       ONLY : IDTASOAN, IDTASOA1
      USE TRACERID_MOD,       ONLY : IDTASOA2, IDTASOA3
      USE TRACERID_MOD,       ONLY : IDTASOG1, IDTASOG2, IDTASOG3

#if defined( TOMAS )
      USE TRACERID_MOD, ONLY : IDTH2SO4,IDTNK1,   IDTSF1,  IDTSS1
      USE TRACERID_MOD, ONLY : IDTECIL1,IDTOCIL1, IDTOCOB1,IDTDUST1
      USE TOMAS_MOD,    ONLY : ICOMP,   IBINS
#endif
!
! !INPUT PARAMETERS: 
!
      INTEGER,        INTENT(IN)  :: I          ! Longitude index
      INTEGER,        INTENT(IN)  :: J          ! Latitude index
      INTEGER,        INTENT(IN)  :: L          ! Level index
      INTEGER,        INTENT(IN)  :: N          ! Tracer number
      REAL(fp),         INTENT(IN)  :: K_RAIN     ! Rainout rate constant [1/s]
      REAL(fp),         INTENT(IN)  :: DT         ! Timestep for rainout event [s]
      REAL(fp),         INTENT(IN)  :: F          ! Fraction of grid box that is
                                                !  precipitating [unitless]
      TYPE(OptInput), INTENT(IN)  :: Input_Opt  ! Input options
      TYPE(MetState), INTENT(IN)  :: State_Met  ! Meteorology State object
!
! !OUTPUT PARAMETERS:
!
      REAL(fp),         INTENT(OUT) :: RAINFRAC   ! Fraction of tracer lost 
                                                !  to rainout [unitless]
! 
! !REVISION HISTORY: 
!  28 Feb 2000 - R. Yantosca - Initial version
!  (1 ) Currently works for either full chemistry simulation (NSRCX == 3) 
!        or Rn-Pb-Be chemistry simulation (NSRCX == 1).  Other simulations
!        do not carry soluble tracer, so set RAINFRAC = 0. (bmy, 2/28/00)
!  (2 ) Need to call INIT_SCAV to initialize the Vud, C_H2O, CLDLIQ, 
!        and CLDICE fields once per dynamic timestep. (bmy, 2/28/00)
!  (3 ) K_RAIN, the rainout rate constant, and F, the areal fraction of the 
!        grid box undergoing precipitiation, are computed according to 
!        Giorgi & Chaimedes, as described in Jacob et al, 2000.
!  (4 ) Now no longer suppress scavenging of HNO3 and aerosol below 258K.
!        Updated comments, cosmetic changes.  Now set TK = T(I,J,L) since
!        T is now sized (IIPAR,JJPAR,LLPAR) in "CMN". (djj, hyl, bmy, 1/24/02)
!  (5 ) Eliminated obsolete code (bmy, 2/27/02)
!  (6 ) Now reference T from "dao_mod.f".  Updated comments.  Now bundled 
!        into "wetscav_mod.f". Now refererences "tracerid_mod.f".  Also 
!        removed reference to CMN since we don't need NSRCX. (bmy, 11/8/02)
!  (7 ) Now updated for carbon & dust aerosol tracers (rjp, bmy, 4/5/04)
!  (8 ) Now updated for seasalt aerosol tracers (rjp, bec, bmy, 4/20/04)
!  (9 ) Now updated for secondary aerosol tracers (rjp, bmy, 7/13/04)
!  (10) Now treat rainout of mercury aerosol tracers (eck, bmy, 12/9/04)
!  (11) Updated for AS, AHS, LET, NH4aq, SO4aq.  Also condensed the IF
!        statement by grouping blocks together. (cas, bmy, 12/20/04)
!  (12) Updated for SO4s, NITs (bec, bmy, 4/25/05)
!  (13) Now make sure all USE statements are USE, ONLY (bmy, 10/3/05)
!  (14) Change Henry's law constant for Hg2 to 1.0d+14.  Now use functions
!        IS_Hg2 and IS_HgP to determine if the tracer is a tagged Hg0 or
!        HgP tracer. (eck, cdh, bmy, 1/6/06)
!  (15) Updated for SOG4 and SOA4 (dkh, bmy, 5/18/06)
!  (16) For GEOS-5, suppress rainout when T < 258K (hyl, bmy, 3/5/08)
!  (17) Bug fix: need to use separate conversion parameters for H2O2 and
!        NH3.  This was the same fix as in COMPUTE_F but until now we had
!        overlooked this. (havala, bmy, 7/20/09)
!  25 Aug 2010 - R. Yantosca - Treat MERRA in the same way as GEOS-5
!  16 Sep 2010 - R. Yantosca - Added ProTeX headers
!  27 Sep 2011 - H. Amos     - remove LHg_WETDasHNO3 logical, it's obsolete
!  09 Feb 2012 - R. Yantosca - Treat GEOS-5.7.x in the same way as MERRA
!  09 Nov 2012 - M. Payer    - Replaced all met field arrays with State_Met
!                              derived type object
!  13 Aug 2013 - M. Sulprizio- Add modifications for updated SOA and SOA + 
!                              semivolatile POA simulations (H. Pye)
!  26 Sep 2013 - R. Yantosca - Renamed GEOS_57 Cpp switch to GEOS_FP
!  25 Aug 2014 - M. Sulprizio- Now accept Input_Opt as an argument
!  19 Dec 2014 - M. Sulprizio- Add bug fixes for CONV_H2O2 and CONV_NH3 from
!                              Duncan Fairlie. The square root term should be
!                              inverted to be consistent with Mari et al (2000).
!EOP
!------------------------------------------------------------------------------
!BOC
!
! !LOCAL VARIABLES:
!
      REAL(fp)            :: L2G, I2G, C_TOT, F_L, F_I, K, TK, SO2LOSS
!
! !DEFINED PARAMETERS:
!
      ! CONV_H2O2 = 0.6 * SQRT( 0.53 ), used for the ice to gas ratio for H2O2
      ! 0.6 is ( sticking  coeff H2O2  / sticking  coeff  water )
      ! 0.53 is ( molecular weight water / molecular weight H2O2 )
      REAL(fp), PARAMETER   :: CONV_H2O2 = 4.36564e-1_fp     

      ! CONV_NH3 = 0.6 * SQRT( 1.06 ), used for the ice to gas ratio for NH3
      ! 0.6 is ( sticking  coeff  NH3 / sticking  coeff  water )
      ! 1.06 is ( molecular weight water /  molecular weight NH3 )
      REAL(fp), PARAMETER   :: CONV_NH3  = 6.17395e-1_fp

      !==================================================================
      ! RAINOUT begins here!
      !
      ! For aerosols, set K = K_RAIN and compute RAINFRAC according
      ! to Eq. 10 of Jacob et al 2000.  Call function GET_RAINFRAC.
      !==================================================================

      ! Save the local temperature in TK for convenience
      TK = State_Met%T(I,J,L)

      !------------------------------
      ! H2O2 (liquid & ice phases)
      !------------------------------
      IF ( N == IDTH2O2 ) THEN

         ! Compute ice to gas ratio for H2O2 by co-condensation
         ! (Eq. 9, Jacob et al, 2000)
         IF ( C_H2O(I,J,L) > 0e+0_fp ) THEN 
            I2G = ( CLDICE(I,J,L) / C_H2O(I,J,L) ) * CONV_H2O2
         ELSE
            I2G = 0e+0_fp
         ENDIF

         ! Compute liquid to gas ratio for H2O2, using
         ! the appropriate parameters for Henry's law
         ! (Eqs. 7, 8 and Table 1, Jacob et al, 2000)
         CALL COMPUTE_L2G(8.3e+4_fp, -7.4e+3_fp, TK, CLDLIQ(I,J,L), L2G)

         ! Fraction of H2O2 in liquid & ice phases
         ! (Eqs. 4, 5, 6, Jacob et al, 2000)
         C_TOT = 1e+0_fp + L2G + I2G
         F_L   = L2G / C_TOT
         F_I   = I2G / C_TOT

         ! Compute the rate constant K.  The retention factor  
         ! for liquid H2O2 is 0.05 for 248 K < T < 268 K, and 
         ! 1.0 for T >= 268 K.  (Eq. 1, Jacob et al, 2000)
         IF ( TK >= 268e+0_fp ) THEN
            K = K_RAIN * ( F_L + F_I ) 
               
         ELSE IF ( TK > 248e+0_fp  .and. TK < 268e+0_fp ) THEN
            K = K_RAIN * ( ( 5e-2_fp * F_L ) + F_I ) 

         ELSE 
            K = K_RAIN * F_I

         ENDIF

         ! Compute RAINFRAC, the fraction of rained-out H2O2
         ! (Eq. 10, Jacob et al, 2000)
         RAINFRAC = GET_RAINFRAC( K, F, DT )

      !------------------------------
      ! CH2O (liquid phase only)
      !------------------------------     
      ELSE IF ( N == IDTCH2O ) THEN 
                  
         ! Compute liquid to gas ratio for CH2O, using
         ! the appropriate parameters for Henry's law
         ! (Eqs. 7, 8 and Table 1, Jacob et al, 2000)
         CALL COMPUTE_L2G(3.0e+3_fp, -7.2e+3_fp, TK, CLDLIQ(I,J,L), L2G)
            
         ! Fraction of CH2O in liquid phase 
         ! NOTE: CH2O does not exist in the ice phase!
         ! (Eqs. 4, 5, Jacob et al, 2000)
         C_TOT = 1e+0_fp + L2G
         F_L   = L2G / C_TOT

         ! Compute the rate constant K.  The retention factor  
         ! for liquid CH2O is 0.02 for 248 K < T < 268 K, and 
         ! 1.0 for T > 268 K. (Eq. 1, Jacob et al, 2000)
         IF ( TK >= 268e+0_fp ) THEN
            K = K_RAIN * F_L 

         ELSE IF ( TK > 248e+0_fp .and. TK < 268e+0_fp ) THEN
            K = K_RAIN * ( 2e-2_fp * F_L )
               
         ELSE
            K = 0e+0_fp

         ENDIF

         ! Compute RAINFRAC, the fraction of rained-out CH2O
         ! (Eq. 10, Jacob et al, 2000)
         RAINFRAC = GET_RAINFRAC( K, F, DT )

      ! Update GLYX and MGLY Henry's Law Const calculations (tmf, 9/13/06) 
      !------------------------------
      ! GLYX (liquid phase only)
      !------------------------------     
      ELSE IF ( N == IDTGLYX ) THEN 

         ! Compute liquid to gas ratio for GLYX, using
         ! (1) Zhou and Mopper (1990): Kstar298 = 3.6e5 M/atm 
         ! (2) Schweitzer et al. (1998) showed that the temperature dependence 
         ! for CH2O works well for glyoxal, so we use the same H298_R as CH2O
         CALL COMPUTE_L2G(3.6e+5_fp, -7.2e+3_fp, TK, CLDLIQ(I,J,L), L2G)

         ! Fraction of GLYX in liquid phase 
         C_TOT = 1e+0_fp + L2G
         F_L   = L2G / C_TOT

         ! assume same retention factor as CH2O
         ! Compute the rate constant K.  The retention factor  
         ! for liquid CH2O is 0.02 for 248 K < T < 268 K, and 
         ! 1.0 for T > 268 K. (Eq. 1, Jacob et al, 2000)
         IF ( TK >= 268e+0_fp ) THEN
            K = K_RAIN * F_L 

         ELSE IF ( TK > 248e+0_fp .and. TK < 268e+0_fp ) THEN
            K = K_RAIN * ( 2e-2_fp * F_L )
               
         ELSE
            K = 0e+0_fp

         ENDIF

         ! Compute RAINFRAC, the fraction of rained-out GLYX
         ! (Eq. 10, Jacob et al, 2000)
         RAINFRAC = GET_RAINFRAC( K, F, DT )

      !------------------------------
      ! MGLY (liquid phase only)
      !------------------------------     
      ELSE IF ( N == IDTMGLY ) THEN 

         ! Compute liquid to gas ratio for MGLY, using
         ! the appropriate parameters for Henry's law
         ! from Betterton and Hoffman 1988): 
         ! Kstar298 = 3.71d3 M/atm;  H298_R = -7.5d3 K
         CALL COMPUTE_L2G(3.7e+3_fp, -7.5e+3_fp, TK, CLDLIQ(I,J,L), L2G)
            
         ! Fraction of MGLY in liquid phase 
         ! NOTE: CH2O does not exist in the ice phase!
         ! (Eqs. 4, 5, Jacob et al, 2000)
         C_TOT = 1e+0_fp + L2G
         F_L   = L2G / C_TOT

         ! assume same retention factor as CH2O
         ! Compute the rate constant K.  The retention factor  
         ! for liquid CH2O is 0.02 for 248 K < T < 268 K, and 
         ! 1.0 for T > 268 K. (Eq. 1, Jacob et al, 2000)
         IF ( TK >= 268e+0_fp ) THEN
            K = K_RAIN * F_L 

         ELSE IF ( TK > 248e+0_fp .and. TK < 268e+0_fp ) THEN
            K = K_RAIN * ( 2e-2_fp * F_L )
               
         ELSE
            K = 0e+0_fp

         ENDIF

         ! Compute RAINFRAC, the fraction of rained-out MGLY
         ! (Eq. 10, Jacob et al, 2000)
         RAINFRAC = GET_RAINFRAC( K, F, DT )

      !------------------------------
      ! GLYC (liquid phase only)
      !------------------------------     
      ELSE IF ( N == IDTGLYC ) THEN 

         ! Compute liquid to gas ratio for GLYC, using
         ! the appropriate parameters for Henry's law
         ! from Betterton and Hoffman 1988): 
         ! Kstar298 = 4.1d4 M/atm;  H298_R = -4.6d3 K
         CALL COMPUTE_L2G(4.1e+4_fp, -4.6e+3_fp, TK, CLDLIQ(I,J,L), L2G)
            
         ! Fraction of GLYC in liquid phase 
         ! NOTE: CH2O does not exist in the ice phase!
         ! (Eqs. 4, 5, Jacob et al, 2000)
         C_TOT = 1e+0_fp + L2G
         F_L   = L2G / C_TOT

         ! assume same retention factor as CH2O
         ! Compute the rate constant K.  The retention factor  
         ! for liquid CH2O is 0.02 for 248 K < T < 268 K, and 
         ! 1.0 for T > 268 K. (Eq. 1, Jacob et al, 2000)
         IF ( TK >= 268e+0_fp ) THEN
            K = K_RAIN * F_L 

         ELSE IF ( TK > 248e+0_fp .and. TK < 268e+0_fp ) THEN
            K = K_RAIN * ( 2e-2_fp * F_L )
               
         ELSE
            K = 0e+0_fp

         ENDIF

         ! Compute RAINFRAC, the fraction of rained-out MGLY
         ! (Eq. 10, Jacob et al, 2000)
         RAINFRAC = GET_RAINFRAC( K, F, DT )

  
      !------------------------------
      ! CH3OOH (liquid phase only)
      !------------------------------
      ELSE IF ( N == IDTMP ) THEN

         ! Compute liquid to gas ratio for CH3OOH, using
         ! the appropriate parameters for Henry's law
         ! (Eqs. 7, 8, and Table 1, Jacob et al, 2000)
         CALL COMPUTE_L2G(3.1e+2_fp, -5.2e+3_fp, TK, CLDLIQ(I,J,L), L2G)

         ! Fraction of CH3OOH in liquid phase
         ! NOTE: CH3OOH does not exist in the ice phase!
         ! (Eqs. 4, 5, Jacob et al, 2000)
         C_TOT = 1e+0_fp + L2G
         F_L   = L2G / C_TOT

         ! Compute the rate constant K.  The retention factor  
         ! for liquid CH3OOH is 0.02 for 248 K < T < 268 K, and 
         ! 1.0 for T > 268 K. (Eq. 1, Jacob et al, 2000)
         IF ( TK >= 268e+0_fp ) THEN
            K = K_RAIN * F_L  

         ELSE IF ( TK > 248e+0_fp .and. TK < 268e+0_fp ) THEN
            K = K_RAIN * ( 2e-2_fp * F_L )  
            
         ELSE
            K = 0e+0_fp
               
         ENDIF
  
         ! Compute RAINFRAC, the fraction of rained-out CH3OOH
         ! (Eq. 10, Jacob et al, 2000)
         RAINFRAC = GET_RAINFRAC( K, F, DT ) 

      !!!!!!!!!
      !FP_ISOP!
      !!!!!!!!!

      !------------------------------
      ! MOBA (liquid phase only)
      !------------------------------
      ELSE IF ( N == IDTMOBA ) THEN
         
         !based on methacrylic acid
         CALL COMPUTE_L2G(2.3e+4_fp, -6.3e+3_fp, TK, CLDLIQ(I,J,L), L2G)

         ! Fraction of methacrylic acid in liquid phase
         ! Assume: methacrylic acid does not exist in the ice phase!
         ! (Eqs. 4, 5, Jacob et al, 2000)
         C_TOT = 1e+0_fp + L2G
         F_L   = L2G / C_TOT

         ! Compute the rate constant K.  The retention factor  
         ! for liquid CH3OOH is 0.02 for 248 K < T < 268 K, and 
         ! 1.0 for T > 268 K. (Eq. 1, Jacob et al, 2000)
         IF ( TK >= 268e+0_fp ) THEN
            K = K_RAIN * F_L  

         ELSE IF ( TK > 248e+0_fp .and. TK < 268e+0_fp ) THEN
            K = K_RAIN * ( 2e-2_fp * F_L )  
            
         ELSE
            K = 0e+0_fp
               
         ENDIF
  
         ! Compute RAINFRAC, the fraction of rained-out CH3OOH
         ! (Eq. 10, Jacob et al, 2000)
         RAINFRAC = GET_RAINFRAC( K, F, DT ) 

      !------------------------------
      ! ISOPN (liquid phase only)
      !------------------------------
      ELSE IF ( N == IDTISOPN ) THEN

         !Based on 2-pentyl nitrate

         CALL COMPUTE_L2G(17e+3_fp, -9.2e+3_fp, TK, CLDLIQ(I,J,L), L2G)

         C_TOT = 1e+0_fp + L2G
         F_L   = L2G / C_TOT

         ! Compute the rate constant K.  The retention factor  
         ! for liquid CH3OOH is 0.02 for 248 K < T < 268 K, and 
         ! 1.0 for T > 268 K. (Eq. 1, Jacob et al, 2000)
         IF ( TK >= 268e+0_fp ) THEN
            K = K_RAIN * F_L  

         ELSE IF ( TK > 248e+0_fp .and. TK < 268e+0_fp ) THEN
            K = K_RAIN * ( 2e-2_fp * F_L )  
            
         ELSE
            K = 0e+0_fp
               
         ENDIF
  
         ! Compute RAINFRAC, the fraction of rained-out CH3OOH
         ! (Eq. 10, Jacob et al, 2000)
         RAINFRAC = GET_RAINFRAC( K, F, DT ) 

      !------------------------------
      ! MMN (liquid phase only)
      !------------------------------
      ELSE IF ( N == IDTMMN ) THEN

         !Ito 2007
         CALL COMPUTE_L2G(17e+3_fp, -9.2e+3_fp, TK, CLDLIQ(I,J,L), L2G)


         C_TOT = 1e+0_fp + L2G
         F_L   = L2G / C_TOT

         ! Compute the rate constant K.  The retention factor  
         ! for liquid CH3OOH is 0.02 for 248 K < T < 268 K, and 
         ! 1.0 for T > 268 K. (Eq. 1, Jacob et al, 2000)
         IF ( TK >= 268e+0_fp ) THEN
            K = K_RAIN * F_L  

         ELSE IF ( TK > 248e+0_fp .and. TK < 268e+0_fp ) THEN
            K = K_RAIN * ( 2e-2_fp * F_L )  
            
         ELSE
            K = 0e+0_fp
               
         ENDIF
  
         ! Compute RAINFRAC, the fraction of rained-out CH3OOH
         ! (Eq. 10, Jacob et al, 2000)
         RAINFRAC = GET_RAINFRAC( K, F, DT ) 

      !------------------------------
      ! PROPNN (liquid phase only)
      !------------------------------
      ELSE IF ( N == IDTPROPNN ) THEN

         CALL COMPUTE_L2G(1.0e+3_fp, 0.0e+0_fp, TK, CLDLIQ(I,J,L), L2G)


         C_TOT = 1e+0_fp + L2G
         F_L   = L2G / C_TOT

         ! Compute the rate constant K.  The retention factor  
         ! for liquid CH3OOH is 0.02 for 248 K < T < 268 K, and 
         ! 1.0 for T > 268 K. (Eq. 1, Jacob et al, 2000)
         IF ( TK >= 268e+0_fp ) THEN
            K = K_RAIN * F_L  

         ELSE IF ( TK > 248e+0_fp .and. TK < 268e+0_fp ) THEN
            K = K_RAIN * ( 2e-2_fp * F_L )  
            
         ELSE
            K = 0e+0_fp
               
         ENDIF
  
         ! Compute RAINFRAC, the fraction of rained-out CH3OOH
         ! (Eq. 10, Jacob et al, 2000)
         RAINFRAC = GET_RAINFRAC( K, F, DT ) 

      !------------------------------
      ! RIP
      !------------------------------
      ELSE IF ( N == IDTRIP ) THEN

         !USE H2O2 
         CALL COMPUTE_L2G(1.7e+6_fp, 0.0e+0_fp, TK, CLDLIQ(I,J,L), L2G)

         C_TOT = 1e+0_fp + L2G
         F_L   = L2G / C_TOT

         ! Compute the rate constant K.  The retention factor  
         ! for liquid CH3OOH is 0.02 for 248 K < T < 268 K, and 
         ! 1.0 for T > 268 K. (Eq. 1, Jacob et al, 2000)
         IF ( TK >= 268e+0_fp ) THEN
            K = K_RAIN * F_L  

         ELSE IF ( TK > 248e+0_fp .and. TK < 268e+0_fp ) THEN
            K = K_RAIN * ( 2e-2_fp * F_L )  
            
         ELSE
            K = 0e+0_fp
               
         ENDIF
  
         ! Compute RAINFRAC, the fraction of rained-out CH3OOH
         ! (Eq. 10, Jacob et al, 2000)
         RAINFRAC = GET_RAINFRAC( K, F, DT ) 

      !------------------------------
      ! MAP
      !------------------------------
      ELSE IF ( N == IDTMAP ) THEN

         !USE H2O2 
         CALL COMPUTE_L2G( 8.4e+2_fp, -5.3e+3_fp, TK, 
     &         CLDLIQ(I,J,L), L2G )

         C_TOT = 1e+0_fp + L2G
         F_L   = L2G / C_TOT

         ! Compute the rate constant K.  The retention factor  
         ! for liquid CH3OOH is 0.02 for 248 K < T < 268 K, and 
         ! 1.0 for T > 268 K. (Eq. 1, Jacob et al, 2000)
         IF ( TK >= 268e+0_fp ) THEN
            K = K_RAIN * F_L  

         ELSE IF ( TK > 248e+0_fp .and. TK < 268e+0_fp ) THEN
            K = K_RAIN * ( 2e-2_fp * F_L )  
            
         ELSE
            K = 0e+0_fp
         ENDIF
  
         ! Compute RAINFRAC, the fraction of rained-out CH3OOH
         ! (Eq. 10, Jacob et al, 2000)
         RAINFRAC = GET_RAINFRAC( K, F, DT ) 

      !------------------------------
      ! IEPOX
      !------------------------------
      ELSE IF ( N == IDTIEPOX ) THEN

         !USE H2O2 
         CALL COMPUTE_L2G( 1.3e+8_fp, 0.0e+0_fp, TK, 
     &         CLDLIQ(I,J,L), L2G )


         C_TOT = 1e+0_fp + L2G
         F_L   = L2G / C_TOT

         ! Compute the rate constant K.  The retention factor  
         ! for liquid CH3OOH is 0.02 for 248 K < T < 268 K, and 
         ! 1.0 for T > 268 K. (Eq. 1, Jacob et al, 2000)
         IF ( TK >= 268e+0_fp ) THEN
            K = K_RAIN * F_L  

         ELSE IF ( TK > 248e+0_fp .and. TK < 268e+0_fp ) THEN
            K = K_RAIN * ( 2e-2_fp * F_L )  
            
         ELSE
            K = 0e+0_fp
               
         ENDIF
  
         ! Compute RAINFRAC, the fraction of rained-out CH3OOH
         ! (Eq. 10, Jacob et al, 2000)
         RAINFRAC = GET_RAINFRAC( K, F, DT ) 

      !!!!! end FP additional tracers for ISOP (6/2009)

      !----------------------------------
      ! HOBr (liquid phase only), jpp
      !----------------------------------
      ELSE IF ( N == IDTHOBr ) THEN


         ! Compute liquid to gas ratio for HOBr:
         ! 1. first argument is the adjusted Henry's law coefficient,
         ! which I've calculated for pH = 4.5
         ! (jpp, 4/27/09)
         ! 
         ! McGrath and Rowland, 1994 estimate - 50 kJ/mol heat of solution
         ! H0 comes from Freznel et al. [1998]
         CALL COMPUTE_L2G( 6.1e+3_fp, -6014.e+0_fp, TK, 
     &         CLDLIQ(I,J,L), L2G ) 

         ! Fraction of HOBr in liquid phase
         ! (Eqs. 4, 5, 6, Jacob et al, 2000)
         C_TOT = 1e+0_fp + L2G
         F_L   = L2G / C_TOT
         ! F_I not defined for HOBr (ckeller, 10/11/2014)
         !F_I   = I2G / C_TOT

         ! Compute the rate constant K.
         IF ( TK >= 268e+0_fp ) THEN
            K = K_RAIN * F_L 
         ELSE IF ( TK > 248e+0_fp  .and. TK < 268e+0_fp ) THEN

            K = K_RAIN * (0.e+0_fp * F_L)

         ELSE
            K = 0.e+0_fp
         ENDIF

         ! Compute RAINFRAC, the fraction of rained-out HOBr
         ! (Eq. 10, Jacob et al, 2000)
         RAINFRAC = GET_RAINFRAC( K, F, DT ) 

      !-----------------------------------
      ! HCl (liquid phase only), SDE 04/17/13
      !-----------------------------------
      ELSE IF ( N == IDTHCl ) THEN

         CALL COMPUTE_L2G( 7.1e+15_fp, -1.10e+4_fp, TK, 
     &         CLDLIQ(I,J,L), L2G )

         ! Fraction of HCl in liquid phase
         ! (Eqs. 4, 5, 6, Jacob et al, 2000)
         C_TOT = 1e+0_fp + L2G
         F_L   = L2G / C_TOT

         ! Compute the rate constant K.
         IF ( TK >= 268e+0_fp ) THEN
            K = K_RAIN * F_L 
         ELSE IF ( TK > 248e+0_fp  .and. TK < 268e+0_fp ) THEN

            ! HCl has a large effective H*
            K = K_RAIN * (1.e+0_fp * F_L)

         ELSE
            K = 0.e+0_fp
         ENDIF
  
         ! Compute RAINFRAC, the fraction of rained-out HCl
         ! (Eq. 10, Jacob et al, 2000)
         RAINFRAC = GET_RAINFRAC( K, F, DT ) 

      !-----------------------------------
      ! HBr (liquid phase only), jpp
      !-----------------------------------
      ELSE IF ( N == IDTHBr ) THEN

         ! Compute liquid to gas ratio for HBr:
         ! 1. first argument is the adjusted Henry's law coefficient,
         ! which I've calculated for pH = 4.5
         !
         ! H0 and heat of solution are estimated by Yang et al. [2005]
         CALL COMPUTE_L2G( 7.1e+13_fp, -10200.0e+0_fp, TK, 
     &         CLDLIQ(I,J,L), L2G )

         ! Fraction of HBr in liquid phase
         ! (Eqs. 4, 5, 6, Jacob et al, 2000)
         C_TOT = 1e+0_fp + L2G
         F_L   = L2G / C_TOT

         ! Compute the rate constant K.
         IF ( TK >= 268e+0_fp ) THEN
            K = K_RAIN * F_L 
         ELSE IF ( TK > 248e+0_fp  .and. TK < 268e+0_fp ) THEN

            ! HBr has a large effective Henry's
            ! Law Constant, similar to HCl and HNO3, which have
            ! retention fractions (RFs) of 1.
            ! RFs have not been measured for HBr; 
            ! however, Stuart and Jacobson [2003]
            ! suggest that species with large
            ! Hstar's should have RF's of about 1.
            ! (jpp, 6/13/2011)
            K = K_RAIN * (1.e+0_fp * F_L) ! jpp, testing riming efficiency

         ELSE
            K = 0.e+0_fp
         ENDIF
  
         ! Compute RAINFRAC, the fraction of rained-out HBr
         ! (Eq. 10, Jacob et al, 2000)
         RAINFRAC = GET_RAINFRAC( K, F, DT ) 

      !------------------------------
      ! Br2 (liquid phase only), jpp
      !------------------------------
      ELSE IF ( N == IDTBr2 ) THEN

         ! 1. H0 and the heat of solution are taken from Dean [1992].
         ! 2. Dissociation constant for hydrolysis is small (4e-9) and taken
         !    from Beckwith et al. [1996]
         CALL COMPUTE_L2G( 0.76e+0_fp, -3.72e+3_fp, TK, 
     &         CLDLIQ(I,J,L), L2G )

         ! Fraction of HBr in liquid phase
         C_TOT = 1e+0_fp + L2G
         F_L   = L2G / C_TOT

         ! Compute the rate constant K.
         IF ( TK >= 268e+0_fp ) THEN
            K = K_RAIN * F_L
         ELSE IF ( TK > 248e+0_fp  .and. TK < 268e+0_fp ) THEN
            K = K_RAIN * (0.e+0_fp * F_L)
         ELSE
            K = 0e+0_fp   
         ENDIF
  
         ! Compute RAINFRAC, the fraction of rained-out HBr
         ! (Eq. 10, Jacob et al, 2000)
         RAINFRAC = GET_RAINFRAC( K, F, DT ) 

      !------------------------------
      ! NH3 (liquid & ice phases)
      !------------------------------
      ELSE IF ( N == IDTNH3 ) THEN

         ! Compute ice to gas ratio for NH3 by co-condensation
         ! (Eq. 9, Jacob et al, 2000)
         IF ( C_H2O(I,J,L) > 0e+0_fp ) THEN 
            I2G = ( CLDICE(I,J,L) / C_H2O(I,J,L) ) * CONV_NH3
         ELSE
            I2G = 0e+0_fp
         ENDIF
                  
         ! Compute liquid to gas ratio for NH3, using
         ! the appropriate parameters for Henry's law
         ! (Seinfeld and Pandis, p343 eq. 6.8)
         ! PH    = 4.5  ! Assumed PH for typical cloud drop
         ! Hstar = 1.054d11 * (10.**(-PH)) == 3.3d6
         CALL COMPUTE_L2G(3.3e+6_fp, -4.1e+3_fp, TK, CLDLIQ(I,J,L), L2G)

         ! Fraction of NH3 in liquid & ice phases
         ! (Eqs. 4, 5, 6, Jacob et al, 2000)
         C_TOT = 1e+0_fp + L2G + I2G
         F_L   = L2G / C_TOT
         F_I   = I2G / C_TOT

         ! Compute the rate constant K.  The retention factor  
         ! for liquid NH3 is 0.05 for 248 K < T < 268 K, and 
         ! 1.0 for T >= 268 K.  (Eq. 1, Jacob et al, 2000)
         IF ( TK >= 268e+0_fp ) THEN
            K = K_RAIN * ( F_L + F_I ) 

         ELSE IF ( TK > 248e+0_fp  .and. TK < 268e+0_fp ) THEN
            K = K_RAIN * ( ( 5e-2_fp * F_L ) + F_I ) 

         ELSE 
            K = K_RAIN * F_I

         ENDIF

         ! Compute RAINFRAC, the fraction of rained-out NH3
         ! (Eq. 10, Jacob et al, 2000)
         RAINFRAC = GET_RAINFRAC( K, F, DT )

      !------------------------------
      ! MTPA (liquid phase only)
      !------------------------------
      ! new mtp (hotp 5/24/10), SOAupdate
      ELSE IF ( N == IDTMTPA ) THEN

         ! Compute liquid to gas ratio for MTPA, using
         ! the appropriate parameters for Henry's law
         ! (Eqs. 7, 8, and Table 1, Jacob et al, 2000)
         ! use H-law of 0.049 (hotp 5/24/10), SOAupdate
         CALL COMPUTE_L2G(0.049e+0_fp, 0.e+0_fp, TK, CLDLIQ(I,J,L), L2G)

         ! Fraction of MTPA in liquid phase
         ! (Eqs. 4, 5, Jacob et al, 2000)
         C_TOT = 1e+0_fp + L2G
         F_L   = L2G / C_TOT

         ! Compute the rate constant K.  Assume that the retention factor
         ! for liquid MTPA is 0.02 for 248 K < T < 268 K, and
         ! 1.0 for T > 268 K. (Eq. 1, Jacob et al, 2000)
         IF ( TK >= 268e+0_fp ) THEN
            K = K_RAIN * F_L

         ELSE IF ( TK > 248e+0_fp .and. TK < 268e+0_fp ) THEN
            K = K_RAIN * ( 2e-2_fp * F_L )

         ELSE
            K = 0e+0_fp

         ENDIF
 
         ! Compute RAINFRAC, the fraction of rained-out MTPA
         ! (Eq. 10, Jacob et al, 2000)
         RAINFRAC = GET_RAINFRAC( K, F, DT )

      !------------------------------
      ! LIMO (liquid phase only)
      !------------------------------
      ELSE IF ( N == IDTLIMO ) THEN

         ! Compute liquid to gas ratio for LIMO, using
         ! the appropriate parameters for Henry's law
         ! (Eqs. 7, 8, and Table 1, Jacob et al, 2000)
         CALL COMPUTE_L2G(0.07e+0_fp, 0.e+0_fp, TK, CLDLIQ(I,J,L), L2G)

         ! Fraction of LIMO in liquid phase
         ! (Eqs. 4, 5, Jacob et al, 2000)
         C_TOT = 1e+0_fp + L2G
         F_L   = L2G / C_TOT

         ! Compute the rate constant K.  Assume that the retention factor
         ! for liquid LIMO is 0.02 for 248 K < T < 268 K, and
         ! 1.0 for T > 268 K. (Eq. 1, Jacob et al, 2000)
         IF ( TK >= 268e+0_fp ) THEN
            K = K_RAIN * F_L

         ELSE IF ( TK > 248e+0_fp .and. TK < 268e+0_fp ) THEN
            K = K_RAIN * ( 2e-2_fp * F_L )

         ELSE
            K = 0e+0_fp

         ENDIF

         ! Compute RAINFRAC, the fraction of rained-out LIMO
         ! (Eq. 10, Jacob et al, 2000)
         RAINFRAC = GET_RAINFRAC( K, F, DT )

      !------------------------------
      ! MTPO (liquid phase only)
      !------------------------------
      ! new mtp (hotp 5/24/10), SOAupdate
      ELSE IF ( N == IDTMTPO ) THEN

         ! Compute liquid to gas ratio for MTPO, using
         ! the appropriate parameters for Henry's law.
         ! (Eqs. 7, 8, and Table 1, Jacob et al, 2000)
         ! H-law is 0.049 (hotp 5/24/10), SOAupdate
         CALL COMPUTE_L2G( 0.049e+0_fp, 0.e+0_fp, TK, 
     &         CLDLIQ(I,J,L), L2G )

         ! Fraction of MTPO in liquid phase
         ! (Eqs. 4, 5, Jacob et al, 2000)
         C_TOT = 1e+0_fp + L2G
         F_L   = L2G / C_TOT

         ! Compute the rate constant K.  Assume that the retention factor
         ! for liquid MTPO is 0.02 for 248 K < T < 268 K, and
         ! 1.0 for T > 268 K. (Eq. 1, Jacob et al, 2000)
         IF ( TK >= 268e+0_fp ) THEN
            K = K_RAIN * F_L

         ELSE IF ( TK > 248e+0_fp .and. TK < 268e+0_fp ) THEN
            K = K_RAIN * ( 2e-2_fp * F_L )

         ELSE
            K = 0e+0_fp

         ENDIF

         ! Compute RAINFRAC, the fraction of rained-out MTPO
         ! (Eq. 10, Jacob et al, 2000)   
         RAINFRAC = GET_RAINFRAC( K, F, DT )

      !------------------------------------
      ! POG
      !------------------------------------
      ! Treat POG as relatively hydrophobic (hotp 9/22/09)
      ELSE IF ( N == IDTPOG1 .or. N == IDTPOG2 ) THEN

         ! Compute liquid to gas ratio for POG, using
         ! the appropriate parameters for Henry's law
         ! (Eqs. 7, 8, and Table 1, Jacob et al, 2000)
         ! Heff and deltaH/R based on phenanthrene from Sander 1999
         CALL COMPUTE_L2G( 9.5e+0_fp, -4.70e+3_fp, TK, 
     &          CLDLIQ(I,J,L), L2G )

         ! Fraction of POG in liquid phase
         ! (Eqs. 4, 5, Jacob et al, 2000)
         C_TOT = 1e+0_fp + L2G
         F_L   = L2G / C_TOT

         ! Compute the rate constant K.  Assume that the retention factor
         ! for liquid POG is 0.02 for 248 K < T < 268 K, and
         ! 1.0 for T > 268 K. (Eq. 1, Jacob et al, 2000)
         IF ( TK >= 268e+0_fp ) THEN
            K = K_RAIN * F_L

         ELSE IF ( TK > 248e+0_fp .and. TK < 268e+0_fp ) THEN
            K = K_RAIN * ( 2e-2_fp * F_L )

         ELSE
            K = 0e+0_fp

         ENDIF
 
         ! Compute RAINFRAC, the fraction of rained-out POG
         ! (Eq. 10, Jacob et al, 2000)
         RAINFRAC = GET_RAINFRAC( K, F, DT )

      !----------------------------------
      ! SOG (liquid phase only)
      !----------------------------------
      ! update for new mtp (hotp 5/24/10), SOAudpate
      ELSE IF ( N == IDTTSOG1 .or. N == IDTTSOG2 .or. 
     &          N == IDTTSOG3 .or. N == IDTTSOG0 .or.
     &          N == IDTISOG1 .or. N == IDTISOG2 .or. 
     &          N == IDTISOG3 .or. 
     &          N == IDTOPOG1 .or. N == IDTOPOG2 .or.
     &          N == IDTASOG1 .or. N == IDTASOG2 .or.
     &          N == IDTASOG3                         ) THEN

         ! Compute liquid to gas ratio for GAS1, using
         ! the appropriate parameters for Henry's law
         ! (Eqs. 7, 8, and Table 1, Jacob et al, 2000)
         CALL COMPUTE_L2G( 1.0e+5_fp, -6.039e+3_fp, TK, 
     &               CLDLIQ(I,J,L), L2G )

         ! Fraction of GAS1 in liquid phase
         ! (Eqs. 4, 5, Jacob et al, 2000)
         C_TOT = 1e+0_fp + L2G
         F_L   = L2G / C_TOT

         ! Compute the rate constant K.  Assume that the retention factor
         ! for liquid GAS1 is 0.02 for 248 K < T < 268 K, and
         ! 1.0 for T > 268 K. (Eq. 1, Jacob et al, 2000)
         IF ( TK >= 268e+0_fp ) THEN
            K = K_RAIN * F_L

         ELSE IF ( TK > 248e+0_fp .and. TK < 268e+0_fp ) THEN
            K = K_RAIN * ( 2e-2_fp * F_L )

         ELSE
            K = 0e+0_fp

         ENDIF
 
         ! Compute RAINFRAC, the fraction of rained-out SOG{1,2,3}
         ! (Eq. 10, Jacob et al, 2000)
         RAINFRAC = GET_RAINFRAC( K, F, DT )
        
      ELSE

#if   defined( GEOS_5 ) || defined( MERRA ) || defined( GEOS_FP )
         !------------------------------------------------------------------
         ! Suppress scavenging at cold temperatures for most aerosol simulation
         ! Allow scavenging at cold temperatures for BCPO,DUST and HNO3 (qq,
         ! 10/14/2011)
         ! Allow scavenging at cold temperatures for Hg simulation.
         ! (cdh, 4/16/09, 5/20/09)
         !------------------------------------------------------------------- 
! CDH 8/7/2009, 10/27/2009. All temperature dependence for Hg handled below
         IF ( TK < 258e+0_fp .AND. (.NOT. ITS_A_MERCURY_SIM ) ) THEN
            ! allow Dust and BCPO to be IN (qq,10/11/2011)
            IF ( N == IDTBCPO .or. N == IDTDST1 .or. N == IDTDST2 .or.
     &           N == IDTDST3 .or. N == IDTDST4 .or.N == IDTHNO3) THEN
               RAINFRAC = GET_RAINFRAC( K_RAIN, F, DT )
            ELSE 
               RAINFRAC = 0e+0_fp
            ENDIF
            RETURN
         ENDIF
#endif

         !------------------------------
         ! 210Pb and 7Be (aerosol)
         !------------------------------
         IF ( N == IDTPb .or. N == IDTBe7 ) THEN 
            RAINFRAC = GET_RAINFRAC( K_RAIN, F, DT )
           
         !------------------------------
         ! HNO3 (aerosol)
         !------------------------------
         ELSE IF ( N == IDTHNO3 ) THEN
            RAINFRAC = GET_RAINFRAC( K_RAIN, F, DT )
  
         !------------------------------
         ! SO2
         !------------------------------
         ELSE IF ( N == IDTSO2 ) THEN
  
            !==============================================================
            ! NOTE: SO2 and H2O2 are in [v/v] and here RAINFRAC contains 
            ! the amount of SO2 lost due to rainout normalized by the
            ! total SO2 -- so that in WETDEP routine mulitiplying SO2 in 
            ! [kg] will produce correct amount.  Need to verify this. 
            ! (rjp, 01/16/02)
            !==============================================================
  
            ! Treat SO2 as an aerosol
            RAINFRAC = GET_RAINFRAC( K_RAIN, F, DT )
  
            ! Update SO2 and H2O2
            !IF ( SO2s(I,J,L) > EPSILON ) THEN 
            IF ( SO2s(I,J,L) > TINY_FP ) THEN 
            
               ! Limit RAINFRAC 
               SO2LOSS      = MIN( SO2s(I,J,L), H2O2s(I,J,L) )
               RAINFRAC     = SO2LOSS * RAINFRAC / SO2s(I,J,L)
               RAINFRAC     = MAX( RAINFRAC, 0e+0_fp )
         
               ! Update saved H2O2 concentration
               H2O2s(I,J,L) = H2O2s(I,J,L) - ( SO2s(I,J,L) * RAINFRAC )
               !H2O2s(I,J,L) = MAX( H2O2s(I,J,L), EPSILON )
               H2O2s(I,J,L) = MAX( H2O2s(I,J,L), TINY_FP )
           
            ELSE
               RAINFRAC = 0e+0_fp
           
            ENDIF
           
            ! Update saved SO2 concentration
            SO2s(I,J,L) = SO2s(I,J,L) * ( 1.e+0_fp - RAINFRAC )
            !SO2s(I,J,L) = MAX( SO2s(I,J,L), EPSILON )         
            SO2s(I,J,L) = MAX( SO2s(I,J,L), TINY_FP )
  
         !----------------------------
         ! SO4 and SO4aq (aerosol)
         !----------------------------
         ELSE IF ( N == IDTSO4 .or. N == IDTSO4s .or.
     &             N == IDTSO4aq )THEN
            RAINFRAC = GET_RAINFRAC( K_RAIN, F, DT )
  
         !------------------------------
         ! MSA (aerosol)
         !------------------------------
         ELSE IF ( N == IDTMSA ) THEN
            RAINFRAC = GET_RAINFRAC( K_RAIN, F, DT )
  
  
         !------------------------------
         ! NH4 and NH4aq (aerosol)
         !------------------------------
         ELSE IF ( N == IDTNH4 .or. N == IDTNH4aq ) THEN
  
            ! NOTE: NH4aq may have a henry's law constant; 
            !       Carine will investigate (cas, bmy, 12/20/04)
            RAINFRAC = GET_RAINFRAC( K_RAIN, F, DT )
  
         !------------------------------
         ! NIT/AS/AHS/LET (aerosol)
         !------------------------------
         ELSE IF ( N == IDTNIT .or. N == IDTNITs .or.
     &             N == IDTAS  .or. N == IDTAHS  .or. 
     &             N == IDTLET ) THEN
            RAINFRAC = GET_RAINFRAC( K_RAIN, F, DT )

         !------------------------------
         ! BC HYDROPHILIC (aerosol) or
         ! OC HYDROPHILIC (aerosol)
         !------------------------------
         ELSE IF ( N == IDTBCPI .or. N == IDTOCPI) THEN
            RAINFRAC = GET_RAINFRAC( K_RAIN, F, DT )
  
         !-------------------------------
         ! BC HYDROPHOBIC (aerosol) or
         ! OC HYDROPHOBIC (aerosol)
         !-------------------------------
         ! SOAupdate (hotp 6/15/09)
         ! treat POA and hydrophobic
         ELSE IF ( N == IDTBCPO .or. N == IDTOCPO .or.
     &             N == IDTPOA1 .or. N == IDTPOA2 ) THEN
  
            ! No rainout 
            RAINFRAC = 0.0e+0_fp                  
  
         !-------------------------------
         ! DUST all size bins (aerosol)
         !-------------------------------
         ELSE IF ( N == IDTDST1 .or. N == IDTDST2 .or.
     &             N == IDTDST3 .or. N == IDTDST4 ) THEN
            RAINFRAC = GET_RAINFRAC( K_RAIN, F, DT )
  
         !------------------------------
         ! Accum  seasalt (aerosol) or
         ! Coarse seasalt (aerosol)
         !------------------------------
         ELSE IF ( N == IDTSALA .or. N == IDTSALC ) THEN
            RAINFRAC = GET_RAINFRAC( K_RAIN, F, DT )      
  
  
         !--------------------------------------
         ! SOA (aerosol)
         ! Scavenging efficiency for SOA is 0.8
         !--------------------------------------
         ! update new mtp (hotp 5/24/10), SOAudpate
         ELSE IF ( N == IDTTSOA1 .or. N == IDTTSOA2 .or. 
     &             N == IDTTSOA3 .or. N == IDTTSOA0 .or. 
     &             N == IDTISOA1 .or. N == IDTISOA2 .or. 
     &             N == IDTISOA3 .or. 
     &             N == IDTOPOA1 .or. N == IDTOPOA2 .or. 
     &             N == IDTASOAN .or. N == IDTASOA1 .or.
     &             N == IDTASOA2 .or. N == IDTASOA3      ) THEN
            RAINFRAC = GET_RAINFRAC( K_RAIN, F, DT )
            RAINFRAC = RAINFRAC * 0.8e+0_fp
  
         !--------------------------------------
         ! SOAG and SOAM (aerosol)
         ! Scavenging efficiency for SOA is 0.8
         !--------------------------------------
         ELSE IF ( N == IDTSOAG .OR. N == IDTSOAM ) THEN
            RAINFRAC = GET_RAINFRAC( K_RAIN, F, DT )
            RAINFRAC = RAINFRAC * 0.8e+0_fp
  
         !------------------------------
         ! Hg2 (liquid phase only)
         !------------------------------
         ELSE IF ( IS_Hg2( N ) ) THEN 

            ! Compute liquid to gas ratio for HgCl2, using
            ! the appropriate parameters for Henry's law
            ! (Refs: INSERT HERE)
            !
            ! hma, 10-Jan-2011, Henry's law constant for 
            ! HgCl2 = 1.4d+6 M/atm for HgCl2 (Lindqvist and Rodhe, 1985)
            CALL COMPUTE_L2G(1.4e+6_fp, -8.4e+3_fp, TK, 
     &              CLDLIQ(I,J,L), L2G )
         
            ! Fraction of HgCl2 in liquid phase
            ! Assume no HgCl2 in the ice phase
            C_TOT = 1e+0_fp + L2G
            F_L   = L2G / C_TOT

            ! Compute the rate constant K.  Assume the retention factor  
            ! for liquid HgCl2 is 0 for T < 268 K, and 
            ! 1.0 for T > 268 K. (Eq. 1, Jacob et al, 2000)
            IF ( TK >= 248e+0_fp ) THEN
               K = K_RAIN * F_L  
            ELSE
               K = 0e+0_fp               
            ENDIF
  
            ! Compute RAINFRAC, the fraction of rained-out HgCl2
            ! (Eq. 10, Jacob et al, 2000)
            RAINFRAC = GET_RAINFRAC( K, F, DT ) 

         !------------------------------
         ! HgP (treat like aerosol)
         !------------------------------
         ELSE IF ( IS_HgP( N ) ) THEN
            RAINFRAC = GET_RAINFRAC( K_RAIN, F, DT )

            ! CDH 9/28/2009
!            IF ( TK < 248e+0_fp ) RAINFRAC = 0e+0_fp


#if defined( TOMAS )
      ! Added for size-resolved aerosol (win, 7/16/09)
      !------------------------------
      ! H2SO4 (treat as aerosol)
      !------------------------------
      ELSE IF ( N == IDTH2SO4 ) THEN
         RAINFRAC = GET_RAINFRAC( K_RAIN, F, DT )

      ! Added for size-resolved aerosol (win, 7/16/09)
      !------------------------------
      ! Aerosol number NK1-NK30
      !------------------------------
      ELSE IF ( IDTNK1 > 0 .and. N >= IDTNK1 .and. 
     &          N <  IDTNK1 + IBINS ) THEN
         RAINFRAC = GET_RAINFRAC( K_RAIN, F, DT )

      !------------------------------
      ! Sulfate SF1-SF30
      !------------------------------
      ELSE IF ( IDTSF1 > 0 .and. N >= IDTSF1 .and. 
     &          N <  IDTSF1 + IBINS ) THEN
         RAINFRAC = GET_RAINFRAC( K_RAIN, F, DT )

      !------------------------------
      ! Sea-salt SS1-SS30
      !------------------------------
      ELSE IF ( IDTSS1 > 0 .and. N >= IDTSS1 .and. 
     &          N <  IDTSS1 + IBINS ) THEN
         RAINFRAC = GET_RAINFRAC( K_RAIN, F, DT )

      !------------------------------
      ! Hydrophilic EC ECIL1-ECIL30
      !------------------------------
      ELSE IF ( IDTECIL1 > 0 .and. N >= IDTECIL1 .and. 
     &          N <  IDTECIL1 + IBINS ) THEN
         RAINFRAC = GET_RAINFRAC( K_RAIN, F, DT )

      !------------------------------
      ! Hydrophilic OC OCIL1-OCIL30
      !------------------------------
      ELSE IF ( IDTOCIL1 > 0 .and. N >= IDTOCIL1 .and. 
     &          N <  IDTOCIL1 + IBINS ) THEN
         RAINFRAC = GET_RAINFRAC( K_RAIN, F, DT )

      !------------------------------
      ! Hydrophobic OC OCOB1-OCOB30
      !------------------------------
      ELSE IF ( IDTOCOB1 > 0 .and. N >= IDTOCOB1 .and. 
     &          N <  IDTOCOB1 + IBINS ) THEN
         RAINFRAC = GET_RAINFRAC( K_RAIN, F, DT )

      !------------------------------
      ! Dust DUST1-DUST30
      !------------------------------
      ELSE IF ( IDTDUST1 > 0 .and. N >= IDTDUST1 .and. 
     &          N <  IDTDUST1 + IBINS ) THEN
         RAINFRAC = GET_RAINFRAC( K_RAIN, F, DT )

      ! (end part) Added for size-resolved aerosol (win, 7/16/09)

#endif

         !-------------------------------
         ! POPG (liquid phase only) (clf 11/16/10)
         !-------------------------------
         ELSE IF (N == IDTPOPG ) THEN

            ! Compute liquid to gas ratio for POPs using
            ! the appropriate parameters for Henry's Law (M/atm, unitless Kaw
            ! divided by R (in atm/M/K, or 8.21d-2) and T (T = 298 K)) as
            ! first argument and negative enthalpy of water-air exchange
            ! (kJ/mol) divided by R (in kJ/mol/K, or 8.32d-3) as second
            ! argument.
            ! For PHENANTHRENE, HSTAR = 2.35d1 and del_H = -5.65d3 (HSTAR from
            ! Ma et al, 2010 J. Chem. Eng. Data, and del_H from Scharzenbach
            ! 2003, p200)
            ! For PYRENE, HSTAR = 7.61d1 and del_H = -5.17d3 (HSTAR from Ma et
            ! al and del_H from Scharzenbach 2003, p200)
            ! For BENZO[a]PYRENE, HSTAR = 1.32d3 and del_H = -5.17d3 (HSTAR from
            ! Ma et al and Del_H the same as pyrene for now)
            CALL COMPUTE_L2G( Input_Opt%POP_HSTAR, Input_Opt%POP_DEL_Hw,
     &                        TK, CLDLIQ(I,J,L), L2G )

            ! Fraction of POP in liquid phase 
            ! Assume (for now) that POP is not present in ice phase
            ! (Eqs. 4, 5, 6, Jacob et al, 2000)
            C_TOT = 1e+0_fp + L2G
            F_L   = L2G / C_TOT

            ! Compute the rate constant K.  Assume that the retention factor
            ! for liquid POP is 0.02 for 248 K < T < 268 K, and
            ! 1.0 for T > 268 K. (Eq. 1, Jacob et al, 2000)
            IF ( TK >= 268e+0_fp ) THEN
               K = K_RAIN * F_L

            ! ELSE IF ( TK > 248e+0_fp .and. TK < 268e+0_fp ) THEN
            ! K = K_RAIN * ( 2d-2 * F_L ) 
            ! clf, 1/7/11 - no retention below 268 K     
   
            ELSE
               K = 0e+0_fp

            ENDIF
               
            ! Compute RAINFRAC, the fraction of rained-out POP
            ! (Eq. 10, Jacob et al, 2000)
            RAINFRAC = GET_RAINFRAC( K, F, DT )

         !------------------------------
         ! POPPOC (treat like hydrophobic OC aerosol)
         !------------------------------
         ELSE IF ( N == IDTPOPPOC ) THEN
            ! No rainout 
            RAINFRAC = 0.0e+0_fp
         
         !------------------------------
         ! POPPBC (treat like hydrophobic BC aerosol)
         !------------------------------
         ELSE IF ( N == IDTPOPPBC ) THEN
            ! No rainout 
            RAINFRAC = 0.0e+0_fp  
         
         !------------------------------
         ! ERROR: insoluble tracer!
         !------------------------------
         ELSE
            CALL ERROR_STOP( 'Invalid tracer!',
     &                       'RAINOUT (wetscav_mod.f)' )

         ENDIF
      ENDIF
      
      END SUBROUTINE RAINOUT
!EOC
!------------------------------------------------------------------------------
!                  GEOS-Chem Global Chemical Transport Model                  !
!------------------------------------------------------------------------------
!BOP
!
! !IROUTINE: get_rainfrac
!
! !DESCRIPTION: Function GET\_RAINFRAC computes the fraction of tracer 
!  lost to rainout according to Jacob et al 2000.
!\\
!\\
! !INTERFACE:
!
      FUNCTION GET_RAINFRAC( K, F, DT ) RESULT( RAINFRAC )
!
! !INPUT PARAMETERS: 
!
      REAL(fp), INTENT(IN) :: K          ! Rainout rate constant [1/s]
      REAL(fp), INTENT(IN) :: F          ! Timestep for rainout event [s]
      REAL(fp), INTENT(IN) :: DT         ! Fraction of grid box that is
                                       !  undergoing precipitation [unitless]
!
! !RETURN VALUE:
!
      REAL(fp)             :: RAINFRAC   ! Fraction of tracer lost to rainout
!
! !REVISION HISTORY: 
!  08 Nov 2002 - R. Yantosca - Initial version
!  (1 ) Now move internal routines GET_RAINFRAC to the module and pass all 
!        arguments explicitly.  This facilitates parallelization on the 
!        Altix platform (bmy, 7/20/04) 
!  16 Sep 2010 - R. Yantosca - Added ProTeX headers
!EOP
!------------------------------------------------------------------------------
!BOC
      !=================================================================
      ! GET_RAINFRAC begins here!
      !=================================================================

      ! (Eq. 10, Jacob et al, 2000 ) 
      RAINFRAC = F * ( 1 - EXP( -K * DT ) )

      END FUNCTION GET_RAINFRAC
!EOC
!------------------------------------------------------------------------------
!                  GEOS-Chem Global Chemical Transport Model                  !
!------------------------------------------------------------------------------
!BOP
!
! !IROUTINE: washout
!
! !DESCRIPTION: Subroutine WASHOUT computes WASHFRAC, the fraction of 
!  soluble tracer lost to washout events in precipitation.
!\\
!\\
! !INTERFACE:
!
      SUBROUTINE WASHOUT( am_I_Root, I, J, L,  N,  BXHEIGHT, TK,   PP, 
     &                    DT, F, H2O2s, SO2s, WASHFRAC, KIN,
     &                    Input_Opt, State_Met, State_Chm, RC )
!
! !USES:
!
      USE CMN_SIZE_MOD
      USE GIGC_ErrCode_Mod
      USE ERROR_MOD,    ONLY : ERROR_STOP
      USE TRACERID_MOD, ONLY : IDTPB,    IDTBE7,   IDTHNO3, IDTH2O2 
      USE TRACERID_MOD, ONLY : IDTCH2O,  IDTMP,    IDTSO2,  IDTSO4  
      USE TRACERID_MOD, ONLY : IDTSO4s,  IDTSO4aq, IDTMSA,  IDTNH3   
      USE TRACERID_MOD, ONLY : IDTNH4,   IDTNH4aq, IDTNIT,  IDTNITs  
      USE TRACERID_MOD, ONLY : IDTAS,    IDTAHS,   IDTLET,  IDTBCPI 
      USE TRACERID_MOD, ONLY : IDTOCPI,  IDTBCPO,  IDTOCPO, IDTDST1 
      USE TRACERID_MOD, ONLY : IDTDST2,  IDTDST3,  IDTDST4, IDTSALA 
      USE TRACERID_MOD, ONLY : IDTSALC
      USE TRACERID_MOD, ONLY : IS_Hg2,   IS_HgP
      USE TRACERID_MOD, ONLY : IDTGLYX,  IDTMGLY,  IDTGLYC
      USE TRACERID_MOD, ONLY : IDTSOAG,  IDTSOAM
      USE TRACERID_MOD, ONLY : IDTMOBA,  IDTPROPNN
      USE TRACERID_MOD, ONLY : IDTISOPN, IDTMMN
      USE TRACERID_MOD, ONLY : IDTIEPOX, IDTRIP, IDTMAP
      ! jpp 4/27/09
      USE TRACERID_MOD, ONLY : IDTHOBr,  IDTHBr,   IDTBr2
      USE TRACERID_MOD, ONLY : IDTHCl
      USE TRACERID_MOD, ONLY : IDTPOPPOC, IDTPOPPBC, IDTPOPG
      ! SOAupdate: update biogenics (new mtp) (hotp 5/24/10)
      USE TRACERID_MOD, ONLY : IDTMTPA,  IDTLIMO,  IDTMTPO
      USE TRACERID_MOD, ONLY : IDTTSOA1, IDTTSOA2, IDTTSOA3
      USE TRACERID_MOD, ONLY : IDTTSOG1, IDTTSOG2, IDTTSOG3
      USE TRACERID_MOD, ONLY : IDTTSOA0, IDTTSOG0
      USE TRACERID_MOD, ONLY : IDTISOA1, IDTISOA2, IDTISOA3
      USE TRACERID_MOD, ONLY : IDTISOG1, IDTISOG2, IDTISOG3
      ! SOAudpate: semivolpoa2: add POG (hotp 3/2/09)
      USE TRACERID_MOD, ONLY : IDTPOA1,  IDTPOA2,  IDTPOG1,  IDTPOG2
      ! SOAupdate: semivolpoa4opoa: add OPOA, OPOG (hotp 3/18/09)
      USE TRACERID_MOD, ONLY : IDTOPOA1, IDTOPOA2, IDTOPOG1, IDTOPOG2
      ! SOAupdate: lumped aromatic/IVOC aerosol (hotp 5/12/10)
      USE TRACERID_MOD, ONLY : IDTASOAN, IDTASOA1, IDTASOA2, IDTASOA3
      USE TRACERID_MOD, ONLY : IDTASOG1, IDTASOG2, IDTASOG3

      USE GIGC_Input_Opt_Mod, ONLY : OptInput
      USE GIGC_State_Chm_Mod, ONLY : ChmState
      USE GIGC_State_Met_Mod, ONLY : MetState !(sfarina 2/20/13)

#if defined( TOMAS )
      USE TRACERID_MOD, ONLY : IDTH2SO4, IDTNK1,   IDTSF1,  IDTSS1
      USE TRACERID_MOD, ONLY : IDTECIL1, IDTOCIL1, IDTOCOB1,IDTDUST1
      USE TOMAS_MOD,    ONLY : IBINS,    ICOMP
      USE DAO_MOD,      ONLY : CONVERT_UNITS
      USE UNITCONV_MOD
#endif
!
! !INPUT PARAMETERS: 
!
      LOGICAL,   INTENT(IN)    :: am_I_Root  ! Are we on the root CPU?
      INTEGER,   INTENT(IN)    :: I          ! Longitude index
      INTEGER,   INTENT(IN)    :: J          ! Latitude index
      INTEGER,   INTENT(IN)    :: L          ! Level index
      INTEGER,   INTENT(IN)    :: N          ! Tracer number
      REAL(fp),  INTENT(IN)    :: BXHEIGHT   ! Grid box height [m]
      REAL(fp),  INTENT(IN)    :: TK         ! Temperature [K]
      REAL(fp),  INTENT(IN)    :: PP         ! Precip rate thru  bottom of grid
                                           !  box (I,J,L)  [cm3 H2O/cm2 air/s]
      REAL(fp),  INTENT(IN)    :: DT       ! Timestep for rainout event [s]
      REAL(fp),  INTENT(IN)    :: F        ! Fraction of grid box that is 
                                           !   precipitating [unitless]

      TYPE(OptInput), INTENT(IN) :: Input_Opt ! Input options
      TYPE(MetState), INTENT(IN) :: State_Met ! Meteorology State object

! !INPUT/OUTPUT PARAMETERS:
!
      TYPE(ChmState), INTENT(INOUT) :: State_Chm   ! Chemistry State object
      REAL(fp),  INTENT(INOUT) :: H2O2s      ! H2O2 [v/v] and SO2 [v/v] 
      REAL(fp),  INTENT(INOUT) :: SO2s       ! concentrations after aqueous rxns 
                                           ! are applied.  These are computed 
                                           ! in the sulfate chemistry module
                                           ! and passed here as arguments. 
!
! !OUTPUT PARAMETERS:
!
      REAL(fp),  INTENT(OUT) :: WASHFRAC   ! Fraction of tracer lost to 
                                           !  washout [unitless]
      LOGICAL,   INTENT(OUT) :: KIN  ! =T washout is a kinetic process
                                     ! =F washout is an equilibrium process
      INTEGER,   INTENT(OUT) :: RC   ! Success or failure?       
!
! !REVISION HISTORY: 
!  28 Feb 2000 - R. Yantosca - Initial version
!  (1 ) Currently works for either full chemistry simulation (NSRCX == 3) 
!        or Rn-Pb-Be chemistry simulation (NSRCX == 1).  Other simulations
!        do not carry soluble tracers, so set WASHFRAC = 0. 
!  (2 ) K_WASH, the rainout rate constant, and F, the areal fraction of the 
!        grid box undergoing precipitiation, are computed according to 
!        Giorgi & Chaimedes, as described in Jacob et al, 2000.
!  (3 ) Washout is only done for T >= 268 K, when the cloud condensate is
!        in the liquid phase. 
!  (4 ) T(I+I0,J+J0,L) is now T(I,J,L).  Removed IREF, JREF -- these are 
!        obsolete.  Updated comments. (bmy, 9/27/01)
!  (5 ) Removed obsolete commented out code from 9/01 (bmy, 10/24/01)
!  (6 ) Now reference BXHEIGHT, T from "dao_mod.f".  Also remove reference
!        to "CMN_NOX".  Updated comments.  Now bundled into "wetscav_mod.f".
!        Now also references "tracerid_mod.f".  Added internal routines
!        WASHFRAC_AEROSOL and WASHFRAC_LIQ_GAS.  Also removed reference to
!        CMN since we don't need to use NSRCX here. (bmy, 11/6/02)
!  (7 ) Updated for carbon aerosol and dust tracers (rjp, bmy, 4/5/04)
!  (8 ) Updated for seasalt aerosol tracers (rjp, bec, bmy, 4/20/04)
!  (9 ) Updated for secondary organic aerosol tracers (rjp, bmy, 7/13/04)
!  (10) Now move internal routines WASHFRAC_AEROSOL and WASHFRAC_LIQ_GAS
!        to the module and pass all arguments explicitly.  This facilitates
!        parallelization on the Altix platform (bmy, 7/20/04)
!  (11) Now handle washout of mercury aerosol tracers (eck, bmy, 12/9/04)
!  (13) Updated for AS, AHS, LET, NH4aq, SO4aq.  Also condensed the IF
!        statement by grouping blocks together (cas, bmy, 12/20/04)
!  (14) Updated for SO4s, NITs (bec, bmy, 4/25/05)
!  (15) Now make sure all USE statements are USE, ONLY (bmy, 10/3/05)
!  (16) Bug fix: Deplete H2O2s the same as SO2s.  Also change Henry's law
!        constant for Hg2 to 1.0d+14. Now use functions IS_Hg2 and IS_HgP to 
!        determine if a tracer is a tagged Hg0 or HgP tracer.
!        (dkh, rjp, eck, cdh, bmy, 1/6/06)
!  (17) Updated for SOG4 and SOA4 (bmy, 5/18/06)
!  16 Sep 2010 - R. Yantosca - Added ProTeX headers
!  30 Sep 2010 - H. Amos     - WASHFRAC_LIQ_GAS now a subroutine (was an 
!                              external function)
!  14 Oct 2010 - H. Amos     - Remove dependence on I, J. That means removing
!                              I, J as input arguments and adding T, BXHEIGHT,
!                              H2O2s, and SO4s and input arguments.
!  16 Aug 2011 - H. Amos     - move K_WASH to WASHFRAC_AEROSOL, WASHFRAC_HNO3,
!                              and WASHFRAC_LIQ_GAS 
!  16 Aug 2011 - H. Amos     - Replace logical AER with KIN. Serves the same 
!                              purpose in the code, but emphasizes to the user
!                              that the difference in washout isn't whether or
!                              not the tracer is an aerosol, it's whether or not
!                              washout is modeled as a kinetic vs equilibrium 
!                              process.
!  27 Sep 2011 - H. Amos     - remove LHg2_WETDasHNO3 logical, it's obsolete
!  20 Jan 2012 - H. Amos     - WASHFRAC for aerosol is now either computed by
!                              WASHFRAC_FINE_AEROSOL or WASHFRAC_COARSE_AEROSOL
!  31 May 2013 - R. Yantosca - Now accept State_Chm, and pass it to TOMAS code
!  13 Aug 2013 - M. Sulprizio- Add modifications for updated SOA and SOA + 
!                              semivolatile POA simulations (H. Pye)
!  25 Aug 2014 - M. Sulprizio- Now accept Input_Opt as an argument
!  12 May 2015 - E. Lundgren - Change tracer units from v/v -> kg for TOMAS if
!                              not already in kg (ie. called from convection)
!  04 Jun 2015 - E. Lundgren - Now accept am_I_Root and RC as arguments
!  04 Jun 2015 - E. Lundgren - Adjust 5/12/15 TOMAS bug fix to also
!                              convert v/v total air <-> v/v dry air for
!                              accurate v/v <-> kg conversion during convection
!EOP
!------------------------------------------------------------------------------
!BOC
!
! !LOCAL VARIABLES:
!
      REAL(fp)          :: L2G, DZ, SO2LOSS
#if defined( TOMAS )
      REAL(fp)          :: MEAN_SFC_STT         ! use to determine STT units 
      LOGICAL           :: UNITCHANGE = .FALSE. ! STT unit conversion indicator
      INTEGER           :: N_TRACERS
      REAL(fp)          :: TCVV(Input_Opt%N_TRACERS)
      REAL(fp), POINTER :: STT(:,:,:,:) => NULL()
#endif

      !=================================================================
      ! WASHOUT begins here!
      !
      ! Call either WASHFRAC_FINE_AEROSOL, WASHFRAC_COARSE_AEROSOL,
      ! or WASHFRAC_LIQ_GAS to compute the fraction of tracer lost to 
      ! washout according to Jacob et al 2000
      !=================================================================

      ! Assume success
      RC        =  GIGC_SUCCESS

      ! DZ is the height of the grid box in cm
      DZ = BXHEIGHT * 1e+2_fp

      !------------------------------
      ! 210Pb or 7Be (aerosol)
      !------------------------------
      IF ( N == IDTPb .or. N == IDTBe7 ) THEN
         KIN      = .TRUE.
         WASHFRAC = WASHFRAC_FINE_AEROSOL( DT, F, PP, TK )

      !------------------------------
      ! HNO3 (aerosol)
      !------------------------------
      ELSE IF ( N == IDTHNO3 ) THEN
         KIN      = .TRUE.
         WASHFRAC = WASHFRAC_HNO3( DT, F, PP, TK )

      !------------------------------
      ! H2O2 (liquid & gas phases)
      !------------------------------
      ELSE IF ( N == IDTH2O2 ) THEN
         KIN      = .FALSE.
         CALL WASHFRAC_LIQ_GAS( 8.3e+4_fp, -7.4e+3_fp, PP,       DT,  F,
     &                          DZ,     TK,    WASHFRAC, KIN  )

      !------------------------------
      ! CH2O (liquid & gas phases)
      !------------------------------
      ELSE IF ( N == IDTCH2O ) THEN 
         KIN      = .FALSE.
         CALL WASHFRAC_LIQ_GAS( 3.0e+3_fp, -7.2e+3_fp, PP,       DT,  F,
     &                          DZ,     TK,    WASHFRAC, KIN  )

      !------------------------------
      ! HOBr (liquid & gas phases) jpp
      !------------------------------
      ELSE IF ( N == IDTHOBr ) THEN 
         KIN      = .FALSE.
         ! McGrath and Rowland, 1994 says dH_sol for HOBr = 50 kJ/mol
         CALL WASHFRAC_LIQ_GAS( 6.1e+3_fp, -6014.e+0_fp, PP, DT,  F, 
     &                          DZ,     TK,      WASHFRAC, KIN  )

      !------------------------------
      ! HBr (liquid & gas phases) jpp
      !------------------------------
      ELSE IF ( N == IDTHBr ) THEN 
         KIN      = .FALSE.
         CALL WASHFRAC_LIQ_GAS( 7.1e+13_fp, -10200.e+0_fp, PP, DT,  F,
     &                          DZ,     TK,        WASHFRAC, KIN  )

      !------------------------------
      ! HCl (liquid & gas phases) SDE
      !------------------------------
      ELSE IF ( N == IDTHCl ) THEN 
         KIN      = .FALSE.
         CALL WASHFRAC_LIQ_GAS( 7.1e+15_fp, -1.10e+4_fp, PP, DT,  F,
     &                          DZ,     TK,      WASHFRAC, KIN  )

      !------------------------------
      ! Br2 (liquid & gas phases) jpp
      !------------------------------
      ELSE IF ( N == IDTBr2 ) THEN 
         KIN      = .FALSE.
         CALL WASHFRAC_LIQ_GAS( 0.76e+0_fp, -3.72e+3_fp, PP, DT,  F,
     &                          DZ,      TK,     WASHFRAC, KIN  ) 

      !------------------------------
      ! GLYX (liquid & gas phases)
      !------------------------------
      ELSE IF ( N == IDTGLYX ) THEN 

         ! Compute liquid to gas ratio for GLYX, using
         ! (1) Zhou and Mopper (1990): Kstar298 = 3.6e5 M/atm 
         ! (2) Schweitzer et al. (1998) showed that the temperature 
         ! dependence for CH2O works well for glyoxal,
         !      so we use the same H298_R as CH2O
         KIN      = .FALSE.
         CALL WASHFRAC_LIQ_GAS( 3.6e+5_fp, -7.2e+3_fp, PP, DT,  F, 
     &                          DZ,     TK,    WASHFRAC, KIN  )

      !------------------------------
      ! MGLY (liquid & gas phases)
      !------------------------------
      ELSE IF ( N == IDTMGLY ) THEN 
         ! Compute liquid to gas ratio for MGLY, using
         ! the appropriate parameters for Henry's law
         ! from Betterton and Hoffman 1988): Kstar298 = 3.71d3 M/atm;  
         ! H298_R = -7.5d3 K
         KIN      = .FALSE.
         CALL WASHFRAC_LIQ_GAS( 3.7e+3_fp, -7.5e+3_fp, PP, DT,  F, 
     &                          DZ,     TK,    WASHFRAC, KIN  )

      !------------------------------
      ! GLYC (liquid & gas phases)
      !------------------------------
      ELSE IF ( N == IDTGLYC ) THEN 
         ! Compute liquid to gas ratio for GLYC, using
         ! the appropriate parameters for Henry's law
         ! from Betterton and Hoffman 1988): Kstar298 = 4.6d4 M/atm;  
         ! H298_R = -4.6d3 K
         KIN      = .FALSE.
         CALL WASHFRAC_LIQ_GAS( 4.1e+4_fp, -4.6e+3_fp, PP, DT,  F,
     &                          DZ,     TK,    WASHFRAC, KIN  )

      !------------------------------
      ! MP (liquid & gas phases)
      !------------------------------
      ELSE IF ( N == IDTMP ) THEN
         KIN      = .FALSE.
         CALL WASHFRAC_LIQ_GAS( 3.1e+2_fp, -5.2e+3_fp, PP, DT,  F,
     &                          DZ,     TK,    WASHFRAC, KIN  )

      !------------------------------
      ! MOBA (liquid phase only)
      !------------------------------
      ELSE IF ( N == IDTMOBA ) THEN       
         KIN      = .FALSE.
         CALL WASHFRAC_LIQ_GAS( 2.6e+4_fp, -6.3e+3_fp, PP, DT,  F,
     &                          DZ,     TK,    WASHFRAC, KIN  )

      !------------------------------
      ! ISOPN (liquid phase only)
      !------------------------------
      ELSE IF ( N == IDTISOPN ) THEN
         KIN      = .FALSE.
         CALL WASHFRAC_LIQ_GAS(17e+3_fp, -9.2e+3_fp , PP, DT,  F,
     &                          DZ,     TK,    WASHFRAC, KIN  )

      !------------------------------
      ! MMN (liquid phase only)
      !------------------------------
      ELSE IF ( N == IDTMMN ) THEN
         KIN      = .FALSE.
         CALL WASHFRAC_LIQ_GAS( 17e+3_fp, -9.2e+3_fp, PP, DT,  F,
     &                          DZ,     TK,    WASHFRAC, KIN  )

      !------------------------------
      ! PROPNN (liquid phase only)
      !------------------------------
      ELSE IF ( N == IDTPROPNN ) THEN
         KIN      = .FALSE.
         CALL WASHFRAC_LIQ_GAS( 1.0e+3_fp, 0.0e+0_fp, PP, DT,  F,
     &                          DZ,     TK,    WASHFRAC, KIN  )

      !------------------------------
      ! RIP (liquid phase only)
      !------------------------------
      ELSE IF ( N == IDTRIP ) THEN
         !USE H2O2 
         KIN      = .FALSE.
         CALL WASHFRAC_LIQ_GAS( 1.7e+6_fp, 0.0e+0_fp, PP, DT,  F,
     &                          DZ,     TK,    WASHFRAC, KIN  )

      !------------------------------
      ! MAP   (liquid phase only)
      !------------------------------
      ELSE IF ( N == IDTMAP ) THEN
         KIN      = .FALSE.
         CALL WASHFRAC_LIQ_GAS( 8.4e+2_fp, -5.3e+3_fp, PP, DT,  F,
     &                          DZ,     TK,    WASHFRAC, KIN  )

      !------------------------------
      ! IEPOX (liquid phase only)
      !------------------------------
      ELSE IF ( N == IDTIEPOX ) THEN
         KIN      = .FALSE.
         CALL WASHFRAC_LIQ_GAS( 1.3e+8_fp, 0.0e+0_fp, PP, DT,  F,
     &                          DZ,     TK,    WASHFRAC, KIN  )

      !------------------------------
      ! SO2 (aerosol treatment)
      !------------------------------
      ELSE IF ( N == IDTSO2 ) THEN

         !==============================================================
         ! NOTE: Even though SO2 is not an aerosol we treat it as SO4 in
         ! wet scavenging.  When evaporation occurs, it returns to SO4.
         !==============================================================
         KIN      = .TRUE.
         WASHFRAC = WASHFRAC_FINE_AEROSOL( DT, F, PP, TK )

         !==============================================================
         ! Use the wet-scavenging following [Chin et al, 1996] such 
         ! that a soluble fraction of SO2 is limited by the availability 
         ! of H2O2 in the precipitating grid box.  Then scavenge the 
         ! soluble SO2 at the same rate as sulfate.
         !==============================================================
         !IF ( TK >= 268e+0_fp .AND. SO2s  > EPSILON ) THEN
         IF ( TK >= 268e+0_fp .AND. SO2s > TINY_FP ) THEN
         
            ! Adjust WASHFRAC
            SO2LOSS  = MIN( SO2s, H2O2s )
            WASHFRAC = SO2LOSS * WASHFRAC / SO2s
            WASHFRAC = MAX( WASHFRAC, 0e+0_fp )
                  
            ! Deplete H2O2s the same as SO2s (dkh, rjp, bmy, 11/17/05)
            H2O2s = H2O2s - ( SO2s * WASHFRAC )
            !H2O2s = MAX( H2O2s, EPSILON )
            H2O2s = MAX( H2O2s, TINY_FP )

         ELSE
            WASHFRAC = 0e+0_fp
         
         ENDIF
         
         ! Update saved SO2 concentration 
         SO2s = SO2s * ( 1e+0_fp - WASHFRAC )
         !SO2s = MAX( SO2s, EPSILON ) 
         SO2s = MAX( SO2s, TINY_FP ) 
          
      !------------------------------
      ! SO4 and SO4aq (aerosol)
      !------------------------------
      ELSE IF ( N == IDTSO4 .or. N == IDTSO4s .or. N == IDTSO4aq ) THEN
         KIN      = .TRUE.
         WASHFRAC = WASHFRAC_FINE_AEROSOL( DT, F, PP, TK )

      !------------------------------
      ! MSA (aerosol)
      !------------------------------
      ELSE IF ( N == IDTMSA ) THEN
         KIN      = .TRUE.
         WASHFRAC = WASHFRAC_FINE_AEROSOL( DT, F, PP, TK )

      !------------------------------
      ! NH3 (liquid & gas phases)
      !------------------------------
      ELSE IF ( N == IDTNH3 ) THEN
         KIN      = .FALSE.
         CALL WASHFRAC_LIQ_GAS( 3.3e+6_fp, -4.1e+3_fp, PP, DT,  F, 
     &                          DZ,     TK,    WASHFRAC, KIN  )

      !------------------------------
      ! NH4 and NH4aq (aerosol)
      !------------------------------
      ELSE IF ( N == IDTNH4 .or. N == IDTNH4aq ) THEN
         KIN      = .TRUE.
         WASHFRAC = WASHFRAC_FINE_AEROSOL( DT, F, PP, TK )

      !------------------------------
      ! NIT/AS/AHS/LET (aerosol)
      !------------------------------
      ELSE IF ( N == IDTNIT  .or. N == IDTNITs .or.
     &          N == IDTAS   .or. N == IDTAHS  .or. 
     &          N == IDTLET ) THEN
         KIN      = .TRUE.
         WASHFRAC = WASHFRAC_FINE_AEROSOL( DT, F, PP, TK )

      !------------------------------
      ! BC HYDROPHILIC (aerosol) or
      ! OC HYDROPHILIC (aerosol) or
      ! BC HYDROPHOBIC (aerosol) or
      ! OC HYDROPHOBIC (aerosol)
      !------------------------------
      ! SOAupdate (hotp 6/15/09)
      ! treat POA like OCPO
      ELSE IF ( N == IDTBCPI .or. N == IDTOCPI  .or.
     &          N == IDTBCPO .or. N == IDTOCPO  .or.
     &          N == IDTPOA1 .or. N == IDTPOA2 ) THEN
         KIN      = .TRUE.
         WASHFRAC = WASHFRAC_FINE_AEROSOL( DT, F, PP, TK )

      !------------------------------
      ! DUST all size bins (aerosol)
      !------------------------------
      ELSE IF ( N == IDTDST1 .or. N == IDTDST2  .or.
     &          N == IDTDST3  ) THEN
         KIN      = .TRUE.
         WASHFRAC = WASHFRAC_FINE_AEROSOL( DT, F, PP, TK )
      !!coarse mode aerosols (qq,10/11/2011)
      ELSE IF ( N == IDTDST4 ) THEN
         KIN      = .TRUE.
         WASHFRAC = WASHFRAC_COARSE_AEROSOL( DT, F, PP, TK)

      !------------------------------
      ! Accum  seasalt (aerosol) or
      ! Coarse seasalt (aerosol)
      !------------------------------
      ELSE IF ( N == IDTSALA  ) THEN
         KIN      = .TRUE.
         WASHFRAC = WASHFRAC_FINE_AEROSOL( DT, F, PP, TK )
      !!coarse mode aerosols (qq,10/11/2011)
      ELSE IF ( N == IDTSALC ) THEN
         KIN      = .TRUE.
         WASHFRAC = WASHFRAC_COARSE_AEROSOL( DT, F, PP, TK)
 
      !------------------------------
      ! MTPA (liquid & gas)
      !------------------------------
      ! new mtp (hotp 5/24/10), SOAupdate
      ELSE IF ( N == IDTMTPA ) THEN
         KIN      = .FALSE. 
         CALL WASHFRAC_LIQ_GAS( 0.049e+0_fp, 0.e+0_fp, PP, DT,  F,
     &                          DZ,      TK,   WASHFRAC, KIN  )

      !------------------------------
      ! LIMO (liquid & gas phases)
      !------------------------------
      ELSE IF ( N == IDTLIMO ) THEN
         KIN      = .FALSE.
         CALL WASHFRAC_LIQ_GAS( 0.07e+0_fp, 0.e+0_fp, PP, DT,  F,  
     &                          DZ,     TK,   WASHFRAC, KIN  )

      !-------------------------------
      ! MTPO (liquid & gas)
      !-------------------------------
      ! new mtp (hotp 5/24/10), SOAupdate
      ELSE IF ( N == IDTMTPO ) THEN
         KIN      = .FALSE.
         CALL WASHFRAC_LIQ_GAS( 0.049e+0_fp, 0.e+0_fp, PP, DT,  F, 
     &                          DZ,      TK,   WASHFRAC, KIN  )

      !------------------------------------
      ! POG
      !------------------------------------
      ! Treat POG as relatively hydrophobic (hotp 9/22/09)
      ELSE IF ( N == IDTPOG1 .or. N == IDTPOG2 ) THEN
         KIN      = .FALSE.
         CALL WASHFRAC_LIQ_GAS( 9.5e+0_fp, -4.70e+3_fp, PP, DT,  F,
     &                          DZ,    TK,      WASHFRAC, KIN  )

      !---------------------------------
      ! SOG (liq & gas phases)
      !---------------------------------
      ! update for new mtp (hotp 5/24/10), SOAupdate
      ELSE IF ( N == IDTTSOG1 .or. N == IDTTSOG2 .or. 
     &          N == IDTTSOG3 .or. N == IDTTSOG0 .or. 
     &          N == IDTISOG1 .or. N == IDTISOG2 .or. 
     &          N == IDTISOG3 .or.  
     &          N == IDTOPOG1 .or. N == IDTOPOG2 .or.
     &          N == IDTASOG1 .or. N == IDTASOG2 .or.
     &          N == IDTASOG3                    ) THEN   
         KIN      = .FALSE.
         CALL WASHFRAC_LIQ_GAS( 1.0e+5_fp, -6.039e+3_fp, PP, DT, F,  
     &                          DZ,     TK,      WASHFRAC, KIN  )

      !------------------------------
      ! SOA (aerosol)
      !------------------------------
      ! update for new mtp (hotp 5/24/10), SOAupdate
      ELSE IF ( N == IDTTSOA1 .or. N == IDTTSOA2 .or. 
     &          N == IDTTSOA3 .or. N == IDTTSOA0 .or. 
     &          N == IDTISOA1 .or. N == IDTISOA2 .or. 
     &          N == IDTISOA3 .or. 
     &          N == IDTOPOA1 .or. N == IDTOPOA2 .or. 
     &          N == IDTASOAN .or. N == IDTASOA1 .or.
     &          N == IDTASOA2 .or. N == IDTASOA3  ) THEN
         KIN      = .TRUE.
         WASHFRAC = WASHFRAC_FINE_AEROSOL( DT, F, PP, TK )

      !------------------------------
      ! SOAG and SOAM (aerosol)
      !------------------------------
      ELSE IF ( N == IDTSOAG .or. N == IDTSOAM ) THEN
         KIN      = .TRUE.
         WASHFRAC = WASHFRAC_FINE_AEROSOL( DT, F, PP, TK )

      !------------------------------
      ! Hg2 (liquid & gas phases)
      !------------------------------
      ELSE IF ( IS_Hg2( N ) ) THEN

         ! Assume Hg2 is in gas phase and equilibrates with precip
         ! according to Henry's law
         ! HgCl2: 1.4d+6 M/atm (Ref: Lindqvist and Rhode, 1985) 
         KIN      = .FALSE.
         CALL WASHFRAC_LIQ_GAS( 1.4e+6_fp, -8.4e+3_fp, PP, DT, F,
     &                          DZ,      TK,    WASHFRAC, KIN  )
      
      !------------------------------
      ! HgP (treat like aerosol) 
      !------------------------------
      ELSE IF ( IS_HgP( N ) ) THEN 
         KIN      = .TRUE.
         WASHFRAC = WASHFRAC_FINE_AEROSOL( DT, F, PP, TK )

#if defined( TOMAS )

      ! Define fields for use below
      STT       => State_Chm%TRACERS
      N_TRACERS =  Input_Opt%N_TRACERS
      TCVV      =  Input_Opt%TCVV(1:N_TRACERS)

      ! Tracer concentration units are in [v/v total air] if COMPUTE_F
      ! is called from within convection. TOMAS subroutine GETFRACTION
      ! expected kg tracer. Therefore, convert State_Chm%Tracers to [kg] 
      ! if currently in [v/v]. Use the average surface level concentration 
      ! of tracer 1 to determine current units (ewl, 6/4/15)

      ! Mean surface concentration of tracer 1
      MEAN_SFC_STT = SUM( STT(:,:,1,1) ) / 
     &                    ( SIZE( STT, dim=1 ) * SIZE( STT, dim=2 ) )

      ! Convert units [v/v] -> [kg] if mean conc less than 0.1
      ! (this threshold may need to change)
      IF ( MEAN_SFC_STT < 1.0e-1_fp ) THEN

         ! Convert v/v moist air to v/v dry air
         CALL Convert_MoistVV_to_DryVV( am_I_Root, N_TRACERS, 
     &                                  State_Met, State_Chm, RC )

         ! Convert v/v dry air to kg tracer
         CALL CONVERT_UNITS( 2, N_TRACERS, TCVV, State_Met%AD, STT ) ! v/v->kg

         ! Set flag indicating conversion change occurred
         UNITCHANGE = .TRUE.

      ENDIF

      !=================================================================
      ! FOR TOMAS MICROPHYSICS
      !=================================================================

      ! Added for size-resolved aerosol (win, 7/16/09)
      !-------------------------------
      ! H2SO4 (treat as aerosol)
      !-------------------------------
      ELSE IF ( N == IDTH2SO4 ) THEN
         KIN      = .TRUE.
         WASHFRAC = WASHFRAC_FINE_AEROSOL( DT, F, PP, TK )

      ! Added for size-resolved aerosol (win, 7/16/09)
      !-------------------------------
      ! Aerosol number NK1-NK30
      !-------------------------------
      ELSE IF ( IDTNK1 > 0 .and. N >= IDTNK1 .and. 
     &          N <  IDTNK1 + IBINS ) THEN
         KIN      = .TRUE.
         WASHFRAC = WASHFRAC_SIZE_AEROSOL( DT, F, PP, TK, N, I, J, L,
     &                                     State_Met, State_Chm )
         
      !-------------------------------
      ! Sulfate SF1-SF30
      !-------------------------------
      ELSE IF ( IDTSF1 > 0 .and. N >= IDTSF1 .and. 
     &          N <  IDTSF1 + IBINS ) THEN
         KIN      = .TRUE.
         WASHFRAC = WASHFRAC_SIZE_AEROSOL( DT, F, PP, TK, N, I, J, L,
     &                                     State_Met, State_Chm )
         
      !-------------------------------
      ! Sea-salt SS1-SS30
      !-------------------------------
      ELSE IF ( IDTSS1 > 0 .and. N >= IDTSS1 .and. 
     &          N <  IDTSS1 + IBINS ) THEN
         KIN      = .TRUE.
         WASHFRAC = WASHFRAC_SIZE_AEROSOL( DT, F, PP, TK, N, I, J, L,
     &                                     State_Met, State_Chm )
         
      !-------------------------------
      ! Hydrophilic EC ECIL1-ECIL30
      !-------------------------------
      ELSE IF ( IDTECIL1 > 0 .and. N >= IDTECIL1 .and. 
     &          N <  IDTECIL1 + IBINS ) THEN
         KIN      = .TRUE.
         WASHFRAC = WASHFRAC_SIZE_AEROSOL( DT, F, PP, TK, N, I, J, L,
     &                                     State_Met, State_Chm )
         
      !-------------------------------
      ! Hydrophilic OC OCIL1-OCIL30
      !-------------------------------
      ELSE IF ( IDTOCIL1 > 0 .and. N >= IDTOCIL1 .and. 
     &          N <  IDTOCIL1 + IBINS ) THEN
         KIN      = .TRUE.
         WASHFRAC = WASHFRAC_SIZE_AEROSOL( DT, F, PP, TK, N, I, J, L,
     &                                     State_Met, State_Chm )
         
      !-------------------------------
      ! Hydrophobic OC OCOB1-OCOB30
      !-------------------------------
      ELSE IF ( IDTOCOB1 > 0 .and. N >= IDTOCOB1 .and. 
     &          N <  IDTOCOB1 + IBINS ) THEN
         KIN      = .TRUE.
         WASHFRAC = WASHFRAC_SIZE_AEROSOL( DT, F, PP, TK, N, I, J, L,
     &                                     State_Met, State_Chm )
         
      !-------------------------------
      ! Dust DUST1-DUST30
      !-------------------------------
      ELSE IF ( IDTDUST1 > 0 .and. N >= IDTDUST1 .and. 
     &          N <  IDTDUST1 + IBINS ) THEN
         KIN      = .TRUE.
         WASHFRAC = WASHFRAC_SIZE_AEROSOL( DT, F, PP, TK, N, I, J, L,
     &                                     State_Met, State_Chm )

      ! (end part) Added for size-resolved aerosol (win, 7/16/09)


      ! Convert State_Chm%Tracers units back to v/v if converted to kg above
      ! (ewl, 5/12/15)
      IF ( UNITCHANGE ) THEN

         ! Convert [kg] -> [v/v dry air]
         CALL CONVERT_UNITS( 1, N_TRACERS, TCVV, State_Met%AD, STT ) ! kg->v/v
         
         ! Convert [v/v dry air] -> [v/v total air]
         CALL Convert_MoistVV_to_DryVV( am_I_Root, N_TRACERS, 
     &                                  State_Met, State_Chm, RC )

      ENDIF

      ! Free pointers
      STT => NULL()
#endif

      !------------------------------
      ! POPG (liquid and gas phases) (clf, 11/17/2010)
      !------------------------------
      ELSE IF ( N == IDTPOPG ) THEN
         KIN      = .FALSE.
         CALL WASHFRAC_LIQ_GAS( Input_Opt%POP_HSTAR,
     &                          Input_Opt%POP_DEL_Hw,
     &                          PP, DT, F, DZ, TK, WASHFRAC, KIN )     

      !------------------------------
      ! POPPOC (treat like hydrophobic OC aerosol) 
      !------------------------------
      ELSE IF ( N == IDTPOPPOC ) THEN 
         KIN      = .TRUE.
         WASHFRAC = WASHFRAC_FINE_AEROSOL( DT, F, PP, TK )

      !------------------------------
      ! POPPBC (treat like hydrophobic BC aerosol) 
      !------------------------------
      ELSE IF ( N == IDTPOPPBC ) THEN 
         KIN      = .TRUE.
         WASHFRAC = WASHFRAC_FINE_AEROSOL( DT, F, PP, TK )

      !------------------------------
      ! ERROR: Insoluble tracer
      !------------------------------
      ELSE 
         CALL ERROR_STOP( 'Invalid tracer!', 'WASHOUT (wetscav_mod.f)' )

      ENDIF

      END SUBROUTINE WASHOUT
!EOC
!------------------------------------------------------------------------------
!                  GEOS-Chem Global Chemical Transport Model                  !
!------------------------------------------------------------------------------
!BOP
!
! !IROUTINE: washfrac_fine_aerosol
!
! !DESCRIPTION: Function WASHFRAC\_FINE\_AEROSOL returns the fraction of
!  soluble aerosol tracer lost to washout.
!\\
!\\
! !INTERFACE:
!
      FUNCTION WASHFRAC_FINE_AEROSOL( DT, F, PP, TK ) 
     &         RESULT( WASHFRAC )
!
! !USES:
!
!
! !INPUT PARAMETERS: 
!
      REAL(fp), INTENT(IN) :: DT         ! Timestep of washout event [s]
      REAL(fp), INTENT(IN) :: F          ! Fraction of grid box that is
                                       !  precipitating [unitless]
      REAL(fp), INTENT(IN) :: PP         ! Precip rate thru bottom of grid 
                                       !  box (I,J,L)  [cm3 H2O/cm2 air/s]
      REAL(fp), INTENT(IN) :: TK         ! Temperature in grid box [K]
!
! !RETURN VALUE:
!
      REAL(fp)             :: WASHFRAC   ! Fraction of soluble tracer 
                                       !  lost to washout
! 
! !REVISION HISTORY: 
!  08 Nov 2002 - R. Yantosca - Initial version
!  (1 ) WASHFRAC_AEROSOL used to be an internal function to subroutine WASHOUT.
!        This caused NaN's in the parallel loop on Altix, so we moved it to
!        the module and now pass Iall arguments explicitly (bmy, 7/20/04)
!  16 Sep 2010 - R. Yantosca - Added ProTeX headers
!  21 Jan 2011 - J. Fisher & Q. Wang - Update to account for time-dependent
!        shift in aerosol size distribution that slows washout as a rain
!        event proceeds (see e.g. Feng et al., 2007, 2009). 
!  16 Aug 2011 - H Amos      - Remove K_WASH from input list, make a defined 
!                              parameter.
!  20 Jan 2012 - H Amos      - rename WASHFRAC_FINE_AEROSOL to distinguish 
!                              this function from WASHFRAC_COARSE_AEROSOL
!  04 Sep 2013 - R. Yantosca - Bug fix: Prevent div-by-zero if F=0.  Because F 
!                              multiplies the whole expression for WASHFRAC,
!                              WASHFRAC=0 whenever F=0 anyway.
!EOP
!------------------------------------------------------------------------------
!BOC
!
! !DEFINED PARAMETER:
!
      ! Washout rate constant for aerosols: aP^b (p: mm h^-1)
      ! K_WASH for aerosols in accumulation mode (qq,10/11/2011)
      REAL(fp), PARAMETER :: K_WASH = 1.06e-3_fp

      !=================================================================
      ! WASHFRAC_FINE_AEROSOL begins here!
      !=================================================================
      IF ( ( TK >= 268e+0_fp ) .OR. ITS_A_POPS_SIM ) THEN

         !---------------------------------
         ! T >= 268K (or POPS simulation)  
         !---------------------------------
         IF ( F > 0e+0_fp ) THEN
            WASHFRAC = F *(1e+0_fp - EXP( -K_WASH * 
     &              (PP / F*3.6e+4_fp )**0.61e+0_fp * DT / 3.6e+3_fp ))
         ELSE
            WASHFRAC = 0e+0_fp
         ENDIF

      ELSE

         !---------------------------------
         ! T < 268K
         !---------------------------------
         IF ( F > 0e+0_fp ) THEN 
            WASHFRAC = F *(1e+0_fp - EXP( -2.6e+1_fp*K_WASH *
     &              (PP / F*3.6e+4_fp )**0.96e+0_fp * DT / 3.6e+3_fp ))
         ELSE
            WASHFRAC = 0e+0_fp
         ENDIF

      ENDIF

      END FUNCTION WASHFRAC_FINE_AEROSOL
!EOC
!------------------------------------------------------------------------------
!                  GEOS-Chem Global Chemical Transport Model                  !
!------------------------------------------------------------------------------
!BOP
!
! !IROUTINE: washfrac_coarse_aerosol
!
! !DESCRIPTION: Function WASHFRAC\_COARSE\_AEROSOL returns the fraction of 
!  soluble aerosol tracer lost to washout.
!\\
!\\
! !INTERFACE:
!
      FUNCTION WASHFRAC_COARSE_AEROSOL( DT, F, PP, TK ) 
     &         RESULT( WASHFRAC )
!
! !USES:
!
!
! !INPUT PARAMETERS: 
!
      REAL(fp), INTENT(IN) :: DT         ! Timestep of washout event [s]
      REAL(fp), INTENT(IN) :: F          ! Fraction of grid box that is
                                       !  precipitating [unitless]
      REAL(fp), INTENT(IN) :: PP         ! Precip rate thru bottom of grid 
                                       !  box (I,J,L)  [cm3 H2O/cm2 air/s]
      REAL(fp), INTENT(IN) :: TK         ! Temperature in grid box [K]
!
! !RETURN VALUE:
!
      REAL(fp)             :: WASHFRAC   ! Fraction of soluble tracer 
                                       !  lost to washout
! 
! !REVISION HISTORY: 
!  08 Nov 2002 - R. Yantosca - Initial version
!  (1 ) WASHFRAC_AEROSOL used to be an internal function to subroutine WASHOUT.
!        This caused NaN's in the parallel loop on Altix, so we moved it to
!        the module and now pass Iall arguments explicitly (bmy, 7/20/04)
!  16 Sep 2010 - R. Yantosca - Added ProTeX headers
!  16 Aug 2011 - H Amos      - Remove K_WASH from input list, make a defined 
!                              parameter.
!  20 Jan 2012 - H Amos      - WASHFRAC_COARSE_AEROSOL created to handle
!                              SALC and DST4
!  04 Sep 2013 - R. Yantosca - Bug fix: Prevent div-by-zero if F=0.  Because F
!                              multiplies the whole expression for WASHFRAC,
!                              WASHFRAC=0 whenever F=0 anyway.
!EOP
!------------------------------------------------------------------------------
!BOC
!
      !=================================================================
      ! WASHFRAC_FINE_AEROSOL begins here!
      !=================================================================

      ! Washout only happens at or above 268 K
      IF ( TK >= 268e+0_fp ) THEN

         !-------------
         ! T >= 268K 
         !-------------
         IF ( F > 0e+0_fp ) THEN
            WASHFRAC = F*(1e+0_fp - EXP(-0.92e+0_fp * (PP / F*3.6e+4_fp)
     &                ** 0.79e+0_fp * DT / 3.6e+3_fp ))
         ELSE
            WASHFRAC = 0e+0_fp
         ENDIF

      ELSE

         !-------------
         ! T < 268K 
         !-------------
         IF ( F > 0e+0_fp ) THEN
            WASHFRAC = F *(1e+0_fp - EXP( -1.57e+0_fp *
     &                (PP / F*3.6e+4_fp)**0.96e+0_fp * DT / 3.6e+3_fp ))
         ELSE
            WASHFRAC = 0e+0_fp
         ENDIF

      ENDIF   

      END FUNCTION WASHFRAC_COARSE_AEROSOL
!EOC
#if defined( TOMAS )
!------------------------------------------------------------------------------
!                  GEOS-Chem Global Chemical Transport Model                  !
!------------------------------------------------------------------------------
!BOP
!
! !IROUTINE: washfrac_size_aerosol
!
! !DESCRIPTION: Function WASHFRAC\_SIZE\_AEROSOL returns the fraction of 
!  soluble aerosol tracer lost to washout. Size resolved version for TOMAS.
!\\
!\\
! !INTERFACE:
!

      FUNCTION WASHFRAC_SIZE_AEROSOL( DT, F, PP, TK, N, I, J, L,
     &                                State_Met, State_Chm ) 
     &         RESULT( WASHFRAC )
!
! !USES:
!
      USE GIGC_State_Chm_Mod, ONLY : ChmState
      USE GIGC_State_Met_Mod, ONLY : MetState
      USE TRACERID_MOD,       ONLY : IDTNK1
      USE TOMAS_MOD,          ONLY : IBINS, GETDP, STRATSCAV
!
! !INPUT PARAMETERS:
! 
      REAL(fp),         INTENT(IN)    :: DT          ! Dynamic timestep [s]     
      REAL(fp),         INTENT(IN)    :: F           ! Fraction of grid box
                                                   !  that is precipitating
      REAL(fp),         INTENT(IN)    :: PP          ! Precip rate thru bottom
                                                   !  of grid box (I,J,L)
                                                   !  [cm3 H2O/cm2 air/s]
      REAL(fp),         INTENT(IN)    :: TK          ! Temperature [K] 
      INTEGER,        INTENT(IN)    :: I           ! Longitude index
      INTEGER,        INTENT(IN)    :: J           ! Latitude index
      INTEGER,        INTENT(IN)    :: L           ! Level index
      INTEGER,        INTENT(IN)    :: N           ! Tracer index

      TYPE(MetState), INTENT(IN)    :: State_Met   ! Meteorology State object
!
! !INPUT/OUTPUT PARAMETERS:
!
      TYPE(ChmState), INTENT(INOUT) :: State_Chm   ! Chemistry State object
!
! !RETURN VALUE:
!
      REAL(fp)                        :: WASHFRAC    ! Fraction of tracer 
                                                   !  lost to washout
! 
! !REVISION HISTORY: 
!  31 May 2013 - R. Yantosca - Now accept State_Met, State_Chm as arguments
!  04 Sep 2013 - R. Yantosca - Bug fix: Prevent div-by-zero if F=0.  Because F 
!                              multiplies the whole expression for WASHFRAC,
!                              WASHFRAC=0 whenever F=0 anyway.
!EOP
!------------------------------------------------------------------------------
!BOC
!
! !LOCAL VARIABLES:
!
      REAL(fp)             :: DPAERO          ! Average diameter of particle 
      REAL(fp)             :: SCAVR !Below-cloud scavenging coefficient (per cm rain)
      REAL(fp), SAVE       :: SCAVRSAVE(IBINS)
      INTEGER            :: BIN 
      

      !=================================================================
      ! WASHFRAC_SIZE_AEROSOL begins here!
      !=================================================================

      IF ( TK >= 268e+0_fp ) THEN

         !-------------
         ! T >= 268K 
         !-------------

!--------------------------------------------------------------
!!sfarina - This contruct assumes tracers are dealt with sequentially,
!!          but wetdep parallelizes over tracers
!!          It could be possible to calculated the lookup table and save
!!          in an I,J,L,BIN array but for now we will calculate redundantly.
!         ! For aerosol number, get Dp and calculate scavr 
!         IF ( N < IDTNK1 + IBINS ) THEN
!            DPAERO = GETDP( I, J, L, N, State_Met, State_Chm )
!            ! External function stratscav returns the scavenging rate (mm^-1)
!            ! Let scavr has a unit of cm^-1
!            SCAVR = 10.e+0_fp* STRATSCAV( DPAERO )
!            SCAVRSAVE(N-IDTNK1+1) = scavr
!         ELSE
!            BIN = MOD( N - IDTNK1 + 1, IBINS )
!            IF( BIN == 0 ) BIN = IBINS
!            SCAVR = SCAVRSAVE(BIN)
!         ENDIF
!---------------------------------------------------------------

            DPAERO = GETDP( I, J, L, N, State_Met, State_Chm )
            ! External function stratscav returns the scavenging rate (mm^-1)
            ! Let scavr has a unit of cm^-1
            SCAVR = 10.e+0_fp* STRATSCAV( DPAERO )

         ! Prevent div by zero (bmy, 9/4/13)
         IF ( F > 0e+0_fp ) THEN
            WASHFRAC = F * ( 1e+0_fp - EXP( -SCAVR * ( PP / F ) * DT ) )
         ELSE
            WASHFRAC = 0e+0_fp
         ENDIF

      ELSE

         !-------------
         ! T < 268K 
         !-------------
         WASHFRAC = 0e+0_fp

      ENDIF

      ! Return to calling program
      END FUNCTION WASHFRAC_SIZE_AEROSOL
!EOC
#endif
!------------------------------------------------------------------------------
!                  GEOS-Chem Global Chemical Transport Model                  !
!------------------------------------------------------------------------------
!BOP
!
! !IROUTINE: washfrac_hno3
!
! !DESCRIPTION: Function WASHFRAC\_HNO3 returns the fraction of HNO3 
!               tracer lost to washout.
!\\
!\\
! !INTERFACE:
!
      FUNCTION WASHFRAC_HNO3( DT, F, PP, TK ) 
     &         RESULT( WASHFRAC )
!
! !USES:
!
!
! !INPUT PARAMETERS: 
!
      REAL(fp), INTENT(IN) :: DT         ! Timestep of washout event [s]
      REAL(fp), INTENT(IN) :: F          ! Fraction of grid box that is
                                       !  precipitating [unitless]
      REAL(fp), INTENT(IN) :: PP         ! Precip rate thru bottom of grid 
                                       !  box (I,J,L)  [cm3 H2O/cm2 air/s]
      REAL(fp), INTENT(IN) :: TK         ! Temperature in grid box [K]
!
! !RETURN VALUE:
!
      REAL(fp)             :: WASHFRAC   ! Fraction of soluble tracer 

! 
! !REVISION HISTORY: 
!  13 Aug 2011, H Amos: Initial version, modeled after WASHFRAC_AEROSOL.
!                       Seperate function created to emphasize that the new,
!                       updated washout coefficients from Feng et al (2007;
!                       2009) should only be applied to aerosol species. It
!                       was a coincidence before that the original washout
!                       coefficients for aerosols and HNO3 were the same.
!  16 Aug 2011, H Amos: Remove K_WASH from input list, now a defined parameter
!  04 Sep 2013 - R. Yantosca - Bug fix: Prevent div-by-zero if F=0.  Because F 
!                              multiplies the whole expression for WASHFRAC,
!                              WASHFRAC=0 whenever F=0 anyway.
!EOP
!------------------------------------------------------------------------------
!BOC
!
! !DEFINED PARAMETER:
!
      REAL(fp), PARAMETER :: K_WASH = 1.0e+0_fp  ! First order washout rate 
                                           ! constant [cm^-1]. 

      !=================================================================
      ! WASHFRAC_HNO3 begins here!
      !=================================================================
      IF ( TK >= 268e+0_fp  ) THEN

         !------------------------
         ! T >= 268K: Do washout
         !------------------------
         IF ( F > 0e+0_fp ) THEN
            WASHFRAC = F * (1e+0_fp - EXP(-K_WASH * (PP / F) * DT))
         ELSE
            WASHFRAC = 0e+0_fp
         ENDIF

      ELSE

         !------------------------
         ! T < 268K: No washout
         !------------------------
         WASHFRAC = 0e+0_fp

      ENDIF

      END FUNCTION WASHFRAC_HNO3
!EOC
!------------------------------------------------------------------------------
!                  GEOS-Chem Global Chemical Transport Model                  !
!------------------------------------------------------------------------------
!BOP
!
! !IROUTINE: washfrac_liq_gas
!!
! !DESCRIPTION: Subroutine WASHFRAC\_LIQ\_GAS returns the fraction of soluble 
!  liquid/gas phase tracer lost to washout.
!\\
!\\
! !INTERFACE:
! 
      SUBROUTINE WASHFRAC_LIQ_GAS( Kstar298, H298_R, PP, DT, 
     &                             F,        DZ,     TK,
     &                             WASHFRAC, KIN ) 
!
! !INPUT PARAMETERS: 
!
      REAL(fp),  INTENT(IN)  :: Kstar298   ! Effective Henry's law constant 
                                         !  @ 298 K  [moles/atm]
      REAL(fp),  INTENT(IN)  :: H298_R     ! Henry's law coefficient [K]
      REAL(fp),  INTENT(IN)  :: PP         ! Precip rate thru bottom of the
                                         !  grid box [cm3 H2O/cm2 air/s]
      REAL(fp),  INTENT(IN)  :: DT         ! Timestep for washout event [s]
      REAL(fp),  INTENT(IN)  :: F          ! Fraction of grid box that is
                                         !  precipitating [unitless]
      REAL(fp),  INTENT(IN)  :: DZ         ! Height of grid box [cm]
      REAL(fp),  INTENT(IN)  :: TK         ! Temperature in grid box [K]
!
! !OUTPUT PARAMETERS:
!
      REAL(fp),  INTENT(OUT) :: WASHFRAC   ! Fraction of tracer lost to washout
      LOGICAL, INTENT(OUT) :: KIN        ! T = washout is a kinetic process
                                         ! F = washout is an equilibrium process
!
! !REVISION HISTORY: 
!  20 Jul 2004 - R. Yantosca - Initial version
!  (1 ) WASHFRAC_LIQ_GAS used to be an internal function to subroutine WASHOUT.
!        This caused NaN's in the parallel loop on Altix, so we moved it to
!        the module and now pass all arguments explicitly (bmy, 7/20/04)
!  16 Sep 2010 - R. Yantosca - Added ProTeX headers 
!  10 Jan 2011 - H. Amos     - Remove AER from the argument list
!  03 Jun 2011 - H. Amos     - convert from a function to a subroutine and
!                              add AER to the argument list
!  16 Aug 2011 - H. Amos     - remove K_WASH from input list, now a defined 
!                              parameter
!  16 Aug 2911 - H. Amos     - rename AER logical KIN to emphasize that washout
!                              is either a kinetic or equilibrium process
!EOP
!------------------------------------------------------------------------------
!BOC
!
! !LOCAL VARIABLES:
!
      REAL(fp) :: L2G, LP, WASHFRAC_F_14
!
! !DEFINED PARAMETERS
!
      REAL(fp), PARAMETER :: K_WASH = 1e+0_fp  ! First order washout rate 
                                         ! constant [cm^-1]. 

      !=================================================================
      ! WASHFRAC_LIQ_GAS begins here!
      !=================================================================

      ! Start with the assumption that washout will be an 
      ! equilibrium process (H Amos, 03 Jun 2011)
      KIN = .FALSE.

      ! Suppress washout below 268 K
      IF ( TK >= 268e+0_fp ) THEN

         !------------------------
         ! T >= 268K: Do washout
         !------------------------

         ! Rainwater content in the grid box (Eq. 17, Jacob et al, 2000)
         LP = ( PP * DT ) / ( F * DZ ) 

         ! Compute liquid to gas ratio for H2O2, using the appropriate 
         ! parameters for Henry's law -- also use rainwater content Lp
         ! (Eqs. 7, 8, and Table 1, Jacob et al, 2000)
         CALL COMPUTE_L2G( Kstar298, H298_R, TK, LP, L2G )

         ! Washout fraction from Henry's law (Eq. 16, Jacob et al, 2000)
         WASHFRAC = L2G / ( 1e+0_fp + L2G )

         ! Washout fraction / F from Eq. 14, Jacob et al, 2000
         ! Note: WASHFRAC_F_14 should match what's used for HNO3 (hma, 13aug2011)
         WASHFRAC_F_14 = 1e+0_fp - EXP( -K_WASH * ( PP / F ) * DT )

         ! Do not let the Henry's law washout fraction exceed
         ! that of HNO3 -- this is a cap
         IF ( WASHFRAC > WASHFRAC_F_14 ) THEN
            WASHFRAC = F * WASHFRAC_F_14
            KIN = .TRUE. ! washout is a kinetic process
         ENDIF
            
      ELSE

         !------------------------
         ! T < 268K: No washout
         !------------------------
         WASHFRAC = 0e+0_fp
            
      ENDIF

      END SUBROUTINE WASHFRAC_LIQ_GAS
!EOC
!------------------------------------------------------------------------------
!                  GEOS-Chem Global Chemical Transport Model                  !
!------------------------------------------------------------------------------
!BOP
!
! !IROUTINE: wetdep
!
! !DESCRIPTION: Subroutine WETDEP computes the downward mass flux of tracer 
!  due to washout and rainout of aerosols and soluble tracers in a column.  
!  The timestep is the dynamic timestep.
!\\
!\\
! !INTERFACE:
!
      SUBROUTINE WETDEP( am_I_Root, Input_Opt, State_Met, State_Chm, 
     &                   RC, LS )
!
! !USES:
!
      USE CMN_DIAG_MOD
      USE CMN_SIZE_MOD
      USE GIGC_ErrCode_Mod
      USE DEPO_MERCURY_MOD,   ONLY : ADD_Hg2_WD
      USE DEPO_MERCURY_MOD,   ONLY : ADD_HgP_WD
      USE DEPO_MERCURY_MOD,   ONLY : ADD_Hg2_SNOWPACK
      USE GET_NDEP_MOD,       ONLY : SOIL_WETDEP
      USE GIGC_Input_Opt_Mod, ONLY : OptInput
      USE GIGC_State_Chm_Mod, ONLY : ChmState
      USE GIGC_State_Met_Mod, ONLY : MetState
      USE TIME_MOD,           ONLY : GET_TS_DYN
      USE TRACERID_MOD,       ONLY : IDTSO2
      USE TRACERID_MOD,       ONLY : IDTSO4
      USE TRACERID_MOD,       ONLY : IS_Hg2
      USE TRACERID_MOD,       ONLY : IS_HgP
!
! !INPUT PARAMETERS: 
!
      LOGICAL,        INTENT(IN)    :: am_I_Root   ! Are we on the root CPU?
      LOGICAL,        INTENT(IN)    :: LS         ! =T for large-scale precip
                                                  ! =F for convective precip
      TYPE(OptInput), INTENT(IN)    :: Input_Opt  ! Input options
      TYPE(MetState), INTENT(IN)    :: State_Met  ! Meteorology State object
!
! !INPUT/OUTPUT PARAMETERS: 
!
      TYPE(ChmState), INTENT(INOUT) :: State_Chm  ! Chemistry State object
!
! !OUTPUT PARAMETERS:
!
      INTEGER,        INTENT(OUT)   :: RC          ! Success or failure?
!
! !REMARKS:
!  Precipitation fields:
!  =====================
!                                                                             .
!       Layer        Formation of       Precipitation
!                     New Precip        falling down
!      ==================================================== Top of Atm.
!        LM           QQ(L,I,J)         PDOWN(LM,I,J)
!                         |                   |
!      ----------------------------------------------------
!        LM-1         QQ(L,I,J)         PDOWN(LM-1,I,J)    
!                         |                   |
!      -------------------V-------------------V------------
!                        ...                 ...     
!                         |                   |
!      -------------------V-------------------V------------
!        3            QQ(L,I,J)         PDOWN(3,I,J)
!                         |                   |
!      -------------------V--------------------------------
!        2            QQ(L,I,J)         PDOWN(2,I,J) 
!                         |                   |
!      ----------------------------------------------------
!        1            QQ(L,I,J)         PDOWN(1,I,J) 
!                         |                   |
!      ===================V===================V============ Ground
!                                                                             .
!  Where:
!    (a) New formation forming in grid box (I,J,L) = QQ(L,I,J)
!    (b) Precip coming in  thru top    of layer L  = PDOWN(L+1,I,J)
!    (c) Precip going  out thru bottom of layer L  = PDOWN(L,  I,J) 
!                                                                             .
!  Rainout:
!  ========   
!  Rainout occurs when there is more precipitation in grid box (I,J,L) than
!  in grid box (I,J,L+1).  In other words, rainout occurs when the amount of 
!  rain falling through the bottom of grid box (I,J,L) is more than the amount
!  of rain coming in through the top of grid box (I,J,L). 
!                                                                             .
!  Soluble gases/aerosols are incorporated into the raindrops and are 
!  completely removed from grid box (I,J,LLPAR).  There is no evaporation 
!  and "resuspension" of aerosols during a rainout event.
!                                                                             .
!  For large-scale (a.k.a. stratiform) precipitation, the first order rate 
!  constant for rainout in the grid box (I,J,L=LLPAR) (cf. Eq. 12, Jacob 
!  et al, 2000) is given by:
!                                                                             .
!                           Q        
!       K_RAIN = K_MIN + -------    [units: s^-1]
!                         L + W    
!                                                                             .
!  and the areal fraction of grid box (I,J,L=LLPAR) that is actually 
!  experiencing large-scale precipitation (cf. Eq. 11, Jacob et al, 2000) 
!  is given by: 
!                                                                             .
!                         Q               
!       F'     =  -------------------   [unitless]
!                  K_RAIN * ( L + W )    
!                                                                             .
!  Where:
!                                                                             .
!       K_MIN  = minimum value for K_RAIN         
!              = 1.0e-4 [s^-1]
!                                                                             .
!       L + W  = condensed water content in cloud 
!              = 1.5e-6 [cm3 H2O/cm3 air]
!                                                                             .
!       Q = QQ = rate of precipitation formation 
!                [ cm3 H2O / cm3 air / s ]
!                                                                             .
!  For convective precipitation, K_RAIN = 5.0e-3 [s^-1], and the expression 
!  for F' (cf. Eq. 13, Jacob et al, 2000) becomes:
!                                                                             .
!                                       { DT        }
!                         FMAX * Q * MIN{ --- , 1.0 }
!                                       { TAU       }
!       F' = ------------------------------------------------------
!                    { DT        }
!             Q * MIN{ --- , 1.0 }  +  FMAX * K_RAIN * ( L + W )
!                    { TAU       } 
!                                                                             .
!  Where:
!                                                                             .
!       Q = QQ = rate of precipitation formation 
!              [cm3 H2O/cm3 air/s]
!                                                                             .
!       FMAX   = maximum value for F' 
!              = 0.3
!                                                                             .
!       DT     = dynamic time step from the CTM [s]
!                                                                             .
!       TAU    = duration of rainout event 
!              = 1800 s (30 min)
!                                                                             .
!       L + W  = condensed water content in cloud 
!              = 2.0e-6 [cm3 H2O/cm3 air]
!                                                                             .
!  K_RAIN and F' are needed to compute the fraction of tracer in grid box 
!  (I,J,L=LLPAR) lost to rainout.  This is done in module routine RAINOUT.
!                                                                             .
!  Washout:
!  ========   
!  Washout occurs when we have evaporation (or no precipitation at all) at 
!  grid box (I,J,L), but have rain coming down from grid box (I,J,L+1).

! !REVISION HISTORY: 
!  02 Apr 1999 - H. Liu, I. Bey, R. Yantosca - Initial version
!  (1 ) WETDEP should be called twice, once with LS = .TRUE. and once
!        with LS = .FALSE.  This will handle both large-scale and
!        convective precipitation. (bmy, 2/28/00)
!  (2 ) Call subroutine MAKE_QQ to construct the QQ and PDOWN precipitation
!        fields before calling WETDEP. (bmy, 2/28/00)
!  (3 ) Since we are working with an (I,J) column, the ordering of the
!        loops goes J - I - L - N.  Dimension arrays DSTT, PDOWN, QQ
!        to take advantage of this optimal configuration (bmy, 2/28/00)
!  (4 ) Use double-precision exponents to force REAL(fp) accuracy
!        (e.g. 1e+0_fp, bmy, 2/28/00)
!  (5 ) Diagnostics ND16, ND17, ND18, and ND39 use allocatable arrays 
!        from "diag_mod.f"  (bmy, bey, 3/14/00)
!  (6 ) WETDEP only processes soluble tracers and/or aerosols, as are
!        defined in the NSOL and IDWETD arrays (bmy, 3/14/00)
!  (7 ) Add kludge to prevent wet deposition in the stratosphere (bmy, 6/21/00)
!  (8 ) Removed obsolete code from 10/27/00 (bmy, 12/21/00)
!  (9 ) Remove IREF, JREF -- they are obsolete (bmy, 9/27/01)
!  (10) Removed obsolete commented out code from 9/01 (bmy, 10/24/01)
!  (11) Replaced all instances of IM with IIPAR and JM with JJPAR, in order
!        to prevent namespace confusion for the new TPCORE (bmy, 6/25/02)
!  (12) Now reference BXHEIGHT from "dao_mod.f".  Also references routine
!        GEOS_CHEM_STOP from "error_mod.f".  Also fix ND39 diagnostic so that
!        the budget of tracer lost to wetdep is closed.  Now bundled into
!        "wetscav_mod.f".  Now only save to AD16, AD17, AD18, AD39 if L<=LD16,
!        L<=LD17, L<=LD18, and L<=LD39 respectively; this avoids out-of-bounds
!        array errors. Updated comments, cosmetic changes. (qli, bmy, 11/26/02)
!  (13) References IDTSO2, IDTSO4 from "tracerid_mod.f". SO2 in sulfate 
!        chemistry is wet-scavenged on the raindrop and converted to SO4 by 
!        aqueous chem. If evaporation occurs then SO2 comes back as SO4.
!        (rjp, bmy, 3/23/03)  
!  (14) Now use function GET_TS_DYN() from "time_mod.f" (bmy, 3/27/03)
!  (15) Now parallelize over outermost J-loop.  Also move internal routines
!        LS_K_RAIN, LS_F_PRIME, CONV_F_PRIME, and SAFETY to the module, since
!        we cannot call internal routines from w/in a parallel loop. 
!        (bmy, 3/18/04)
!  (16) Now references STT & N_TRACERS from "tracer_mod.f".  Also now make
!        DSTT a 4-d internal array so as to facilitate -C checking on the
!        SGI platform. (bmy, 7/20/04)
!  (17) Now references IDTHg2 from "tracerid_mod.f".  Now pass the amt of
!        Hg2 wet scavenged out of the column to "ocean_mercury_mod.f" via
!        routine ADD_Hg2_WD. (sas, bmy, 1/19/05)
!  (18) Bug fix: replace line that can cause numerical blowup with a safer
!        analytical expression. (bmy, 2/23/05)
!  (19) Block out parallel loop with #ifdef statements for SGI_MIPS compiler.
!        For some reason this causes an error. (bmy, 5/5/05)
!  (20) Now use function IS_Hg2 to determine if a tracer is a tagged Hg2 
!        tracer.  Now also pass N to ADD_Hg2_WD.  Now references LDYNOCEAN
!        from "logical_mod.f".  Now do not call ADD_Hg2_WD if we are not
!        using the dynamic ocean model. (eck, sas, cdh, bmy, 2/27/06)
!  (21) Eliminate unnecessary variables XDSTT, L_PLUS_W.  Also zero all 
!        unused variables for each grid box. (bmy, 5/24/06)
!  (22) Redimension DSTT with NSOL instead of NSOLMAX. In many cases, NSOL is
!        less than NSOLMAX and this will help to save memory especially when
!        running at 2x25 or greater resolution. (bmy, 1/31/08)
!  (23) Remove reference to SGI_MIPS (bmy, 7/8/09)
!  16 Sep 2010 - R. Yantosca - Added ProTeX headers
!  27 May 2011 - R. Yantosca - Now pass F_RAINOUT to DO_WASHOUT_ONLY
!  25 Aug 2014 - M. Sulprizio- Now accept Input_Opt as an argument
!  04 Jun 2015 - E. Lundgren - Now accept am_I_Root and RC as arguments
!  09 Jun 2015 - R. Yantosca - Now deposit Hg2, HgP to snowpack regardless of
!                              whether the dynamic ocean is used
!EOP
!------------------------------------------------------------------------------
!BOC
!
! !LOCAL VARIABLES:
!
      ! Scalars
      LOGICAL, SAVE      :: FIRST = .TRUE.
      LOGICAL            :: IS_Hg
      LOGICAL            :: KIN
      INTEGER            :: I, IDX, J, L, N, NN
      REAL(fp)           :: Q,     QDOWN,  DT,        DT_OVER_TAU
      REAL(fp)           :: K,     K_MIN,  K_RAIN,    RAINFRAC
      REAL(fp)           :: F,     FTOP,   F_PRIME,   WASHFRAC
      REAL(fp)           :: LOST,  GAINED, MASS_WASH, MASS_NOWASH
      REAL(fp)           :: ALPHA, ALPHA2, WETLOSS,   TMP
      REAL(fp)           :: F_RAINOUT,     F_WASHOUT

      ! Arrays
      ! DSTT is the accumulator array of rained-out 
      ! soluble tracer for a given (I,J) column
      REAL(fp)           :: DSTT(NSOL,LLPAR,IIPAR,JJPAR)

      ! Strings
      CHARACTER(LEN=255) :: ERRMSG

      ! Pointers
      ! We need to define local arrays to hold corresponding values 
      ! from the Chemistry State (State_Chm) object. (mpayer, 12/6/12)
      REAL(fp), POINTER  :: STT(:,:,:,:)

      !=================================================================
      ! (1)  I n i t i a l i z e   V a r i a b l e s
      !=================================================================

<<<<<<< HEAD
      ! Assume success
      RC        =  GIGC_SUCCESS

!------------------------------------------------------------------------------
! Prior to 6/9/15:
! Deposit Hg2, HgP to snowpack regardless of LDYNOCEAN setting (bmy, 6/9/15)
!      ! Is this a mercury simulation with dynamic online ocean?
!      IS_Hg = ( ITS_A_MERCURY_SIM .and. LDYNOCEAN )
!------------------------------------------------------------------------------
=======
>>>>>>> 3b4c005c
      ! Is this a mercury simulation?
      IS_Hg = ( ITS_A_MERCURY_SIM )

      ! Initialize GEOS-Chem tracer array [kg] from Chemistry State object
      ! (mpayer, 12/6/12)
      STT => State_Chm%Tracers

      ! Dynamic timestep [s]
      DT    = GET_TS_DYN() * 60e+0_fp
      
      ! Select index for diagnostic arrays -- will archive either
      ! large-scale or convective rainout/washout fractions
      IF ( LS ) THEN
         IDX = 1
      ELSE
         IDX = 2
      ENDIF

      !=================================================================
      ! (2)  L o o p   O v e r   (I, J)   S u r f a c e   B o x e s
      !=================================================================
!$OMP PARALLEL DO
!$OMP+DEFAULT( SHARED )
!$OMP+PRIVATE( I,       J,      FTOP,      ERRMSG,    F          )
!$OMP+PRIVATE( F_PRIME, K_RAIN, L,         Q,         QDOWN      )
!$OMP+PRIVATE( NN,      N,      F_RAINOUT, F_WASHOUT             )
!$OMP+SCHEDULE( DYNAMIC )   
      DO J = 1, JJPAR
      DO I = 1, IIPAR

         ! Zero FTOP
         FTOP = 0e+0_fp

         ! Zero accumulator array
         DO L  = 1, LLPAR
         DO NN = 1, NSOL
            DSTT(NN,L,I,J) = 0e+0_fp
         ENDDO
         ENDDO

         !==============================================================
         ! (3)  R a i n o u t   F r o m   T o p   L a y e r  (L = LLPAR) 
         !
         ! Assume that rainout is happening in the top layer if 
         ! QQ(LLPAR,I,J) > 0.  In other words, if any precipitation 
         ! forms in grid box (I,J,LLPAR), assume that all of it falls 
         ! down to lower levels.
         !==============================================================

         ! Zero variables for this level
         ERRMSG    = 'RAINOUT: Top of atm'
         F         = 0e+0_fp
         F_PRIME   = 0e+0_fp
         F_RAINOUT = 0e+0_fp      
         F_WASHOUT = 0e+0_fp      
         K_RAIN    = 0e+0_fp
         Q         = 0e+0_fp
         QDOWN     = 0e+0_fp

         ! Start at the top of the atmosphere
         L = LLPAR

         ! If precip forms at (I,J,L), assume it all rains out
         IF ( QQ(L,I,J) > 0e+0_fp ) THEN

            ! Q is the new precip that is forming within grid box (I,J,L)
            Q = QQ(L,I,J)

            ! Compute K_RAIN and F' for either large-scale or convective
            ! precipitation (cf. Eqs. 11-13, Jacob et al, 2000) 
            IF ( LS ) THEN
               K_RAIN  = LS_K_RAIN( Q )
               F_PRIME = LS_F_PRIME( Q, K_RAIN )
            ELSE
               K_RAIN  = 1.5e-3_fp
               F_PRIME = CONV_F_PRIME( Q, K_RAIN, DT )
            ENDIF
            
            ! Set F = F', since there is no FTOP at L = LLPAR
            F = F_PRIME

            ! Only compute rainout if F > 0. 
            ! This helps to eliminate unnecessary CPU cycles.
            IF ( F > 0e+0_fp ) THEN 
               CALL DO_RAINOUT_ONLY( LS,  I,      J,    L,   
     &                               IDX, ERRMSG, F,    K_RAIN, 
     &                               DT,  STT,    DSTT, Input_opt,
     &                               State_Met )
            ENDIF

            ! Save FTOP for the next lower level 
            FTOP = F
         ENDIF

         !==============================================================
         ! (4)  R a i n o u t   i n   t h e   M i d d l e   L e v e l s
         ! 
         ! Rainout occurs when there is more precipitation in grid box 
         ! (I,J,L) than in grid box (I,J,L+1).  In other words, rainout 
         ! occurs when the amount of rain falling through the bottom of 
         ! grid box (I,J,L) is more than the amount of rain coming in 
         ! through the top of grid box (I,J,L). 
         !
         ! Thus ( PDOWN(L,I,J) > 0 and QQ(L,I,J) > 0 ) is the 
         ! criterion for Rainout.
         !==============================================================
         DO L = LLPAR-1, 2, -1

            ! Zero variables for each level
            F         = 0e+0_fp
            F_PRIME   = 0e+0_fp
            F_RAINOUT = 0e+0_fp 
            F_WASHOUT = 0e+0_fp 
            K_RAIN    = 0e+0_fp
            Q         = 0e+0_fp
            QDOWN     = 0e+0_fp

            ! If there is new precip forming w/in the grid box ...
            IF ( QQ(L,I,J) > 0e+0_fp ) THEN

               ! Compute K_RAIN and F' for either large-scale or convective
               ! precipitation (cf. Eqs. 11-13, Jacob et al, 2000) 
               IF ( LS ) THEN
                  K_RAIN  = LS_K_RAIN( QQ(L,I,J) )
                  F_PRIME = LS_F_PRIME( QQ(L,I,J), K_RAIN )
               ELSE
                  K_RAIN  = 1.5e-3_fp
                  F_PRIME = CONV_F_PRIME( QQ(L,I,J), K_RAIN, DT )
               ENDIF
               
            ELSE
               
               F_PRIME = 0e+0_fp
 
            ENDIF

!%%%%%%%%%%%%%%%%%%%%%%%%%%%%%%%%%%%%%%%%%%%%%%%%%%%%%%%%%%%%%%%%%%%%%%%%%%%%%%
!%%% NOTE from Chris Holmes (8/21/10)
!%%%
!%%% Qiaoqiao Wang implemented several changes to wet scavenging that I 
!%%% know of:
!%%% 1. Scavenging by snow has different collection efficiency to rain
!%%% 2. Allow both washout and rainout when QQ>0 and FTOP >F_PRIME.
!%%%    Previously only rainout occurred when QQ>0. Qiaoqiao reasoned that if
!%%%    QQ>0 is very small and there is a lot of rain from above, then most of
!%%%    the box should experience washout and only some of the box should
!%%%    experience rainout.
!%%% 3. Specific improvements for BC and OC.
!%%%
!%%% TO ENABLE QIAOQIAO'S "ITEM #2" MODIFICATION, UNCOMMENT THESE LINES:
!%%%
            ! The following block implements Qiaoqiao's changes
            ! Calculate the fractional areas subjected to rainout and
            ! washout. If PDOWN = 0, then all dissolved tracer returns
            ! to the atmosphere. (cdh, 7/13/10)
            IF ( PDOWN(L,I,J) > 0e+0_fp ) THEN
               F_RAINOUT = F_PRIME
               ! Washout occurs where there is no rainout
               F_WASHOUT = MAX( FTOP - F_RAINOUT, 0e+0_fp )
            ELSE
               F_RAINOUT = 0e+0_fp
               F_WASHOUT = 0e+0_fp
            ENDIF

!%%%%%%%%%%%%%%%%%%%%%%%%%%%%%%%%%%%%%%%%%%%%%%%%%%%%%%%%%%%%%%%%%%%%%%%%%%%%%%
!%%% NOTE from Chris Holmes (8/21/10)
!%%% 
!%%% I reorganized the code so that Qiaoqiao's changes for Item 2 could be 
!%%% enabled or disabled by commenting just a few lines that Bob has 
!%%% highlighted:
!%%%
!%%% TO DISABLE QIAOQIAO'S MODIFICATION "ITEM #2" AND RESTORE THE
!%%% SAME ALGORITHM USED IN v8-03-01, UNCOMMENT THESE LINES:
!%%%
!            ! Zero
!            F_RAINOUT = 0e+0_fp
!            F_WASHOUT = 0e+0_fp
!
!            ! If there is downward-falling precip from the level above ...
!            IF ( PDOWN(L,I,J) > 0e+0_fp ) THEN
!               
!               ! ... and if there is new precip forming in this level,
!               ! then we have a rainout condition.  F_RAINOUT is the
!               ! fraction of the grid box that where rainout occurs
!               IF ( QQ(L,I,J) > 0e+0_fp ) THEN
!                  F_RAINOUT = MAX( FTOP, F_PRIME )
!               ENDIF 
!
!               ! The rest of the precipitating part of the box is
!               ! undergoing washout.  Store this fraction in F_WASHOUT.
!               F_WASHOUT = MAX( FTOP - F_RAINOUT, 0e+0_fp )
!
!            ENDIF
!
!%%%%%%%%%%%%%%%%%%%%%%%%%%%%%%%%%%%%%%%%%%%%%%%%%%%%%%%%%%%%%%%%%%%%%%%%%%%%%%

            ! F is the effective area of precip seen by grid box (I,J,L) 
            F = MAX( F_PRIME, FTOP )

            ! If there is rainout occurring ...
            IF ( F_RAINOUT > 0e+0_fp  ) THEN

               ! Error msg for stdout
               ERRMSG = 'RAINOUT: Middle levels'

               ! Do rainout if we meet the above criteria
               CALL DO_RAINOUT_ONLY( LS,  I,      J,         L,   
     &                               IDX, ERRMSG, F_RAINOUT, K_RAIN,  
     &                               DT,  STT,    DSTT,      Input_Opt,
     &                               State_Met )
            ENDIF

            !==============================================================
            ! (5)  W a s h o u t   i n   t h e   m i d d l e   l e v e l s
            !
            ! Washout occurs when we have evaporation (or no precipitation 
            ! at all) at grid box (I,J,L), but have rain coming down from 
            ! grid box (I,J,L+1).
            !==============================================================
            IF ( F_WASHOUT > 0e+0_fp ) THEN

               ! QDOWN is the precip leaving thru the bottom of box (I,J,L)
               ! Q     is the new precip that is forming within box (I,J,L)
               QDOWN = PDOWN(L,I,J)
               Q     = QQ(L,I,J)

               ! Also test if we have rainout happening simultaneously
               IF ( F_RAINOUT > 0e+0_fp ) THEN

                  ! The precipitation causing washout is the precip entering
                  ! the top
                  QDOWN = PDOWN(L+1,I,J)

                  ! The amount of precipitating water entering from above 
                  ! which evaporates. If there is rainout (new precip
                  ! forming) then we have no way to estimate this, so assume
                  ! zero for now. Consequently there will be no resuspended
                  ! aerosol.
                  Q = 0e+0_fp
               ENDIF

               ! Error msg for stdout
               ERRMSG = 'WASHOUT: Middle levels'

               ! Do the washout
               CALL DO_WASHOUT_ONLY( am_I_Root, LS,        I,    J,     
     &                               L,         IDX,  ERRMSG, 
     &                               QDOWN,     Q,    F_WASHOUT, 
     &                               F_RAINOUT, DT,   PDOWN,     
     &                               STT,       DSTT, Input_Opt,
     &                               State_Met, State_Chm, RC )
            ENDIF

            !===========================================================
            ! (6)  N o   D o w n w a r d   P r e c i p i t a t i o n 
            !
            ! If there is no precipitation leaving grid box (I,J,L), 
            ! then  set F, the effective area of precipitation in grid 
            ! box (I,J,L), to zero.
            !
            ! Also, all of the previously rained-out tracer that is now 
            ! coming down from grid box (I,J,L+1) will evaporate and 
            ! re-enter the atmosphere in the gas phase in grid box 
            ! (I,J,L).  This is called "resuspension".
            !===========================================================
            IF ( F_WASHOUT == 0e+0_fp .and. F_RAINOUT == 0e+0_fp ) THEN

               ! No precipitation at grid box (I,J,L), thus F = 0
               F = 0e+0_fp
               
               ! Error message
               ERRMSG = 'RESUSPENSION in middle levels'

               ! Re-evaporate all of the rain
               CALL DO_COMPLETE_REEVAP( LS,  I,      J,  L,  
     &                                  IDX, ERRMSG, DT, STT, DSTT, 
     &                                  State_Met, State_Chm )
            ENDIF 

            ! Save FTOP for next level
            FTOP = F_RAINOUT + F_WASHOUT
           
         ENDDO               

         !==============================================================
         ! (7)  W a s h o u t   i n   L e v e l   1
         !
         ! Assume all of the tracer precipitating down from grid box 
         ! (I,J,L=2) to grid box (I,J,L=1) gets washed out in grid box 
         ! (I,J,L=1).
         !==============================================================

         ! Zero variables for this level
         ERRMSG  = 'WASHOUT: at surface'
         F       = 0e+0_fp
         F_PRIME = 0e+0_fp
         K_RAIN  = 0e+0_fp
         Q       = 0e+0_fp
         QDOWN   = 0e+0_fp
         
         ! We are at the surface, set L = 1
         L = 1

         ! Washout at level 1 criteria
         IF ( PDOWN(L+1,I,J) > 0e+0_fp ) THEN

            ! QDOWN is the precip leaving thru the bottom of box (I,J,L+1)
            QDOWN = PDOWN(L+1,I,J)

            ! Since no precipitation is forming within grid box (I,J,L),
            ! F' = 0, and F = MAX( F', FTOP ) reduces to F = FTOP.
            F = FTOP

            ! Only compute washout if F > 0.
            IF ( F > 0e+0_fp ) THEN
               CALL DO_WASHOUT_AT_SFC( am_I_Root, LS,  I,      J,    L,         
     &                                 IDX, ERRMSG, QDOWN, F,   
     &                                 DT,  STT,    DSTT,  Input_Opt,
     &                                 State_Met,   State_Chm, RC     )
            ENDIF    
         ENDIF

         !==============================================================
         ! (8)  M e r c u r y   S i m u l a t i o n   O n l y 
         !
         ! For the mercury simulation, we need to archive the amt of 
         ! Hg2 [kg] that is scavenged out of the column.  Also applies
         ! to the tagged Hg simulation.
         !
         ! NOTES:
         ! (a) Now moved outside the loop above for clarity and to 
         !      fix a bug where HgP scavenging was not recorded. 
         ! (b) The values of DSTT in the first layer accumulates all 
         !      scavenging and washout in the column
         ! (c) Updates from cdh. (ccc, 5/17/10)
         !==============================================================
         IF ( IS_Hg ) THEN

            ! Loop over soluble tracers and/or aerosol tracers
            DO NN = 1, NSOL
               N = IDWETD(NN)

               ! Check if it is a gaseous Hg2 tag
               IF ( IS_Hg2( N ) ) THEN

                  CALL ADD_Hg2_WD      ( I, J, N, DSTT(NN,1,I,J) )
                  CALL ADD_Hg2_SNOWPACK( I, J, N, DSTT(NN,1,I,J),
     &                                   State_Met )

               ! Check if it is a HgP tag
               ELSE IF ( IS_HgP( N ) ) THEN
                  
                  CALL ADD_HgP_WD      ( I, J, N, DSTT(NN,1,I,J) )
                  CALL ADD_Hg2_SNOWPACK( I, J, N, DSTT(NN,1,I,J),
     &                                   State_Met )
                  
               ENDIF

            ENDDO
            
         ENDIF

      ENDDO
      ENDDO
!$OMP END PARALLEL DO

      ! Free pointer
      NULLIFY( STT )

      END SUBROUTINE WETDEP
!EOC
!------------------------------------------------------------------------------
!                  GEOS-Chem Global Chemical Transport Model                  !
!------------------------------------------------------------------------------
!BOP
!
! !IROUTINE: wetdep_merra
!
! !DESCRIPTION: Subroutine WETDEP_MERRA computes the downward mass flux of 
!  tracer due to washout and rainout of aerosols and soluble tracers in a 
!  column.  This subroutine implements a new algorithm in which the 
!  precipitation fields come directly from the MERRA archive.
!\\
!\\
! !INTERFACE:
!
      SUBROUTINE WETDEP_MERRA( am_I_Root, Input_Opt, State_Met, 
     &                         State_Chm, RC, LS )
!
! !USES:
!
      USE CMN_SIZE_MOD
      USE CMN_DIAG_MOD
      USE GIGC_ErrCode_Mod
      USE DEPO_MERCURY_MOD,   ONLY : ADD_Hg2_WD
      USE DEPO_MERCURY_MOD,   ONLY : ADD_HgP_WD
      USE DEPO_MERCURY_MOD,   ONLY : ADD_Hg2_SNOWPACK
      USE GIGC_Input_Opt_Mod, ONLY : OptInput
      USE GIGC_State_Chm_Mod, ONLY : ChmState
      USE GIGC_State_Met_Mod, ONLY : MetState
      USE TIME_MOD,           ONLY : GET_TS_DYN
      USE TRACERID_MOD,       ONLY : IDTSO2
      USE TRACERID_MOD,       ONLY : IDTSO4
      USE TRACERID_MOD,       ONLY : IS_Hg2
      USE TRACERID_MOD,       ONLY : IS_HgP
!
! !INPUT PARAMETERS: 
!
      LOGICAL,        INTENT(IN)    :: am_I_Root  ! Are we on the root CPU?
      LOGICAL,        INTENT(IN)    :: LS         ! =T for large-scale precip
                                                  ! =F for convective precip
      TYPE(OptInput), INTENT(IN)    :: Input_Opt  ! Input options
      TYPE(MetState), INTENT(IN)    :: State_Met  ! Meteorology State object
!
! !INPUT/OUTPUT PARAMETERS: 
!
      TYPE(ChmState), INTENT(INOUT) :: State_Chm  ! Chemistry State object
!
! !OUTPUT PARAMETERS:
!
      INTEGER,        INTENT(OUT)   :: RC          ! Success or failure?
!
! !REMARKS:
!  Precipitation fields:
!  =====================
!                                                                             .
!       Layer        Formation of       Precipitation
!                     New Precip        falling down
!      ==================================================== Top of Atm.
!        LM           QQ(L,I,J)         PDOWN(LM,I,J)
!                         |                   |
!      ----------------------------------------------------
!        LM-1         QQ(L,I,J)         PDOWN(LM-1,I,J)    
!                         |                   |
!      -------------------V-------------------V------------
!                        ...                 ...     
!                         |                   |
!      -------------------V-------------------V------------
!        3            QQ(L,I,J)         PDOWN(3,I,J)
!                         |                   |
!      -------------------V--------------------------------
!        2            QQ(L,I,J)         PDOWN(2,I,J) 
!                         |                   |
!      ----------------------------------------------------
!        1            QQ(L,I,J)         PDOWN(1,I,J) 
!                         |                   |
!      ===================V===================V============ Ground
!                                                                             .
!  Where:
!    (a) New formation forming in grid box (I,J,L) = QQ(L,I,J)
!    (b) Precip coming in  thru top    of layer L  = PDOWN(L+1,I,J)
!    (c) Precip going  out thru bottom of layer L  = PDOWN(L,  I,J) 
!                                                                             .
!  Rainout:
!  ========   
!  Rainout occurs when there is more precipitation in grid box (I,J,L) than
!  in grid box (I,J,L+1).  In other words, rainout occurs when the amount of 
!  rain falling through the bottom of grid box (I,J,L) is more than the amount
!  of rain coming in through the top of grid box (I,J,L). 
!                                                                             .
!  Soluble gases/aerosols are incorporated into the raindrops and are 
!  completely removed from grid box (I,J,LLPAR).  There is no evaporation 
!  and "resuspension" of aerosols during a rainout event.
!                                                                             .
!  For large-scale (a.k.a. stratiform) precipitation, the first order rate 
!  constant for rainout in the grid box (I,J,L=LLPAR) (cf. Eq. 12, Jacob 
!  et al, 2000) is given by:
!                                                                             .
!                           Q        
!       K_RAIN = K_MIN + -------    [units: s^-1]
!                         L + W    
!                                                                             .
!  and the areal fraction of grid box (I,J,L=LLPAR) that is actually 
!  experiencing large-scale precipitation (cf. Eq. 11, Jacob et al, 2000) 
!  is given by: 
!                                                                             .
!                         Q               
!       F'     =  -------------------   [unitless]
!                  K_RAIN * ( L + W )    
!                                                                             .
!  Where:
!                                                                             .
!       K_MIN  = minimum value for K_RAIN         
!              = 1.0e-4 [s^-1]
!                                                                             .
!       L + W  = condensed water content in cloud 
!              = 1.5e-6 [cm3 H2O/cm3 air]
!                                                                             .
!       Q = QQ = rate of precipitation formation 
!                [ cm3 H2O / cm3 air / s ]
!                                                                             .
!  For convective precipitation, K_RAIN = 5.0e-3 [s^-1], and the expression 
!  for F' (cf. Eq. 13, Jacob et al, 2000) becomes:
!                                                                             .
!                                       { DT        }
!                         FMAX * Q * MIN{ --- , 1.0 }
!                                       { TAU       }
!       F' = ------------------------------------------------------
!                    { DT        }
!             Q * MIN{ --- , 1.0 }  +  FMAX * K_RAIN * ( L + W )
!                    { TAU       } 
!                                                                             .
!  Where:
!                                                                             .
!       Q = QQ = rate of precipitation formation 
!              [cm3 H2O/cm3 air/s]
!                                                                             .
!       FMAX   = maximum value for F' 
!              = 0.3
!                                                                             .
!       DT     = dynamic time step from the CTM [s]
!                                                                             .
!       TAU    = duration of rainout event 
!              = 1800 s (30 min)
!                                                                             .
!       L + W  = condensed water content in cloud 
!              = 2.0e-6 [cm3 H2O/cm3 air]
!                                                                             .
!  K_RAIN and F' are needed to compute the fraction of tracer in grid box 
!  (I,J,L=LLPAR) lost to rainout.  This is done in module routine RAINOUT.
!                                                                             .
!  Washout:
!  ========   
!  Washout occurs when we have evaporation (or no precipitation at all) at 
!  grid box (I,J,L), but have rain coming down from grid box (I,J,L+1).
!
! !REVISION HISTORY: 
!  20 Sep 2010 - R. Yantosca - Initial version, based on WETDEP
!  28 Sep 2010 - H. Amos     - Now define Q, QDOWN directly from MERRA met
!  08 Oct 2010 - R. Yantosca - Adjusted OpenMP do loop
!  09-Dec-2010 - H. Amos     - Added PDOWN(L+1) > 0 to criterion for IS_WASHOUT
!  09-Dec-2010 - H. Amos     - SAFETY now prints PDOWN(L+1) instead of PDOWN(L)
!  31-Dec-2010 - H. Amos     - Clean up code, remove obsolete code
!  31-Dec-2010 - H. Amos     - Added comments
!  27 May 2011 - R. Yantosca - Now pass F_RAINOUT to DO_WASHOUT_ONLY
!  25 Aug 2014 - M. Sulprizio- Now accept Input_Opt as an argument
!  01 Apr 2015 - L. Zhang    - Don't do wetdep in nested-grid buffer zone
!  04 Jun 2015 - E. Lundgren - Now accept am_I_Root and RC as arguments
!  09 Jun 2015 - R. Yantosca - Now deposit Hg2, HgP to snowpack regardless of
!                              whether the dynamic ocean is used
!EOP
!------------------------------------------------------------------------------
!BOC
!
! !LOCAL VARIABLES:
!
      ! Scalars
      LOGICAL, SAVE      :: FIRST = .TRUE.
      LOGICAL            :: IS_Hg
      LOGICAL            :: KIN
      LOGICAL            :: IS_RAINOUT, IS_WASHOUT, IS_BOTH
      INTEGER            :: I, IDX, J, L, N, NN
      REAL(fp)           :: Q,     QDOWN,  DT,        DT_OVER_TAU
      REAL(fp)           :: K,     K_MIN,  K_RAIN,    RAINFRAC
      REAL(fp)           :: F,     FTOP,   F_PRIME,   WASHFRAC
      REAL(fp)           :: LOST,  GAINED, MASS_WASH, MASS_NOWASH
      REAL(fp)           :: ALPHA, ALPHA2, WETLOSS,   TMP
      REAL(fp)           :: F_RAINOUT,     F_WASHOUT 

      ! Arrays
      ! DSTT is the accumulator array of rained-out 
      ! soluble tracer for a given (I,J) column
      REAL(fp)           :: DSTT(NSOL,LLPAR,IIPAR,JJPAR)
 
      ! Strings
      CHARACTER(LEN=255) :: ERRMSG

      ! Pointers
      ! We need to define local arrays to hold corresponding values 
      ! from the Chemistry State (State_Chm) object. (mpayer, 12/6/12)
      REAL(fp), POINTER  :: STT(:,:,:,:)

      !=================================================================
      ! (1)  I n i t i a l i z e   V a r i a b l e s
      !=================================================================

<<<<<<< HEAD
      ! Assume success
      RC        =  GIGC_SUCCESS

!------------------------------------------------------------------------------
! Prior to 6/9/15:
! Deposit Hg2, HgP to the snowpack regardless of LDYNOCEAN setting (bmy, 6/9/15)
!      ! Is this a mercury simulation with dynamic online ocean?
!      IS_Hg = ( ITS_A_MERCURY_SIM .and. LDYNOCEAN )
!------------------------------------------------------------------------------
=======
>>>>>>> 3b4c005c
      ! Is this a mercury simulation?
      IS_Hg = ITS_A_MERCURY_SIM

      ! Initialize GEOS-Chem tracer array [kg] from Chemistry State object
      ! (mpayer, 12/6/12)
      STT => State_Chm%Tracers

      ! Dynamic timestep [s]
      DT    = GET_TS_DYN() * 60e+0_fp
      
      ! Select index for diagnostic arrays -- will archive either
      ! large-scale or convective rainout/washout fractions
      IF ( LS ) THEN
         IDX = 1
      ELSE
         IDX = 2
      ENDIF

      !=================================================================
      ! (2)  L o o p   O v e r   (I, J)   S u r f a c e   B o x e s
      !=================================================================
!$OMP PARALLEL DO
!$OMP+DEFAULT( SHARED )
!$OMP+PRIVATE( I,           J,          FTOP,        L          )    
!$OMP+PRIVATE( NN,          ERRMSG,     F,           F_PRIME    )
!$OMP+PRIVATE( F_RAINOUT,   F_WASHOUT,  K_RAIN,      Q          )       
!$OMP+PRIVATE( QDOWN,       IS_RAINOUT, IS_WASHOUT,  N          ) 
!$OMP+SCHEDULE( DYNAMIC )   
      DO J = 1, JJPAR
      DO I = 1, IIPAR

         ! Don't do wetdep in nested-grid buffer zone (lzh, 4/1/15)
         IF ( Input_Opt%ITS_A_NESTED_GRID ) THEN
           IF ( J <=          Input_Opt%NESTED_J0W ) CYCLE
           IF ( J >   JJPAR - Input_Opt%NESTED_J0E ) CYCLE
           IF ( I <=          Input_Opt%NESTED_I0W ) CYCLE
           IF ( I >   IIPAR - Input_Opt%NESTED_I0E ) CYCLE
        ENDIF

         ! Zero FTOP
         FTOP = 0e+0_fp

         ! Zero accumulator array
         DO L  = 1, LLPAR
         DO NN = 1, NSOL
            DSTT(NN,L,I,J) = 0e+0_fp
         ENDDO
         ENDDO

         !==============================================================
         ! (3)  R a i n o u t   F r o m   T o p   L a y e r  (L = LLPAR) 
         !==============================================================

         ! Zero variables for this level
         ERRMSG      = 'RAINOUT: Top of atm'
         F           = 0e+0_fp
         F_PRIME     = 0e+0_fp
         F_RAINOUT   = 0e+0_fp      
         F_WASHOUT   = 0e+0_fp      
         K_RAIN      = 0e+0_fp
         Q           = 0e+0_fp     

         ! Start at the top of the atmosphere
         L = LLPAR

         ! If precip forms at (I,J,L), assume it all rains out
         IF ( QQ(L,I,J) > 0e+0_fp ) THEN

            ! Q is the new precip that is forming within grid box (I,J,L)
            Q = QQ(L,I,J)

            ! Compute K_RAIN and F_RAINOUT for large-scale 
            ! precipitation (cf. Eqs. 11-13, Jacob et al, 2000) 
            K_RAIN  = LS_K_RAIN( Q )
            F_RAINOUT = LS_F_PRIME( Q, K_RAIN )
            
            ! Set F = F_RAINOUT, since there is no FTOP at L = LLPAR
            F = F_RAINOUT

            ! Only compute rainout if F > 0. 
            ! This helps to eliminate unnecessary CPU cycles.
            IF ( F > 0e+0_fp ) THEN 
               CALL DO_RAINOUT_ONLY( LS,  I,      J,    L,   
     &                               IDX, ERRMSG, F,    K_RAIN, 
     &                               DT,  STT,    DSTT, Input_Opt,
     &                               State_Met )
            ENDIF

            ! Save FTOP for the next lower level 
            FTOP = F

         ENDIF         

         !==============================================================
         ! (4)  R a i n o u t   a n d   W a s h o u t 
         !      i n   t h e   M i d d l e   L e v e l s
         !==============================================================
         DO L = LLPAR-1, 2, -1

            ! Zero variables for each level
            F           = 0e+0_fp
            F_PRIME     = 0e+0_fp
            F_RAINOUT   = 0e+0_fp 
            F_WASHOUT   = 0e+0_fp 
            K_RAIN      = 0e+0_fp
            Q           = 0e+0_fp
            QDOWN       = 0e+0_fp

            ! If there is new precip forming w/in the grid box ...
            IF ( QQ(L,I,J) > 0e+0_fp ) THEN

               ! Compute K_RAIN and F_RAINOUT for large-scale 
               ! precipitation (cf. Eqs. 11-13, Jacob et al, 2000) 
               ! F_RAINOUT is the fraction of grid box (I,J,L) 
               ! experiencing rainout.
               K_RAIN  = LS_K_RAIN( QQ(L,I,J) )
               F_PRIME = LS_F_PRIME( QQ(L,I,J), K_RAIN )
               
            ELSE
               
               F_PRIME = 0e+0_fp
 
            ENDIF

            ! The following block implements Qiaoqiao's changes
            ! Calculate the fractional areas subjected to rainout and
            ! washout. If PDOWN = 0, then all dissolved tracer returns
            ! to the atmosphere. (cdh, 7/13/10)
            IF ( PDOWN(L,I,J) > 0e+0_fp ) THEN
               F_RAINOUT = F_PRIME
               ! Washout occurs where there is no rainout
               F_WASHOUT = MAX( FTOP - F_RAINOUT, 0e+0_fp )
            ELSE
               F_RAINOUT = 0e+0_fp
               F_WASHOUT = 0e+0_fp
            ENDIF


            IF ( F_WASHOUT > 0e+0_fp ) THEN    

               ! QDOWN is the precip leaving thru the bottom of box (I,J,L)
               ! Q     is the new precip that is forming within box (I,J,L)
               QDOWN = PDOWN(L,I,J)
               Q     = QQ(L,I,J)

               !  Define PDOWN and p
               IF ( F_RAINOUT > 0e+0_fp ) THEN

                  ! The precipitation causing washout 
                  ! is the precip entering thru the top
                  QDOWN = PDOWN(L+1,I,J)            
                            
                  ! The amount of precipitating water entering from above 
                  ! which evaporates. If there is rainout (new precip
                  ! forming) then we have no way to estimate this, so assume
                  ! zero for now. Consequently there will be no resuspended
                  ! aerosol.
                  Q = 0e+0_fp
               ENDIF

            ENDIF 

            !-----------------------------------------------------------
            ! Determine if we have the following conditions:
            !
            ! (a) Rainout 
            ! (b) Washout 
            !
            ! Note that rainout and washout can happen in the same 
            ! grid box.
            !-----------------------------------------------------------

            ! If a non-zero fraction of the grid box is 
            ! experiencing rainout...
            IS_RAINOUT = ( F_RAINOUT > 0e+0_fp )

            ! If a non-zero fraction of the grid box is 
            ! experiencing washout...
            IS_WASHOUT = ( F_WASHOUT > 0e+0_fp )

            IF ( IS_RAINOUT ) THEN

               !--------------------------------------------------------
               ! RAINOUT 
               !--------------------------------------------------------

               ! Error msg for stdout
               ERRMSG = 'RAINOUT'

               ! Do rainout if we meet the above criteria
               CALL DO_RAINOUT_ONLY( LS,  I,      J,         L,   
     &                               IDX, ERRMSG, F_RAINOUT, K_RAIN,  
     &                               DT,  STT,    DSTT,      Input_Opt,
     &                               State_Met )
            ENDIF  

            IF ( IS_WASHOUT ) THEN 

               !--------------------------------------------------------
               ! WASHOUT ONLY
               !--------------------------------------------------------

               ! Error msg for stdout
               ERRMSG = 'WASHOUT'

               ! Do the washout
               CALL DO_WASHOUT_ONLY( am_I_Root, LS,        I,    J,     
     &                               L,         IDX,  ERRMSG,   
     &                               QDOWN,     Q,    F_WASHOUT, 
     &                               F_RAINOUT, DT,   PDOWN,     
     &                               STT,       DSTT, Input_Opt,
     &                               State_Met, State_Chm, RC )

            ENDIF

            !===========================================================
            ! (6)  N o   D o w n w a r d   P r e c i p i t a t i o n 
            !
            ! If there is no precipitation leaving grid box (I,J,L), 
            ! then  set F, the effective area of precipitation in grid 
            ! box (I,J,L), to zero.
            !
            ! Also, all of the previously rained-out tracer that is now 
            ! coming down from grid box (I,J,L+1) will evaporate and 
            ! re-enter the atmosphere in the gas phase in grid box 
            ! (I,J,L).  This is called "resuspension".
            !===========================================================

            ! Check if there is precip entering grid box, but not
            ! leaving grid box
            IF ( F_WASHOUT == 0e+0_fp .and. F_RAINOUT == 0e+0_fp ) THEN

               ! No precipitation at grid box (I,J,L), thus F = 0
               F = 0e+0_fp
               
               ! Error message
               ERRMSG = 'RESUSPENSION in middle levels'

               ! Re-evaporate all of the rain
               CALL DO_COMPLETE_REEVAP( LS,  I,      J,  L,  
     &                                  IDX, ERRMSG, DT, STT, DSTT, 
     &                                  State_Met, State_Chm )
            ENDIF 

            ! Save FTOP for next level
            FTOP = F_RAINOUT + F_WASHOUT

         ENDDO               

         !==============================================================
         ! (7)  W a s h o u t   i n   L e v e l   1
         !==============================================================

         ! Zero variables for this level
         ERRMSG  = 'WASHOUT: at surface'
         F       = 0e+0_fp
         F_PRIME = 0e+0_fp
         K_RAIN  = 0e+0_fp
         Q       = 0e+0_fp
         QDOWN   = 0e+0_fp
         
         ! We are at the surface, set L = 1
         L = 1

         ! Washout at level 1 criteria
         IF ( PDOWN(L+1,I,J) > 0e+0_fp ) THEN

            ! QDOWN is the precip leaving thru the bottom of box (I,J,L+1)
            QDOWN = PDOWN(L+1,I,J)

            ! Since no precipitation is forming within grid box (I,J,L),
            ! F' = 0, and F = MAX( F', FTOP ) reduces to F = FTOP.
            F = FTOP

            ! Only compute washout if F > 0.
            IF ( F > 0e+0_fp ) THEN
               CALL DO_WASHOUT_AT_SFC( am_I_Root, LS,  I,      J,   L,         
     &                                 IDX, ERRMSG, QDOWN, F,   
     &                                 DT,  STT,    DSTT,  Input_Opt,
     &                                 State_Met,   State_Chm, RC    )

            ENDIF    
         ENDIF

         !==============================================================
         ! (8)  M e r c u r y   S i m u l a t i o n   O n l y 
         !
         ! For the mercury simulation, we need to archive the amt of 
         ! Hg2 [kg] that is scavenged out of the column.  Also applies
         ! to the tagged Hg simulation.
         !
         ! NOTES:
         ! (a) Now moved outside the loop above for clarity and to 
         !      fix a bug where HgP scavenging was not recorded. 
         ! (b) The values of DSTT in the first layer accumulates all 
         !      scavenging and washout in the column
         ! (c) Updates from cdh. (ccc, 5/17/10)
         !==============================================================
         IF ( IS_Hg ) THEN

            ! Loop over soluble tracers and/or aerosol tracers
            DO NN = 1, NSOL
               N = IDWETD(NN)

               ! Check if it is a gaseous Hg2 tag
               IF ( IS_Hg2( N ) ) THEN

                  CALL ADD_Hg2_WD      ( I, J, N, DSTT(NN,1,I,J) )
                  CALL ADD_Hg2_SNOWPACK( I, J, N, DSTT(NN,1,I,J),
     &                                   State_Met )

               ! Check if it is a HgP tag
               ELSE IF ( IS_HgP( N ) ) THEN
                  
                  CALL ADD_HgP_WD      ( I, J, N, DSTT(NN,1,I,J) )
                  CALL ADD_Hg2_SNOWPACK( I, J, N, DSTT(NN,1,I,J),
     &                                   State_Met )
                  
               ENDIF

            ENDDO
            
         ENDIF
         
      ENDDO	
      ENDDO	
!$OMP END PARALLEL DO

      ! Free pointer
      NULLIFY( STT )

      END SUBROUTINE WETDEP_MERRA
!EOC
!------------------------------------------------------------------------------
!                  GEOS-Chem Global Chemical Transport Model                  !
!------------------------------------------------------------------------------
!BOP
!
! !IROUTINE: ls_k_rain
!
! !DESCRIPTION: Function LS\_K\_RAIN computes K\_RAIN, the first order 
!  rainout rate constant for large-scale (a.k.a. stratiform) precipitation.
!\\
!\\
! !INTERFACE:
!
      FUNCTION LS_K_RAIN( Q ) RESULT( K_RAIN )
!
! !INPUT PARAMETERS: 
!
      REAL(fp), INTENT(IN) :: Q        ! Rate of precipitation formation 
                                     !  [cm3 H2O/cm3 air/s]
!
! !RETURN VALUE:
!
      REAL(fp)             :: K_RAIN   ! 1st order rainout rate constant [1/s]
!
! !REVISION HISTORY: 
!  18 Mar 2004 - R. Yantosca - Initial version
!  (1 ) Now made into a MODULE routine since we cannot call internal routines
!        from w/in a parallel loop.  Updated comments. (bmy, 3/18/04)
!  16 Sep 2010 - R. Yantosca - Added ProTeX headers
!EOP
!------------------------------------------------------------------------------
!BOC
      !==================================================================
      ! LS_K_RAIN begins here!
      !==================================================================

      ! Compute rainout rate constant K in s^-1 (Eq. 12, Jacob et al, 2000).
      ! 1.0d-4 = K_MIN, a minimum value for K_RAIN 
!      ! 1.5d-6 = L + W, the condensed water content (liq + ice) in the cloud
!      K_RAIN = 1.0d-4 + ( Q / 1.5d-6 ) 
      !tunable parameter (qq,10/14/2011)
      ! 1.0d-6 = L + W, the condensed water content (liq + ice) in the cloud
      K_RAIN = 1.0e-4_fp + ( Q / 1.0e-6_fp ) 
      
      END FUNCTION LS_K_RAIN
!EOC
!------------------------------------------------------------------------------
!                  GEOS-Chem Global Chemical Transport Model                  !
!------------------------------------------------------------------------------
!BOP
!
! !IROUTINE: ls_f_prime
!
! !DESCRIPTION: Function LS\_F\_PRIME computes F', the fraction of the 
!  grid box that is precipitating during large scale (a.k.a. stratiform) 
!  precipitation.
!\\
!\\
! !INTERFACE:
!
      FUNCTION LS_F_PRIME( Q, K_RAIN ) RESULT( F_PRIME )
!
! !INPUT PARAMETERS: 
!
      REAL(fp), INTENT(IN) :: Q         ! Rate of precipitation formation 
                                      !  [cm3 H2O/cm3 air/s]
      REAL(fp), INTENT(IN) :: K_RAIN    ! 1st order rainout rate constant [1/s]
!
! !REMARKS:
! 
      REAL(fp)             :: F_PRIME   ! Fraction of grid box undergoing 
                                      !  large-scale precipitation [unitless]
! 
! !REVISION HISTORY: 
!  18 Mar 2004 - R. Yantosca - Initial version
!  (1 ) Now made into a MODULE routine since we cannot call internal routines
!        from w/in a parallel loop.  Updated comments. (bmy, 3/18/04)
!  16 Sep 2010 - R. Yantosca - Added ProTeX headers
!EOP
!------------------------------------------------------------------------------
!BOC
      !=================================================================
      ! LS_F_PRIME begins here!
      !=================================================================

      ! Compute F', the area of the grid box undergoing precipitation
!      ! 1.5d-6 = L + W, the condensed water content [cm3 H2O/cm3 air]
!      F_PRIME = Q / ( K_RAIN * 1.0d-6 )
      !tunable parameter (qq,10/14/2011)
      ! 1.0d-6 = L + W, the condensed water content [cm3 H2O/cm3 air]
      F_PRIME = Q / ( K_RAIN * 1.0e-6_fp )

      END FUNCTION LS_F_PRIME
!EOC
!------------------------------------------------------------------------------
!                  GEOS-Chem Global Chemical Transport Model                  !
!------------------------------------------------------------------------------
!BOP
!
! !IROUTINE: conv_f_prime
!
! !DESCRIPTION: Function CONV\_F\_PRIME computes F', the fraction of the 
!  grid box that is precipitating during convective precipitation.
!\\
!\\
! !INTERFACE:
!
      FUNCTION CONV_F_PRIME( Q, K_RAIN, DT ) RESULT( F_PRIME )
!
! !INPUT PARAMETERS: 
!
      REAL(fp), INTENT(IN) :: Q         ! Rate of precipitation formation 
                                      !  [cm3 H2O/cm3 air/s]
      REAL(fp), INTENT(IN) :: K_RAIN    ! 1st order rainout rate constant [1/s]
      REAL(fp), INTENT(IN) :: DT        ! Wet deposition timestep [s]
!
! !RETURN VALUE:
!
      REAL(fp)             :: F_PRIME   ! Frac. of grid box undergoing
                                      !  convective precipitation [unitless]
! 
! !REVISION HISTORY: 
!  18 Mar 2004 - R. Yantosca - Initial version
!  (1 ) Now made into a MODULE routine since we cannot call internal routines
!        from w/in a parallel loop.  Updated comments. (bmy, 3/18/04)
!  16 Sep 2010 - R. Yantosca - Added ProTeX headers
!EOP
!------------------------------------------------------------------------------
!BOC
!
! !LOCAL VARIABLES:
!
      REAL(fp) :: TIME

      !=================================================================
      ! CONV_F_PRIME begins here!
      !=================================================================
      
      ! Assume the rainout event happens in 30 minutes (1800 s)
      ! Compute the minimum of DT / 1800s and 1.0
      TIME = MIN( DT / 1800e+0_fp, 1e+0_fp )

      ! Compute F' for convective precipitation (Eq. 13, Jacob et al, 2000)
      ! 0.3  = FMAX, the maximum value of F' for convective precip
      ! 2d-6 = L + W, the condensed water content [cm3 H2O/cm3 air]
      F_PRIME = ( 0.3e+0_fp * Q * TIME ) / 
     &          ( ( Q * TIME ) + ( 0.3e+0_fp * K_RAIN * 2e-6_fp ) )

      END FUNCTION CONV_F_PRIME
!EOC
!------------------------------------------------------------------------------
!                  GEOS-Chem Global Chemical Transport Model                  !
!------------------------------------------------------------------------------
!BOP
!
! !IROUTINE: do_rainout_only
!
! !DESCRIPTION: Subroutine DO\_RAINOUT\_ONLY removes tracer by rainout.
!\\
!\\
! !INTERFACE:
!
      SUBROUTINE DO_RAINOUT_ONLY( LS,  I,      J,         L,   
     &                            IDX, ERRMSG, F_RAINOUT, K_RAIN, 
     &                            DT,  STT,    DSTT,      Input_Opt,
     &                            State_Met )
!
! !USES:
!
      USE CMN_DIAG_MOD                                 ! Diagnostic flags
      USE CMN_SIZE_MOD                                 ! Size parameters
      USE DIAG_MOD,           ONLY : AD16              ! ND16 diag array
      USE DIAG_MOD,           ONLY : AD17              ! ND17 diag array
#if !defined(NO_BPCH)
      USE DIAG_MOD,           ONLY : AD39              ! ND39 diag array
#endif
      USE DIAG_MOD,           ONLY : CT16              ! ND16 diag counter
      USE DIAG_MOD,           ONLY : CT17              ! ND17 diag counter
      USE ERROR_MOD,          ONLY : IT_IS_NAN         ! Test for NaN
      USE GET_NDEP_MOD,       ONLY : SOIL_WETDEP       ! Wet deposited species
      USE GIGC_Input_Opt_Mod, ONLY : OptInput          ! Input options
      USE GIGC_State_Met_Mod, ONLY : MetState          ! Met State object
#if defined( TOMAS )
      USE TRACERID_MOD,       ONLY : IDTNK1, IDTSF1, IDTSS1
      USE TRACERID_MOD,       ONLY : IDTECIL1, IDTOCIL1, IDTOCOB1
      USE TRACERID_MOD,       ONLY : IDTDUST1
      USE TOMAS_MOD,          ONLY : IBINS, ICOMP, AQOXID
      USE TOMAS_MOD,          ONLY : GETFRACTION
      USE DIAG_MOD,           ONLY : AD05
#endif
!
! !INPUT PARAMETERS: 
!     
      LOGICAL,          INTENT(IN)    :: LS            ! =T denotes LS precip
      INTEGER,          INTENT(IN)    :: I             ! Longitude index
      INTEGER,          INTENT(IN)    :: J             ! Latitude index
      INTEGER,          INTENT(IN)    :: L             ! Level index
      INTEGER,          INTENT(IN)    :: IDX           ! ND38 index
      REAL(fp),           INTENT(IN)    :: F_RAINOUT     ! Fraction of grid box 
                                                       !  undergoing rainout
      REAL(fp),           INTENT(IN)    :: K_RAIN        ! Rainout constant
      REAL(fp),           INTENT(IN)    :: DT            ! Rainout timestep [s]
      CHARACTER(LEN=*), INTENT(IN)    :: ERRMSG        ! Error message
      TYPE(OptInput),   INTENT(IN)    :: Input_Opt     ! Input options
      TYPE(MetState),   INTENT(IN)    :: State_Met     ! Met State object
!
! !INPUT/OUTPUT PARAMETERS: 
!
      REAL(fp),           INTENT(INOUT) :: STT (:,:,:,:) ! Tracer array [kg]
      REAL(fp),           INTENT(INOUT) :: DSTT(:,:,:,:) ! Accumulator array [kg]
! 
! !REMARKS:
!  The modifications for the MERRA met fields require calling this same 
!  sequence of code more than once.  The expedient solution was to just move
!  the relevant code into this this subroutine.
!                                                                             .
!  An IF statement in WETDEP decides if this rainout is to be done (and thus
!  if this routine will be called.  The criteria for rainout is:
!                                                                             .
!  FOR MERRA MET FIELDS: 
!     There is rainout if there is new precip formation in the grid box 
!     (i.e. DQRLSAN(I,J,L) > 0) and the fraction of the grid box experiencing 
!     rainout (i.e. F_RAINOUT) is greater than or equal to the fraction of 
!     the grid box directly overhead experiencing precip (i.e. FTOP).
!        -- Helen Amos (9/10/10)
!                                                                             .
!  FOR ALL OTHER MET FIELDS:
!     We use a simple test: if the rainout fraction in this grid box 
!     (i.e. F_RAINOUT) is nonzero, do rainout.  Don't compare to the grid 
!     box immediately above us (i.e. FTOP).
!
! !REVISION HISTORY: 
!  16 Sep 2010 - R. Yantosca - Initial version
!  25 Aug 2014 - M. Sulprizio- Now accept Input_Opt as an argument
!EOP
!------------------------------------------------------------------------------
!BOC
!
! !LOCAL VARIABLES:
!
      INTEGER :: N,        NN
      REAL(fp)  :: RAINFRAC, WETLOSS

#if defined( TOMAS )
      ! Scavenging fraction of 30-bin aerosols (win, 7/16/09)
      REAL(fp)              :: TOM_SC_FRACTION(IBINS)
      REAL(fp)              :: SOLFRAC, XFRAC
#endif

      !=================================================================
      ! DO_RAINOUT_ONLY begins here!
      !=================================================================

      ! ND16 diagnostic...save F 
      IF ( ND16 > 0 .and. L <= LD16 ) THEN
         AD16(I,J,L,IDX) = AD16(I,J,L,IDX) + F_RAINOUT
         CT16(I,J,L,IDX) = CT16(I,J,L,IDX) + 1 
      ENDIF

      ! ND17 diagnostic...increment counter
      IF ( ND17 > 0 .and. L <= LD17 ) THEN
         CT17(I,J,L,IDX) = CT17(I,J,L,IDX) + 1
      ENDIF

      !-----------------------------------------------------------------
      ! Loop over all wet deposition species
      !-----------------------------------------------------------------
      DO NN = 1, NSOL

         ! Tracer # corresponding to wetdep species #
         N = IDWETD(NN)
                  
         ! Call subroutine RAINOUT to comptue the fraction
         ! of tracer lost to rainout in grid box (I,J,L) 
         CALL RAINOUT( I, J, L, N, K_RAIN, DT, F_RAINOUT, RAINFRAC,
     &                 Input_Opt, State_Met )


#if defined( TOMAS )
         IF ( IDTNK1 > 0 ) THEN
            IF ( N >= IDTNK1 .and. N < IDTNK1 + IBINS ) THEN  
               CALL GETFRACTION( I, J, L, N, LS, XFRAC, SOLFRAC, STT ) 
               RAINFRAC = RAINFRAC * XFRAC * SOLFRAC
             ELSE IF ( N >= IDTSF1 .and. N < IDTDUST1 + IBINS ) THEN
               CALL GETFRACTION( I, J, L, N, LS, XFRAC, SOLFRAC, STT ) 
               RAINFRAC = RAINFRAC * XFRAC
             ENDIF
          ENDIF
#endif
         ! WETLOSS is the amount of tracer in grid box 
         ! (I,J,L) that is lost to rainout.
         WETLOSS = STT(I,J,L,N) * RAINFRAC

         ! Subtract the rainout loss in grid box (I,J,L) from STT
         STT(I,J,L,N) = STT(I,J,L,N) - WETLOSS

         IF ( L == LLPAR ) THEN
           
            ! DSTT is an accumulator array for rained-out tracers.  
            ! The tracers in DSTT are in the liquid phase and will 
            ! precipitate to the levels below until a washout occurs.
            ! Initialize DSTT at (I,J,L=LLPAR) with WETLOSS.
            DSTT(NN,L,I,J) = WETLOSS

         ELSE
                                 
            ! Add to DSTT the tracer lost to rainout in grid box        
            ! (I,J,L) plus the tracer lost to rainout from grid box 
            ! (I,J,L+1), which has by now precipitated down into 
            ! grid box (I,J,L).  DSTT will continue to accumulate 
            ! rained out tracer in this manner until a washout 
            ! event occurs.
            DSTT(NN,L,I,J) = DSTT(NN,L+1,I,J) + WETLOSS

         ENDIF

         !--------------------------------------------------------------
         ! Archive diagnostics for each tracer
         !--------------------------------------------------------------

         ! ND17 diagnostic...rainout fractions [unitless]
         IF ( ND17 > 0 .and. L <= LD17 ) THEN
            AD17(I,J,L,NN,IDX) = 
     &           AD17(I,J,L,NN,IDX) + RAINFRAC / F_RAINOUT
         ENDIF

#if !defined(NO_BPCH)
         ! ND39 diag -- save rainout losses in [kg/s]
         ! Add LGTMM in condition for AD39 (ccc, 11/18/09)
         IF ( ( ND39 > 0 .or. LGTMM ) .and. L <= LD39 ) THEN
            AD39(I,J,L,NN) = AD39(I,J,L,NN) + WETLOSS / DT
         ENDIF
#endif

         ! Archive wet loss in kg/s
         IF ( LSOILNOX ) THEN
            CALL SOIL_WETDEP ( I, J, L, N, WETLOSS / DT )
         ENDIF


         !--------------------------------------------------------------
         ! Error checks
         !--------------------------------------------------------------
         IF ( IT_IS_NAN( STT(I,J,L,N) )   .or.
     &        STT(I,J,L,N)   < 0e+0_fp        .or.
     &        DSTT(NN,L,I,J) < 0e+0_fp      ) THEN

            ! Print error message and stop simulaton
            CALL SAFETY( I, J, L, N, ERRMSG,
     &                   LS          = LS,             
     &                   PDOWN       = PDOWN(L,I,J),  
     &                   QQ          = QQ(L,I,J),      
     &                   ALPHA       = 0e+0_fp,       
     &                   ALPHA2      = 0e+0_fp,         
     &                   RAINFRAC    = RAINFRAC,     
     &                   WASHFRAC    = 0e+0_fp, 
     &                   MASS_WASH   = 0e+0_fp,
     &                   MASS_NOWASH = 0e+0_fp,
     &                   WETLOSS     = WETLOSS,
     &                   GAINED      = 0e+0_fp,         
     &                   LOST        = 0e+0_fp,         
     &                   DSTT        = DSTT(NN,:,I,J), 
     &                   STT         = STT(I,J,:,N)     )
         ENDIF
      ENDDO

      END SUBROUTINE DO_RAINOUT_ONLY
!EOC
!------------------------------------------------------------------------------
!                  GEOS-Chem Global Chemical Transport Model                  !
!------------------------------------------------------------------------------
!BOP
!
! !IROUTINE: do_washout_only
!
! !DESCRIPTION: Subroutine DO\_WASHOUT\_ONLY removes tracer by washout.
!\\
!\\
!  The modifications for the MERRA met fields require calling this same 
!  sequence of code more than once.  The expedient solution was to just move
!  the relevant code into this this subroutine.
!\\
!\\
! !INTERFACE:
!
      SUBROUTINE DO_WASHOUT_ONLY( am_I_Root, LS,        I,    J,  L,
     &                            IDX,       ERRMSG,    QDOWN,  Q,
     &                            F_WASHOUT, F_RAINOUT, DT,     PDOWN,
     &                            STT,       DSTT,      Input_Opt,
     &                            State_Met, State_Chm, RC, REEVAP )
!
! !USES:
!
      USE CMN_DIAG_MOD                                 ! Diagnostic flags
      USE CMN_SIZE_MOD                                 ! Size parameters
      USE GIGC_ErrCode_Mod
      USE DIAG_MOD,           ONLY : AD16              ! ND16 diag array
      USE DIAG_MOD,           ONLY : AD17              ! ND17 diag array
      USE DIAG_MOD,           ONLY : AD18              ! ND18 diag array
#if !defined(NO_BPCH)
      USE DIAG_MOD,           ONLY : AD39              ! ND39 diag array
#endif
      USE DIAG_MOD,           ONLY : CT16              ! ND16 diag counter
      USE DIAG_MOD,           ONLY : CT17              ! ND17 diag counter
      USE DIAG_MOD,           ONLY : CT18              ! ND18 diag counter
      USE ERROR_MOD,          ONLY : IT_IS_NAN         ! Test for NaN
      USE GET_NDEP_MOD,       ONLY : SOIL_WETDEP       ! Wet deposited species
      USE GIGC_Input_Opt_Mod, ONLY : OptInput          ! Input options
      USE GIGC_State_Chm_Mod, ONLY : ChmState          ! Chemistry State object
      USE GIGC_State_Met_Mod, ONLY : MetState          ! Met State object
      USE TRACERID_MOD,       ONLY : IDTSO2            ! ID flag for SO2
      USE TRACERID_MOD,       ONLY : IDTSO4            ! ID flag for SO4
#if defined( TOMAS )
      USE TRACERID_MOD,       ONLY : IDTNK1, IDTSF1, IDTSS1
      USE TRACERID_MOD,       ONLY : IDTECIL1, IDTOCIL1, IDTOCOB1
      USE TRACERID_MOD,       ONLY : IDTDUST1
      USE TOMAS_MOD,          ONLY : IBINS, ICOMP, AQOXID
      USE TOMAS_MOD,          ONLY : GETFRACTION
      USE DIAG_MOD,           ONLY : AD05
#endif
!
! !INPUT PARAMETERS: 
!
      LOGICAL,          INTENT(IN)    :: am_I_Root    ! Are we on the root CPU?  
      LOGICAL,OPTIONAL, INTENT(IN)    :: REEVAP       ! Do re-evaporation?
      LOGICAL,          INTENT(IN)    :: LS           ! =T denotes LS precip
      INTEGER,          INTENT(IN)    :: I            ! Longitude index
      INTEGER,          INTENT(IN)    :: J            ! Latitude index
      INTEGER,          INTENT(IN)    :: L            ! Level index
      INTEGER,          INTENT(IN)    :: IDX          ! ND38 index
      CHARACTER(LEN=*), INTENT(IN)    :: ERRMSG       ! Error message
      REAL(fp),         INTENT(IN)    :: QDOWN        ! Precip leaving thru
                                                      !  bottom of box (I,J,L)
      REAL(fp),         INTENT(IN)    :: Q            ! New precip forming
                                                      !  in box (I,J,L)
      REAL(fp),         INTENT(IN)    :: F_WASHOUT    ! Fraction of grid box 
                                                      !  undergoing washout
      REAL(fp),         INTENT(IN)    :: F_RAINOUT    ! Fraction of grid box 
                                                      !  undergoing rainout
      REAL(fp),         INTENT(IN)    :: DT           ! Rainout timestep [s]
      REAL(fp),         INTENT(IN)    :: PDOWN(:,:,:) ! Precip 
      TYPE(OptInput),   INTENT(IN)    :: Input_Opt    ! Input options
      TYPE(MetState),   INTENT(IN)    :: State_Met    ! Met State object
!
! !INPUT/OUTPUT PARAMETERS: 
!
      REAL(fp),         INTENT(INOUT) :: STT (:,:,:,:) ! Tracer array [kg]
      REAL(fp),         INTENT(INOUT) :: DSTT(:,:,:,:) ! Accumulator array [kg]
      TYPE(ChmState),   INTENT(INOUT) :: State_Chm     ! Chemistry State object
!
! !OUTPUT PARAMETERS:
!
      INTEGER,        INTENT(OUT)   :: RC          ! Success or failure?
! 
! !REMARKS:
!  A fraction ALPHA of the raindrops falling down from grid 
!  box (I,J,L+1) to grid box (I,J,L) will evaporate along the 
!  way.  ALPHA is given by:
!   
!             precip leaving (I,J,L+1) - precip leaving (I,J,L)
!   ALPHA = ---------------------------------------------------
!                      precip leaving (I,J,L+1)
! 
! 
!                     -QQ(L,I,J) * DZ(I,J,L)
!         =         --------------------------
!                         PDOWN(L+1,I,J)
! 
!  We assume that a fraction ALPHA2 = 0.5 * ALPHA of the 
!  previously rained-out aerosols and HNO3 coming down from 
!  level (I,J,L+1) will evaporate and re-enter the atmosphere 
!  in the gas phase in grid box (I,J,L).  This process is 
!  called "resuspension".  
! 
!  For non-aerosol species, the amount of previously rained 
!  out mass coming down from grid box (I,J,L+1) to grid box 
!  (I,J,L) is figured into the total mass available for 
!  washout in grid box (I,J,L).  We therefore do not have to
!  use the fraction ALPHA2 to compute the resuspension.
! 
!  NOTE from Hongyu Liu about ALPHA (hyl, 2/29/00)
!  =============================================================
!  If our QQ field was perfect, the evaporated amount in grid 
!  box (I,J,L) would be at most the total rain amount coming 
!  from above (i.e. PDOWN(I,J,L+1) ). But this is not true for 
!  the MOISTQ field we are using.  Sometimes the evaporation in 
!  grid box (I,J,L) can be more than the rain amount from above.  
!  The reason is our "evaporation" also includes the effect of 
!  cloud detrainment.  For now we cannot find a way to 
!  distinguish betweeen the two. We then decided to release 
!  aerosols in both the detrained air and the evaporated air. 
! 
!  Therefore, we should use this term in the numerator:
!  
!                 -QQ(I,J,L) * BXHEIGHT(I,J,L) 
! 
!  instead of the term:
!  
!                 PDOWN(L+1)-PDOWN(L)
! 
!  Recall that in make_qq.f we have restricted PDOWN to 
!  positive values, otherwise, QQ would be equal to 
!  PDOWN(L+1)-PDOWN(L).           
! 
!
! !REVISION HISTORY: 
!  16 Sep 2010 - R. Yantosca - Initial version
!  20 Sep 2010 - R. Yantosca - Update definition of ALPHA if we are doing
!                              partial re-evaporation.
!  28 Sep 2010 - H. Amos     - Now check for NaN's with function IT_IS_NAN
!  31 Dec 2010 - H. Amos     - new variable, TK, for temperature
!  26 May 2011 - R. Yantosca - Bug fix: Only apply the error trap for the
!                              condition WASHFRAC < 1d-3 for MERRA met
!  25 May 2011 - Q. Wang     - new variable, TF, for total precip fraction
!  25 May 2011 - Q. Wang     - Also pass F_RAINOUT via the arg list
!  25 May 2011 - Q. Wang     - Correct the washfrac to make sure that washout 
!                              is applied the area of F_washout instead of 
!                              total area of (F_washout+F_rainout)
!  27 May 2011 - R. Yantosca - Added comments, readjusted IF statements to 
!                              avoid floating-point problems
!  16 Aug 2011 - H. Amos     - Replace logical AER with KIN to emphasize that
!                              washout is either modeled as a kinetic process
!                              or an equilibrium process
!  09 Nov 2012 - M. Payer    - Replaced all met field arrays with State_Met
!                              derived type object
!  26 Sep 2013 - R. Yantosca - Renamed GEOS_57 Cpp switch to GEOS_FP
!  25 Aug 2014 - M. Sulprizio- Now accept Input_Opt as an argument
!  04 Feb 2015 - M. Sulprizio- Fix calculation of WETLOSS for non-aerosol 
!                              tracers (C. Friedman)
!  20 May 2015 - M. Sulprizio- Remove WASHFRAC < 1D-3 error trap for MERRA
!                              following recommendation by Viral Shah
!  04 Jun 2015 - E. Lundgren - Now accept am_I_Root and RC as arguments
!EOP
!------------------------------------------------------------------------------
!BOC
!
! !LOCAL VARIABLES:
!
      LOGICAL :: KIN,       DO_REEVAP
      INTEGER :: N,         NN
      REAL(fp)  :: ALPHA,     ALPHA2,      GAINED,   LOST
      REAL(fp)  :: MASS_WASH, MASS_NOWASH, WASHFRAC, WETLOSS
      REAL(fp)  :: TK,        TF  

#if defined( TOMAS )
      REAL(fp)  :: REEVAPSO2  !(win, 7/16/09)
      INTEGER :: KMIN       !(win, 7/16/09)
#endif

      !=================================================================
      ! DO_WASHOUT_ONLY begins here!
      !=================================================================

      ! Assume success
      RC        =  GIGC_SUCCESS

      ! ND16 diagnostic...save F (fraction of grid box raining)
      IF ( ND16 > 0e+0_fp .and. L <= LD16 ) THEN
         AD16(I,J,L,IDX) = AD16(I,J,L,IDX) + F_WASHOUT
         CT16(I,J,L,IDX) = CT16(I,J,L,IDX) + 1
      ENDIF

      ! ND18 diagnostic...increment counter
      IF ( ND18 > 0 .and. L <= LD18 ) THEN
         CT18(I,J,L,IDX) = CT18(I,J,L,IDX) + 1
      ENDIF

      ! air temperature [K]
      TK  = State_Met%T(I,J,L)

      ! TOTAL precipitation fraction
      TF  = F_WASHOUT + F_RAINOUT

      !-----------------------------------------------------------------
      ! Loop over all wet deposition species
      !-----------------------------------------------------------------
      DO NN = 1, NSOL

         ! zero local variables
         ALPHA       = 0e+0_fp
         ALPHA2      = 0e+0_fp
         WASHFRAC    = 0e+0_fp
         MASS_WASH   = 0e+0_fp
         MASS_NOWASH = 0e+0_fp
         WETLOSS     = 0e+0_fp
         GAINED      = 0e+0_fp
         LOST        = 0e+0_fp

         ! Tracer # corresponding to each wetdep species #
         N  = IDWETD(NN)

         ! Call WASHOUT to compute the fraction of 
         ! tracer lost to washout in grid box (I,J,L)
         CALL WASHOUT( am_I_Root, I, J, L, N,
     &                 State_Met%BXHEIGHT(I,J,L), 
     &                 TK,        QDOWN,        DT,   
     &                 TF,        H2O2s(I,J,L), SO2s(I,J,L), 
     &                 WASHFRAC,  KIN,          Input_Opt,
     &                 State_Met, State_Chm, RC )

#if    defined( MERRA ) || defined( GEOS_FP )
         !%%% BUG FIX: Only apply this section of when running
         !%%% GEOS-Chem with MERRA met fields.  (bmy, hamos, 5/26/11)
         !
         ! Check if WASHFRAC = NaN or WASHFRAC < 0.1 %
         ! 
         ! If WASHFRAC = NaN, then DSTT = NaN and SAFETY trips because 
         ! tracer concentrations must be finite.WASHFRAC = NaN when F = 0. 
         ! When less than 0.1% of a soluble tracer is available for washout
         ! DSTT < 0 and SAFETY trips.  (Helen Amos, 20100928)
         IF ( IT_IS_NAN( WASHFRAC ) ) THEN
            CYCLE
!------------------------------------------------------------------------------
! Prior to 5/20/15:
! Viral Shah wrote:
!  The condition requiring that the WASHFRAC>1D-3 or any number greater than 0
!  for washout to occur, prevents the partial resuspension of the dissolved
!  mass falling from above, and leads to an overestimate in the wet deposited
!  mass... I recommend that the condition on WASHFRAC should be removed. If
!  this leads to negative values of DSTT, we should add a few lines to restrict
!  DSTT to a minimum of 0. (mps, 5/20/15)
!         ELSEIF ( WASHFRAC < 1e-3_fp ) THEN
!            CYCLE
!------------------------------------------------------------------------------
         ENDIF
#endif

         ! Adjust WASHFRAC accordingly for aerosols.  NOTE: TF is always 
         ! > 0 since DO_WASHOUT_ONLY is only called if F_WASHOUT > 0.  
         ! We will never get a div-by-zero error here. (bmy, 5/27/11)
         IF ( KIN ) THEN
           WASHFRAC = WASHFRAC / TF * F_WASHOUT
         ENDIF
                  
         !--------------------------------------------------------------
         ! Washout of aerosol tracers -- 
         ! this is modeled as a kinetic process
         !--------------------------------------------------------------

         IF ( KIN ) THEN

            ! Define ALPHA, the fraction of the raindrops that 
            ! re-evaporate when falling from (I,J,L+1) to (I,J,L)
            ALPHA = ( ABS( Q ) * State_Met%BXHEIGHT(I,J,L) * 100e+0_fp )
     &            / ( PDOWN(L+1,I,J)                               )

            ! Restrict ALPHA to be less than 1 (>1 is unphysical)
            ! (hma, 24-Dec-2010)
            ! NOTE: GEOS-5 should not produce any ALPHA > 1.
            IF ( ALPHA > 1e+0_fp ) THEN 
               ALPHA = 1e+0_fp
            ENDIF

            ! ALPHA2 is the fraction of the rained-out aerosols
            ! that gets resuspended in grid box (I,J,L)
            ALPHA2  = 0.5e+0_fp * ALPHA

            ! GAINED is the rained out aerosol coming down from 
            ! grid box (I,J,L+1) that will evaporate and re-enter 
            ! the atmosphere in the gas phase in grid box (I,J,L).
            GAINED  = DSTT(NN,L+1,I,J) * ALPHA2

            ! Amount of aerosol lost to washout in grid box
            ! (qli, bmy, 10/29/02)
            WETLOSS = STT(I,J,L,N) * WASHFRAC - GAINED

            ! Remove washout losses in grid box (I,J,L) from STT.
            ! Add the aerosol that was reevaporated in (I,J,L).
            ! SO2 in sulfate chemistry is wet-scavenged on the
            ! raindrop and converted to SO4 by aqeuous chem.
            ! If evaporation occurs then SO2 comes back as SO4
            ! (rjp, bmy, 3/23/03)
            IF ( N == IDTSO2 ) THEN
               STT(I,J,L,IDTSO4) = STT(I,J,L,IDTSO4) 
     &                           + GAINED * 96e+0_fp / 64e+0_fp

               STT(I,J,L,N)      = STT(I,J,L,N) *
     &                                          ( 1e+0_fp - WASHFRAC )


#if defined( TOMAS )
!added for TOMAS (win, 7/16/09)
            ! Save the amout of SO4 [kg S] added via aqueous 
            ! chem to ND05(6) diagnostic assuming it's all 
            ! by reacting with H2O2 (win, 7/16/09)
            IF ( ND05 > 0 .and. L <= LD05 ) 
     &         AD05(I,J,L,6) = AD05(I,J,L,6) +
     &         ( GAINED * 32e+0_fp / 64e+0_fp )
                            
            ! Re-evaporated portion get distributed onto
            ! size-resolved sulfate by AQOXID (win, 7/16/09)
            IF ( GAINED > 0e+0_fp ) THEN 
               IF ( LS ) THEN
! JKodros (6/2/15 - allow for different TOMAS bin lengths)
# if  defined( TOMAS12)
                  KMIN = 5
# elif  defined( TOMAS15)
                  KMIN = 8
# elif  defined( TOMAS30)
                  KIMIN = 10
# else
                  KMIN = 20
# endif

               ELSE
# if  defined( TOMAS12)
                  KMIN = 3
# elif  defined( TOMAS15)
                  KMIN = 6
# elif  defined( TOMAS30)
                  KIMIN = 6
# else
                  KMIN = 16
# endif
               ENDIF

               REEVAPSO2 = GAINED * 96e+0_fp / 64e+0_fp
               CALL AQOXID( REEVAPSO2, KMIN, I, J, L, 
     &                      State_Met, State_Chm  )
            ENDIF
!end -added for TOMAS  (win, 7/16/09)
#endif

            ELSE
               STT(I,J,L,N)      = STT(I,J,L,N) - WETLOSS
            ENDIF

            ! LOST is the rained out aerosol coming down from
            ! grid box (I,J,L+1) that will remain in the liquid
            ! phase in grid box (I,J,L) and will NOT re-evaporate.
            LOST = DSTT(NN,L+1,I,J) - GAINED

            ! Add the washed out tracer from grid box (I,J,L) to 
            ! DSTT.  Also add the amount of tracer coming down
            ! from grid box (I,J,L+1) that does NOT re-evaporate.
            IF ( F_RAINOUT > 0e+0_fp ) THEN 
               DSTT(NN,L,I,J) = DSTT(NN,L,  I,J) + WETLOSS
            ELSE
               DSTT(NN,L,I,J) = DSTT(NN,L+1,I,J) + WETLOSS
            ENDIF

            ! ND18 diagnostic...divide washout fraction by F
            IF ( ND18 > 0 .and. L <= LD18 ) THEN
               AD18(I,J,L,NN,IDX) = 
     &         AD18(I,J,L,NN,IDX) + ( WASHFRAC / F_WASHOUT )
            ENDIF

         !--------------------------------------------------------------
         ! Washout of non-aerosol tracers
         ! This is modeled as an equilibrium process
         !--------------------------------------------------------------
         ELSE
                  
            ! MASS_NOWASH is the amount of non-aerosol tracer in 
            ! grid box (I,J,L) that is NOT available for washout.
            MASS_NOWASH = ( 1e+0_fp - F_WASHOUT ) * STT(I,J,L,N)
               
            ! MASS_WASH is the total amount of non-aerosol tracer
            ! that is available for washout in grid box (I,J,L).
            ! It consists of the mass in the precipitating
            ! part of box (I,J,L), plus the previously rained-out
            ! tracer coming down from grid box (I,J,L+1).
            ! (Eq. 15, Jacob et al, 2000).
            MASS_WASH = ( F_WASHOUT*STT(I,J,L,N) ) + DSTT(NN,L+1,I,J)

            ! WETLOSS is the amount of tracer mass in 
            ! grid box (I,J,L) that is lost to washout.
            ! (Eq. 16, Jacob et al, 2000)
            WETLOSS = ( MASS_WASH - DSTT(NN,L+1,I,J) ) * WASHFRAC

            ! The tracer left in grid box (I,J,L) is what was
            ! in originally in the non-precipitating fraction 
            ! of the box, plus MASS_WASH, less WETLOSS. 
            STT(I,J,L,N) = STT(I,J,L,N) - WETLOSS  
            
            ! Add washout losses in grid box (I,J,L) to DSTT 
            IF ( F_RAINOUT > 0e+0_fp ) THEN
               DSTT(NN,L,I,J) = DSTT(NN,L,  I,J) + WETLOSS
            ELSE
               DSTT(NN,L,I,J) = DSTT(NN,L+1,I,J) + WETLOSS
            ENDIF

            ! ND18 diagnostic...we don't have to divide the
            ! washout fraction by F since this is accounted for.
            IF ( ND18 > 0 .and. L <= LD18 ) THEN
               AD18(I,J,L,NN,IDX) = 
     &         AD18(I,J,L,NN,IDX) + WASHFRAC
            ENDIF
         ENDIF

#if !defined(NO_BPCH)
         ! ND39 diag -- save rainout losses in [kg/s]
         ! Add LGTMM in condition for AD39 (ccc, 11/18/09)
         IF ( ( ND39 > 0 .or. LGTMM ) .and. L <= LD39 ) THEN
            AD39(I,J,L,NN) = AD39(I,J,L,NN) + WETLOSS / DT
         ENDIF
#endif

         ! Archive wet loss in kg/s
         IF ( LSOILNOX ) THEN
            CALL SOIL_WETDEP ( I, J, L, N, WETLOSS / DT )
         ENDIF

  
         !--------------------------------------------------------------
         ! Error checks
         !--------------------------------------------------------------
         IF ( IT_IS_NAN( STT(I,J,L,N) )   .or.
     &        STT(I,J,L,N)   < 0e+0_fp        .or. 
     &        DSTT(NN,L,I,J) < 0e+0_fp      ) THEN

            ! Print error message and stop simulaton
            CALL SAFETY( I, J, L, N, ERRMSG,
     &                   LS          = LS,           
     &                   PDOWN       = PDOWN(L+1,I,J),  
     &                   QQ          = QQ(L,I,J),      
     &                   ALPHA       = ALPHA,       
     &                   ALPHA2      = ALPHA2,         
     &                   RAINFRAC    = 0e+0_fp,     
     &                   WASHFRAC    = WASHFRAC, 
     &                   MASS_WASH   = MASS_WASH,
     &                   MASS_NOWASH = MASS_NOWASH,
     &                   WETLOSS     = WETLOSS,
     &                   GAINED      = GAINED,         
     &                   LOST        = LOST,         
     &                   DSTT        = DSTT(NN,:,I,J), 
     &                   STT         = STT(I,J,:,N)     )
         ENDIF
      ENDDO  
 
      END SUBROUTINE DO_WASHOUT_ONLY
!EOC
!------------------------------------------------------------------------------
!                  GEOS-Chem Global Chemical Transport Model                  !
!------------------------------------------------------------------------------
!BOP
!
! !IROUTINE: do_complete_reevap
!
! !DESCRIPTION: Subroutine DO\_COMPLETE\_REEVAP re-evaporates all of the
!  soluble tracer back into the atmosphere.
!\\
!\\
! !INTERFACE:
!
      SUBROUTINE DO_COMPLETE_REEVAP( LS,        I,        J, 
     &                               L,         IDX,      ERRMSG, 
     &                               DT,        STT,      DSTT, 
     &                               State_Met, State_Chm         )
!
! !USES:
!
      USE CMN_DIAG_MOD                                 ! Diagnostic flags
      USE CMN_SIZE_MOD                                 ! Size parameters
      USE DIAG_MOD,           ONLY : AD16              ! ND16 diag array
      USE DIAG_MOD,           ONLY : AD17              ! ND17 diag array
      USE DIAG_MOD,           ONLY : AD18              ! ND18 diag array
#if !defined(NO_BPCH)
      USE DIAG_MOD,           ONLY : AD39              ! ND39 diag array
#endif
      USE DIAG_MOD,           ONLY : CT16              ! ND16 diag counter
      USE DIAG_MOD,           ONLY : CT17              ! ND17 diag counter
      USE DIAG_MOD,           ONLY : CT18              ! ND18 diag counter
      USE ERROR_MOD,          ONLY : IT_IS_NAN         ! Test for NaN
      USE GET_NDEP_MOD,       ONLY : SOIL_WETDEP       ! Wet deposited species
      USE GIGC_State_Chm_Mod, ONLY : ChmState
      USE GIGC_State_Met_Mod, ONLY : MetState
      USE TRACERID_MOD,       ONLY : IDTSO2            ! ID flag for SO2
      USE TRACERID_MOD,       ONLY : IDTSO4            ! ID flag for SO4
#if defined( TOMAS )
      USE TRACERID_MOD,       ONLY : IDTNK1, IDTSF1, IDTSS1
      USE TRACERID_MOD,       ONLY : IDTECIL1, IDTOCIL1, IDTOCOB1
      USE TRACERID_MOD,       ONLY : IDTDUST1
      USE TOMAS_MOD,          ONLY : IBINS, ICOMP, AQOXID
      USE DIAG_MOD,           ONLY : AD05
#endif
!
! !INPUT PARAMETERS: 
!     
      LOGICAL,          INTENT(IN)    :: LS            ! =T denotes LS precip
      INTEGER,          INTENT(IN)    :: I             ! Longitude index
      INTEGER,          INTENT(IN)    :: J             ! Latitude index
      INTEGER,          INTENT(IN)    :: L             ! Level index
      INTEGER,          INTENT(IN)    :: IDX           ! ND38 index
      CHARACTER(LEN=*), INTENT(IN)    :: ERRMSG        ! Error message
      REAL(fp),           INTENT(IN)    :: DT            ! Rainout timestep [s]
      TYPE(MetState),   INTENT(IN)    :: State_Met     ! sfarina Required for TOMAS routines
!
! !INPUT/OUTPUT PARAMETERS: 
!
      TYPE(ChmState),   INTENT(INOUT) :: State_Chm     ! Chemistry State object
      REAL(fp),           INTENT(INOUT) :: STT (:,:,:,:) ! Tracer array [kg]
      REAL(fp),           INTENT(INOUT) :: DSTT(:,:,:,:) ! Accumulator array [kg]
! 
! !REMARKS:
!  The modifications for the MERRA met fields require calling this same 
!  sequence of code more than once.  The expedient solution was to just move
!  the relevant code into this this subroutine.
!
! !REVISION HISTORY: 
!  16 Sep 2010 - R. Yantosca - Initial version
!EOP
!------------------------------------------------------------------------------
!BOC
!
! !LOCAL VARIABLES:
!
      INTEGER :: N, NN
      REAL(fp)  :: WETLOSS


#if defined( TOMAS )
      REAL(fp)  :: REEVAPSO2  !(win, 7/16/09)
      INTEGER :: KMIN       !(win, 7/16/09)
#endif

      !=================================================================
      ! DO_COMPLETE_REEVAP begins here!
      !=================================================================

      ! Loop over wetdep species
      DO NN = 1, NSOL
 
         ! Tracer # corresponding to the wetdep species #
         N = IDWETD(NN) 

         ! WETLOSS is the amount of tracer in grid box (I,J,L) 
         ! that is lost to rainout. (qli, bmy, 10/29/02)
         WETLOSS = -DSTT(NN,L+1,I,J)

         ! All of the rained-out tracer coming from grid box
         ! (I,J,L+1) goes back into the gas phase at (I,J,L)
         ! In evap, SO2 comes back as SO4 (rjp, bmy, 3/23/03)
         IF ( N == IDTSO2 ) THEN
            STT(I,J,L,IDTSO4) = STT(I,J,L,IDTSO4) 
     &                        - ( WETLOSS * 96e+0_fp / 64e+0_fp )


#if defined( TOMAS )
!added for TOMAS (win, 7/16/09)
                     ! Save the amout of SO4 [kg S] added via aqueous 
                     ! chem to ND05(6) diagnostic assuming it's all 
                     ! by reacting with H2O2 (win, 7/16/09)

      !=================================================================
      ! sfarina - commenting out this DIAG for now... unclear if this 
      !           was even correct in the older verions because of an
      !           error in the calculation of GAINED
      !=================================================================
!                     IF ( ND05 > 0 .and. L <= LD05 ) 
!     &                    AD05(I,J,L,6) = AD05(I,J,L,6) +
!     &                                    ( GAINED * 32D0 / 64D0 )
                            
                       ! Re-evaporated portion get distributed onto
                     ! size-resolved sulfate by AQOXID (win, 7/16/09)
                     IF ( ABS(WETLOSS) > 0e+0_fp ) THEN 
                        IF ( LS ) THEN
! JKodros (6/2/15) - Allow for different TOMAS bin lengths
# if  defined( TOMAS12)
                           KMIN = 5
# elif  defined( TOMAS15)
                           KMIN = 8
# elif  defined( TOMAS30)
                           KIMIN = 10
# else
                           KMIN = 20
# endif

                        ELSE
# if  defined( TOMAS12)
                           KMIN = 3
# elif  defined( TOMAS15)
                           KMIN = 6
# elif  defined( TOMAS30)
                           KIMIN = 6
# else
                           KMIN = 16
# endif
                        ENDIF
                        REEVAPSO2 =  - ( WETLOSS * 96e+0_fp / 64e+0_fp )
                        CALL AQOXID( REEVAPSO2, KMIN, I, J, L,
     &                               State_Met, State_Chm )
                     ENDIF
!end- added for TOMAS (win, 7/16/09)
#endif


         ELSE
            STT(I,J,L,N)      = STT(I,J,L,N) - WETLOSS
         ENDIF

         ! There is nothing rained out/washed out in grid box
         ! (I,J,L), so set DSTT at grid box (I,J,L) to zero.
         DSTT(NN,L,I,J) = 0e+0_fp
         
         !--------------------------------------------------------------
         ! Diagnostics
         !--------------------------------------------------------------

#if !defined(NO_BPCH)
         ! ND39 diag -- save rainout losses in [kg/s]
         ! Add LGTMM in condition for AD39 (ccc, 11/18/09)
         IF ( ( ND39 > 0 .or. LGTMM ) .and. L <= LD39 ) THEN
            AD39(I,J,L,NN) = AD39(I,J,L,NN) + ( WETLOSS / DT )
         ENDIF
#endif

         ! Archive wet loss in kg/s
         IF ( LSOILNOX ) THEN
            CALL SOIL_WETDEP ( I, J, L, N, WETLOSS / DT )
         ENDIF


         !--------------------------------------------------------------
         ! Error checks
         !--------------------------------------------------------------
         IF ( IT_IS_NAN( STT(I,J,L,N) )   .or.
     &        STT(I,J,L,N)   < 0e+0_fp        .or. 
     &        DSTT(NN,L,I,J) < 0e+0_fp      ) THEN

            ! Print error message and stop simulaton
            CALL SAFETY( I, J, L, N, ERRMSG,
     &                   LS          = LS,             
     &                   PDOWN       = 0e+0_fp,
     &                   QQ          = 0e+0_fp,      
     &                   ALPHA       = 0e+0_fp,       
     &                   ALPHA2      = 0e+0_fp,         
     &                   RAINFRAC    = 0e+0_fp,     
     &                   WASHFRAC    = 0e+0_fp, 
     &                   MASS_WASH   = 0e+0_fp,
     &                   MASS_NOWASH = 0e+0_fp,
     &                   WETLOSS     = WETLOSS,
     &                   GAINED      = 0e+0_fp,         
     &                   LOST        = 0e+0_fp,         
     &                   DSTT        = DSTT(NN,:,I,J), 
     &                   STT         = STT(I,J,:,N)     )
         ENDIF
      ENDDO

      END SUBROUTINE DO_COMPLETE_REEVAP
!EOC
!------------------------------------------------------------------------------
!                  GEOS-Chem Global Chemical Transport Model                  !
!------------------------------------------------------------------------------
!BOP
!
! !IROUTINE: do_washout_at_sfc
!
! !DESCRIPTION: Subroutine DO\_WASHOUT_AT\_SFC washes out the tracer 
!  at the surface.
!\\
!\\
! !INTERFACE:
!
      SUBROUTINE DO_WASHOUT_AT_SFC( am_I_Root, LS,  I,      J,     L,         
     &                              IDX, ERRMSG, QDOWN, F,   
     &                              DT,  STT,    DSTT,  Input_Opt,
     &                              State_Met,   State_Chm, RC      )
!
! !USES:
!
      USE CMN_DIAG_MOD                                 ! Diagnostic flags
      USE CMN_SIZE_MOD                                 ! Size parameters
      USE GIGC_ErrCode_Mod
      USE DIAG_MOD,           ONLY : AD16              ! ND16 diag array
      USE DIAG_MOD,           ONLY : AD17              ! ND17 diag array
      USE DIAG_MOD,           ONLY : AD18              ! ND18 diag array
#if !defined(NO_BPCH)
      USE DIAG_MOD,           ONLY : AD39              ! ND39 diag array
#endif
      USE DIAG_MOD,           ONLY : CT16              ! ND16 diag counter
      USE DIAG_MOD,           ONLY : CT17              ! ND17 diag counter
      USE DIAG_MOD,           ONLY : CT18              ! ND18 diag counter
      USE ERROR_MOD,          ONLY : IT_IS_NAN         ! Test for NaN
      USE GET_NDEP_MOD,       ONLY : SOIL_WETDEP       ! Wet deposited species
      USE GIGC_Input_Opt_Mod, ONLY : OptInput          ! Input options
      USE GIGC_State_Chm_Mod, ONLY : ChmState          ! Chm State object
      USE GIGC_State_Met_Mod, ONLY : MetState          ! Met State object
      USE TRACERID_MOD,       ONLY : IDTSO2            ! ID flag for SO2
      USE TRACERID_MOD,       ONLY : IDTSO4            ! ID flag for SO4
!
! !INPUT PARAMETERS: 
!     
      LOGICAL,          INTENT(IN)    :: am_I_Root     ! Are we on the root CPU?
      LOGICAL,          INTENT(IN)    :: LS            ! =T denotes LS precip
      INTEGER,          INTENT(IN)    :: I             ! Longitude index
      INTEGER,          INTENT(IN)    :: J             ! Latitude index
      INTEGER,          INTENT(IN)    :: L             ! Level index
      INTEGER,          INTENT(IN)    :: IDX           ! ND38 index
      CHARACTER(LEN=*), INTENT(IN)    :: ERRMSG        ! Error message
      REAL(fp),         INTENT(IN)    :: QDOWN         ! Precip leaving thru
                                                       !  bottom of box (I,J,L)
      REAL(fp),         INTENT(IN)    :: F             ! Fraction of grid box 
                                                       !  undergoing precip
      REAL(fp),         INTENT(IN)    :: DT            ! Rainout timestep [s]
      TYPE(OptInput),   INTENT(IN)    :: Input_Opt     ! Input options
      TYPE(MetState),   INTENT(IN)    :: State_Met     ! Met State object
!
! !INPUT/OUTPUT PARAMETERS: 
!
      REAL(fp),         INTENT(INOUT) :: STT (:,:,:,:) ! Tracer array [kg]
      REAL(fp),         INTENT(INOUT) :: DSTT(:,:,:,:) ! Accumulator array [kg]
      TYPE(ChmState),   INTENT(INOUT) :: State_Chm     ! Chemistry State object
! 
! !OUTPUT PARAMETERS:
!
      INTEGER,        INTENT(OUT)   :: RC          ! Success or failure?
!
! !REMARKS:
!  Assume all of the tracer precipitating down from grid box (I,J,L=2) to 
!  grid box (I,J,L=1) gets washed out in grid box (I,J,L=1).
!                                                                             .
!  The modifications for the MERRA met fields require calling this same 
!  sequence of code more than once.  The expedient solution was to just move
!  the relevant code into this this subroutine.
!
! !REVISION HISTORY: 
!  16 Sep 2010 - R. Yantosca - Initial version
!  09 Nov 2012 - M. Payer    - Replaced all met field arrays with State_Met
!                              derived type object
!  25 Aug 2014 - M. Sulprizio- Now accept Input_Opt as an argument
!  04 Jun 2015 - E. Lundgren - Now accept am_I_Root and RC as arguments
!EOP
!------------------------------------------------------------------------------
!BOC
!
! !LOCAL VARIABLES:
!
      LOGICAL :: KIN
      INTEGER :: N,        NN
      REAL(fp)  :: WASHFRAC, WETLOSS, TMP
      REAL(fp)  :: TK   

      !=================================================================
      ! DO_WASHOUT_AT_SFC begins here!
      !=================================================================

      ! Assume success
      RC        =  GIGC_SUCCESS

      ! ND16 diagnostic...save F 
      IF ( ND16 > 0 .and. L <= LD16 ) THEN
         AD16(I,J,L,IDX) = AD16(I,J,L,IDX) + F
         CT16(I,J,L,IDX) = CT16(I,J,L,IDX) + 1
      ENDIF

      ! ND18 diagnostic...increment counter
      IF ( ND18 > 0 .and. L <= LD18 ) THEN
         CT18(I,J,L,IDX) = CT18(I,J,L,IDX) + 1
      ENDIF

      ! air temperature [K]
      TK = State_Met%T(I,J,L)

      !-----------------------------------------------------------------
      ! Loop over all wet deposition species
      !-----------------------------------------------------------------
      DO NN = 1, NSOL

         ! Tracer number corresponding to this wetdep species
         N = IDWETD(NN)

         ! Call WASHOUT to compute the fraction of tracer 
         ! in grid box (I,J,L) that is lost to washout.  
         CALL WASHOUT( am_I_Root, I, J, L, N,
     &                 State_Met%BXHEIGHT(I,J,L), 
     &                 TK ,       QDOWN,        DT,   
     &                 F,         H2O2s(I,J,L), SO2s(I,J,L), 
     &                 WASHFRAC,  KIN,          Input_Opt,
     &                 State_Met, State_Chm, RC )

         ! NOTE: for HNO3 and aerosols, there is an F factor
         ! already present in WASHFRAC.  For other soluble
         ! gases, we need to multiply by the F (hyl, bmy, 10/27/00)
         IF ( KIN ) THEN
            WETLOSS = STT(I,J,L,N) * WASHFRAC
         ELSE
            WETLOSS = STT(I,J,L,N) * WASHFRAC * F
         ENDIF

         ! Subtract WETLOSS from STT
         STT(I,J,L,N) = STT(I,J,L,N) - WETLOSS     
      
         ! Add washout losses in grid box (I,J,L=1) to DSTT 
         ! (added cdh, 4/14/2009)
         DSTT(NN,L,I,J) = DSTT(NN,L+1,I,J) + WETLOSS

         !--------------------------------------------------------------
         ! Diagnostics
         !--------------------------------------------------------------

         ! ND18 diagnostic...LS and conv washout fractions [unitless]
         IF ( ND18 > 0 .and. L <= LD18 ) THEN

            ! Only divide WASHFRAC by F for aerosols, since
            ! for non-aerosols this is already accounted for
            IF ( KIN ) THEN
               TMP = WASHFRAC / F
            ELSE
               TMP = WASHFRAC
            ENDIF
            
            AD18(I,J,L,NN,IDX) = AD18(I,J,L,NN,IDX) + TMP
         ENDIF

#if !defined(NO_BPCH)
         ! ND39 diag -- save washout loss in [kg/s]
         ! Add LGTMM in condition for AD39 (ccc, 11/18/09)
         IF ( ( ND39 > 0 .or. LGTMM ) .and. L <= LD39 ) THEN
            AD39(I,J,L,NN) = AD39(I,J,L,NN) + WETLOSS / DT
         ENDIF
#endif

         ! Archive wet loss in kg/s
!         IF ( LSOILNOX ) THEN
            CALL SOIL_WETDEP ( I, J, L, N, WETLOSS / DT )
!         ENDIF

         !-----------------------------------------------------
         ! Dirty kludge to prevent wet deposition from removing 
         ! stuff from stratospheric boxes -- this can cause 
         ! negative tracer (rvm, bmy, 6/21/00)
         !
         IF ( STT(I,J,L,N) < 0e+0_fp .and. L > 23 ) THEN
             WRITE ( 6, 101 ) I, J, L, N, 7
 101         FORMAT( 'WETDEP - STT < 0 at ', 3i4, 
     &               ' for tracer ', i4, 'in area ', i4 )
             PRINT*, 'STT:', STT(I,J,:,N)
             STT(I,J,L,N) = 0e+0_fp
         ENDIF
         !-----------------------------------------------------

         !--------------------------------------------------------------
         ! Error checks
         !--------------------------------------------------------------
         IF ( IT_IS_NAN( STT(I,J,L,N) )   .or.
     &        STT(I,J,L,N)   < 0e+0_fp        .or. 
     &        DSTT(NN,L,I,J) < 0e+0_fp      ) THEN

            PRINT*, 'WASHFRAC = ', WASHFRAC
            PRINT*, 'F        = ', F

            ! Print error message and stop simulaton
            CALL SAFETY( I, J, L, N, ERRMSG,
     &                   LS          = LS,             
     &                   PDOWN       = 0e+0_fp,
     &                   QQ          = 0e+0_fp,      
     &                   ALPHA       = 0e+0_fp,       
     &                   ALPHA2      = 0e+0_fp,         
     &                   RAINFRAC    = 0e+0_fp,     
     &                   WASHFRAC    = 0e+0_fp, 
     &                   MASS_WASH   = 0e+0_fp,
     &                   MASS_NOWASH = 0e+0_fp,
     &                   WETLOSS     = WETLOSS,
     &                   GAINED      = 0e+0_fp,         
     &                   LOST        = 0e+0_fp,         
     &                   DSTT        = DSTT(NN,:,I,J), 
     &                   STT         = STT(I,J,:,N)     )

         ENDIF
      ENDDO

      END SUBROUTINE DO_WASHOUT_AT_SFC
!EOC
!------------------------------------------------------------------------------
!                  GEOS-Chem Global Chemical Transport Model                  !
!------------------------------------------------------------------------------
!BOP
!
! !IROUTINE: safety
!
! !DESCRIPTION: Subroutine SAFETY stops the run with debug output and an 
!  error message if negative tracers are found. 
!\\
!\\
! !INTERFACE:
!
      SUBROUTINE SAFETY( I,         J,           L,        N,     
     &                   A,         LS,          PDOWN,    QQ,       
     &                   ALPHA,     ALPHA2,      RAINFRAC, WASHFRAC, 
     &                   MASS_WASH, MASS_NOWASH, WETLOSS,  GAINED,   
     &                   LOST,      DSTT,        STT )

!
! !USES:
!
      USE CMN_SIZE_MOD
      USE ERROR_MOD,    ONLY : GEOS_CHEM_STOP

!
! !INPUT PARAMETERS: 
!
      ! Arguments
      LOGICAL,          INTENT(IN) :: LS            !
      INTEGER,          INTENT(IN) :: I             !
      INTEGER,          INTENT(IN) :: J             !
      INTEGER,          INTENT(IN) :: L             !
      INTEGER,          INTENT(IN) :: N             !
      CHARACTER(LEN=*), INTENT(IN) :: A             !
      REAL(fp),           INTENT(IN) :: PDOWN         !
      REAL(fp),           INTENT(IN) :: QQ            !
      REAL(fp),           INTENT(IN) :: ALPHA         !
      REAL(fp),           INTENT(IN) :: ALPHA2        !
      REAL(fp),           INTENT(IN) :: RAINFRAC      !
      REAL(fp),           INTENT(IN) :: WASHFRAC      ! 
      REAL(fp),           INTENT(IN) :: MASS_WASH     !
      REAL(fp),           INTENT(IN) :: MASS_NOWASH   !
      REAL(fp),           INTENT(IN) :: WETLOSS       !
      REAL(fp),           INTENT(IN) :: GAINED        !
      REAL(fp),           INTENT(IN) :: LOST          !
      REAL(fp),           INTENT(IN) :: DSTT(LLPAR)   !
      REAL(fp),           INTENT(IN) :: STT(LLPAR)    !
! 
! !REVISION HISTORY: 
!  18 Mar 2004 - R. Yantosca - Initial version
!  (1 ) Now made into a MODULE routine since we cannot call internal routines
!        from w/in a parallel loop.  Updated comments. (bmy, 3/18/04)
!  16 Sep 2010 - R. Yantosca - Added ProTeX headers
!EOP
!------------------------------------------------------------------------------
!BOC
      !=================================================================
      ! SAFETY begins here!
      !=================================================================
      
      ! Print line
      WRITE( 6, '(a)' ) REPEAT( '=', 79 )

      ! Write error message and stop the run
      WRITE ( 6, 100 ) I, J, L, N, TRIM( A )
 100  FORMAT( 'WETDEP: ERROR at ', 3i4, ' for tracer ', i4, 
     &        ' in area ', a )

      PRINT*, 'LS          : ', LS
      PRINT*, 'PDOWN       : ', PDOWN
      PRINT*, 'QQ          : ', QQ
      PRINT*, 'ALPHA       : ', ALPHA
      PRINT*, 'ALPHA2      : ', ALPHA2
      PRINT*, 'RAINFRAC    : ', RAINFRAC
      PRINT*, 'WASHFRAC    : ', WASHFRAC
      PRINT*, 'MASS_WASH   : ', MASS_WASH
      PRINT*, 'MASS_NOWASH : ', MASS_NOWASH
      PRINT*, 'WETLOSS     : ', WETLOSS
      PRINT*, 'GAINED      : ', GAINED
      PRINT*, 'LOST        : ', LOST
      PRINT*, 'DSTT(NN,:)  : ', DSTT(:)
      PRINT*, 'STT(I,J,:N) : ', STT(:)

      ! Print line
      WRITE( 6, '(a)' ) REPEAT( '=', 79 )

      ! DEALLOCATE memory and stop
      CALL GEOS_CHEM_STOP

      END SUBROUTINE SAFETY
!EOC
!------------------------------------------------------------------------------
!                  GEOS-Chem Global Chemical Transport Model                  !
!------------------------------------------------------------------------------
!BOP
!
! !IROUTINE: wetdepid
!
! !DESCRIPTION: Subroutine WETDEPID sets up the index array of soluble 
!  tracers used in the WETDEP routine above.
!\\
!\\
! !INTERFACE:
!
      SUBROUTINE WETDEPID( am_I_Root, Input_Opt, RC )
!
! !USES:
!
      USE CMN_SIZE_MOD
      USE ERROR_MOD,    ONLY : ERROR_STOP
      USE GIGC_ErrCode_Mod
      USE GIGC_Input_Opt_Mod, ONLY : OptInput
      USE TRACERID_MOD, ONLY : IDTPB,     IDTBE7,    IDTHNO3, IDTH2O2 
      USE TRACERID_MOD, ONLY : IDTCH2O,   IDTMP,     IDTSO2,  IDTSO4  
      USE TRACERID_MOD, ONLY : IDTSO4s,   IDTSO4aq,  IDTMSA,  IDTNH3   
      USE TRACERID_MOD, ONLY : IDTNH4,    IDTNH4aq,  IDTNIT,  IDTNITs  
      USE TRACERID_MOD, ONLY : IDTAS,     IDTAHS,    IDTLET,  IDTBCPI 
      USE TRACERID_MOD, ONLY : IDTOCPI,   IDTBCPO,   IDTOCPO, IDTDST1 
      USE TRACERID_MOD, ONLY : IDTDST2,   IDTDST3,   IDTDST4, IDTSALA 
      USE TRACERID_MOD, ONLY : IDTSALC
      USE TRACERID_MOD, ONLY : IS_Hg2,    IS_HgP
      USE TRACERID_MOD, ONLY : IDTGLYX,   IDTMGLY,   IDTGLYC
      USE TRACERID_MOD, ONLY : IDTSOAG,   IDTSOAM
      USE TRACERID_MOD, ONLY : IDTMOBA,   IDTPROPNN
      USE TRACERID_MOD, ONLY : IDTISOPN,  IDTMMN
      USE TRACERID_MOD, ONLY : IDTIEPOX,  IDTRIP,    IDTMAP
      USE TRACERID_MOD, ONLY : IDTHOBr,   IDTHBr,    IDTBr2
      ! SDE 04/17/13
      USE TRACERID_MOD, ONLY : IDTHCl
      USE TRACERID_MOD, ONLY : IDTPOPPOC, IDTPOPPBC,  IDTPOPG
      ! SOAudpate: update biogenics (new mtp) (hotp 5/24/10)
      USE TRACERID_MOD, ONLY : IDTMTPA,  IDTLIMO,  IDTMTPO
      USE TRACERID_MOD, ONLY : IDTTSOA1, IDTTSOA2, IDTTSOA3
      USE TRACERID_MOD, ONLY : IDTTSOG1, IDTTSOG2, IDTTSOG3
      USE TRACERID_MOD, ONLY : IDTTSOA0, IDTTSOG0
      USE TRACERID_MOD, ONLY : IDTISOA1, IDTISOA2, IDTISOA3
      USE TRACERID_MOD, ONLY : IDTISOG1, IDTISOG2, IDTISOG3
      ! SOAupdate: semivolpoa2: add POG (hotp 3/2/09)
      USE TRACERID_MOD, ONLY : IDTPOA1,  IDTPOA2,  IDTPOG1,  IDTPOG2
      ! semivolpoa4opoa: add OPOA, OPOG (hotp 3/18/09)
      USE TRACERID_MOD, ONLY : IDTOPOA1, IDTOPOA2, IDTOPOG1, IDTOPOG2
      ! lumped aromatic/IVOC aerosol (hotp 5/12/10)
      USE TRACERID_MOD, ONLY : IDTASOAN, IDTASOA1, IDTASOA2, IDTASOA3
      USE TRACERID_MOD, ONLY : IDTASOG1, IDTASOG2, IDTASOG3

#if defined( TOMAS )
      USE TRACERID_MOD, ONLY : IDTH2SO4,  IDTNK1,    IDTSF1,  IDTSS1
      USE TRACERID_MOD, ONLY : IDTECIL1,  IDTOCIL1,  IDTOCOB1,IDTDUST1
      USE TOMAS_MOD,    ONLY : IBINS
#endif
!
! !INPUT PARAMETERS:
!
      LOGICAL,        INTENT(IN)  :: am_I_Root   ! Are we on the root CPU?
      TYPE(OptInput), INTENT(IN)  :: Input_Opt   ! Input Options object
!
! !OUTPUT PARAMETERS:
!
      INTEGER,        INTENT(OUT) :: RC          ! Success or failure?
! 
! !REVISION HISTORY: 
!  08 Nov 2002 - R. Yantosca - Initial version
!  (1 ) Now references "tracerid_mod.f".  Also references "CMN" in order to
!        pass variables NSRCX and NTRACE. (bmy, 11/8/02)
!  (2 ) Updated for carbon aerosol & dust tracers (rjp, bmy, 4/5/04)
!  (3 ) Updated for seasalt aerosol tracers.  Also added fancy output.
!        (rjp, bec, bmy, 4/20/04)
!  (4 ) Updated for secondary organic aerosol tracers (bmy, 7/13/04)
!  (5 ) Now references N_TRACERS, TRACER_NAME, TRACER_MW_KG from
!        "tracer_mod.f".  Removed reference to NSRCX.  (bmy, 7/20/04)
!  (6 ) Updated for mercury aerosol tracers (eck, bmy, 12/9/04)
!  (7 ) Updated for AS, AHS, LET, NH4aq, SO4aq (cas, bmy, 12/20/04)
!  (8 ) Updated for SO4s, NITs (bec, bmy, 4/25/05)
!  (9 ) Now make sure all USE statements are USE, ONLY (bmy, 10/3/05)
!  (10) Now use IS_Hg2 and IS_HgP to determine if a tracer is a tagged Hg2
!        or HgP tracer (bmy, 1/6/06)
!  (11) Now added SOG4 and SOA4 (dkh, bmy, 5/18/06)
!  16 Sep 2010 - R. Yantosca - Added ProTeX headers
!  30 Jul 2012 - R. Yantosca - Now accept am_I_Root as an argument when
!                              running with the traditional driver main.F
!  25 Mar 2013 - R. Yantosca - Now accept am_I_Root, Input_Opt, State_Chm, RC
!  13 Aug 2013 - M. Sulprizio- Add modifications for updated SOA and SOA + 
!                              semivolatile POA simulations (H. Pye)
!EOP
!------------------------------------------------------------------------------
!BOC
!
! !LOCAL VARIABLES:
!
      INTEGER :: N, NN

      !=================================================================
      ! WETDEPID begins here!
      !=================================================================

      ! Assume success
      RC        =  GIGC_SUCCESS

      ! Zero NSOL
      NSOL = 0

      ! Sort soluble tracers into IDWETD
      DO N = 1, Input_Opt%N_TRACERS

         !-----------------------------
         ! Rn-Pb-Be tracers
         !-----------------------------
         IF ( N == IDTPB ) THEN
            NSOL         = NSOL + 1
            IDWETD(NSOL) = IDTPB

         ELSE IF ( N == IDTBE7 ) THEN
            NSOL         = NSOL + 1
            IDWETD(NSOL) = IDTBE7

         !-----------------------------
         ! Full chemistry tracers
         !-----------------------------
         ELSE IF ( N == IDTHNO3 ) THEN
            NSOL         = NSOL + 1
            IDWETD(NSOL) = IDTHNO3

         ELSE IF ( N == IDTH2O2 ) THEN
            NSOL         = NSOL + 1
            IDWETD(NSOL) = IDTH2O2

         ELSE IF ( N == IDTCH2O ) THEN
            NSOL         = NSOL + 1
            IDWETD(NSOL) = IDTCH2O

         ELSE IF ( N == IDTMP ) THEN
            NSOL         = NSOL + 1
            IDWETD(NSOL) = IDTMP

         ELSE IF ( N == IDTGLYX ) THEN
            NSOL         = NSOL + 1
            IDWETD(NSOL) = IDTGLYX

         ELSE IF ( N == IDTMGLY ) THEN
            NSOL         = NSOL + 1
            IDWETD(NSOL) = IDTMGLY

         ELSE IF ( N == IDTGLYC ) THEN
            NSOL         = NSOL + 1
            IDWETD(NSOL) = IDTGLYC

         !---------------------------------------
         ! jpp, 10/21/08: adding bromine species
         ELSE IF ( N == IDTHOBr ) THEN
            NSOL         = NSOL + 1
            IDWETD(NSOL) = IDTHOBr

         ELSE IF ( N == IDTHBr ) THEN
            NSOL         = NSOL + 1
            IDWETD(NSOL) = IDTHBr

         ELSE IF ( N == IDTBr2 ) THEN
            NSOL         = NSOL + 1
            IDWETD(NSOL) = IDTBr2
         !---------------------------------------

         ! SDE 04/17/13: HCl
         ELSE IF ( N == IDTHCl ) THEN
            NSOL         = NSOL + 1
            IDWETD(NSOL) = IDTHCl

         !FP_ISOP (6/2009) 
         ELSE IF ( N == IDTISOPN ) THEN
            NSOL         = NSOL + 1
            IDWETD(NSOL) = IDTISOPN

         ELSE IF ( N == IDTMMN ) THEN
            NSOL         = NSOL + 1
            IDWETD(NSOL) = IDTMMN

         ELSE IF ( N == IDTMOBA ) THEN
            NSOL         = NSOL + 1
            IDWETD(NSOL) = IDTMOBA

         ELSE IF ( N == IDTPROPNN ) THEN
            NSOL         = NSOL + 1
            IDWETD(NSOL) = IDTPROPNN

         ELSE IF ( N == IDTRIP ) THEN
            NSOL         = NSOL + 1
            IDWETD(NSOL) = IDTRIP

         ELSE IF ( N == IDTMAP ) THEN
            NSOL         = NSOL + 1
            IDWETD(NSOL) = IDTMAP

         ELSE IF ( N == IDTIEPOX ) THEN
            NSOL         = NSOL + 1
            IDWETD(NSOL) = IDTIEPOX
         ! end FP

         !-----------------------------
         ! Sulfate aerosol tracers
         !-----------------------------
         ELSE IF ( N == IDTSO2 ) THEN
            NSOL         = NSOL + 1
            IDWETD(NSOL) = IDTSO2

         ELSE IF ( N == IDTSO4 ) THEN
            NSOL         = NSOL + 1
            IDWETD(NSOL) = IDTSO4

         ELSE IF ( N == IDTSO4s ) THEN
            NSOL         = NSOL + 1
            IDWETD(NSOL) = IDTSO4s

         ELSE IF ( N == IDTMSA ) THEN
            NSOL         = NSOL + 1
            IDWETD(NSOL) = IDTMSA

         ELSE IF ( N == IDTNH3 ) THEN
            NSOL         = NSOL + 1
            IDWETD(NSOL) = IDTNH3

         ELSE IF ( N == IDTNH4 ) THEN
            NSOL         = NSOL + 1
            IDWETD(NSOL) = IDTNH4
            
         ELSE IF ( N == IDTNIT ) THEN
            NSOL         = NSOL + 1
            IDWETD(NSOL) = IDTNIT

         ELSE IF ( N == IDTNITs ) THEN
            NSOL         = NSOL + 1
            IDWETD(NSOL) = IDTNITs
            
         !-----------------------------
         ! Crystal & Aqueous aerosols
         !-----------------------------
         ELSE IF ( N == IDTAS ) THEN
            NSOL         = NSOL + 1
            IDWETD(NSOL) = IDTAS

         ELSE IF ( N == IDTAHS ) THEN
            NSOL         = NSOL + 1
            IDWETD(NSOL) = IDTAHS

         ELSE IF ( N == IDTLET ) THEN
            NSOL         = NSOL + 1
            IDWETD(NSOL) = IDTLET

         ELSE IF ( N == IDTNH4aq ) THEN
            NSOL         = NSOL + 1
            IDWETD(NSOL) = IDTNH4aq

         ELSE IF ( N == IDTSO4aq ) THEN
            NSOL         = NSOL + 1
            IDWETD(NSOL) = IDTSO4aq

         !-----------------------------
         ! Carbon & SOA aerosol tracers
         !-----------------------------
         ELSE IF ( N == IDTBCPI ) THEN
            NSOL         = NSOL + 1
            IDWETD(NSOL) = IDTBCPI

         ELSE IF ( N == IDTOCPI ) THEN
            NSOL         = NSOL + 1
            IDWETD(NSOL) = IDTOCPI

         ELSE IF ( N == IDTBCPO ) THEN
            NSOL         = NSOL + 1
            IDWETD(NSOL) = IDTBCPO

         ELSE IF ( N == IDTOCPO ) THEN
            NSOL         = NSOL + 1
            IDWETD(NSOL) = IDTOCPO

         ! SOAudpate: semivolpoa: POA (hotp 8/24/09)
         ELSE IF ( N == IDTPOA1 ) THEN
            NSOL         = NSOL + 1
            IDWETD(NSOL) = IDTPOA1
         ELSE IF ( N == IDTPOA2 ) THEN
            NSOL         = NSOL + 1
            IDWETD(NSOL) = IDTPOA2

         ! new mtp (hotp 5/24/10), SOAupdate
         ELSE IF ( N == IDTMTPA ) THEN
            NSOL         = NSOL + 1
            IDWETD(NSOL) = IDTMTPA

         ELSE IF ( N == IDTLIMO ) THEN
            NSOL         = NSOL + 1
            IDWETD(NSOL) = IDTLIMO

         ! new mtp (hotp 5/24/10), SOAupdate
         ELSE IF ( N == IDTMTPO ) THEN
            NSOL         = NSOL + 1
            IDWETD(NSOL) = IDTMTPO

         ! new mtp (hotp 7/25/10), SOAupdate
         ELSE IF ( N == IDTTSOG1 ) THEN
            NSOL         = NSOL + 1
            IDWETD(NSOL) = IDTTSOG1

         ELSE IF ( N == IDTTSOG2 ) THEN
            NSOL         = NSOL + 1
            IDWETD(NSOL) = IDTTSOG2

         ELSE IF ( N == IDTTSOG3 ) THEN
            NSOL         = NSOL + 1
            IDWETD(NSOL) = IDTTSOG3

         ELSE IF ( N == IDTTSOG0 ) THEN
            NSOL         = NSOL + 1
            IDWETD(NSOL) = IDTTSOG0

         ELSE IF ( N == IDTTSOA1 ) THEN
            NSOL         = NSOL + 1
            IDWETD(NSOL) = IDTTSOA1

         ELSE IF ( N == IDTTSOA2 ) THEN
            NSOL         = NSOL + 1
            IDWETD(NSOL) = IDTTSOA2

         ELSE IF ( N == IDTTSOA3 ) THEN
            NSOL         = NSOL + 1
            IDWETD(NSOL) = IDTTSOA3

         ELSE IF ( N == IDTTSOA0 ) THEN
            NSOL         = NSOL + 1
            IDWETD(NSOL) = IDTTSOA0

         ELSE IF ( N == IDTISOG1 ) THEN
            NSOL         = NSOL + 1
            IDWETD(NSOL) = IDTISOG1

         ELSE IF ( N == IDTISOG2 ) THEN
            NSOL         = NSOL + 1
            IDWETD(NSOL) = IDTISOG2

         ELSE IF ( N == IDTISOG3 ) THEN
            NSOL         = NSOL + 1
            IDWETD(NSOL) = IDTISOG3

         ELSE IF ( N == IDTISOA1 ) THEN
            NSOL         = NSOL + 1
            IDWETD(NSOL) = IDTISOA1

         ELSE IF ( N == IDTISOA2 ) THEN
            NSOL         = NSOL + 1
            IDWETD(NSOL) = IDTISOA2

         ELSE IF ( N == IDTISOA3 ) THEN
            NSOL         = NSOL + 1
            IDWETD(NSOL) = IDTISOA3

         ! lumped aromatic/IVOC aerosol (hotp 5/12/10)
         ! LUMPAROMIVOC
         ELSE IF ( N == IDTASOG1 ) THEN
            NSOL         = NSOL + 1
            IDWETD(NSOL) = IDTASOG1

         ELSE IF ( N == IDTASOG2 ) THEN
            NSOL         = NSOL + 1
            IDWETD(NSOL) = IDTASOG2

         ELSE IF ( N == IDTASOG3 ) THEN
            NSOL         = NSOL + 1
            IDWETD(NSOL) = IDTASOG3

         ELSE IF ( N == IDTASOAN ) THEN
            NSOL         = NSOL + 1
            IDWETD(NSOL) = IDTASOAN

         ELSE IF ( N == IDTASOA1 ) THEN
            NSOL         = NSOL + 1
            IDWETD(NSOL) = IDTASOA1

         ELSE IF ( N == IDTASOA2 ) THEN
            NSOL         = NSOL + 1
            IDWETD(NSOL) = IDTASOA2

         ELSE IF ( N == IDTASOA3 ) THEN
            NSOL         = NSOL + 1
            IDWETD(NSOL) = IDTASOA3

         ! semivolpoa2: add POG (hotp 3/2/09)  
         ELSE IF ( N == IDTPOG1 ) THEN
            NSOL         = NSOL + 1
            IDWETD(NSOL) = IDTPOG1

         ELSE IF ( N == IDTPOG2 ) THEN
            NSOL         = NSOL + 1
            IDWETD(NSOL) = IDTPOG2

         ! semivolpoa4opoa: add OPOG (hotp 3/18/09) 
         ELSE IF ( N == IDTOPOG1 ) THEN
            NSOL         = NSOL + 1
            IDWETD(NSOL) = IDTOPOG1

         ELSE IF ( N == IDTOPOG2 ) THEN
            NSOL         = NSOL + 1
            IDWETD(NSOL) = IDTOPOG2

         ! semivolpoa4opoa: add OPOA (hotp 3/18/09) 
         ELSE IF ( N == IDTOPOA1 ) THEN
            NSOL         = NSOL + 1
            IDWETD(NSOL) = IDTOPOA1

         ELSE IF ( N == IDTOPOA2 ) THEN
            NSOL         = NSOL + 1
            IDWETD(NSOL) = IDTOPOA2
         ! end hotp SOAupdate

         ELSE IF ( N == IDTSOAG ) THEN
            NSOL         = NSOL + 1
            IDWETD(NSOL) = IDTSOAG

         ELSE IF ( N == IDTSOAM ) THEN
            NSOL         = NSOL + 1
            IDWETD(NSOL) = IDTSOAM

         !-----------------------------
         ! Dust aerosol tracers
         !-----------------------------
         ELSE IF ( N == IDTDST1 ) THEN
            NSOL         = NSOL + 1
            IDWETD(NSOL) = IDTDST1

         ELSE IF ( N == IDTDST2 ) THEN
            NSOL         = NSOL + 1
            IDWETD(NSOL) = IDTDST2

         ELSE IF ( N == IDTDST3 ) THEN
            NSOL         = NSOL + 1
            IDWETD(NSOL) = IDTDST3

         ELSE IF ( N == IDTDST4 ) THEN
            NSOL         = NSOL + 1
            IDWETD(NSOL) = IDTDST4

         !-----------------------------
         ! Seasalt aerosol tracers
         !-----------------------------
         ELSE IF ( N == IDTSALA ) THEN
            NSOL         = NSOL + 1
            IDWETD(NSOL) = IDTSALA

         ELSE IF ( N == IDTSALC ) THEN
            NSOL         = NSOL + 1
            IDWETD(NSOL) = IDTSALC

         !-----------------------------
         ! Total and tagged Hg tracers 
         !-----------------------------
         ELSE IF ( IS_Hg2( N ) ) THEN
            NSOL         = NSOL + 1
            IDWETD(NSOL) = N

         ELSE IF ( IS_HgP( N ) ) THEN
            NSOL         = NSOL + 1
            IDWETD(NSOL) = N

         !-----------------------------
         ! POPs: Particulate and gas phase 
         !-----------------------------
         ELSE IF (N == IDTPOPPOC ) THEN
            NSOL         = NSOL + 1
            IDWETD(NSOL) = IDTPOPPOC

         ELSE IF (N == IDTPOPPBC ) THEN
            NSOL         = NSOL + 1
            IDWETD(NSOL) = IDTPOPPBC

         ELSE IF (N == IDTPOPG ) THEN
            NSOL         = NSOL + 1
            IDWETD(NSOL) = IDTPOPG

#if defined( TOMAS )
         ! Added for size-resolved aerosol tracers (win, 7/16/09)
         !-----------------------------
         ! H2SO4
         !-----------------------------
         ELSE IF ( N == IDTH2SO4 ) THEN
            NSOL         = NSOL + 1
            IDWETD(NSOL) = IDTH2SO4

         ! Added for size-resolved aerosol tracers (win, 7/16/09)
         !--------------------------------------
         ! Size-resolved aerosol number 
         !--------------------------------------
         ELSE IF ( IDTNK1 >  0 .and. N >= IDTNK1  .and. 
     &             N <  IDTNK1 + IBINS  ) THEN
            NSOL         = NSOL + 1
            IDWETD(NSOL) = N

         ! Added for size-resolved aerosol tracers (win, 7/16/09)
         !--------------------------------------
         ! Size-resolved sulfate aerosol  
         !--------------------------------------
         ELSE IF ( IDTSF1 >  0 .and. N >= IDTSF1  .and. 
     &             N <  IDTSF1 + IBINS  ) THEN
            NSOL         = NSOL + 1
            IDWETD(NSOL) = N

         ! Added for size-resolved aerosol tracers (win, 7/16/09)
         !--------------------------------------
         ! Size-resolved sea salt aerosol
         !--------------------------------------
         ELSE IF ( IDTSS1 >  0 .and. N >= IDTSS1  .and. 
     &             N <  IDTSS1 + IBINS  ) THEN
            NSOL         = NSOL + 1
            IDWETD(NSOL) = N

         ! Added for size-resolved aerosol tracers (win, 7/16/09)
         !--------------------------------------
         ! Size-resolved internally-mixed EC aerosol
         !--------------------------------------
         ELSE IF ( IDTECIL1 >  0 .and. N >= IDTECIL1  .and. 
     &             N <  IDTECIL1 + IBINS  ) THEN
            NSOL         = NSOL + 1
            IDWETD(NSOL) = N

         ! Added for size-resolved aerosol tracers (win, 7/16/09)
         !--------------------------------------
         ! Size-resolved hydrophilic OC aerosol
         !--------------------------------------
         ELSE IF ( IDTOCIL1 >  0 .and. N >= IDTOCIL1  .and. 
     &             N <  IDTOCIL1 + IBINS  ) THEN
            NSOL         = NSOL + 1
            IDWETD(NSOL) = N

         ! Added for size-resolved aerosol tracers (win, 7/16/09)
         !--------------------------------------
         ! Size-resolved hydrophobic OC aerosol
         !--------------------------------------
         ELSE IF ( IDTOCOB1 >  0 .and. N >= IDTOCOB1  .and. 
     &             N <  IDTOCOB1 + IBINS  ) THEN
            NSOL         = NSOL + 1
            IDWETD(NSOL) = N

         ! Added for size-resolved aerosol tracers (win, 7/16/09)
         !--------------------------------------
         ! Size-resolved dust aerosol
         !--------------------------------------
         ELSE IF ( IDTDUST1 >  0 .and. N >= IDTDUST1  .and. 
     &             N <  IDTDUST1 + IBINS  ) THEN
            NSOL         = NSOL + 1
            IDWETD(NSOL) = N

#endif
        
         ENDIF
      ENDDO

      ! Error check: Make sure that NSOL is less than NSOLMAX
      IF ( NSOL > NSOLMAX ) THEN
         CALL ERROR_STOP( 'NSOL > NSOLMAX!', 'WETDEPID (wetscav_mod.f)')
      ENDIF
      
      ! Also check to see if NSOL is larger than the maximum
      ! number of soluble tracers for a particular simulation
      IF ( NSOL > GET_WETDEP_NMAX( am_I_Root, Input_Opt, RC ) ) THEN
         CALL ERROR_STOP( 'NSOL > NMAX', 'WETDEPID (wetscav_mod.f)')
      ENDIF

      !=================================================================
      ! Echo list of soluble tracers to the screen
      !=================================================================
      IF ( am_I_Root ) THEN
         WRITE( 6, '(/,a,/)' ) 'WETDEPID: List of soluble tracers: '
         WRITE( 6, '(a)  '   ) '  #             Name  Tracer Mol Wt'
         WRITE( 6, '(a)'     ) '                      Number g/mole'
         WRITE( 6, '(a)'     ) REPEAT( '-', 36 )

         DO NN = 1, NSOL
            N = IDWETD(NN)
            WRITE( 6, '(i3,3x,a14,3x,i3,3x,f6.1)' )
     &           NN, TRIM( Input_Opt%TRACER_NAME(N) ), 
     &           N, Input_Opt%TRACER_MW_G(N)
         ENDDO
      ENDIF

      END SUBROUTINE WETDEPID
!EOC
!------------------------------------------------------------------------------
!                  GEOS-Chem Global Chemical Transport Model                  !
!------------------------------------------------------------------------------
!BOP
!
! !IROUTINE: get_wetdep_nmax
!
! !DESCRIPTION: Function GET\_WETDEP\_NMAX returns the maximum number of 
!  soluble tracers for a given type of simulation.  Primarily used for 
!  allocation of diagnostic arrays.
!\\
!\\
! !INTERFACE:
!
      FUNCTION GET_WETDEP_NMAX( am_I_Root, Input_Opt, RC ) RESULT(NMAX)
!
! !USES:
!
      USE CMN_SIZE_MOD
      USE GIGC_ErrCode_Mod
      USE GIGC_Input_Opt_Mod, ONLY : OptInput
      USE TRACERID_MOD,       ONLY : IDTSOAG,  IDTSOAM
#if defined( TOMAS )
      USE TRACERID_MOD,       ONLY : IDTNK1
      USE TOMAS_MOD,          ONLY : IBINS, IDIAG, ICOMP
#endif
!
! !INPUT PARAMETERS:
!
      LOGICAL,        INTENT(IN)  :: am_I_Root   ! Are we on the root CPU?
      TYPE(OptInput), INTENT(IN)  :: Input_Opt   ! Input Options object
!
! !OUTPUT PARAMETERS:
!
      INTEGER,        INTENT(OUT) :: RC          ! Success or failure?
!
! !RETURN VALUE:
!
      INTEGER :: NMAX        ! Max # of soluble tracers per simulation
! 
! !REMARKS:
!  NOTE: If you add tracers to a simulation, update as necessary
!
! !REVISION HISTORY: 
!  02 Dec 2002 - R. Yantosca - Initial version
!  (1 ) Modified to include carbon & dust aerosol tracers (rjp, bmy, 4/5/04)
!  (2 ) Modified to include seasalt aerosol tracers (rjp, bec, bmy, 4/20/04)
!  (3 ) Modified to include 2ndary organic aerosol tracers (rjp, bmy, 7/13/04)
!  (4 ) Now references ITS_A_FULLCHEM_SIM, ITS_AN_AEROSOL_SIM, and 
!        ITS_A_RnPbBe_SIM from "tracer_mod.f".  Now references LCARB, LDUST,
!        LSOA, LSSALT, LSULF from "logical_mod.f". (bmy, 7/20/04)
!  (5 ) Modified to include mercury aerosol tracers (eck, bmy, 12/14/04)
!  (6 ) Modified for AS, AHS, LET, NH4aq, SO4aq (cas, bmy, 12/20/04)
!  (7 ) Modified for SO4s, NITs (bec, bmy, 4/25/05)
!  (8 ) Modified for SOG4, SOA4 (dkh, bmy, 5/18/06)
!  (9 ) Added 9 new tracers for ISOPRENE species (fp, 6/2009)
!  (10) Added SOA5 and SOG5 (hotp, 6/15/09)
!  16 Sep 2010 - R. Yantosca - Added ProTeX headers
!  25 Mar 2013 - R. Yantosca - Now accept am_I_Root, Input_Opt, State_Chm, RC
!  17 Apr 2013 - S.D. Eastham- Added HCl
!  23 Apr 2013 - S. Farina   - Inlined code for TOMAS, separated w/ #ifdefs
!  23 Apr 2013 - R. Yantosca - Updated comments
!  13 Aug 2013 - M. Sulprizio- Add modifications for updated SOA and SOA + 
!                              semivolatile POA simulations (H. Pye)
!EOP
!------------------------------------------------------------------------------
!BOC

      ! For fields from Input_Opt
      LOGICAL :: LCARB,  LDUST, LSOA
      LOGICAL :: LSSALT, LSULF, LSPLIT, LCRYST
      LOGICAL :: LUCX

      !=================================================================
      ! GET_WETDEP_NMAX begins here!
      !=================================================================

      ! Assume success
      RC        =  GIGC_SUCCESS

      ! Copy values from Input_Opt
      LCARB  = Input_Opt%LCARB
      LDUST  = Input_Opt%LDUST
      LSOA   = Input_Opt%LSOA
      LSSALT = Input_Opt%LSSALT
      LSULF  = Input_Opt%LSULF
      LSPLIT = Input_Opt%LSPLIT
      LCRYST = Input_Opt%LCRYST
      LUCX   = Input_Opt%LUCX

      !=================================================================
      ! NOTE: If you add tracers to a simulation, update as necessary
      !=================================================================
      IF ( Input_Opt%ITS_A_FULLCHEM_SIM ) THEN 
      
         !-----------------------
         ! Fullchem simulation
         !-----------------------
         NMAX = 14                                   ! HNO3,  H2O2,   CH2O,
                                                     ! MP,    GLYX,   MGLY,
                                                     ! GLYC,  MOBA,   ISOPN,
                                                     ! MVKN,  PROPNN, RIP,
                                                     ! IEPOX, PMNN

         NMAX = NMAX + 4                             ! HBr, HOBr, Br2, BrNO3

         IF ( LSULF )    NMAX = NMAX + 8             ! SO2,   SO4,    MSA,
                                                     ! NH3,   NH4,    NIT
         IF ( LDUST  )   NMAX = NMAX + NDSTBIN       ! plus # of dust bins
         IF ( LSSALT )   NMAX = NMAX + 2             ! plus 2 seasalts

         IF ( LUCX )     NMAX = NMAX + 1             ! SDE 04/17/13: Also HCl

         IF ( LSOA ) THEN                            !%% SOA SIMULATION %%
            ! SOAudpate (hotp 7/25/10)
            IF ( LCARB ) NMAX = NMAX + 32            ! carbon + SOA aerosols
            IF ( IDTSOAG /= 0 ) NMAX = NMAX + 1      ! plus SOAG deposition
            IF ( IDTSOAM /= 0 ) NMAX = NMAX + 1      ! plus SOAM deposition
         ELSE                                        !%% non-SOA SIMULATION %%
            IF ( LCARB ) NMAX = NMAX + 4             ! BCPI, BCPO, OCPI, OCPO
         ENDIF

#if defined( TOMAS )
         IF ( IDTNK1 > 0 ) THEN                      !%% TOMAS SIMULATION %%
            NMAX = NMAX + IBINS                      ! Aerosol numbers
            NMAX = NMAX + ( ICOMP - IDIAG ) * IBINS  ! Aerosol mass species
            NMAX = NMAX + 1                          ! H2SO4
         ENDIF
#endif

      ELSE IF ( Input_Opt%ITS_AN_AEROSOL_SIM ) THEN

         !-----------------------
         ! Offline simulation
         !-----------------------
         NMAX = 0                                    ! Start with 0
         IF ( LSULF  )   NMAX = NMAX + 9             ! add 9 sulfur species
         IF ( LCRYST )   NMAX = NMAX + 5             ! add 5 cryst & aq species
         IF ( LDUST  )   NMAX = NMAX + NDSTBIN       ! add number of dust bins
         IF ( LSSALT )   NMAX = NMAX + 2             ! add 2 seasalts

         IF ( LSOA ) THEN                            !%% SOA SIMULATION %%
            ! SOAudpate (hotp 7/25/10)
            IF ( LCARB ) NMAX = NMAX + 32            ! carbon + SOA aerosols
         ELSE                                        !%% non-SOA simulation %%
            IF ( LCARB ) NMAX = NMAX + 4             ! BCPI, BCPO, OCPI, OCPO
         ENDIF

#if defined( TOMAS )
          IF ( IDTNK1 > 0 ) THEN                     !%% TOMAS SIMULATION %%
            NMAX = NMAX + IBINS                      ! Aerosol numbers
            NMAX = NMAX + ( ICOMP - IDIAG ) * IBINS  ! Aerosol mass species
            NMAX = NMAX + 1                          ! H2SO4
         ENDIF
#endif
               
      ELSE IF ( Input_Opt%ITS_A_RnPbBe_SIM ) THEN

         !-----------------------
         ! Rn-Pb-Be simulation
         !-----------------------
         NMAX = 2                                    ! 210Pb, 7Be

      ELSE IF ( Input_Opt%ITS_A_MERCURY_SIM ) THEN

         !-----------------------
         ! Mercury simulation
         !-----------------------
         NMAX = 2                                    ! Hg2, HgP
         IF ( LSPLIT ) NMAX = 58                     ! Tagged tracers (eds)

      ELSE IF ( Input_Opt%ITS_A_POPS_SIM ) THEN

         ! ------------------
         ! POPs simulation
         ! -----------------
         NMAX = 3                                    ! POPPOC, POPPBC, POPG

      ELSE 

         !-----------------------
         ! Everything else
         !-----------------------
         NMAX = 0

      ENDIF

      END FUNCTION GET_WETDEP_NMAX
!EOC
!------------------------------------------------------------------------------
!                  GEOS-Chem Global Chemical Transport Model                  !
!------------------------------------------------------------------------------
!BOP
!
! !IROUTINE: get_wetdep_nsol
!
! !DESCRIPTION: Function GET\_WETDEP\_NSOL returns NSOL (# of soluble tracers) 
!  to a calling program outside WETSCAV_MOD.  This is so that we can keep 
!  NSOL declared as a PRIVATE variable.
!\\
!\\
! !INTERFACE:
!
      FUNCTION GET_WETDEP_NSOL() RESULT( N_SOLUBLE )
!
! !RETURN VALUE:
!
      INTEGER :: N_SOLUBLE   ! Number of soluble tracers
!
! !REVISION HISTORY: 
!  10 Jan 2003 - R. Yantosca - Initial version
!  16 Sep 2010 - R. Yantosca - Added ProTeX headers
!EOP
!------------------------------------------------------------------------------
!BOC
      !=================================================================
      ! GET_WETDEP_NSOL begins here!
      !=================================================================

      ! Get the # of soluble tracers
      N_SOLUBLE = NSOL
     
      END FUNCTION GET_WETDEP_NSOL
!EOC
!------------------------------------------------------------------------------
!                  GEOS-Chem Global Chemical Transport Model                  !
!------------------------------------------------------------------------------
!BOP
!
! !IROUTINE: get_wetdep_idwetd
!
! !DESCRIPTION: Function GET\_WETDEP\_IDWETD returns the tracer number of 
!  wet deposition species NWET.  This is meant to be called outside of 
!  WETSCAV\_MOD so that IDWETD can be kept as a PRIVATE variable.
!\\
!\\
! !INTERFACE:
!
      FUNCTION GET_WETDEP_IDWETD( NWET ) RESULT( N )
!
! !USES:
!
      USE ERROR_MOD, ONLY : ERROR_STOP
!
! !INPUT PARAMETERS: 
!
      INTEGER, INTENT(IN) :: NWET   ! Wet deposition species #
!
! !RETURN VALUE:
!
      INTEGER             :: N      ! Tracer # corresponding to NWET
! 
! !REVISION HISTORY:
!  10 Jan 2003 - R. Yantosca - Initial version 
!  16 Sep 2010 - R. Yantosca - Added ProTeX headers
!EOP
!------------------------------------------------------------------------------
!BOC
      !=================================================================
      ! GET_WETDEP_IDWETD begins here!
      !=================================================================

      ! Make sure NWET is valid
      IF ( NWET < 1 .or. NWET > NSOLMAX ) THEN
         CALL ERROR_STOP( 'Invalid value of NWET!', 
     &                    'GET_N_WETDEP (wetscav_mod.f)' )
      ENDIF

      ! Get the tracer # for wet deposition species N
      N = IDWETD(NWET)
     
      END FUNCTION GET_WETDEP_IDWETD
!EOC
!------------------------------------------------------------------------------
!                  GEOS-Chem Global Chemical Transport Model                  !
!------------------------------------------------------------------------------
!BOP
!
! !IROUTINE: get_vud
!
! !DESCRIPTION: Function GET\_VUD returns the vertical updraft velocity in
!  m/s at location I, J, L. 
!\\
!\\
! !INTERFACE:
!
      FUNCTION GET_VUD( State_Met, I, J, L ) RESULT( VUD )
!
! !USES:
!
      USE GIGC_State_Met_Mod, ONLY : MetState
      USE DAO_MOD,            ONLY : IS_WATER
!
! !INPUT PARAMETERS: 
!
      TYPE(MetState), INTENT(IN)    :: State_Met   ! Meteorology State object
      INTEGER,        INTENT(IN)    :: I, J, L     ! Location 
!
! !RETURN VALUE:
!
      REAL(fp)                      :: VUD     ! Vertical updraft velocity in m/s. 
! 
! !REVISION HISTORY:
!  12 Feb 2015 - C. Keller   - Initial version
!  26 Feb 2015 - E. Lundgren - Remove dependency on pressure_mod since not used. 
!EOP
!------------------------------------------------------------------------------
!BOC
!
! !LOCAL VARIABLES:
!
      !=================================================================
      ! GET_VUD begins here!
      !=================================================================

#if defined(ESMF_)
      !=================================================================
      ! GEOS-5: Use vertical updraft velocity from GEOS-5. This array
      ! is stored in State_Met object UPDVVEL, in hPa/s. Convert to
      ! m/s here.
      !=================================================================

      ! Convert VUD from hPa/s to m/s
      IF ( State_Met%DELP(I,J,L) <= TINY_FP ) THEN
         ! Something is weird if pressure is zero, so set vud to zero
         VUD = 0.0_fp 
      ELSE
         ! We need the positive velocity, so use absolute values!
         VUD = State_Met%UPDVVEL (I,J,L) 
     &       * State_Met%BXHEIGHT(I,J,L) 
     &       / State_Met%DELP    (I,J,L) 
      ENDIF

#else
      !=================================================================
      ! Traditional GEOS-Chem:
      ! Compute Vud -- 5 m/s over oceans, 10 m/s over land (or ice?)
      ! Assume Vud is the same at all altitudes; the array can be 2-D
      !=================================================================
      IF ( IS_WATER( I, J, State_Met ) ) THEN
         VUD = 5e+0_fp
      ELSE
         VUD = 10e+0_fp
      ENDIF
#endif     

      END FUNCTION GET_VUD
!EOC
!------------------------------------------------------------------------------
!                  GEOS-Chem Global Chemical Transport Model                  !
!------------------------------------------------------------------------------
!BOP
!
! !IROUTINE: get_f
!
! !DESCRIPTION: Function GET\_F returns the scavenged fraction at location
! I, J, L and for the given rate constant K.
!\\
!\\
! !INTERFACE:
!
      FUNCTION GET_F( State_Met, I, J, L, K ) RESULT( F )
!
! !USES:
!
      USE GIGC_State_Met_Mod, ONLY : MetState
      USE DAO_MOD,            ONLY : IS_WATER
!
! !INPUT PARAMETERS: 
!
      TYPE(MetState), INTENT(IN)    :: State_Met   ! Meteorology State object
      INTEGER,        INTENT(IN)    :: I, J, L     ! Location
      REAL(fp),       INTENT(IN)    :: K           ! rate constant
!
! !RETURN VALUE:
!
      REAL(fp)                      :: F           ! Vertical updraft velocity in m/s. 
! 
! !REVISION HISTORY:
!  12 Feb 2015 - C. Keller   - Initial version 
!  26 Feb 2015 - E. Lundgren - Remove dependency on pressure_mod since not used.
!EOP
!------------------------------------------------------------------------------
!BOC
!
! !LOCAL VARIABLES:
!
      REAL(fp)    :: TMP, VUD

      !=================================================================
      ! GET_F begins here!
      !=================================================================

      ! Distance between grid box centers [m]
      TMP = 0.5e+0_fp 
     &    * ( State_Met%BXHEIGHT(I,J,L-1) + State_Met%BXHEIGHT(I,J,L) )
               
      ! F is the fraction scavenged out of the updraft
      Vud = GET_VUD( State_Met, I, J, L )
      IF ( Vud <= TINY_FP) THEN
         F = 0.0_fp
      ELSE
         F = 1e+0_fp - EXP( -K * TMP / Vud )
      ENDIF

      END FUNCTION GET_F
!EOC
!------------------------------------------------------------------------------
!                  GEOS-Chem Global Chemical Transport Model                  !
!------------------------------------------------------------------------------
!BOP
!
! !IROUTINE: init_wetscav
!
! !DESCRIPTION: Subroutine INIT\_WETSCAV initializes updraft velocity, cloud 
!  liquid water content, cloud ice content, and mixing ratio of water fields, 
!  which are used in the wet scavenging routines.
!\\
!\\
! !INTERFACE:
!
      SUBROUTINE INIT_WETSCAV( am_I_Root, Input_Opt, 
     &                         State_Met, State_Chm, RC )
!
! !USES:
!
      USE CMN_SIZE_MOD
!      USE DAO_MOD,            ONLY : IS_WATER
      USE ERROR_MOD,          ONLY : ALLOC_ERR
      USE GIGC_ErrCode_Mod
      USE GIGC_Input_Opt_Mod, ONLY : OptInput
      USE GIGC_State_Chm_Mod, ONLY : ChmState
      USE GIGC_State_Met_Mod, ONLY : MetState
      USE TRACERID_MOD,       ONLY : IDTH2O2, IDTSO2
!
! !INPUT PARAMETERS:
!
      LOGICAL,        INTENT(IN)    :: am_I_Root   ! Are we on the root CPU?
      TYPE(OptInput), INTENT(IN)    :: Input_Opt   ! Input Options object
      TYPE(MetState), INTENT(IN)    :: State_Met   ! Meteorology State object
!
! !INPUT/OUTPUT PARAMETERS:
!
      TYPE(ChmState), INTENT(INOUT) :: State_Chm   ! Chemistry State object
!
! !OUTPUT PARAMETERS:
!
      INTEGER,        INTENT(OUT)   :: RC          ! Success or failure?
! 
! !REVISION HISTORY: 
!  23 Feb 2000 - R. Yantosca - Initial version
!  (1 ) References "e_ice.f" -- routine to compute Eice(T).
!  (2 ) Vud, CLDLIQ, CLDICE, C_H2O are all independent of tracer, so we
!        can compute them once per timestep, before calling the cloud 
!        convection and wet deposition routines.
!  (3 ) Set C_H2O = 0 below -120 Celsius.  E_ICE(T) has a lower limit of
!        -120 Celsius, so temperatures lower than this will cause a stop
!        with an error message. (bmy, 6/15/00)
!  (4 ) Replace {IJL}GLOB with IIPAR,JJPAR,LLPAR.  Also rename PW to P.
!        Remove IREF, JREF, these are obsolete.  Now reference IS_WATER
!        from "dao_mod.f" to determine water boxes. 
!  (5 ) Removed obsolete code from 9/01.  Updated comments and made
!        cosmetic changes. (bmy, 10/24/01)
!  (6 ) Now use routine GET_PCENTER from "pressure_mod.f" to compute the
!        pressure at the midpoint of grid box (I,J,L).  Also removed P and
!        SIG from the argument list (dsa, bdf, bmy, 8/20/02)
!  (7 ) Now reference T from "dao_mod.f".  Updated comments.  Now allocate
!        Vud, C_H2O, CLDLIQ and CLDICE here on the first call.  Now references
!        ALLOC_ERR from "error_mod.f".  Now set H2O2s and SO2s to the initial
!        values from for the first call to COMPUTE_F .  Now call WETDEPID
!        on the first call to initialize the wetdep index array. (bmy, 1/27/03)
!  (8 ) Now references STT from "tracer_mod.f".  Also now we call WETDEPID
!        from "input_mod.f" (bmy, 7/20/04)
!  (9 ) Now references new function E_ICE, which is an analytic function of 
!        Kelvin temperature instead of Celsius. (bmy, 3/7/05)
!  16 Sep 2010 - R. Yantosca - Added ProTeX headers
!  18 Oct 2012 - R. Yantosca - Removed DEVEL from #ifdef statement, now use
!                              EXTERNAL_GRID || EXTERNAL_FORCING
!  09 Nov 2012 - M. Payer    - Replaced all met field arrays with State_Met
!                              derived type object
!  26 Feb 2015 - E. Lundgren - Replace GET_PCENTER with State_Met%PMID_DRY.
!                              Remove dependency on pressure_mod.
!  28 Apr 2015 - E. Lundgren - Change PMID_DRY to PMID for Dalton's Law.
!EOP
!------------------------------------------------------------------------------
!BOC
!
! !LOCAL VARIABLES:
!
      INTEGER             :: I, J, L
      REAL(fp)            :: PL, TK
      LOGICAL,  SAVE      :: FIRST = .TRUE.      
            
      ! Pointers
      ! We need to define local arrays to hold corresponding values 
      ! from the Chemistry State (State_Chm) object. (mpayer, 12/6/12)
      REAL(fp), POINTER :: STT(:,:,:,:)

      !=================================================================
      ! INIT_WETSCAV begins here!
      !=================================================================
      IF ( FIRST ) THEN

         ! Initialize GEOS-Chem tracer array [kg] from Chemistry State object
         ! (mpayer, 12/6/12)
         STT => State_Chm%Tracers

         ! Allocate H2O2s for wet deposition 
         ALLOCATE( H2O2s( IIPAR, JJPAR, LLPAR ), STAT=RC )
         IF ( RC /= 0 ) CALL ALLOC_ERR( 'H2O2s' )

         ! Set H2O2s to the initial H2O2 from STT, so that we will have
         ! nonzero values for the first call to COMPUTE_F (bmy, 1/14/03)
         IF ( IDTH2O2 > 0 ) THEN
            H2O2s = STT(:,:,:,IDTH2O2)
         ELSE
            H2O2s = 0e+0_fp
         ENDIF

         ! Allocate SO2s for wet deposition
         ALLOCATE( SO2s( IIPAR, JJPAR, LLPAR ), STAT=RC )
         IF ( RC /= 0 ) CALL ALLOC_ERR( 'SO2s' )

         ! Set SO2s to the initial SO2 from STT, so that we will have
         ! nonzero values for the first call to COMPUTE_F (bmy, 1/14/03)
         IF ( IDTSO2 > 0 ) THEN
            SO2s = STT(:,:,:,IDTSO2)
         ELSE
            SO2s = 0e+0_fp
         ENDIF

         ! Free pointer
         NULLIFY( STT )

         ! Only allocate these if wetdep or convection is turned on
         IF ( Input_Opt%LWETD .or. Input_Opt%LCONV ) THEN
!            ! Allocate Vud on first call
!            ALLOCATE( Vud( IIPAR, JJPAR ), STAT=RC )
!            IF ( RC /= 0 ) CALL ALLOC_ERR( 'Vud' )
!            Vud = 0e+0_fp
            
            ! Allocate C_H2O on first call
            ALLOCATE( C_H2O( IIPAR, JJPAR, LLPAR ), STAT=RC )
            IF ( RC /= 0 ) CALL ALLOC_ERR( 'C_H2O' )
            C_H2O = 0e+0_fp
            
            ! Allocate CLDLIQ on first call
            ALLOCATE( CLDLIQ( IIPAR, JJPAR, LLPAR ), STAT=RC )
            IF ( RC /= 0 ) CALL ALLOC_ERR( 'CLDLIQ' )
            CLDLIQ = 0e+0_fp
            
            ! Allocate CLDICE on first call
            ALLOCATE( CLDICE( IIPAR, JJPAR, LLPAR ), STAT=RC )
            IF ( RC /= 0 ) CALL ALLOC_ERR( 'CLDICE' )
            CLDICE = 0e+0_fp
         ENDIF

         ! Reset flag
         FIRST = .FALSE. 

      ENDIF

!#if defined( EXTERNAL_GRID ) || defined( EXTERNAL_FORCING )
      !-----------------------------------------------------------------
      !         %%%%%%% GEOS-Chem HP (with ESMF & MPI) %%%%%%%
      !
      ! Skip computation of Vud, CLDICE, CLDLIQ, C_H2O.  These would 
      ! have to be computed at a higher level and passed through the
      ! import state. (bmy, 10/31/12)
      ! 
      ! Still calculate CLDICE, CLDLIQ and C_H2O in GEOS-5, but get 
      ! Vud from GEOS-5 convection component. Vud is now obtained 
      ! through function GET_VUD (see above). (ckeller, 2/12/15)
      !-----------------------------------------------------------------
!#else
      !-----------------------------------------------------------------
      !         %%%%%%% GEOS-Chem CLASSIC (with OpenMP) %%%%%%%
      !
      ! Compute Vud, CLDICE, CLDLIQ, C_H2O.  This is current practice 
      ! in the standard GEOS-Chem model.  (bmy, 10/31/12)
      !-----------------------------------------------------------------

      !=================================================================
      ! Compute Vud, CLDLIQ, CLDICE, C_H2O, following Jacob et al, 2000.
      !=================================================================

      ! Only do computation if wetdep or convection is turned on
      IF ( Input_Opt%LWETD .or. Input_Opt%LCONV ) THEN

!$OMP PARALLEL DO
!$OMP+DEFAULT( SHARED )
!$OMP+PRIVATE( I, J, L, TK, PL )
!$OMP+SCHEDULE( DYNAMIC )
         DO L = 1, LLPAR
         DO J = 1, JJPAR
         DO I = 1, IIPAR
         
            ! Compute Temp [K] and Pressure [hPa]
            TK = State_Met%T(I,J,L)
            PL = State_Met%PMID(I,J,L)
         
            !==============================================================
            ! Compute Vud -- 5 m/s over oceans, 10 m/s over land (or ice?)
            ! Assume Vud is the same at all altitudes; the array can be 2-D
            ! ==> Now done in function GET_VUD (ckeller, 2/12/15).
            !==============================================================

!            IF ( L == 1 ) THEN
!               IF ( IS_WATER( I, J, State_Met ) ) THEN
!                  Vud(I,J) = 5e+0_fp
!               ELSE
!                  Vud(I,J) = 10e+0_fp
!               ENDIF
!            ENDIF
         
            !==============================================================
            ! CLDLIQ, the cloud liquid water content [cm3 H2O/cm3 air], 
            ! is a function of the local Kelvin temperature:
            ! Tunable parameter and use 1e-6 here (qq,10/14/2011) 
            !    CLDLIQ = 1e-6                    [     T >= 268 K    ]
            !    CLDLIQ = 1e-6 * ((T - 248) / 20) [ 248 K < T < 268 K ]
            !    CLDLIQ = 0                       [     T <= 248 K    ]
            !
            !==============================================================
            IF ( TK >= 268e+0_fp ) THEN
               CLDLIQ(I,J,L) = 1e-6_fp
         
            ELSE IF ( TK > 248e+0_fp .and. TK < 268e+0_fp ) THEN
               CLDLIQ(I,J,L) = 1e-6_fp * ((TK - 248e+0_fp) / 20e+0_fp )
         
            ELSE
               CLDLIQ(I,J,L) = 0e+0_fp
               
            ENDIF
              
            !=============================================================
            ! CLDICE, the cloud ice content [cm3 ice/cm3 air] is given by:
            !
            !    CLDICE = 1.0e-6 - CLDLIQ
            !=============================================================
            CLDICE(I,J,L) = 1e-6_fp - CLDLIQ(I,J,L)
         
            !=============================================================
            ! C_H2O is given by Dalton's Law as:
            !
            !       C_H2O = Eice( Tk(I,J,L) ) / P(I,J,L)
            !
            ! where P(L) = pressure in grid box (I,J,L)
            !
            ! and   Tk(I,J,L) is the Kelvin temp. of grid box (I,J,L).
            !
            ! and   Eice( Tk(I,J,L) ) is the saturation vapor pressure 
            !       of ice [hPa] at temperature Tk(I,J,L) -- computed in 
            !       routine E_ICE above.
            !==============================================================
            IF ( PL <= TINY_FP ) THEN
               C_H2O(I,J,L) = 0.0_fp 
            ELSE
               C_H2O(I,J,L) = E_ICE( TK ) / PL
            ENDIF         

         ENDDO
         ENDDO
         ENDDO
!$OMP END PARALLEL DO
      ENDIF
!#endif
      END SUBROUTINE INIT_WETSCAV
!EOC
!------------------------------------------------------------------------------
!                  GEOS-Chem Global Chemical Transport Model                  !
!------------------------------------------------------------------------------
!BOP
!
! !IROUTINE: cleanup_wetscav
!
! !DESCRIPTION: Subroutine CLEANUP\_WETSCAV deallocates all module arrays.
!\\
!\\
! !INTERFACE:
!
      SUBROUTINE CLEANUP_WETSCAV
!
! !REVISION HISTORY: 
!  23 Feb 2000 - R. Yantosca - Initial version
!  16 Sep 2010 - R. Yantosca - Added ProTeX headers
!EOP
!------------------------------------------------------------------------------
!BOC
      !=================================================================
      ! CLEANUP_WETSCAV begins here!
      !=================================================================
!      IF ( ALLOCATED( Vud    ) ) DEALLOCATE( Vud    )
      IF ( ALLOCATED( C_H2O  ) ) DEALLOCATE( C_H2O  )
      IF ( ALLOCATED( CLDLIQ ) ) DEALLOCATE( CLDLIQ )
      IF ( ALLOCATED( CLDICE ) ) DEALLOCATE( CLDICE )
      IF ( ALLOCATED( PDOWN  ) ) DEALLOCATE( PDOWN  )
      IF ( ALLOCATED( QQ     ) ) DEALLOCATE( QQ     )
      IF ( ALLOCATED( H2O2s  ) ) DEALLOCATE( H2O2s  )
      IF ( ALLOCATED( SO2s   ) ) DEALLOCATE( SO2s   )

      END SUBROUTINE CLEANUP_WETSCAV
!EOC
      END MODULE WETSCAV_MOD<|MERGE_RESOLUTION|>--- conflicted
+++ resolved
@@ -5793,18 +5793,6 @@
       ! (1)  I n i t i a l i z e   V a r i a b l e s
       !=================================================================
 
-<<<<<<< HEAD
-      ! Assume success
-      RC        =  GIGC_SUCCESS
-
-!------------------------------------------------------------------------------
-! Prior to 6/9/15:
-! Deposit Hg2, HgP to snowpack regardless of LDYNOCEAN setting (bmy, 6/9/15)
-!      ! Is this a mercury simulation with dynamic online ocean?
-!      IS_Hg = ( ITS_A_MERCURY_SIM .and. LDYNOCEAN )
-!------------------------------------------------------------------------------
-=======
->>>>>>> 3b4c005c
       ! Is this a mercury simulation?
       IS_Hg = ( ITS_A_MERCURY_SIM )
 
@@ -6381,18 +6369,6 @@
       ! (1)  I n i t i a l i z e   V a r i a b l e s
       !=================================================================
 
-<<<<<<< HEAD
-      ! Assume success
-      RC        =  GIGC_SUCCESS
-
-!------------------------------------------------------------------------------
-! Prior to 6/9/15:
-! Deposit Hg2, HgP to the snowpack regardless of LDYNOCEAN setting (bmy, 6/9/15)
-!      ! Is this a mercury simulation with dynamic online ocean?
-!      IS_Hg = ( ITS_A_MERCURY_SIM .and. LDYNOCEAN )
-!------------------------------------------------------------------------------
-=======
->>>>>>> 3b4c005c
       ! Is this a mercury simulation?
       IS_Hg = ITS_A_MERCURY_SIM
 
