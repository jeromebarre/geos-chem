!------------------------------------------------------------------------------
!                  GEOS-Chem Global Chemical Transport Model                  !
!------------------------------------------------------------------------------
!BOP
!     
! !MODULE: wetscav_mod
!     
! !DESCRIPTION: Module WETSCAV\_MOD contains routines and variables used in 
!  the wet scavenging of tracer in cloud updrafts, rainout, and washout. 
!\\   
!\\   
! !INTERFACE: 
!
      MODULE WETSCAV_MOD
!
! !USES:
!
      USE PRECISION_MOD    ! For GEOS-Chem Precision (fp)

      IMPLICIT NONE
      PRIVATE
!
! !PUBLIC DATA MEMBERS:
!
      REAL(fp), PUBLIC, ALLOCATABLE, TARGET :: H2O2s(:,:,:)   ! Save H2O2 and SO2 [v/v]
      REAL(fp), PUBLIC, ALLOCATABLE, TARGET :: SO2s(:,:,:)    !  for sulfate chemistry
!
! !PUBLIC MEMBER FUNCTIONS:
!
      PUBLIC  :: CLEANUP_WETSCAV
      PUBLIC  :: COMPUTE_F
      PUBLIC  :: DO_WETDEP
      PUBLIC  :: GET_WETDEP_IDWETD
      PUBLIC  :: GET_WETDEP_NMAX
      PUBLIC  :: GET_WETDEP_NSOL
      PUBLIC  :: INIT_WETSCAV
      PUBLIC  :: WETDEPID
      PUBLIC  :: WASHOUT
      PUBLIC  :: LS_K_RAIN
      PUBLIC  :: LS_F_PRIME
!
! !PRIVATE MEMBER FUNCTIONS:
!
      PRIVATE :: COMPUTE_L2G
      PRIVATE :: CONV_F_PRIME
      PRIVATE :: E_ICE
      PRIVATE :: RAINOUT
      PRIVATE :: GET_RAINFRAC
      PRIVATE :: SAFETY
      PRIVATE :: WASHFRAC_FINE_AEROSOL
      PRIVATE :: WASHFRAC_COARSE_AEROSOL
      PRIVATE :: WASHFRAC_LIQ_GAS
      PRIVATE :: WASHFRAC_HNO3
      PRIVATE :: GET_VUD
!
! !REMARKS:
!  References:
!  ============================================================================
!  (1 ) Liu,H., D.J. Jacob, I. Bey and R.M. Yantosca, "Constraints from 210Pb 
!        and 7Be on wet deposition and transport in a global three-dimensional
!        chemical tracer model driven by assimilated meteorological fields", 
!        JGR, Vol 106, pp 12109-12128, 2001.
!  (2 ) D.J. Jacob, H. Liu, C. Mari, and R. M. Yantosca, "Harvard wet 
!        deposition scheme for GMI", Harvard Atmospheric Chemistry Modeling 
!        Group, March 2000.
!  (3 ) Chin, M., D.J. Jacob, G.M. Gardner, M.S. Foreman-Fowler, and P.A. 
!        Spiro, "A global three-dimensional model of tropospheric sulfate", 
!        J. Geophys. Res., 101, 18667-18690, 1996.
!  (4 ) Balkanski, Y  D.J. Jacob, G.M. Gardner, W.C. Graustein, and K.K.
!        Turekian, "Transport and Residence Times of Tropospheric Aerosols
!        from a Global Three-Dimensional Simulation of 210Pb", JGR, Vol 98, 
!        (D11) pp 20573-20586, 1993.  
!  (5 ) Giorgi, F, & W.L. Chaimedes, "Rainout Lifetimes of Highly Soluble
!        Aerosols and Gases as Inferred from Simulations With a General
!        Circulation Model", JGR, Vol 86 (D13) pp 14367-14376, 1986.  
!
! !REVISION HISTORY:
!  (1 ) Now trap allocation errors with routine ALLOC_ERR. (bmy, 7/11/00)
!  (2 ) Moved routine MAKE_QQ here from "dao_mod.f" (bmy, 10/12/00)
!  (3 ) Reordered arguments in INIT_PRECIP (bmy, 10/12/00)
!  (4 ) Updated comments (bmy, 9/4/01)
!  (5 ) Bug fix in MAKE_QQ: BXHEIGHT is sized IIPAR,JJPAR,LLPAR (bmy, 10/4/01)
!  (6 ) Removed obsolete, commented-out code from 10/01 (bmy, 11/26/01)
!  (7 ) Now divide module header into MODULE PRIVATE, MODULE VARIABLES, and
!        MODULE ROUTINES sections.  Updated comments (bmy, 5/28/02)
!  (8 ) Now zero allocatable arrays (bmy, 8/5/02)
!  (9 ) Bug fix: ND39 diagnostic now closes the budget.  Also bundled several
!        standalone routines into this module.  Now references F90 module
!        "tracerid_mod.f".  Also set NSOLMAX=10 since we now have sulfate
!        tracers for wetdep.   Now prevent out-of-bounds errors in routine
!        WETDEP.  Added GET_WETDEP_NMAX function to return max # of soluble
!        tracers for allocating diagnostic arrays.  Added functions 
!        GET_WETDEP_NSOL and GET_WETDEP_IDWETD.  Now init H2O2s and SO2s
!        to the initial H2O2 and SO2 from STT.  Updated comments. 
!        (qli, bmy, 1/14/03)
!  (10) Improvements for SO2/SO4 scavenging (rjp, bmy, 3/23/03)
!  (11) Now references "time_mod.f".  Added driver routine DO_WETDEP to
!        remove cumbersome calling sequence from MAIN program.  Also declared
!        WETDEP and MAKE_QQ PRIVATE to this module. (bmy, 3/27/03)
!  (11) Add parallelization to routine WETDEP (bmy, 3/17/04)
!  (12) Added carbon and dust aerosol tracers (rjp, tdf, bmy, 4/5/04)
!  (13) Added seasalt aerosol tracers (rjp, bec, bmy, 4/20/04)
!  (14) Added secondary organic aerosol tracers (rjp, bmy, 7/13/04)
!  (15) Now references "logical_mod.f" and "tracer_mod.f".  Now move all 
!        internal routines to the module and pass arguments explicitly in
!        order to facilitate parallelization on the Altix. (bmy, 7/20/04)
!  (16) Updated for mercury aerosol tracers (eck, bmy, 12/9/04)
!  (17) Updated for AS, AHS, LET, NH4aq, SO4aq.  Also now pass Hg2 wetdep loss
!        to "ocean_mercury_mod.f". (cas, sas, bmy, 1/20/05)
!  (18) Bug fix to avoid numerical blowup in WETDEP.  Now use analytical
!        function for E_ICE(T). (bmy, 3/7/05)
!  (19) Added SO4s, NITs.  Increased NSOLMAX to 31.  Also block out 
!        parallel loop in WETDEP for SGI MIPS compiler. (bec, bmy, 5/5/05)
!  (20) Now make sure all USE statements are USE, ONLY (bmy, 10/3/05)
!  (21) Bug fixes: do not over-deplete H2O2s.  Also include updates for
!        tagged Hg simulation. (dkh, rjp, eck, cdh, bmy, 1/6/06)
!  (22) Now wet deposit SOG4, SOA4. Remove unnecessary variables in WETDEP.
!        (dkh, bmy, 5/18/06)
!  (23) Bug fixes in COMPUTE_F (bmy, 7/26/06)
!  (24) Resize DSTT array in WETDEP to save memory.  Added fixes for GEOS-5
!        wet deposition per Hongyu Liu's suggestions. (bmy, 3/5/08)
!  (25) Add wet scavenging of GLYX, MGLY, GLYC, SOAG, SOAM (tmf, 1/7/09)
!  (26) Effective Henry's law constant and coefficient from 
!       Sander, R, 1999, Compilation of Henry's Law Constants for 
!          Inorganic and Organic Species of Potential Importance in 
!          Environmental Chemistry.
!          http://www.mpch-mainz.mpg.de/~sander/res/henry.html
!       (tmf, 1/7/09)
!  (27) Remove support for SGI compiler.  Bug fix in RAINOUT. (bmy, 7/20/09)
!  (28) Update mercury simulation. (ccc, 5/17/10)
!  (29) Add LGTMM as condition to output AD39. (ccc, 11/18/09)
!  (30) Add snow scavenging, different washout/rainout ratio 
!       (wqq, ccc, 7/13/10)
!  13 Aug 2010 - R. Yantosca - Add modifications for MERRA (treat like GEOS-5)
!  16 Sep 2010 - R. Yantosca - Added ProteX headers
!  20 Sep 2010 - H. Amos, R. Yantosca - Implement new algorithms for MERRA
!  08 Oct 2010 - H. Amos     - WASHFRAC_LIQ_GAS is now a subroutine
!  08 Oct 2010 - H. Amos     - Various other modifications in WETDEP_MERRA
!  01 Aug 2011 - H. Amos     - Bug fix for function WASHFRAC_LIQ_GAS
!  01 Aug 2011 - H. Amos     - Updated comments
!  09 Feb 2012 - R. Yantosca - Add modifications for GEOS-5.7.x
!  21 Jun 2012 - R. Yantosca - Declare H2O2s, SO2s as TARGETs for pointers
!  23 Apr 2013 - R. Yantosca - Bug fix, eliminate white space from #if block
!  23 Apr 2013 - R. Yantosca - Remove LTOMAS logical, since we now invoke TOMAS
!                              with either TOMAS=yes or TOMAS40=yes
!  13 Aug 2013 - M. Sulprizio- Add modifications for updated SOA and SOA + 
!                              semivolatile POA simulations (H. Pye)
!  24 Nov 2014 - M. Yannetti - Added PRECISION_MOD
!  12 Feb 2015 - C. Keller   - Added GET_F and GET_VUD. VUD is now stored in
!                              State_Met. In an ESMF environment, it's values
!                              are directly taken from the GEOS-5 model. In 
!                              the traditional GEOS-Chem, the updraft velocity
!                              is still calculated in the old manner (5 m/s 
!                              over land/ice, 10 m/s over water).
!  23 Jun 2015 - M. Sulprizio- Add impaction scavenging for hydrophobic BC and
!                              homogeneous IN removal from Qiaoqiao Wang
!EOP
!------------------------------------------------------------------------------
!BOC
!
! !DEFINED PARAMETERS:
!
#if defined( TOMAS   )
# if   defined( TOMAS40 )
      INTEGER, PARAMETER   :: NSOLMAX = 370     ! Max # of soluble tracers for TOMAS40 runs
# elif defined( TOMAS12 )
      INTEGER, PARAMETER   :: NSOLMAX = 136     ! Max # of soluble tracers for TOMAS12 runs
# elif defined( TOMAS15 )
      INTEGER, PARAMETER   :: NSOLMAX = 157     ! Max # of soluble tracers for TOMAS15 runs
# else
      INTEGER, PARAMETER   :: NSOLMAX = 262     ! Max # of soluble tracers for TOMAS30 runs
# endif

#else
      ! SOAupdate: Increase NSOLMAX from 60 to 110 for SOA + semivol POA
      !  (jje, mpayer,7/5/11)
      INTEGER, PARAMETER   :: NSOLMAX = 110     ! Max # of soluble tracers
                                                !  for regular G-C runs
#endif
      !REAL(fp),  PARAMETER   :: EPSILON = 1e-32_fp   ! A very small positive #

      ! TINY number
      REAL(fp), PARAMETER :: TINY_FP = TINY(1.0_fp)
!
! !LOCAL VARIABLES:
!
      ! Scalars
      INTEGER              :: NSOL              ! # of soluble species

      ! Arrays
      INTEGER              :: IDWETD(NSOLMAX)   ! Index array for WETDEP
!      REAL(fp),  ALLOCATABLE :: Vud(:,:)          ! Updraft velocity [m/s]
      REAL(fp),  ALLOCATABLE :: C_H2O(:,:,:)      ! Mixing ratio of H2O [v/v]
      REAL(fp),  ALLOCATABLE :: CLDICE(:,:,:)     ! Cloud ice mixing ratio
                                                !  [cm3 ice/cm3 air]
      REAL(fp),  ALLOCATABLE :: CLDLIQ(:,:,:)     ! Cloud liquid water mix rat
                                                !  [cm3 H2O/cm3 air]
      REAL(fp),  ALLOCATABLE :: PDOWN(:,:,:)      ! Precipitation thru the
                                                !  bottom of the grid box 
                                                !  [cm3 H2O/cm2 area/s]
      REAL(fp),  ALLOCATABLE :: QQ(:,:,:)         ! Rate of new precip formation
                                                !  [cm3 H2O/cm3 air/s]

      ! Define local shadow variables for values in Input_Opt
      LOGICAL :: LPRT
      LOGICAL :: LGTMM
      LOGICAL :: LSOILNOX
      LOGICAL :: LDYNOCEAN
      LOGICAL :: ITS_A_MERCURY_SIM
      LOGICAL :: ITS_A_POPS_SIM

      CONTAINS
!EOC
!------------------------------------------------------------------------------
!                  GEOS-Chem Global Chemical Transport Model                  !
!------------------------------------------------------------------------------
!BOP
!
! !IROUTINE: do_wetdep
!
! !DESCRIPTION: Subroutine DO\_WETDEP is a driver for the wet deposition code, 
!  called from the MAIN program.
!\\
!\\
! !INTERFACE:
!
      SUBROUTINE DO_WETDEP( am_I_Root, Input_Opt,
     &                      State_Met, State_Chm, RC )
!
! !USES:
!
      USE CMN_SIZE_MOD
      USE ERROR_MOD,          ONLY : DEBUG_MSG
      USE GIGC_ErrCode_Mod
      USE GIGC_Input_Opt_Mod, ONLY : OptInput
      USE GIGC_State_Chm_Mod, ONLY : ChmState
      USE GIGC_State_Met_Mod, ONLY : MetState

#if   defined ( DEVEL )
      USE HCO_ERROR_MOD
      USE ERROR_MOD,          ONLY : ERROR_STOP
      USE HCO_DIAGN_MOD,      ONLY : Diagn_Update
      USE TIME_MOD,           ONLY : GET_TS_DYN
#endif
!
! !INPUT PARAMETERS:
!
      LOGICAL,        INTENT(IN)    :: am_I_Root   ! Are we on the root CPU?
      TYPE(OptInput), INTENT(IN)    :: Input_Opt   ! Input Options object
      TYPE(MetState), INTENT(IN)    :: State_Met   ! Meteorology State object
!
! !INPUT/OUTPUT PARAMETERS:
!
      TYPE(ChmState), INTENT(INOUT) :: State_Chm   ! Chemistry State object
!
! !OUTPUT PARAMETERS:
!
      INTEGER,        INTENT(OUT)   :: RC          ! Success or failure?
! 
! !REMARKS:
!  NOTE FROM HONGYU LIU (hyl@nianet.org) -- 3/5/08
!                                                                             .
!  Rainout and washout from convective precipitation for previous GEOS 
!  archives were intended to represent precipitation from cloud anvils 
!  [Liu et al., 2001]. For GEOS-5 (as archived at Harvard), the cloud anvil 
!  precipitation was already included in the large-scale precipitation. 
!                                                                             .
!  Therefore, we insert a #if block to ensure that call MAKE_QQ and WETDEP 
!  are not called for convective precip in GEOS-5. (hyl, bmy, 3/5/08)
!
! !REVISION HISTORY: 
!  27 Mar 2003 - R. Yantosca - Initial version
!  (1 ) Now references LPRT from "logical_mod.f" (bmy, 7/20/04)
!  (2 ) Don't do rainout/washout for conv precip for GEOS-5 (hyl, bmy, 3/5/08)
!  13 Aug 2010 - R. Yantosca - Treat GEOS-5 like MERRA
!  16 Sep 2010 - R. Yantosca - Added ProTeX headers
!  20 Sep 2010 - R. Yantosca - Rewrote #if block structure for clarity
!  09 Feb 2012 - R. Yantosca - Treat GEOS-5.7.x in the same way as MERRA
!  25 Mar 2013 - R. Yantosca - Now accept am_I_Root, Input_Opt, State_Chm, RC
!  02 Jul 2013 - R. Yantosca - Bug fix: add State_Chm to WETDEP calls for
!                              met other than MERRA, GEOS-5.7 or GEOS-5
!  26 Sep 2013 - R. Yantosca - Renamed GEOS_57 Cpp switch to GEOS_FP
!EOP
!------------------------------------------------------------------------------
!BOC
!
! !LOCAL VARIABLES:
!
      ! For fields from Input_Opt
      LOGICAL :: doPrt

      ! For new diagnostics
#if   defined( DEVEL )
      INTEGER                :: N, cID, HCRC
      REAL(fp), ALLOCATABLE  :: BEFORE(:,:,:,:)
      REAL(fp), POINTER      :: TMP3D(:,:,:) => NULL()
      REAL(fp), POINTER      :: TMP2D(:,:  ) => NULL()
      REAL(fp)               :: DT
#endif

      !=================================================================
      ! Initialize
      !=================================================================

      ! Assume success
      RC                =  GIGC_SUCCESS

      ! Copy values from Input_Opt to module shadow variables
      LPRT              = Input_Opt%LPRT
      LGTMM             = Input_Opt%LGTMM
      LSOILNOX          = Input_Opt%LSOILNOX
      LDYNOCEAN         = Input_Opt%LDYNOCEAN
      ITS_A_MERCURY_SIM = Input_Opt%ITS_A_MERCURY_SIM
      ITS_A_POPS_SIM    = Input_Opt%ITS_A_POPS_SIM

      ! Only print output on the root CPU
      doPrt = ( LPRT .and. am_I_Root )

      ! For new diagnostics, mirror old species
#if   defined( DEVEL )
      IF ( Input_Opt%ND39 > 0 ) THEN
         ALLOCATE( BEFORE(IIPAR,JJPAR,LLPAR,Input_Opt%N_TRACERS) )
         BEFORE = State_Chm%Tracers
      ENDIF
#endif


#if   defined( MERRA ) || defined( GEOS_FP )

      !=================================================================
      ! MERRA: Only do wet deposition for large-scale + anvil precip
      !=================================================================

      ! Create precip fields
      CALL MAKE_QQ( State_Met, LS=.TRUE. )
      IF ( doPrt ) CALL DEBUG_MSG( '### DO_WETDEP: before LS wetdep' )

      ! Do wet deposition
      CALL WETDEP_MERRA( am_I_Root, Input_Opt, State_Met, 
     &                   State_Chm, RC, LS=.TRUE. )
      IF ( doPrt ) CALL DEBUG_MSG( '### DO_WETDEP: after LS wetdep' )

#elif defined( GEOS_5 )

      !=================================================================
      ! GEOS5: Only do wet deposition for large-scale + anvil precip
      !=================================================================

      ! Create precip fields
      CALL MAKE_QQ( State_Met, LS=.TRUE. )
      IF ( doPrt ) CALL DEBUG_MSG( '### DO_WETDEP: before LS wetdep' )

      ! Do wet deposition
      CALL WETDEP( am_I_Root, Input_Opt, State_Met, 
     &             State_Chm, RC, LS=.TRUE. )
      IF ( doPrt ) CALL DEBUG_MSG( '### DO_WETDEP: after LS wetdep' )

#else

      !=================================================================
      ! Other met fields: Do wetdep for both LS & convective precip
      !=================================================================

      !---------------------
      ! Large-scale precip
      !---------------------

      ! Create precip fields
      CALL MAKE_QQ( State_Met, LS=.TRUE. )
      IF ( doPrt ) CALL DEBUG_MSG( '### DO_WETDEP: before LS wetdep' )

      ! Do wet deposition
      CALL WETDEP( am_I_Root, Input_Opt, State_Met, 
     &             State_Chm, RC, LS=.TRUE. )
      IF ( doPrt ) CALL DEBUG_MSG( '### DO_WETDEP: after LS wetdep' )

      !---------------------
      ! Convective precip
      !---------------------

      ! Create precip fields
      CALL MAKE_QQ( State_Met, LS=.FALSE. )
      IF ( doPrt ) CALL DEBUG_MSG( '### DO_WETDEP: before conv wetdep' )

      !  Do wet deposition
      CALL WETDEP( am_I_Root, Input_opt, State_Met, 
     &             State_Chm, RC, LS=.FALSE. )
      IF ( doPrt ) CALL DEBUG_MSG( '### DO_WETDEP: after conv wetdep' )

#endif

      !---------------------
      ! New diagnostics 
      !---------------------
#if   defined( DEVEL )
      IF ( Input_Opt%ND39 > 0 ) THEN

         ! Time step
         DT = GET_TS_DYN() * 60e+0_fp

         ! Allocate temporary pointer
         ALLOCATE(TMP3D(IIPAR,JJPAR,LLPAR),TMP2D(IIPAR,JJPAR))
        
         ! Loop over all tracers
         DO N = 1, Input_Opt%N_TRACERS

            ! Is this a tracer selected for diagnostics?
            IF ( ANY( Input_Opt%TINDEX(39,:) == N ) ) THEN

               ! Loss rate (kg/s)
               TMP3D = ( BEFORE(:,:,:,N) - State_Chm%Tracers(:,:,:,N) ) 
     &             / DT 
               TMP2D = SUM(TMP3D,DIM=3)

               ! Update diagnostics
               cID = 39000 + N
               CALL Diagn_Update ( am_I_Root,
     &                             cID     = cID,
     &                             Array2D = TMP2D,
     &                             COL     = Input_Opt%DIAG_COLLECTION,
     &                             PosOnly = .TRUE., 
     &                             RC      = HCRC )
               IF ( HCRC /= HCO_SUCCESS ) THEN
                  CALL ERROR_STOP ( 'Error updating wetscav diagn ' // 
     &               'for species ' // TRIM(Input_Opt%TRACER_NAME(N)), 
     &               'DO_WETDEP (wetscav_mod.F)' )
               ENDIF
            ENDIF
         ENDDO

         ! Cleanup
         DEALLOCATE( BEFORE, TMP3D, TMP2D )
      ENDIF
#endif

      END SUBROUTINE DO_WETDEP
!EOC
!------------------------------------------------------------------------------
!                  GEOS-Chem Global Chemical Transport Model                  !
!------------------------------------------------------------------------------
!BOP
!
! !IROUTINE: make_qq
!
! !DESCRIPTION: Subroutine MAKE\_QQ computes the large-scale or convective 
!  precipitation fields for use with WETDEP
!\\
!\\
! !INTERFACE:
!
      SUBROUTINE MAKE_QQ( State_Met, LS )
!
! !USES:
!
      USE CMN_SIZE_MOD
      USE ERROR_MOD,          ONLY : ALLOC_ERR
      USE GIGC_State_Met_Mod, ONLY : MetState
!
! !INPUT PARAMETERS: 
!
      LOGICAL,        INTENT(IN) :: LS         ! =T, denotes large scale precip
                                               ! =F, denotes convective precip
      TYPE(MetState), INTENT(IN) :: State_Met  ! Meteorology State object
! 
! !REMARKS:
!  %%%%%%%%%%%%%%%%%%%%%%%%%%%%%%%%%%%%%%%%%%%%%%%%%%%%%%%%%%%%%%%%%%%%%
!  %%%%%           FOR MERRA and GEOS-FP MET FIELDS ONLY           %%%%%
!  %%%%%%%%%%%%%%%%%%%%%%%%%%%%%%%%%%%%%%%%%%%%%%%%%%%%%%%%%%%%%%%%%%%%%
!                                                                             .
!  Now construct QQ and PDOWN directly from MERRA met fields.
!                                                                             .
!  This only applies to large-scale precip, as the #if defined
!  block in routine DO_WETDEP prevents the wet deposition
!  routines from being called if it is convective precip.
!                                                                             .
!  MERRA met fields:
!  =================
!  DQRLSAN   = 3-D precip production rate  (LS+anvil) [kg/kg/s]
!  PFILSAN   = Dwnwd flux of ice precip    (LS+anvil) [kg/m2/s]
!  PFLLSAN   = Dwnwd flux of liquid precip (LS+anvil) [kg/m2/s]
!  REEVAPLS  = Evap of precip'ing LS+anvil condensate [kg/kg/s]
!                                                                             .
!  Unit conversion for QQ:
!  =======================
! 
!      kg H2O   |   m^3 H2O   | AIRDEN kg air       m^3 H2O
!   ------------+-------------+--------------- = -------------   
!    kg air * s | 1000 kg H2O |    m^3 air        m^3 air * s
! 
!  and [m^3 H2O/m3 air] = [cm^3 H2O/cm3 air] because the same conversion 
!  factor from m^3 -> cm^3 is in both the numerator and the denominator.
!                                                                             .
!  Unit conversion for PDOWN:
!  ==========================
!                                                                             .
!      kg H2O |   m^3 H2O   | 1e6 cm^3 |  m^2       
!   ----------+-------------+----------+--------- +
!     m^2 * s | 1000 kg H2O |   m^3    | 1e4 cm2 
!                                                                             .
!      kg ice |   m^3 ice   | 1e6 cm^3 |  m^2
!   ----------+-------------+----------+---------
!     m^2 * s |  917 kg ice |   m^3    | 1e4 cm2 
!                                                                             .
!  = [ (PFILSAN/1000) * 100 ] + [ (PFILSAN/1000) * 100]
!                                                                             .
!  %%%%%%%%%%%%%%%%%%%%%%%%%%%%%%%%%%%%%%%%%%%%%%%%%%%%%%%%%%%%%%%%%%%%% 
!  %%%%%     FOR ALL OTHER MET FIELDS EXCEPT MERRA and GEOS-FP     %%%%%
!  %%%%%%%%%%%%%%%%%%%%%%%%%%%%%%%%%%%%%%%%%%%%%%%%%%%%%%%%%%%%%%%%%%%%%
!                                                                             .
!  If there is total precipitation in the (I,J) column, then:
!                                                                             .
!  (1) Compute FRAC, the large scale fraction (if LS = .TRUE.) or 
!      convective fraction (if LS = .FALSE.) total precipitation.  
!      FRAC is computed from PREACC and PRECON.
!                                                                             .
!  (2) Compute QQ, the rate of formation of precipitation 
!      [cm3 H2O/cm3 air/s].  From MOISTQ [kg H2O/kg air/s], 
!      defined as the tendency in specific humidity, the unit conversion 
!      is: 
!                                                                             .
!      kg H2O   |   m^3 H2O   | MAIRDEN kg air         m^3 H2O
!   ------------+-------------+--------------- ==> -------------   
!    kg air * s | 1000 kg H2O |    m^3 air          m^3 air * s
!                                                                             .
!  and
!                                                                             .
!          m^3 H2O                         cm^3 H2O
!       -------------  is equivalent to  -------------- 
!        m^3 air * s                      cm^3 air * s!
!                                                                             .
!  since the same conversion factor (10^6 cm^3/m^3) is in both
!  the numerator and the denominator.
! 
!  Therefore, the equation for QQ is:
! 
!    QQ(L,I,J) = FRAC * MOISTQ(I,J,L) * MAIRDEN(I,J,L) / 1000.0
!      
!  (3) Compute PDOWN, the column precipitation 
!      [cm3 H2O/cm2 air/s], by multiplying QQ(L,I,J) by 
!      BXHEIGHT(I,J,L) * 100 cm.  
! 
!  (4) The reason why we do not force PTEMP to be positive is 
!      that PREACC is the integral of the MOISTQ field.  MOISTQ 
!      contains both negative (evap) and positive (precip) 
!      values.  If we forced PTEMP to be positive, then we would
!      be adding extra precipitation to PDOWN (hyl, bmy, 3/6/99).
!
! !REVISION HISTORY: 
!  29 Feb 2000 - H. Liu, R. Yantosca - Initial version
!  (1 ) Now we partition MOISTQ into large-scale and convective parts, using
!        total precipitation PREACC and convective precipitation PRECON (both
!        are vertical integral amounts). The precipitation field at altitudes
!        (PDOWN) is also made (hyl, djj, 10/17/98).
!  (2 ) MAKE_QQ is written in Fixed-Form Fortran 90. (bmy, 4/2/99)!
!  (3 ) AIRDEN, MOISTQ, QQ, and PDOWN are dimensioned (LLPAR,IIPAR,JJPAR) 
!       in order to maximize loop efficiency when processing an (I,J) 
!       column layer by layer. (bmy, 3/14/00)
!  (4 ) MOISTQ is originally [g H2O/kg air/day], and is converted in
!        READ_A6 to [kg H2O/kg air/s]. (bmy, 3/14/00)
!  (5 ) Now reference PREACC, PRECON from "dao_mod.f" instead of from
!        common block header file "CMN_PRECIP" (bmy, 6/26/00)
!  (6 ) Now pass BXHEIGHT as an argument.  Also added to "dao_mod.f". 
!        (bmy, 6/26/00)
!  (7 ) Moved from "dao_mod.f" to "wetscav_mod.f".  Also made PREACC
!        and PRECON into arguments. (bmy, 10/12/00)
!  (8 ) Updated comments (bmy, 9/4/01)
!  (9 ) BXHEIGHT is now sized (IIPAR,JJPAR,LLPAR) (bmy, 10/4/01)
!  (10) Removed obsolete, commented-out code from 10/01 (bmy, 11/26/01)
!  (11) Now reference met field arrays directly from "dao_mod.f" (bmy, 11/8/02)
!  16 Sep 2010 - R. Yantosca - Added ProTeX headers
!  16 Sep 2010 - R. Yantosca - Compute QQ and PDOWN from MERRA met fields
!  09 Feb 2012 - R. Yantosca - Added modifications for GEOS-5.7.x met fields
!  09 Nov 2012 - M. Payer    - Replaced all met field arrays with State_Met
!                              derived type object
!  26 Sep 2013 - R. Yantosca - Renamed GEOS_57 Cpp switch to GEOS_FP
!  06 Nov 2014 - R. Yantosca - Now use State_Met%AIRDEN(I,J,L)
!  06 Nov 2014 - R. Yantosca - Now use State_Met%MOISTQ(I,J,L)
!  29 Apr 2015 - E. Lundgren - Now use State_Met%MAIRDEN instead of AIRDEN
!                              since AIRDEN is now dry air density and MAIRDEN
!                              is moist air density, needed for use with MOISTQ
!EOP
!------------------------------------------------------------------------------
!BOC
!
! !LOCAL VARIABLES:
!
      INTEGER :: I, J, L, AS
      REAL(fp)  :: PTEMP, FRAC
      LOGICAL :: FIRST = .TRUE.

      !=================================================================
      ! MAKE_QQ begins here!
      !=================================================================
      IF ( FIRST ) THEN

         ! Allocate PDOWN on first call
         ALLOCATE( PDOWN( LLPAR, IIPAR, JJPAR ), STAT=AS )
         IF ( AS /= 0 ) CALL ALLOC_ERR( 'PDOWN' )
         PDOWN = 0e+0_fp
      
         ! Allocate QQ on first call
         ALLOCATE( QQ( LLPAR, IIPAR, JJPAR ), STAT=AS )
         IF ( AS /= 0 ) CALL ALLOC_ERR( 'QQ' )
         QQ = 0e+0_fp
         
         ! Reset flag
         FIRST = .FALSE.
      ENDIF

      !=================================================================
      ! Loop over surface grid boxes
      !=================================================================

!$OMP PARALLEL DO
!$OMP+DEFAULT( SHARED )
!$OMP+PRIVATE( I, J, FRAC, L, PTEMP )
!$OMP+SCHEDULE( DYNAMIC )
      DO J = 1, JJPAR
      DO I = 1, IIPAR

#if   defined( GEOS_FP )

         !==============================================================
         ! %%%%% FOR GEOS-FP MET FIELDS ONLY %%%%%  
         !
         ! In GEOS-FP, the PFILSAN and PFLLSAN fields are defined
         ! on level edges.  Therefore, we must use L+1 to index them.
         !==============================================================

         ! Loop over vertical levels
         DO L = 1, LLPAR

            ! Rate of new precipitation formation in grid box (I,J,L)
            ! [cm3 H2O/cm3 air/s]
            QQ(L,I,J)    = ( State_Met%DQRLSAN(I,J,L)          )
     &                   * ( State_Met%AIRDEN(I,J,L)  / 1000e+0_fp )

            ! Column precipitation [cm3 H2O/cm2 air/s]
            PDOWN(L,I,J) = ( ( State_Met%PFLLSAN(I,J,L+1) / 1000e+0_fp )
     &                   + ( State_Met%PFILSAN(I,J,L+1) /  917e+0_fp ) )
     &                   * 100e+0_fp

         ENDDO

#elif   defined( MERRA )

         !==============================================================
         ! %%%%% FOR MERRA MET FIELDS ONLY %%%%%  
         !==============================================================

         ! Loop over vertical levels
         DO L = 1, LLPAR

            ! Rate of new precipitation formation in grid box (I,J,L)
            ! [cm3 H2O/cm3 air/s]
            QQ(L,I,J)    = ( State_Met%DQRLSAN(I,J,L)          )
     &                   * ( State_Met%AIRDEN(I,J,L)  / 1000e+0_fp )

            ! Column precipitation [cm3 H2O/cm2 air/s]
            PDOWN(L,I,J) = ( ( State_Met%PFLLSAN(I,J,L) / 1000e+0_fp ) 
     &                   +   ( State_Met%PFILSAN(I,J,L) /  917e+0_fp ) )
     &                   * 100e+0_fp

         ENDDO

#else 

         !==============================================================
         ! %%%%% FOR ALL OTHER MET FIELDS EXCEPT MERRA %%%%%
         !==============================================================
         IF ( State_Met%PRECTOT(I,J) > 0e+0_fp ) THEN

            ! Large scale or convective fraction of precipitation
            IF ( LS ) THEN
               FRAC = ( State_Met%PRECTOT(I,J) - State_Met%PRECCON(I,J))
     &                / State_Met%PRECTOT(I,J) 
            ELSE
               FRAC =   State_Met%PRECCON(I,J) / State_Met%PRECTOT(I,J)
            ENDIF

           !##################################################################
           !### KLUDGE: On July 22, 2010, there is an error where PREACC
           !### is set to a very small number (but nonzero).  This causes
           !### FRAC to blow up to near infinity and PDOWN to be a very
           !### large number.  For now, limit FRAC to be between 0 and 1.
           !### 
           IF ( FRAC > 1e+0_fp ) FRAC = 1e+0_fp
           IF ( FRAC < 0e+0_fp ) FRAC = 0e+0_fp 
           !##################################################################

            ! Start at the top of the atmosphere
            L = LLPAR

            ! Compute QQ and PDOWN.  Keep PTEMP for the next level
            QQ(L,I,J)    = FRAC                      *
     &                     State_Met%MOISTQ(I,J,L)   *
     &                     State_Met%MAIRDEN(I,J,L)   / 1e+3_fp
            PTEMP        = QQ(L,I,J)                 *
     &                     State_Met%BXHEIGHT(I,J,L) * 1e+2_fp
            PDOWN(L,I,J) = PTEMP

            ! PDOWN cannot be negative
            IF ( PDOWN(L,I,J) < 0e+0_fp ) PDOWN(L,I,J) = 0.e+0_fp

            ! Loop down from LLPAR to the surface
            DO L = LLPAR-1, 1, -1
               
               ! Compute QQ and PDOWN.  Keep PTEMP for the next level.
               QQ(L,I,J)    = FRAC                      *
     &                        State_Met%MOISTQ(I,J,L)   *
     &                        State_Met%MAIRDEN(I,J,L)   / 1e+3_fp
               PDOWN(L,I,J) = PTEMP                     + QQ(L,I,J) *
     &                        State_Met%BXHEIGHT(I,J,L) * 1e+2_fp  
               PTEMP        = PDOWN(L,I,J)

               ! PDOWN cannot be negative
               IF ( PDOWN(L,I,J) < 0.0e+0_fp ) PDOWN(L,I,J) = 0.e+0_fp
            ENDDO
  
         !==============================================================
         ! If there is no precipitation reaching the surface in the 
         ! (I,J) column, then assume any precipitation at altitude to 
         ! be large-scale.
         ! 
         ! (1) Assume the large scale fraction = 1e+0_fp, 
         !                convective fraction  = 0e+0_fp
         ! (2) Compute QQ as described above
         ! (3) Compute PDOWN as described above
         !==============================================================
         ELSE

            ! Assume large-scale precipitation!
            IF ( LS ) THEN
               FRAC = 1e+0_fp
            ELSE         
               FRAC = 0e+0_fp
            ENDIF

            ! Start at the top of the atmosphere
            L = LLPAR

            ! Compute QQ and PDOWN.  Keep PTEMP for the next level
            QQ(L,I,J)    = FRAC                      *
     &                     State_Met%MOISTQ(I,J,L)   *
     &                     State_Met%MAIRDEN(I,J,L)   / 1e+3_fp
            PTEMP        = QQ(L,I,J)                 *
     &                     State_Met%BXHEIGHT(I,J,L) * 1e+2_fp
            PDOWN(L,I,J) = PTEMP
           
            ! PDOWN cannot be negative
            IF( PDOWN(L,I,J) < 0e+0_fp ) PDOWN(L,I,J) = 0.e+0_fp

            ! Loop down from LLPAR to the surface
            DO L = LLPAR-1, 1, -1
              
               ! Compute QQ and PDOWN.  Keep PTEMP for the next level
               QQ(L,I,J)    = FRAC                      *
     &                        State_Met%MOISTQ(I,J,L)   *
     &                        State_Met%MAIRDEN(I,J,L)   / 1e+3_fp
               PDOWN(L,I,J) = PTEMP                     + QQ(L,I,J) *
     &                        State_Met%BXHEIGHT(I,J,L) * 1e+2_fp 
               PTEMP        = PDOWN(L,I,J)

               ! PDOWN cannot be negative
               IF ( PDOWN(L,I,J) < 0.0e+0_fp ) PDOWN(L,I,J) = 0.e+0_fp
            ENDDO
         ENDIF

#endif

      ENDDO  
      ENDDO
!$OMP END PARALLEL DO

      END SUBROUTINE MAKE_QQ
!EOC
!------------------------------------------------------------------------------
!                  GEOS-Chem Global Chemical Transport Model                  !
!------------------------------------------------------------------------------
!BOP
!
! !IROUTINE: e_ice
!
! !DESCRIPTION: Subroutine E\_ICE computes Eice(T), the saturation vapor 
!  pressure of ice at a given Celsius temperature. 
!\\
!\\
! !INTERFACE:
!
      FUNCTION E_ICE( TK ) RESULT( VALUE )
!
! !INPUT PARAMETERS: 
!
      REAL(fp), INTENT(IN) :: TK      ! Temperature [K] 
!
! !RETURN VALUE:
!
      REAL(fp)             :: VALUE   ! Saturation vapor pressure [hPa]
!
! !REMARKS:
!  Marti & Mauersberber (GRL '93) formulation of saturation 
!  vapor pressure of ice [Pa] is: log P = A/TK + B
! 
! !REVISION HISTORY: 
!  08 Feb 2005 - R. Yantosca - Initial version
!  (1 ) Now use the same analytic function as the Goddard CTM (bmy, 2/8/05)
!  16 Sep 2010 - R. Yantosca - Added ProTeX headers
!EOP
!------------------------------------------------------------------------------
!BOC
!
! !DEFINED PARAMETERS:
!
      REAL(fp), PARAMETER  :: A = -2663.5e+0_fp
      REAL(fp), PARAMETER  :: B =  12.537e+0_fp

      !=================================================================
      ! E_ICE begins here!
      !=================================================================
      
      ! Saturation vap press of Ice [Pa] -- divide by 100 for [hPa]
      IF ( TK <= TINY_FP ) THEN
         VALUE = 0.0_fp
      ELSE
         VALUE = ( 10e+0_fp**( A/TK + B ) ) / 100e+0_fp 
      ENDIF

      END FUNCTION E_ICE
!EOC
!------------------------------------------------------------------------------
!                  GEOS-Chem Global Chemical Transport Model                  !
!------------------------------------------------------------------------------
!BOP
!
! !IROUTINE: compute_l2g
!
! !DESCRIPTION: Subroutine COMPUTE\_L2G computes the ratio L2G = Cliq / Cgas, 
!  which is the mixing ratio of tracer in the liquid phase, divided by the 
!  mixing ratio of tracer in the gas phase.
!\\
!\\
! !INTERFACE:
!
      SUBROUTINE COMPUTE_L2G( Kstar298, H298_R, TK, H2OLIQ, L2G )
!
! !INPUT PARAMETERS: 
!
      REAL(fp), INTENT(IN)  :: KStar298    ! Henry's law constant @ 298 K   
                                         !  [M/atm]
      REAL(fp), INTENT(IN)  :: H298_R      ! Molar heat of formation @ 298 K / R 
                                         !  [K]
      REAL(fp), INTENT(IN)  :: TK          ! Temperature [K]
      REAL(fp), INTENT(IN)  :: H2OLIQ      ! Liquid water content 
                                         !  [cm3 H2O/cm3 air]
!
! !OUTPUT PARAMETERS:
!
      REAL(fp), INTENT(OUT) :: L2G         ! Cliq/Cgas ratio for given tracer  
                                         !  [unitless]
!
! !REMARKS:
!  The ratio Cliq / Cgas is obtained via Henry's law.  The appropriate 
!  values of Kstar298 and H298_R must be supplied for each tracer.  
!  (cf Jacob et al 2000, p. 3)
! 
! !REVISION HISTORY: 
!  23 Feb 2000 - R. Yantosca - Initial version
!  (1 ) Bundled into "wetscav_mod.f" (bmy, 11/8/02)
!  16 Sep 2010 - R. Yantosca - Added ProTeX headers
!  10-Jan-2011 - H. Amos - Corrected the units on KStar298 from moles/atm
!                          to M/atm
!  15-May-2013 - F. Paulot - Fix R constant
!EOP
!------------------------------------------------------------------------------
!BOC
!
! !LOCAL VARIABLES:
!
      REAL(fp)              :: Kstar
!
! !DEFINED PARAMETERS:
!
      ! R = universal gas constant [L*atm/moles/K]
      REAL(fp), PARAMETER   :: R = 8.2057e-2_fp

      ! INV_T0 = 1/298 K
      REAL(fp), PARAMETER   :: INV_T0 = 1e+0_fp / 298e+0_fp

      !=================================================================
      ! COMPUTE_L2G begins here!
      !=================================================================

      ! Get Kstar, the effective Henry's law constant for temperature TK
      Kstar = Kstar298 * EXP( -H298_R * ( ( 1e+0_fp / TK ) - INV_T0 ) )

      ! Use Henry's Law to get the ratio:
      ! [ mixing ratio in liquid phase / mixing ratio in gas phase ]
      L2G   = Kstar * H2OLIQ * R * TK

      END SUBROUTINE COMPUTE_L2G
!EOC
!------------------------------------------------------------------------------
!                  GEOS-Chem Global Chemical Transport Model                  !
!------------------------------------------------------------------------------
!BOP
!
! !IROUTINE: compute_f 
!
! !DESCRIPTION: Subroutine COMPUTE\_F computes F, the fraction of soluble 
!  tracer lost by scavenging in convective cloud updrafts.
!\\
!\\
! !INTERFACE:
!
      SUBROUTINE COMPUTE_F( am_I_Root, N, F, ISOL, 
     &                      Input_Opt, State_Met, State_Chm, RC )
!
! !USES:
!
      USE CMN_SIZE_MOD
      USE GIGC_ErrCode_Mod
      USE GIGC_Input_Opt_Mod, ONLY : OptInput
      USE GIGC_State_Chm_Mod, ONLY : ChmState
      USE GIGC_State_Met_Mod, ONLY : MetState
      USE TRACERID_MOD
#if defined( TOMAS )
      USE TOMAS_MOD,          ONLY : IBINS
      USE TOMAS_MOD,          ONLY : GETFRACTION
      USE DAO_MOD,            ONLY : CONVERT_UNITS
      USE UNITCONV_MOD
#endif
!
! !INPUT PARAMETERS: 
!
      LOGICAL,        INTENT(IN)    :: am_I_Root   ! Are we on the root CPU?
      INTEGER,        INTENT(IN)    :: N          ! Tracer number
      TYPE(OptInput), INTENT(IN)    :: Input_Opt  ! Input Options object
      TYPE(MetState), INTENT(IN)    :: State_Met  ! Met State object
!
! !INPUT/OUTPUT PARAMETERS:
!
      TYPE(ChmState), INTENT(INOUT) :: State_Chm  ! Chemistry State
!
! !OUTPUT PARAMETERS:
!
      INTEGER,        INTENT(OUT)   :: ISOL       ! Index for ND38 diag
      REAL(fp),       INTENT(OUT)   :: F(:,:,:)   ! Soluble fraction of tracer
      INTEGER,        INTENT(OUT)   :: RC         ! Success or failure?
!
! !REVISION HISTORY: 
!  23 Feb 2000 - H. Liu, R. Yantosca - Initial version
!  (1 ) Currently works computes scavenging fractions for either full
!        chemistry simulation (NSRCX == 3) or Rn-Pb-Be chemistry simulation
!        (NSRCX == 1).  Set the scavenging fraction to zero for other
!        simulations which do not carry soluble tracers. (bmy, 3/2/00)
!  (2 ) Need to call INIT_SCAV to initialize the Vud, C_H2O, CLDLIQ, 
!        and CLDICE fields once per timestep. (bmy, 2/23/00)
!  (3 ) For aerosols only: now apply Eq. 2 for all temperatures.  Also
!        use the distance between the grid box centers in Eq. 2.  Updated
!        comments and made some cosmetic changes (hyl, bmy, 6/18/01)
!  (4 ) Remove IREF, JREF -- these are obsolete.  T is now dimensioned
!        (IIPAR,JJPAR,LLPAR).  T(IREF,JREF,L) is now T(I,J,L). (bmy, 9/27/01)
!  (5 ) Removed obsolete code from 9/01 (bmy, 10/23/01)
!  (6 ) Fix 2 bugs for aerosol scavenging in Rn-Pb-Be simulation: 
!        (a) set F(:,:,1) = 0 since we don't do any scavenging there.  
!        (b) DO L = 2, LLPAR to avoid any subscript range out of bounds 
!        errors (rjp, hyl, bmy, 1/10/02)
!  (7 ) Now set F=0 in the first level for all tracers.  Also now
!        compute the distance between grid box centers and use that in 
!        in Eq. 10 from Jacob et al, 2000 to compute F. (hyl, bmy, 1/24/02)
!  (8 ) Eliminated obsolete code from 1/02 (bmy, 2/27/02)
!  (9 ) Now reference T from "dao_mod.f" instead of from "CMN".  Also reference
!        BXHEIGHT from "dao_mod.f" instead of from "CMN_NOX".  Now bundled
!        into "wetscav_mod.f".  Now references IDTHNO3, IDTH2O2, etc, from
!        F90 module "tracerid_mod.f".  Added internal routines F_AEROSOL
!        and GET_ISOL.  Rewritten so that we don't duplicate code for 
!        different chemistry simulations. (bmy, 1/17/03)
!  (10) Now compute F for SO2 in the same way for both fullchem and offline 
!        simulations (rjp, bmy, 3/23/03)
!  (11) Added slots for carbon aerosol & dust tracers.  Now modified internal
!        routine GET_ISOL so it's not hardwired anymore. (rjp, bmy, 4/5/04)
!  (12) Added slots for sea salt aerosol tracers (rjp, bec, bmy, 4/20/04)
!  (13) Added slots for secondary organic aerosol tracers (rjp, bmy, 7/13/04)
!  (14) Remove reference to CMN, it's not needed.  Made internal routine
!        F_AEROSOL a module procedure rather than an internal routine to
!        COMPUTE_F in order to facilitate parallelization on the Altix.  Also
!        now pass all arguments explicitly to F_AEROSOL. (bmy, 7/20/04)
!  (15) Now wet scavenge mercury aerosol tracers (eck, bmy, 12/9/04)
!  (16) Updated for AS, AHS, LET, NH4aq, SO4aq.  Also condensed the IF
!        statement by combining branches for aerosols. (cas, bmy, 12/20/04)
!  (17) Updated for SO4s, NITs (bec, bmy, 4/25/05)
!  (18) Now make sure all USE statements are USE, ONLY (bmy, 10/3/05)
!  (19) Bug fix: Now do not over-deplete H2O2s.  Also change Henry's law
!        constant for Hg2 to 1.0d+14. Now use functions IS_Hg2 and IS_HgP to 
!        determine if a tracer is an Hg2 or HgP tagged tracer. 
!        (dkh, rjp, eck, cdh, bmy, 1/6/06)
!  (20) Updated for SOG4 and SOA4 (dkh, bmy, 5/18/06)
!  (21) Bug fix: now use separate conversion factors for H2O2 and NH3.
!        (havala, bmy, 7/26/06)
!  16 Sep 2010 - R. Yantosca - Added ProTeX headers
!  10-Jan-2011 - H.Amos      - Changed Hg2 Henry's law constant from 1.0d14 (no 
!                              citation) to 1.4d6 M/atm (HgCl2, Lindqvist &
!                              Rhode, 1985). Henry's law constant in
!                              wetscav_mod.f is now consistent with what's used
!                              in mercury_mod.f
!  27 Sep 2011 - H. Amos     - remove LHg_WETDasHNO3 logical, it's obsolete
!  09 Nov 2012 - M. Payer    - Replaced all met field arrays with State_Met
!                              derived type object
!  31 May 2013 - R. Yantosca - Now accept State_Chm, and pass it to TOMAS code
!  13 Aug 2013 - M. Sulprizio- Add modifications for updated SOA and SOA + 
!                              semivolatile POA simulations (H. Pye)
!  18 Apr 2014 - R. Yantosca - Now make the F argument an assumed-shape array
!                              so that we can pass a pointer array slice to it
!  25 Jun 2014 - R. Yantosca - Now accept Input_Opt via the arg list
!  19 Dec 2014 - M. Sulprizio- Add bug fixes for CONV_H2O2 and CONV_NH3 from
!                              Duncan Fairlie. The square root term should be
!                              inverted to be consistent with Mari et al (2000).
!  12 May 2015 - E. Lundgren - Change tracer units from v/v -> kg for TOMAS if
!                              not already in kg (ie. called from convection)
!  04 Jun 2015 - E. Lundgren - Now accept am_I_Root and RC as arguments
!  23 Jun 2015 - E. Lundgren - Adjust 5/12/15 TOMAS bug fix to convert
!                              kg/kg total air <-> kg for new convection units
!  23 Jun 2015 - M. Sulprizio- Add impaction scavenging for hydrophobic BC and
!                              homogeneous IN removal from Qiaoqiao Wang
!EOP
!------------------------------------------------------------------------------
!BOC
!
! !LOCAL VARIABLES:
!
      ! Scalars
      INTEGER            :: I, J, L, NN, N_TRACERS
      !REAL(fp)           :: L2G, I2G, C_TOT, F_L, F_I, K, TMP, SO2LOSS
      REAL(fp)           :: L2G, I2G, C_TOT, F_L, F_I, K, SO2LOSS
#if defined( TOMAS )
      ! Scavenging fraction of TOMAS aerosols (win, 7/16/09)
      REAL(fp)           :: TOM_SC_FRACTION(IIPAR, JJPAR, LLPAR, IBINS)
      REAL(fp)           :: SOLFRAC, XFRAC
      REAL(fp)           :: MEAN_SFC_STT         ! use to determine STT units 
      LOGICAL            :: UNITCHANGE = .FALSE. ! STT unit conversion indicator

      ! For unit conversion
      REAL(fp), POINTER  :: STT(:,:,:,:) => NULL()
#endif

      ! Pointers
!      REAL(fp), POINTER  :: BXHEIGHT(:,:,:)
      REAL(fp), POINTER  :: T       (:,:,:)
!
! !DEFINED PARAMETERS:
!
      ! Kc is the conversion rate from cloud condensate to precip [s^-1]
      REAL(fp),  PARAMETER  :: KC        = 5e-3_fp

      ! CONV_H2O2 = 0.6 * SQRT( 0.53 ), used for the ice to gas ratio for H2O2
      ! 0.6 is ( sticking  coeff H2O2  / sticking  coeff  water )
      ! 0.53 is ( molecular weight water / molecular weight H2O2 )
      REAL(fp), PARAMETER   :: CONV_H2O2 = 4.36564e-1_fp     

      ! CONV_NH3 = 0.6 * SQRT( 1.06 ), used for the ice to gas ratio for NH3
      ! 0.6 is ( sticking  coeff  NH3 / sticking  coeff  water )
      ! 1.06 is ( molecular weight water /  molecular weight NH3 )
      REAL(fp), PARAMETER   :: CONV_NH3  = 6.17395e-1_fp

      !=================================================================
      ! COMPUTE_F begins here!
      !
      ! For aerosol tracers, compute F with internal routine F_AEROSOL.
      ! ISOL = tracer index for the ND38 diagnostic.
      !=================================================================

      ! Assume success
      RC        =  GIGC_SUCCESS

      ! Initialize
!      BXHEIGHT  => State_Met%BXHEIGHT
      T         => State_Met%T
      N_TRACERS =  Input_Opt%N_TRACERS

      !-------------------------------
      ! 210Pb and 7Be (aerosols)
      !-------------------------------
      IF ( N == IDTPb .or. N == IDTBe7 ) THEN
         CALL F_AEROSOL( KC, N, F, State_Met )
         ISOL = GET_ISOL( N, N_TRACERS )

      !-------------------------------
      ! HNO3 (aerosol)
      !-------------------------------
      ELSE IF ( N == IDTHNO3 ) THEN
         CALL F_AEROSOL( KC, N, F, State_Met )
         ISOL = GET_ISOL( N, N_TRACERS ) 

      !-------------------------------
      ! H2O2 (liquid & ice phases)
      !-------------------------------
      ELSE IF ( N == IDTH2O2 ) THEN

         ! No scavenging at the surface
         F(:,:,1) = 0e+0_fp

         ! Start scavenging at level 2
         DO L = 2, LLPAR
         DO J = 1, JJPAR
         DO I = 1, IIPAR

            ! Compute ice to gas ratio for H2O2 by co-condensation
            ! (Eq. 9, Jacob et al, 2000)
            IF ( C_H2O(I,J,L) > 0e+0_fp ) THEN 
               I2G = ( CLDICE(I,J,L) / C_H2O(I,J,L) ) * CONV_H2O2
            ELSE
               I2G = 0e+0_fp
            ENDIF

            ! Compute liquid to gas ratio for H2O2, using
            ! the appropriate parameters for Henry's law
            ! (Eqs. 7, 8, and Table 1, Jacob et al, 2000)
            CALL COMPUTE_L2G( 8.3e+4_fp,    -7.4e+3_fp, 
     &                        T(I,J,L), CLDLIQ(I,J,L), L2G )

            ! Fraction of H2O2 in liquid & ice phases
            ! (Eqs. 4, 5, 6, Jacob et al, 2000)
            C_TOT = 1e+0_fp + L2G + I2G
            F_L   = L2G / C_TOT
            F_I   = I2G / C_TOT

            ! Compute the rate constant K.  The retention factor for 
            ! liquid H2O2 is 0.05 for 248 K < T < 268 K and 1.0 for 
            ! T >= 268 K. (Eq. 1, Jacob et al, 2000)
            IF ( T(I,J,L) >= 268e+0_fp ) THEN
               K = KC * ( F_L + F_I )
 
            ELSE IF ( T(I,J,L) > 248e+0_fp  .and. T(I,J,L) < 268e+0_fp )
     &       THEN
               K = KC * ( ( 5e-2_fp * F_L ) + F_I ) 

            ELSE
               K = KC * F_I
                  
            ENDIF

            ! Compute F, the fraction of scavenged H2O2.
            ! (Eq. 2, Jacob et al, 2000)
            F(I,J,L) = GET_F( State_Met, I, J, L, K )

         ENDDO
         ENDDO
         ENDDO
            
         ! ND38 index
         ISOL = GET_ISOL( N, N_TRACERS )

      !-------------------------------
      ! CH2O (liquid phase only)
      !-------------------------------
      ELSE IF ( N == IDTCH2O ) THEN 

         ! No scavenging at the surface
         F(:,:,1) = 0e+0_fp

         ! Apply scavenging in levels 2 and higher
         DO L = 2, LLPAR
         DO J = 1, JJPAR
         DO I = 1, IIPAR

            ! Compute liquid to gas ratio for CH2O, using
            ! the appropriate parameters for Henry's law
            ! (Eqs. 7, 8, and Table 1, Jacob et al, 2000)
            CALL COMPUTE_L2G( 3.0e+3_fp,    -7.2e+3_fp, 
     &                        T(I,J,L), CLDLIQ(I,J,L), L2G )

            ! Fraction of CH2O in liquid phase 
            ! NOTE: CH2O does not exist in the ice phase!
            ! (Eqs. 4, 5, 6, Jacob et al, 2000)
            C_TOT = 1e+0_fp + L2G
            F_L   = L2G / C_TOT

            ! Compute the rate constant K.  The retention factor 
            ! for liquid CH2O is 0.0 for T <= 248K and 0.02 for 
            ! 248 K < T < 268 K. (Eq. 1, Jacob et al, 2000)
            IF ( T(I,J,L) >= 268e+0_fp ) THEN
               K = KC * F_L  

            ELSE IF ( T(I,J,L) > 248e+0_fp .and. T(I,J,L) < 268e+0_fp )
     &       THEN
               K = KC * ( 2e-2_fp * F_L ) 

            ELSE
               K = 0e+0_fp

            ENDIF
               
            ! F is the fraction of CH2O scavenged out of the updraft
            ! (Eq. 2, Jacob et al, 2000)
            F(I,J,L) = GET_F( State_Met, I, J, L, K )

         ENDDO
         ENDDO
         ENDDO

         ! ND38 index
         ISOL = GET_ISOL( N, N_TRACERS ) 

      !-------------------------------
      ! HOBr (liquid phase only)
      ! jpp 4/27/09
      !-------------------------------
      ELSE IF ( N == IDTHOBr ) THEN 

         ! No scavenging at the surface
         F(:,:,1) = 0e+0_fp

         ! Apply scavenging in levels 2 and higher
         DO L = 2, LLPAR
         DO J = 1, JJPAR
         DO I = 1, IIPAR

            ! Compute liquid to gas ratio for HOBr:
            ! 1. first argument is the adjusted Henry's law coefficient,
            ! which I've calculated for pH = 4.5
            !
            ! H0 from Freznel et al. [1998]
            ! McGrath and Rowland, 1994 says dH_sol for HOBr = - 50 kJ/mol
            ! (- 12 kcal/mol)
            ! acid dissociation constant in Heff is small (1.5e-9), reported
            ! by Haag and Holne [1983]
            CALL COMPUTE_L2G( 6.1e+3_fp, -6014.e+0_fp, 
     &                        T(I,J,L), CLDLIQ(I,J,L), L2G )

            ! Fraction of HOBr in liquid phase
            ! (Eqs. 4, 5, 6, Jacob et al, 2000)
            C_TOT = 1e+0_fp + L2G
            F_L   = L2G / C_TOT

            ! Compute the rate constant K.
            IF ( T(I,J,L) >= 268e+0_fp ) THEN

               K = KC * F_L

            ELSE IF ( T(I,J,L) > 248e+0_fp  .and. T(I,J,L) < 268e+0_fp )
     &       THEN

               K = KC * (0.e+0_fp * F_L) 

            ELSE

               K = 0.e+0_fp
                  
            ENDIF
               
            ! F is the fraction of HOBr scavenged out of the updraft
            ! (Eq. 2, Jacob et al, 2000)
            F(I,J,L) = GET_F( State_Met, I, J, L, K )

         ENDDO
         ENDDO
         ENDDO

         ! ND38 index
         ISOL = GET_ISOL( N, N_TRACERS ) 

      !-------------------------------
      ! HCl (liquid phase only)
      ! SDE (04/17/13)
      !-------------------------------
      ELSE IF ( N == IDTHCl ) THEN 

         ! No scavenging at the surface
         F(:,:,1) = 0e+0_fp

         ! Apply scavenging in levels 2 and higher
         DO L = 2, LLPAR
         DO J = 1, JJPAR
         DO I = 1, IIPAR

            ! Compute liquid to gas ratio for HCl:
            ! 1. first argument is the adjusted Henry's law coefficient
            ! H0 and heat of solution are estimated by Yang et al. [2005]
            CALL COMPUTE_L2G( 7.1e+15_fp,   -1.10e+4_fp,
     &                        T(I,J,L), CLDLIQ(I,J,L), L2G )

            ! Fraction of HCl in liquid phase
            ! (Eqs. 4, 5, 6, Jacob et al, 2000)
            C_TOT = 1e+0_fp + L2G
            F_L   = L2G / C_TOT

            ! Compute the rate constant K.
            IF ( T(I,J,L) >= 268e+0_fp ) THEN

               K = KC * F_L

            ELSE IF ( T(I,J,L) > 248e+0_fp  .and. T(I,J,L) < 268e+0_fp )
     &       THEN
               
               ! HCl has a large effective Henry's
               ! Law Constant & retention fraction of 1.
               K = KC * (1.e+0_fp * F_L)

            ELSE

               K = 0.e+0_fp
                  
            ENDIF

            ! F is the fraction of HCl scavenged out of the updraft
            ! (Eq. 2, Jacob et al, 2000)
            F(I,J,L) = GET_F( State_Met, I, J, L, K )

         ENDDO
         ENDDO
         ENDDO

         ! ND38 index
         ISOL = GET_ISOL( N, N_TRACERS )

      !-------------------------------
      ! HBr (liquid phase only)
      ! jpp 4/27/09
      !-------------------------------
      ELSE IF ( N == IDTHBr ) THEN 

         ! No scavenging at the surface
         F(:,:,1) = 0e+0_fp

         ! Apply scavenging in levels 2 and higher
         DO L = 2, LLPAR
         DO J = 1, JJPAR
         DO I = 1, IIPAR

            ! Compute liquid to gas ratio for HBr:
            ! 1. first argument is the adjusted Henry's law coefficient,
            ! which I've calculated for pH = 4.5
            !
            ! H0 and heat of solution are estimated by Yang et al. [2005]
            CALL COMPUTE_L2G( 7.1e+13_fp, -10200.0e+0_fp, 
     &                        T(I,J,L), CLDLIQ(I,J,L), L2G )


            ! Fraction of HBr in liquid phase
            ! (Eqs. 4, 5, 6, Jacob et al, 2000)
            C_TOT = 1e+0_fp + L2G
            F_L   = L2G / C_TOT

            ! Compute the rate constant K.
            IF ( T(I,J,L) >= 268e+0_fp ) THEN

               K = KC * F_L

            ELSE IF ( T(I,J,L) > 248e+0_fp  .and. T(I,J,L) < 268e+0_fp )
     &       THEN
               
               ! HBr has a large effective Henry's
               ! Law Constant, similar to HCl and HNO3, which have
               ! retention fractions (RFs) of 1.
               ! RFs have not been measured for HBr; 
               ! however, Stuart and Jacobson [2003]
               ! suggest that species with large
               ! Hstar's should have RF's of about 1.
               ! (jpp, 6/13/2011)
               K = KC * (1.e+0_fp * F_L) !jpp, testing riming efficiency

            ELSE

               K = 0.e+0_fp
                  
            ENDIF

            ! F is the fraction of HBr scavenged out of the updraft
            ! (Eq. 2, Jacob et al, 2000)
            F(I,J,L) = GET_F( State_Met, I, J, L, K )


         ENDDO
         ENDDO
         ENDDO

         ! ND38 index
         ISOL = GET_ISOL( N, N_TRACERS )


      !------------------------------
      ! Br2 (liquid phase only), jpp
      !------------------------------
      ELSE IF ( N == IDTBr2 ) THEN

         ! No scavenging at the surface
         F(:,:,1) = 0e+0_fp

         ! Apply scavenging in levels 2 and higher
         DO L = 2, LLPAR
         DO J = 1, JJPAR
         DO I = 1, IIPAR

            ! Compute liquid to gas ratio for Br2:
            CALL COMPUTE_L2G( 0.76e+0_fp,   -3.72e+3_fp, 
     &                        T(I,J,L), CLDLIQ(I,J,L), L2G )

            ! Fraction of Br2 in liquid phase
            C_TOT = 1e+0_fp + L2G
            F_L   = L2G / C_TOT
   
            ! Compute the rate constant K.
            !
            ! * no data found on fraction Br2 remaining
            !   in particle phase during riming. Plus,
            !   it has a small effective Henry's Law. So we'll
            !   assume 0% retention at all temperatures
            !   above 248K and below 268K. (jpp, 1/14/2011)
            ! * CL2 analogue has low mass accomodation coeff. for ice
            !   0 uptake in cold clouds. (<1e-4, Sander et al [2010] - JPL)
            IF ( T(I,J,L) >= 268e+0_fp ) THEN

               K = KC * F_L

            ELSE IF ( T(I,J,L) > 248e+0_fp  .and. T(I,J,L) < 268e+0_fp )
     &       THEN

               K = KC * (0.e+0_fp * F_L) !jpp, testing riming efficiency

            ELSE

               K = 0e+0_fp   

            ENDIF


            ! F is the fraction of Br2 scavenged out of the updraft
            ! (Eq. 2, Jacob et al, 2000)
            F(I,J,L) = GET_F( State_Met, I, J, L, K )

         ENDDO
         ENDDO
         ENDDO

         ! ND38 index
         ISOL = GET_ISOL( N, N_TRACERS ) 


      ! Update GLYX and MGLY Henry's Law Const calculations (tmf, 9/13/06)  
      !-------------------------------
      ! GLYX (liquid phase only)
      !-------------------------------
      ELSE IF ( N == IDTGLYX ) THEN 

         ! No scavenging at the surface
         F(:,:,1) = 0e+0_fp

         ! Apply scavenging in levels 2 and higher
         DO L = 2, LLPAR
         DO J = 1, JJPAR
         DO I = 1, IIPAR

            ! Compute liquid to gas ratio for GLYX, using
            ! (1) Zhou and Mopper (1990): Kstar298 = 3.6e5 M/atm 
            ! (2) Schweitzer et al. (1998) showed that the temperature 
            ! dependence for CH2O works well for glyoxal, so we use the 
            ! same H298_R as CH2O
            CALL COMPUTE_L2G( 3.6e+5_fp,   -7.2e+3_fp, 
     &                        T(I,J,L), CLDLIQ(I,J,L), L2G )

            ! Fraction of GLYX in liquid phase 
            C_TOT = 1e+0_fp + L2G
            F_L   = L2G / C_TOT

            ! assume same retention factor as CH2O
            ! Compute the rate constant K.  The retention factor 
            ! for liquid CH2O is 0.0 for T <= 248K and 0.02 for 
            ! 248 K < T < 268 K. (Eq. 1, Jacob et al, 2000)
            IF ( T(I,J,L) >= 268e+0_fp ) THEN
               K = KC * F_L  

            ELSE IF ( T(I,J,L) > 248e+0_fp .and. T(I,J,L) < 268e+0_fp ) 
     &       THEN
               K = KC * ( 2e-2_fp * F_L ) 

            ELSE
               K = 0e+0_fp

            ENDIF
               
            ! F is the fraction of GLYX scavenged out of the updraft
            ! (Eq. 2, Jacob et al, 2000)
            F(I,J,L) = GET_F( State_Met, I, J, L, K )

         ENDDO
         ENDDO
         ENDDO

         ! ND38 index
         ISOL = GET_ISOL( N, N_TRACERS ) 

      !-------------------------------
      ! MGLY (liquid phase only)
      !-------------------------------
      ELSE IF ( N == IDTMGLY ) THEN 

         ! No scavenging at the surface
         F(:,:,1) = 0e+0_fp

         ! Apply scavenging in levels 2 and higher
         DO L = 2, LLPAR
         DO J = 1, JJPAR
         DO I = 1, IIPAR

            ! Compute liquid to gas ratio for MGLY, using
            ! the appropriate parameters for Henry's law
            ! from Betterton and Hoffman 1988): Kstar298 = 3.71d3 M/atm;  
            ! H298_R = -7.5d3 K
            CALL COMPUTE_L2G( 3.7e+3_fp,    -7.5e+3_fp, 
     &                        T(I,J,L), CLDLIQ(I,J,L), L2G )

            ! Fraction of MGLY in liquid phase 
            ! NOTE: CH2O does not exist in the ice phase!
            ! (Eqs. 4, 5, 6, Jacob et al, 2000)
            C_TOT = 1e+0_fp + L2G
            F_L   = L2G / C_TOT

            ! assume same retention factor as CH2O
            ! Compute the rate constant K.  The retention factor 
            ! for liquid CH2O is 0.0 for T <= 248K and 0.02 for 
            ! 248 K < T < 268 K. (Eq. 1, Jacob et al, 2000)
            IF ( T(I,J,L) >= 268e+0_fp ) THEN
               K = KC * F_L  

            ELSE IF ( T(I,J,L) > 248e+0_fp .and. T(I,J,L) < 268e+0_fp ) 
     &       THEN
               K = KC * ( 2e-2_fp * F_L ) 

            ELSE
               K = 0e+0_fp

            ENDIF

            ! F is the fraction of MGLY scavenged out of the updraft
            ! (Eq. 2, Jacob et al, 2000)
            F(I,J,L) = GET_F( State_Met, I, J, L, K )

         ENDDO
         ENDDO
         ENDDO

         ! ND38 index
         ISOL = GET_ISOL( N, N_TRACERS ) 

      !-------------------------------
      ! GLYC (liquid phase only)
      !-------------------------------
      ELSE IF ( N == IDTGLYC ) THEN 

         ! No scavenging at the surface
         F(:,:,1) = 0e+0_fp

         ! Apply scavenging in levels 2 and higher
         DO L = 2, LLPAR
         DO J = 1, JJPAR
         DO I = 1, IIPAR

            ! Compute liquid to gas ratio for GLYC, using
            ! the appropriate parameters for Henry's law
            ! from Betterton and Hoffman 1988): 
            ! Kstar298 = 4.1d4 M/atm;  H298_R = -4600 K
            CALL COMPUTE_L2G( 4.1e+4_fp,    -4.6e+3_fp, 
     &                        T(I,J,L), CLDLIQ(I,J,L), L2G )

            ! Fraction of MGLY in liquid phase 
            ! NOTE: CH2O does not exist in the ice phase!
            ! (Eqs. 4, 5, 6, Jacob et al, 2000)
            C_TOT = 1e+0_fp + L2G
            F_L   = L2G / C_TOT

            ! assume same retention factor as CH2O
            ! Compute the rate constant K.  The retention factor 
            ! for liquid CH2O is 0.0 for T <= 248K and 0.02 for 
            ! 248 K < T < 268 K. (Eq. 1, Jacob et al, 2000)
            IF ( T(I,J,L) >= 268e+0_fp ) THEN
               K = KC * F_L  

            ELSE IF ( T(I,J,L) > 248e+0_fp .and. T(I,J,L) < 268e+0_fp ) 
     &       THEN
               K = KC * ( 2e-2_fp * F_L ) 

            ELSE
               K = 0e+0_fp

            ENDIF
               
            ! F is the fraction of MGLY scavenged out of the updraft
            ! (Eq. 2, Jacob et al, 2000)
            F(I,J,L) = GET_F( State_Met, I, J, L, K )

         ENDDO
         ENDDO
         ENDDO

         ! ND38 index
         ISOL = GET_ISOL( N, N_TRACERS ) 

      !-------------------------------
      ! CH3OOH (liquid phase only)
      !-------------------------------
      ELSE IF ( N == IDTMP ) THEN

         ! No scavenging at the surface
         F(:,:,1) = 0e+0_fp

         ! Start scavenging at level 2
         DO L = 2, LLPAR
         DO J = 1, JJPAR
         DO I = 1, IIPAR

            ! Compute liquid to gas ratio for CH3OOH, using
            ! the appropriate parameters for Henry's law
            ! (Eqs. 7, 8, and Table 1, Jacob et al, 2000)
            CALL COMPUTE_L2G( 3.1e+2_fp,    -5.2e+3_fp, 
     &                        T(I,J,L), CLDLIQ(I,J,L), L2G )

            ! Fraction of CH3OOH in liquid phase
            ! NOTE: CH3OOH does not exist in the ice phase!
            ! (Eq. 4, 5, 6, Jacob et al, 2000)
            C_TOT = 1e+0_fp + L2G
            F_L   = L2G / C_TOT

            ! Compute the rate constant K.  The retention factor  
            ! for liquid CH3OOH is 0.0 for T <= 248 K and 0.02 for 
            ! 248 K < T < 268 K.  (Eq. 1, Jacob et al, 2000)
            IF ( T(I,J,L) >= 268e+0_fp ) THEN
               K = KC * F_L  

            ELSE IF ( T(I,J,L) > 248e+0_fp .and. T(I,J,L) < 268e+0_fp ) 
     &       THEN
               K = KC * ( 2e-2_fp * F_L ) 
                  
            ELSE
               K = 0e+0_fp

            ENDIF
               
            ! F is the fraction of CH3OOH scavenged out of the updraft
            ! (Eq. 2, Jacob et al, 2000)
            F(I,J,L) = GET_F( State_Met, I, J, L, K )

         ENDDO
         ENDDO
         ENDDO

         ! ND38 index
         ISOL = GET_ISOL( N, N_TRACERS )

      !------------------------------
      ! SO2 (aerosol)
      !------------------------------
      ELSE IF ( N == IDTSO2 ) THEN

         ! Compute fraction of SO2 scavenged
         CALL F_AEROSOL( KC, N, F, State_Met )
         ISOL = GET_ISOL( N, N_TRACERS )

         !==============================================================
         ! Coupled full chemistry/aerosol simulation:
         ! Use the wet scavenging formula of Chin et al [1996], 
         ! such that a soluble fraction of SO2 is limited by the
         ! availability of H2O2 in the precipitating grid box. 
         ! Scavenge the soluble SO2 at the same rate as the sulfate.
         ! Update H2O2_sav and SO2_sav for use in RAINOUT, WASHOUT
         !==============================================================
         DO L = 2, LLPAR
         DO J = 1, JJPAR
         DO I = 1, IIPAR

            ! Make sure to deplete H2O2s the same as SO2s. 
            ! (dkh, rjp, bmy, 11/17/05)
            IF ( SO2s(I,J,L) > TINY_FP ) THEN
       
               ! Limit F
               SO2LOSS      = MIN( H2O2s(I,J,L), SO2s(I,J,L) )
               F(I,J,L)     = F(I,J,L) * SO2LOSS / SO2s(I,J,L)
               F(I,J,L)     = MAX(F(I,J,L), 0e+0_fp)
        
               ! Update saved H2O2 concentration
               H2O2s(I,J,L) = H2O2s(I,J,L) - ( SO2s(I,J,L) * F(I,J,L) )
               H2O2s(I,J,L) = MAX( H2O2s(I,J,L), TINY_FP )
        
            ELSE

               ! Set F = 0 if SO2s < EPSILON (dkh, rjp, bmy, 11/17/05) 
               F(I,J,L)     = 0e+0_fp
        
            ENDIF

            ! Update SO2
            SO2s(I,J,L)     = SO2s(I,J,L) * ( 1e+0_fp - F(I,J,L) )
            SO2s(I,J,L)     = MAX( SO2s(I,J,L), TINY_FP )
              
         ENDDO
         ENDDO
         ENDDO

      !-------------------------------
      ! SO4   (gaseous aerosol) or
      ! SO4aq (aqueous aerosol)
      !-------------------------------
      ELSE IF ( N == IDTSO4 .or. N == IDTSO4s .or. N == IDTSO4aq ) THEN

         CALL F_AEROSOL( KC, N, F, State_Met ) 
         ISOL = GET_ISOL( N, N_TRACERS ) 

      !-------------------------------
      ! MSA (aerosol)
      !-------------------------------
      ELSE IF ( N == IDTMSA ) THEN
         CALL F_AEROSOL( KC, N, F, State_Met ) 
         ISOL = GET_ISOL( N, N_TRACERS )

      !-------------------------------
      ! NH3 (liquid & ice phases)
      !-------------------------------
      ELSE IF ( N == IDTNH3 ) THEN
         
         ! No scavenging at surface
         F(:,:,1) = 0e+0_fp

         ! Start scavenging at level 2
         DO L = 2, LLPAR
         DO J = 1, JJPAR
         DO I = 1, IIPAR

            ! Compute ice to gas ratio for NH3 by co-condensation
            ! (Eq. 9, Jacob et al, 2000)
            IF ( C_H2O(I,J,L) > 0e+0_fp ) THEN 
               I2G = ( CLDICE(I,J,L) / C_H2O(I,J,L) ) * CONV_NH3
            ELSE
               I2G = 0e+0_fp
            ENDIF

            ! Compute liquid to gas ratio for NH3, using
            ! the appropriate parameters for Henry's law
            ! (Eqs. 7, 8, and Table 1, Jacob et al, 2000)
            CALL COMPUTE_L2G( 3.3e+6_fp,    -4.1e+3_fp, 
     &                        T(I,J,L), CLDLIQ(I,J,L), L2G )

            ! Fraction of NH3 in liquid & ice phases
            ! (Eqs. 4, 5, 6, Jacob et al, 2000)
            C_TOT = 1e+0_fp + L2G + I2G
            F_L   = L2G / C_TOT
            F_I   = I2G / C_TOT

            ! Compute the rate constant K.  The retention factor  
            ! for liquid NH3 is 0.0 for T <= 248 K and 0.05 for 
            ! 248 K < T < 268 K.  (Eq. 1, Jacob et al, 2000)
            IF ( T(I,J,L) >= 268e+0_fp ) THEN
               K = KC * ( F_L + F_I )
                  
            ELSE IF ( T(I,J,L) > 248e+0_fp .and. T(I,J,L) < 268e+0_fp ) 
     &       THEN
               K = KC * ( ( 5e-2_fp * F_L ) + F_I )
                  
            ELSE
               K = KC * F_I

            ENDIF
  
            ! F is the fraction of NH3 scavenged out of the updraft
            ! (Eq. 2, Jacob et al, 2000)
            F(I,J,L) = GET_F( State_Met, I, J, L, K )

         ENDDO
         ENDDO
         ENDDO
       
         ! ND38 index
         ISOL = GET_ISOL( N, N_TRACERS )

      !-------------------------------
      ! NH4   (gaseous aerosol) or
      ! NH4aq (aqueous aerosol)
      !-------------------------------
      ELSE IF ( N == IDTNH4 .or. N == IDTNH4aq ) THEN
         CALL F_AEROSOL( KC, N, F, State_Met ) 
         ISOL = GET_ISOL( N, N_TRACERS )
         
      !-------------------------------
      ! NIT / LET / AS / AHS (aerosol)
      !-------------------------------
      ELSE IF ( N == IDTNIT  .or. N == IDTNITs .or.
     &          N == IDTAS   .or. N == IDTAHS  .or. 
     &          N == IDTLET ) THEN 
         CALL F_AEROSOL( KC, N, F, State_Met ) 
         ISOL = GET_ISOL( N, N_TRACERS )

      !-------------------------------
      ! BC HYDROPHILIC (aerosol) or
      ! BC HYDROPHOBIC (aerosol) or
      ! OC HYDROPHILIC (aerosol) or
      ! OC HYDROPHOBIC (aerosol) or
      !-------------------------------
      ELSE IF ( N == IDTBCPI .or. N == IDTOCPI .or.
     &          N == IDTBCPO .or. N == IDTOCPO ) THEN
         CALL F_AEROSOL( KC, N, F, State_Met ) 
         ISOL = GET_ISOL( N, N_TRACERS )

      !-------------------------------
      ! SOAupdate (hotp 6/15/09)
      ! treat POA as hydrophobic
      !-------------------------------
      ELSE IF ( N == IDTPOA1 .or. N == IDTPOA2  ) THEN
         CALL F_AEROSOL( KC, N, F, State_Met )
         ISOL = GET_ISOL( N, N_TRACERS )

      !-------------------------------
      ! DST1/DST2/DST3/DST4 (aerosol)
      !-------------------------------
      ELSE IF ( N == IDTDST1 .or. N == IDTDST2 .or.
     &          N == IDTDST3 .or. N == IDTDST4 ) THEN
         CALL F_AEROSOL( KC, N, F, State_Met ) 
         ISOL = GET_ISOL( N, N_TRACERS )

      !-------------------------------
      ! Accum  mode seasalt (aerosol)
      ! Coarse mode seasalt (aerosol)
      !-------------------------------
      ELSE IF ( N == IDTSALA .or. N == IDTSALC ) THEN
         CALL F_AEROSOL( KC, N, F, State_Met ) 
         ISOL = GET_ISOL( N, N_TRACERS )

      !-------------------------------
      ! MTPA (liquid phase only)
      !-------------------------------
      ! SOAudpate new mtp (hotp 5/24/10) 
      ELSE IF ( N == IDTMTPA ) THEN

         ! No scavenging at the surface
         F(:,:,1) = 0e+0_fp

         ! Start scavenging at level 2
         DO L = 2, LLPAR
         DO J = 1, JJPAR
         DO I = 1, IIPAR

            ! Compute liquid to gas ratio for MTPA, using
            ! the appropriate parameters for Henry's law
            ! (Eqs. 7, 8, and Table 1, Jacob et al, 2000)
            ! Use H-law of 0.049 for all pinene (Sander, 1999)
            ! updated for new mtp (hotp 5/24/10), SOAupdate
            CALL COMPUTE_L2G( 0.049e+0_fp,  0.e+0_fp,
     &                        T(I,J,L), CLDLIQ(I,J,L), L2G )

            ! Fraction of MTPA in liquid phase
            ! (Eq. 4, 5, 6, Jacob et al, 2000)
            C_TOT = 1e+0_fp + L2G
            F_L   = L2G / C_TOT

            ! Compute the rate constant K.  Assume retention factor  
            ! for liquid MTPA is 0.0 for T <= 248 K and 0.02 for 
            ! 248 K < T < 268 K.  (Eq. 1, Jacob et al, 2000)
            IF ( T(I,J,L) >= 268e+0_fp ) THEN
               K = KC * F_L  

            ELSE IF ( T(I,J,L) > 248e+0_fp .and. T(I,J,L) < 268e+0_fp ) 
     &       THEN
               K = KC * ( 2e-2_fp * F_L ) 
                  
            ELSE
               K = 0e+0_fp

            ENDIF
               
            ! F is the fraction of MTPA scavenged out of the updraft
            ! (Eq. 2, Jacob et al, 2000)
            F(I,J,L) = GET_F( State_Met, I, J, L, K )

         ENDDO
         ENDDO
         ENDDO

         ISOL = GET_ISOL( N, N_TRACERS )

      !-------------------------------
      ! LIMO (liquid phase only)
      !-------------------------------
      ELSE IF ( N == IDTLIMO ) THEN

         ! No scavenging at the surface
         F(:,:,1) = 0e+0_fp

         ! Start scavenging at level 2
         DO L = 2, LLPAR
         DO J = 1, JJPAR
         DO I = 1, IIPAR

            ! Compute liquid to gas ratio for LIMO, using
            ! the appropriate parameters for Henry's law
            ! (Eqs. 7, 8, and Table 1, Jacob et al, 2000)
            CALL COMPUTE_L2G( 0.07e+0_fp, 0.e+0_fp, 
     &                        T(I,J,L), CLDLIQ(I,J,L), L2G )

            ! Fraction of LIMO in liquid phase
            ! (Eq. 4, 5, 6, Jacob et al, 2000)
            C_TOT = 1e+0_fp + L2G
            F_L   = L2G / C_TOT

            ! Compute the rate constant K.  Assume retention factor  
            ! for liquid LIMO is 0.0 for T <= 248 K and 0.02 for 
            ! 248 K < T < 268 K.  (Eq. 1, Jacob et al, 2000)
            IF ( T(I,J,L) >= 268e+0_fp ) THEN
               K = KC * F_L  

            ELSE IF ( T(I,J,L) > 248e+0_fp .and. T(I,J,L) < 268e+0_fp ) 
     &       THEN
               K = KC * ( 2e-2_fp * F_L ) 
                  
            ELSE
               K = 0e+0_fp

            ENDIF

            ! F is the fraction of LIMO scavenged out of the updraft
            ! (Eq. 2, Jacob et al, 2000)
            F(I,J,L) = GET_F( State_Met, I, J, L, K )

         ENDDO
         ENDDO
         ENDDO

         ! ND38 index
         ISOL = GET_ISOL( N, N_TRACERS )

      !-------------------------------
      ! MTPO (liquid phase only)
      !-------------------------------
      ! new mtp SOAupdate (hotp 5/24/10)
      ELSE IF ( N == IDTMTPO ) THEN

         ! No scavenging at the surface
         F(:,:,1) = 0e+0_fp

         ! Start scavenging at level 2
         DO L = 2, LLPAR
         DO J = 1, JJPAR
         DO I = 1, IIPAR

            ! Compute liquid to gas ratio for MTPO, using
            ! the appropriate parameters for Henry's law.
            ! (Eqs. 7, 8, and Table 1, Jacob et al, 2000)
            ! SOAupdate
            ! Terpenoid alcohol emission expected to be much lower
            ! than previously estimated. Use pinene H-law (hotp 5/24/10)
            CALL COMPUTE_L2G( 0.049e+0_fp,  0.e+0_fp,
     &                        T(I,J,L), CLDLIQ(I,J,L), L2G )

            ! Fraction of MTPO in liquid phase
            ! (Eq. 4, 5, 6, Jacob et al, 2000)
            C_TOT = 1e+0_fp + L2G
            F_L   = L2G / C_TOT

            ! Compute the rate constant K.  Assume retention factor  
            ! for liquid MTPO is 0.0 for T <= 248 K and 0.02 for 
            ! 248 K < T < 268 K.  (Eq. 1, Jacob et al, 2000)
            IF ( T(I,J,L) >= 268e+0_fp ) THEN
               K = KC * F_L  

            ELSE IF ( T(I,J,L) > 248e+0_fp .and. T(I,J,L) < 268e+0_fp ) 
     &       THEN
               K = KC * ( 2e-2_fp * F_L ) 
                  
            ELSE
               K = 0e+0_fp

            ENDIF

            ! F is the fraction of MTPO scavenged out of the updraft
            ! (Eq. 2, Jacob et al, 2000)
            F(I,J,L) = GET_F( State_Met, I, J, L, K )

         ENDDO
         ENDDO
         ENDDO

         ! ND38 index
         ISOL = GET_ISOL( N, N_TRACERS )

      !------------------------------------
      ! POG
      !------------------------------------
      ! Treat POG as relatively hydrophobic (hotp 9/22/09)
      ELSE IF ( N == IDTPOG1 .or. N == IDTPOG2 ) THEN

         ! No scavenging at the surface
         F(:,:,1) = 0e+0_fp

         ! Start scavenging at level 2
         DO L = 2, LLPAR
         DO J = 1, JJPAR
         DO I = 1, IIPAR

            ! Compute liquid to gas ratio for POG, using
            ! the appropriate parameters for Henry's law
            ! (Eqs. 7, 8, and Table 1, Jacob et al, 2000)
            ! Heff and deltaH/R based on phenanthrene from
            ! Sander 1999
            CALL COMPUTE_L2G( 9.5e+0_fp,    -4.70e+3_fp,
     &                        T(I,J,L), CLDLIQ(I,J,L), L2G )

            ! Fraction of POG in liquid phase
            ! (Eq. 4, 5, 6, Jacob et al, 2000)
            C_TOT = 1e+0_fp + L2G
            F_L   = L2G / C_TOT

            ! Compute the rate constant K.  Assume retention factor  
            ! for liquid POG is 0.0 for T <= 248 K and 0.02 for 
            ! 248 K < T < 268 K.  (Eq. 1, Jacob et al, 2000)
            IF ( T(I,J,L) >= 268e+0_fp ) THEN
               K = KC * F_L  

            ELSE IF ( T(I,J,L) > 248e+0_fp .and. T(I,J,L) < 268e+0_fp ) 
     &       THEN
               K = KC * ( 2e-2_fp * F_L ) 
                  
            ELSE
               K = 0e+0_fp

            ENDIF
               
            ! F is the fraction of POG scavenged out of the updraft
            ! (Eq. 2, Jacob et al, 2000)
            F(I,J,L) = GET_F( State_Met, I, J, L, K )

         ENDDO
         ENDDO
         ENDDO

         ! ND38 index
         ISOL = GET_ISOL( N, N_TRACERS )

      !-----------------------------------
      ! SOG (liquid phase only)
      !-----------------------------------
      ! update for new mtp (hotp 5/24/10), SOAudpate
      ELSE IF ( N == IDTTSOG1 .or. N == IDTTSOG2 .or. 
     &          N == IDTTSOG3 .or. N == IDTTSOG0 .or. 
     &          N == IDTISOG1 .or. N == IDTISOG2 .or. 
     &          N == IDTISOG3 .or.  
     &          N == IDTOPOG1 .or. N == IDTOPOG2 .or. 
     &          N == IDTASOG1 .or. N == IDTASOG2 .or.
     &          N == IDTASOG3                         ) THEN

         ! No scavenging at the surface
         F(:,:,1) = 0e+0_fp

         ! Start scavenging at level 2
         DO L = 2, LLPAR
         DO J = 1, JJPAR
         DO I = 1, IIPAR

            ! Compute liquid to gas ratio for GAS1, using
            ! the appropriate parameters for Henry's law
            ! (Eqs. 7, 8, and Table 1, Jacob et al, 2000)
            CALL COMPUTE_L2G( 1.0e+5_fp, -6.039e+3_fp, 
     &                        T(I,J,L), CLDLIQ(I,J,L), L2G )

            ! Fraction of GAS1 in liquid phase
            ! (Eq. 4, 5, 6, Jacob et al, 2000)
            C_TOT = 1e+0_fp + L2G
            F_L   = L2G / C_TOT

            ! Compute the rate constant K.  Assume retention factor  
            ! for liquid GAS1 is 0.0 for T <= 248 K and 0.02 for 
            ! 248 K < T < 268 K.  (Eq. 1, Jacob et al, 2000)
            IF ( T(I,J,L) >= 268e+0_fp ) THEN
               K = KC * F_L  

            ELSE IF ( T(I,J,L) > 248e+0_fp .and. T(I,J,L) < 268e+0_fp ) 
     &       THEN
               K = KC * ( 2e-2_fp * F_L ) 
                  
            ELSE
               K = 0e+0_fp

            ENDIF
               
            ! F is the fraction of GAS1 scavenged out of the updraft
            ! (Eq. 2, Jacob et al, 2000)
            F(I,J,L) = GET_F( State_Met, I, J, L, K )

         ENDDO
         ENDDO
         ENDDO

         ! ND38 index
         ISOL = GET_ISOL( N, N_TRACERS )

      !------------------------------------------
      ! SOA (aerosol)
      ! Scavenging efficiency for SOA is 0.8
      !------------------------------------------
      ! update for new mtp (hotp 5/24/10), SOAupdate
      ELSE IF ( N == IDTTSOA1 .or. N == IDTTSOA2 .or. 
     &          N == IDTTSOA3 .or. N == IDTTSOA0 .or. 
     &          N == IDTISOA1 .or. N == IDTISOA2 .or. 
     &          N == IDTISOA3 .or. 
     &          N == IDTOPOA1 .or. N == IDTOPOA2 .or. 
     &          N == IDTASOAN .or. N == IDTASOA1 .or.
     &          N == IDTASOA2 .or. N == IDTASOA3      ) THEN

         CALL F_AEROSOL( KC,N, F, State_Met )

         DO L = 2, LLPAR
         DO J = 1, JJPAR
         DO I = 1, IIPAR
            F(I,J,L) = 0.8e+0_fp * F(I,J,L)
         ENDDO
         ENDDO
         ENDDO

         ! ND38 index
         ISOL = GET_ISOL( N, N_TRACERS )


      !------------------------------------------
      ! SOAG, SOAM (aerosol)
      ! Scavenging efficiency for SOA is 0.8
      !------------------------------------------
      ELSE IF ( N == IDTSOAG .or. N == IDTSOAM ) THEN
         CALL F_AEROSOL( KC, N, F, State_Met ) 

         DO L = 2, LLPAR
         DO J = 1, JJPAR
         DO I = 1, IIPAR
            F(I,J,L) = 0.8e+0_fp * F(I,J,L)
         ENDDO
         ENDDO
         ENDDO

         ! ND38 index
         ISOL = GET_ISOL( N, N_TRACERS )

      !-------------------------------
      ! Hg2 (liquid phase only)
      !-------------------------------
      ELSE IF ( IS_Hg2( N ) ) THEN
         

         ! Calculate gas-liquid partitioning from Henry's law
         ! then assume Hg2 is scavenged only by liquid precip
         ! No scavenging at the surface
         F(:,:,1) = 0e+0_fp

         ! Apply scavenging in levels 2 and higher
         DO L = 2, LLPAR
         DO J = 1, JJPAR
         DO I = 1, IIPAR

            ! Compute liquid to gas ratio for HgCl2, using
            ! the appropriate parameters for Henry's law
            ! (Refs: INSERT HERE)
            !
            ! hma, 10-Jan-2011, Henry's law constant for 
            ! HgCl2 = 1.4d+6 M/atm
            ! Ref: Lindqvist and Rhode, 1985
            CALL COMPUTE_L2G( 1.4e+6_fp, -8.4e+3_fp, 
     &                        T(I,J,L), CLDLIQ(I,J,L), L2G )

            ! Fraction of HgCl2 in liquid phase 
            ! Assume that HgCl2 is not present in ice phase
            ! (Eqs. 4, 5, 6, Jacob et al, 2000)
            C_TOT = 1e+0_fp + L2G
            F_L   = L2G / C_TOT

            ! Compute the rate constant K. 
            !CDH allow scavening during riming (8/7/2009
            !Scavenging at all temperatures
            IF ( T(I,J,L) >= 248e+0_fp ) THEN
               K = KC * F_L  
            ELSE 
               K = 0e+0_fp
            ENDIF

            ! F is the fraction of HgCl2 scavenged out of the updraft
            ! (Eq. 2, Jacob et al, 2000)
            F(I,J,L) = GET_F( State_Met, I, J, L, K )

         ENDDO
         ENDDO
         ENDDO

         ! ND38 index
         ISOL = GET_ISOL( N, N_TRACERS )

      !-------------------------------
      ! HgP (treat like aerosol)
      !-------------------------------
      ELSE IF ( IS_HgP( N ) ) THEN

         CALL F_AEROSOL( KC, N, F, State_Met ) 
         ISOL = GET_ISOL( N, N_TRACERS )

#if defined( TOMAS )

      ! For use below
      STT       => State_Chm%TRACERS

      ! Tracer concentration units are in [kg/kg total air] if COMPUTE_F
      ! is called during convection. TOMAS subroutine GETFRACTION
      ! expects units in kg tracer. Therefore, convert State_Chm%Tracers 
      ! to [kg] if currently in [kg/kg]. Use the average surface level 
      ! concentration of tracer 1 to determine current units (ewl, 6/4/15)

      ! Mean surface concentration of tracer 1
      MEAN_SFC_STT = SUM( STT(:,:,1,1) ) / 
     &                    ( SIZE( STT, dim=1 ) * SIZE( STT, dim=2 ) )

      ! Convert units [kg/kg total air] -> [kg] if mean conc less than 0.1
      ! NOTE: this threshold may need to change
      IF ( MEAN_SFC_STT < 1.0e-1_fp ) THEN

      ! Convert units [kg/kg total air] -> [kg] if mean conc less than 0.1
      ! (NOTE: this threshold may need to change)
      IF ( MEAN_SFC_STT < 1.0e-1_fp ) THEN
         CALL Convert_MoistKgKg_to_Kg( am_I_Root, N_TRACERS, 
     &                                  State_Met, State_Chm, RC )

         ! Set flag indicating conversion change occurred
         UNITCHANGE = .TRUE.

      ENDIF

      ! Added for size-resolved aerosol (win, 7/16/09)
      !-------------------------------
      ! H2SO4 (treat as aerosol)
      !-------------------------------
      ELSE IF ( N == IDTH2SO4 ) THEN
         CALL F_AEROSOL( KC, N, F, State_Met )
         ISOL = GET_ISOL( N, N_TRACERS )

      ! Added for size-resolved aerosol (win, 7/16/09)
      !-------------------------------
      ! Aerosol number NK1-NK30
      !-------------------------------
      ELSE IF ( IDTNK1 > 0 .and. N >= IDTNK1 .and. 
     &          N <  IDTNK1 +  IBINS ) THEN
         CALL F_AEROSOL( KC, N, F, State_Met )
         DO L = 2, LLPAR
         DO J = 1, JJPAR
         DO I = 1, IIPAR
            CALL GETFRACTION( I, J, L, N, .FALSE., 
     &                        XFRAC, SOLFRAC, State_Chm%Tracers  )
            F(I,J,L) = XFRAC * SOLFRAC * F(I,J,L)                 
!            TOM_SC_FRACTION(I,J,L,N-IDTNK1+1) = XFRAC
!            F(I,J,L) = ACTIV_F( N, .FALSE. ) * F(I,J,L)
         ENDDO
         ENDDO
         ENDDO
        ISOL = GET_ISOL( N, N_TRACERS )
         
      !-------------------------------
      ! Sulfate SF1-SF30
      !-------------------------------
      ELSE IF ( IDTSF1 > 0 .and. N >= IDTSF1 .and. 
     &          N <  IDTSF1 +  IBINS ) THEN
         CALL F_AEROSOL( KC, N, F, State_Met )
         DO L = 2, LLPAR
         DO J = 1, JJPAR
         DO I = 1, IIPAR
!sfarina - old
!            F(I,J,L) = TOM_SC_FRACTION(I,J,L,N-IDTSF1+1) * F(I,J,L)
!new
            CALL GETFRACTION( I, J, L, N, .FALSE., 
     &                        XFRAC, SOLFRAC, State_Chm%Tracers )
            F(I,J,L) = XFRAC * F(I,J,L)                 
         ENDDO
         ENDDO
         ENDDO
         ISOL = GET_ISOL( N, N_TRACERS )
         
      !-------------------------------
      ! Sea-salt SS1-SS30
      !-------------------------------
      ELSE IF ( IDTSS1 > 0 .and. N >= IDTSS1 .and. 
     &          N <  IDTSS1 +  IBINS ) THEN
         CALL F_AEROSOL( KC, N, F, State_Met )
         DO L = 2, LLPAR
         DO J = 1, JJPAR
         DO I = 1, IIPAR
!            F(I,J,L) = TOM_SC_FRACTION(I,J,L,N-IDTSS1+1) * F(I,J,L)
            CALL GETFRACTION( I, J, L, N, .FALSE., 
     &                        XFRAC, SOLFRAC, State_Chm%Tracers )
            F(I,J,L) = XFRAC * F(I,J,L)                 
         ENDDO
         ENDDO
         ENDDO
         ISOL = GET_ISOL( N, N_TRACERS )
         
      !-------------------------------
      ! Hydrophilic EC ECIL1-ECIL30 
      !-------------------------------
      ELSE IF ( IDTECIL1 > 0 .and. N >= IDTECIL1 .and. 
     &          N <  IDTECIL1 +  IBINS ) THEN
         CALL F_AEROSOL( KC, N, F, State_Met )
         DO L = 2, LLPAR
         DO J = 1, JJPAR
         DO I = 1, IIPAR
!            F(I,J,L) = TOM_SC_FRACTION(I,J,L,N-IDTECIL1+1) * F(I,J,L)
            CALL GETFRACTION( I, J, L, N, .FALSE., 
     &                        XFRAC, SOLFRAC, State_Chm%Tracers )
            F(I,J,L) = XFRAC * F(I,J,L)                 
         ENDDO
         ENDDO
         ENDDO
         ISOL = GET_ISOL( N, N_TRACERS )
         
      !-------------------------------
      ! Hydrophilic OC OCIL1-OCIL30 
      !-------------------------------
      ELSE IF ( IDTOCIL1 > 0 .and. N >= IDTOCIL1 .and. 
     &          N <  IDTOCIL1 +  IBINS ) THEN
         CALL F_AEROSOL( KC, N, F, State_Met )
         DO L = 2, LLPAR
         DO J = 1, JJPAR

         DO I = 1, IIPAR
!            F(I,J,L) = TOM_SC_FRACTION(I,J,L,N-IDTOCIL1+1) * F(I,J,L)
            CALL GETFRACTION( I, J, L, N, .FALSE., 
     &                        XFRAC, SOLFRAC, State_Chm%Tracers )
            F(I,J,L) = XFRAC * F(I,J,L)                 
         ENDDO
         ENDDO
         ENDDO
         ISOL = GET_ISOL( N, N_TRACERS )
         
      !-------------------------------
      ! Hydrophobic OC OCOB1-OCOB30 
      !-------------------------------
      ELSE IF ( IDTOCOB1 > 0 .and. N >= IDTOCOB1 .and. 
     &          N <  IDTOCOB1 +  IBINS ) THEN
         CALL F_AEROSOL( KC, N, F, State_Met )
         DO L = 2, LLPAR
         DO J = 1, JJPAR
         DO I = 1, IIPAR
!            F(I,J,L) = TOM_SC_FRACTION(I,J,L,N-IDTOCOB1+1) * F(I,J,L)
            CALL GETFRACTION( I, J, L, N, .FALSE., 
     &                        XFRAC, SOLFRAC, State_Chm%Tracers )
            F(I,J,L) = XFRAC * F(I,J,L)                 
         ENDDO
         ENDDO
         ENDDO
         ISOL = GET_ISOL( N, N_TRACERS )
         
      !-------------------------------
      ! Dust DUST1-DUST30 
      !-------------------------------
      ELSE IF ( IDTDUST1 > 0 .and. N >= IDTDUST1 .and. 
     &          N <  IDTDUST1 +  IBINS ) THEN
         CALL F_AEROSOL( KC, N, F, State_Met )
         DO L = 2, LLPAR
         DO J = 1, JJPAR
         DO I = 1, IIPAR
!            F(I,J,L) = TOM_SC_FRACTION(I,J,L,N-IDTDUST1+1) * F(I,J,L)
            CALL GETFRACTION( I, J, L, N, .FALSE., 
     &                        XFRAC, SOLFRAC, State_Chm%Tracers )
            F(I,J,L) = XFRAC * F(I,J,L)                 
         ENDDO
         ENDDO
         ENDDO
         ISOL = GET_ISOL( N, N_TRACERS )
         
      !(end part) Added for size-resolved aerosol (win, 7/16/09)

      ! Convert State_Chm%Tracers units back to kg/kg total air 
      ! if conversion occurred at start of TOMAS block (ewl, 6/23/15)
      IF ( UNITCHANGE ) THEN
         CALL Convert_Kg_to_MoistKgKg( am_I_Root, N_TRACERS, 
     &                                  State_Met, State_Chm, RC )
      ENDIF

      ! Free pointer
      STT => NULL()
#endif

      !-------------------------------
      ! POPG (liquid phase only) (clf 11/16/10)
      !-------------------------------
      ELSE IF (N == IDTPOPG ) THEN

         ! No scavenging at the surface
         F(:,:,1) = 0e+0_fp

         ! Apply scavenging in levels 2 and higher
         DO L = 2, LLPAR
         DO J = 1, JJPAR
         DO I = 1, IIPAR

            ! Compute liquid to gas ratio for POPs using
            ! the appropriate parameters for Henry's Law (M/atm, unitless Kaw
            ! divided by R (in atm/M/K, or 8.21d-2) and T (T = 298 K)) as first
            ! argument and negative enthalpy of water-air exchange (kJ/mol)
            ! divided by R (in kJ/mol/K, or 8.32d-3) as second argument. 
            ! For PHENANTHRENE, HSTAR = 2.35d1 and del_H = -5.65d3 (HSTAR from
            ! Ma et al, 2010 J. Chem. Eng. Data, and del_H from Scharzenbach
            ! 2003, p200)
            ! For PYRENE, HSTAR = 7.61d1 and del_H = -5.17d3 (HSTAR from Ma et
            ! al and del_H from Scharzenbach 2003, p200)
            ! For BENZO[a]PYRENE, HSTAR = 1.32d3 and del_H = -5.65d3 (HSTAR from
            ! Ma et al and Del_H the same as pyrene for now)
            CALL COMPUTE_L2G( Input_Opt%POP_HSTAR, Input_Opt%POP_DEL_Hw, 
     &                        T(I,J,L), CLDLIQ(I,J,L), L2G )

            ! Fraction of POP in liquid phase 
            ! Assume (for now) that POP is not present in ice phase
            ! (Eqs. 4, 5, 6, Jacob et al, 2000)
            C_TOT = 1e+0_fp + L2G
            F_L   = L2G / C_TOT

            ! Compute the rate constant K.  Assume retention efficiency  
            ! for POPG in liquid is 0.0 for T <= 248 K and 0.02 for 
            ! 248 K < T < 268 K.  (Eq. 1, Jacob et al, 2000)
            IF ( T(I,J,L) >= 268e+0_fp ) THEN
               K = KC * F_L  

            ! ELSE IF ( T(I,J,L) > 248e+0_fp .and. T(I,J,L) < 268e+0_fp ) THEN
            !   K = KC * ( 2d-2 * F_L )
            ! clf, 1/7/11 - no retention below 268 K 
                  
            ELSE
               K = 0e+0_fp

            ENDIF
               
            ! F is the fraction of POP scavenged out of the updraft
            ! (Eq. 2, Jacob et al, 2000)
            F(I,J,L) = GET_F( State_Met, I, J, L, K )

         ENDDO
         ENDDO
         ENDDO

         ! ND38 index
         ISOL = GET_ISOL( N, N_TRACERS )

      !-------------------------------
      ! POPPOC (treat like hydrophobic OC aerosol)
      !-------------------------------
      ELSE IF (N == IDTPOPPOC ) THEN
         CALL F_AEROSOL( KC, N, F, State_Met )
         ISOL = GET_ISOL( N, N_TRACERS )

      !-------------------------------
      ! POPPBC (treat like hydrophobic BC aerosol)
      !-------------------------------
      ELSE IF (N == IDTPOPPBC ) THEN
         CALL F_AEROSOL( KC, N, F, State_Met )
         ISOL = GET_ISOL( N, N_TRACERS )

      ! Additional tracers for isoprene
      ! (fp, 06/09)
      !Use temperature of limonene
      !Use numbers of Sander 
      !  (http://www.mpch-mainz.mpg.de/~sander/res/henry.html)
      !-------------------------------
      ! MOBA (liquid & ice phases)
      !-------------------------------
      ELSE IF ( N == IDTMOBA ) THEN

         ! No scavenging at the surface
         F(:,:,1) = 0e+0_fp

         ! Apply scavenging in levels 2 and higher
         DO L = 2, LLPAR
         DO J = 1, JJPAR
         DO I = 1, IIPAR

            ! Compute liquid to gas ratio for LIMO, using
            ! the appropriate parameters for Henry's law
            ! (Eqs. 7, 8, and Table 1, Jacob et al, 2000)
            !FP_ISOP
            !based on methacrylic acid with acetic acid T dependance
            ! pKa = 4.1 - pH=5

            CALL COMPUTE_L2G( 2.3e+4_fp,    -6.3e+3_fp,
     &                        T(I,J,L), CLDLIQ(I,J,L), L2G )

            ! Fraction of LIMO in liquid phase
            ! (Eq. 4, 5, 6, Jacob et al, 2000)
            C_TOT = 1e+0_fp + L2G
            F_L   = L2G / C_TOT

            ! Compute the rate constant K.  Assume retention factor  
            ! for liquid LIMO is 0.0 for T <= 248 K and 0.02 for 
            ! 248 K < T < 268 K.  (Eq. 1, Jacob et al, 2000)
            IF ( T(I,J,L) >= 268e+0_fp ) THEN
               K = KC * F_L  

            ELSE IF ( T(I,J,L) > 248e+0_fp .and. T(I,J,L) < 268e+0_fp ) 
     &       THEN
               K = KC * ( 2e-2_fp * F_L ) 
                  
            ELSE
               K = 0e+0_fp

            ENDIF
               
            ! F is the fraction of LIMO scavenged out of the updraft
            ! (Eq. 2, Jacob et al, 2000)
            F(I,J,L) = GET_F( State_Met, I, J, L, K )

         ENDDO
         ENDDO
         ENDDO
            
         ! ND38 index
         ISOL = GET_ISOL( N, N_TRACERS )

      !-------------------------------
      ! ISOPN (liquid & ice phases)
      !-------------------------------
      ELSE IF ( N == IDTISOPN ) THEN

         ! No scavenging at the surface
         F(:,:,1) = 0e+0_fp

         ! Apply scavenging in levels 2 and higher
         DO L = 2, LLPAR
         DO J = 1, JJPAR
         DO I = 1, IIPAR

            ! Compute liquid to gas ratio for LIMO, using
            ! the appropriate parameters for Henry's law
            ! (Eqs. 7, 8, and Table 1, Jacob et al, 2000)


            !FP ISOP : BUG FIX FOR CONSISTENCY WITH DRY DEP MODULE
            !USE ITO NUMBER
            CALL COMPUTE_L2G( 17e+3_fp,     -9.2e+3_fp,
     &                        T(I,J,L), CLDLIQ(I,J,L), L2G )

            C_TOT = 1e+0_fp + L2G
            F_L   = L2G / C_TOT

            ! Compute the rate constant K.  Assume retention factor  
            ! for liquid LIMO is 0.0 for T <= 248 K and 0.02 for 
            ! 248 K < T < 268 K.  (Eq. 1, Jacob et al, 2000)
            IF ( T(I,J,L) >= 268e+0_fp ) THEN
               K = KC * F_L  

            ELSE IF ( T(I,J,L) > 248e+0_fp .and. T(I,J,L) < 268e+0_fp ) 
     &       THEN
               K = KC * ( 2e-2_fp * F_L ) 
                  
            ELSE
               K = 0e+0_fp

            ENDIF
               
            ! F is the fraction of LIMO scavenged out of the updraft
            ! (Eq. 2, Jacob et al, 2000)
            F(I,J,L) = GET_F( State_Met, I, J, L, K )

         ENDDO
         ENDDO
         ENDDO
            
         ! ND38 index
         ISOL = GET_ISOL( N, N_TRACERS )

      !-------------------------------
      ! MMN (liquid & ice phases)
      !-------------------------------
      ELSE IF ( N == IDTMMN ) THEN

         ! No scavenging at the surface
         F(:,:,1) = 0e+0_fp

         ! Apply scavenging in levels 2 and higher
         DO L = 2, LLPAR
         DO J = 1, JJPAR
         DO I = 1, IIPAR

            ! Compute liquid to gas ratio for LIMO, using
            ! the appropriate parameters for Henry's law
            ! (Eqs. 7, 8, and Table 1, Jacob et al, 2000)

            !FP ISOP : BUG FIX FOR CONSISTENCY WITH DRY DEP MODULE
            !USE ITO NUMBER
            CALL COMPUTE_L2G( 17e+3_fp,     -9.2e+3_fp,
     &                        T(I,J,L), CLDLIQ(I,J,L), L2G )

            C_TOT = 1e+0_fp + L2G
            F_L   = L2G / C_TOT

            ! Compute the rate constant K.  Assume retention factor  
            ! for liquid LIMO is 0.0 for T <= 248 K and 0.02 for 
            ! 248 K < T < 268 K.  (Eq. 1, Jacob et al, 2000)
            IF ( T(I,J,L) >= 268e+0_fp ) THEN
               K = KC * F_L  

            ELSE IF ( T(I,J,L) > 248e+0_fp .and. T(I,J,L) < 268e+0_fp ) 
     &       THEN
               K = KC * ( 2d-2 * F_L ) 
                  
            ELSE
               K = 0e+0_fp

            ENDIF
               
            ! F is the fraction of LIMO scavenged out of the updraft
            ! (Eq. 2, Jacob et al, 2000)
            F(I,J,L) = GET_F( State_Met, I, J, L, K )

         ENDDO
         ENDDO
         ENDDO
            
         ! ND38 index
         ISOL = GET_ISOL( N, N_TRACERS )

      !-------------------------------
      ! PROPNN (liquid & ice phases)
      !-------------------------------
      ELSE IF ( N == IDTPROPNN ) THEN

         ! No scavenging at the surface
         F(:,:,1) = 0e+0_fp

         ! Apply scavenging in levels 2 and higher
         DO L = 2, LLPAR
         DO J = 1, JJPAR
         DO I = 1, IIPAR

            ! Compute liquid to gas ratio for LIMO, using
            ! the appropriate parameters for Henry's law
            ! (Eqs. 7, 8, and Table 1, Jacob et al, 2000)

            !NITROOXYACETONE IN SANDER TABLE
            CALL COMPUTE_L2G( 1.0e+3_fp,    0.0e+0_fp,
     &                        T(I,J,L), CLDLIQ(I,J,L), L2G )


            C_TOT = 1e+0_fp + L2G
            F_L   = L2G / C_TOT

            ! Compute the rate constant K.  Assume retention factor  
            ! for liquid LIMO is 0.0 for T <= 248 K and 0.02 for 
            ! 248 K < T < 268 K.  (Eq. 1, Jacob et al, 2000)
            IF ( T(I,J,L) >= 268e+0_fp ) THEN
               K = KC * F_L  

            ELSE IF ( T(I,J,L) > 248e+0_fp .and. T(I,J,L) < 268e+0_fp ) 
     &       THEN
               K = KC * ( 2e-2_fp * F_L ) 
                  
            ELSE
               K = 0e+0_fp

            ENDIF
               
            ! F is the fraction of LIMO scavenged out of the updraft
            ! (Eq. 2, Jacob et al, 2000)
            F(I,J,L) = GET_F( State_Met, I, J, L, K )

         ENDDO
         ENDDO
         ENDDO
            
         ! ND38 index
         ISOL = GET_ISOL( N, N_TRACERS )

      !-------------------------------
      ! RIP (liquid & ice phases)
      !-------------------------------
      ELSE IF ( N == IDTRIP ) THEN

         ! No scavenging at the surface
         F(:,:,1) = 0e+0_fp

         ! Apply scavenging in levels 2 and higher
         DO L = 2, LLPAR
         DO J = 1, JJPAR
         DO I = 1, IIPAR

            CALL COMPUTE_L2G( 1.7e+6_fp,    0.0e+0_fp,              !USE H2O2
     &                        T(I,J,L), CLDLIQ(I,J,L), L2G )

            ! Fraction of LIMO in liquid phase
            ! (Eq. 4, 5, 6, Jacob et al, 2000)
            C_TOT = 1e+0_fp + L2G
            F_L   = L2G / C_TOT

            ! Compute the rate constant K.  Assume retention factor  
            ! for liquid LIMO is 0.0 for T <= 248 K and 0.02 for 
            ! 248 K < T < 268 K.  (Eq. 1, Jacob et al, 2000)
            IF ( T(I,J,L) >= 268e+0_fp ) THEN
               K = KC * F_L  

            ELSE IF ( T(I,J,L) > 248e+0_fp .and. T(I,J,L) < 268e+0_fp ) 
     &       THEN
               K = KC * ( 2e-2_fp * F_L ) 
                  
            ELSE
               K = 0e+0_fp

            ENDIF
               
            ! F is the fraction of LIMO scavenged out of the updraft
            ! (Eq. 2, Jacob et al, 2000)
            F(I,J,L) = GET_F( State_Met, I, J, L, K )

         ENDDO
         ENDDO
         ENDDO
            
         ! ND38 index
         ISOL = GET_ISOL( N, N_TRACERS )

      !-------------------------------
      ! MAP (liquid & ice phases)
      !-------------------------------
      ELSE IF ( N == IDTMAP ) THEN

         ! No scavenging at the surface
         F(:,:,1) = 0e+0_fp

         ! Apply scavenging in levels 2 and higher
         DO L = 2, LLPAR
         DO J = 1, JJPAR
         DO I = 1, IIPAR

            CALL COMPUTE_L2G( 8.4e+2_fp,  -5.3e+3_fp,              !USE H2O2
     &                        T(I,J,L), CLDLIQ(I,J,L), L2G )

            C_TOT = 1e+0_fp + L2G
            F_L   = L2G / C_TOT

            IF ( T(I,J,L) >= 268e+0_fp ) THEN
               K = KC * F_L  

            ELSE IF ( T(I,J,L) > 248e+0_fp .and. T(I,J,L) < 268e+0_fp ) 
     &       THEN
               K = KC * ( 2d-2 * F_L ) 
                  
            ELSE
               K = 0e+0_fp

            ENDIF
               
            ! F is the fraction of LIMO scavenged out of the updraft
            ! (Eq. 2, Jacob et al, 2000)
            F(I,J,L) = GET_F( State_Met, I, J, L, K )

         ENDDO
         ENDDO
         ENDDO
            
         ! ND38 index
         ISOL = GET_ISOL( N, N_TRACERS )


      !-------------------------------
      ! IEPOX (liquid & ice phases)
      !-------------------------------
      ELSE IF ( N == IDTIEPOX ) THEN

         ! No scavenging at the surface
         F(:,:,1) = 0e+0_fp

         ! Apply scavenging in levels 2 and higher
         DO L = 2, LLPAR
         DO J = 1, JJPAR
         DO I = 1, IIPAR

            CALL COMPUTE_L2G( 1.3e+8_fp,    0.0e+0_fp,               !USE H2O2
     &                        T(I,J,L), CLDLIQ(I,J,L), L2G )

            C_TOT = 1e+0_fp + L2G
            F_L   = L2G / C_TOT

            IF ( T(I,J,L) >= 268e+0_fp ) THEN
               K = KC * F_L  

            ELSE IF ( T(I,J,L) > 248e+0_fp .and. T(I,J,L) < 268e+0_fp ) 
     &       THEN
               K = KC * ( 2e-2_fp * F_L ) 
                  
            ELSE
               K = 0e+0_fp

            ENDIF
               
            ! F is the fraction of LIMO scavenged out of the updraft
            ! (Eq. 2, Jacob et al, 2000)
            F(I,J,L) = GET_F( State_Met, I, J, L, K )

         ENDDO
         ENDDO
         ENDDO
            
         ! ND38 index
         ISOL = GET_ISOL( N, N_TRACERS )

      !----------------------------
      ! Insoluble tracer, set F=0
      !----------------------------
      ELSE
         F(:,:,:) = 0e+0_fp
         ISOL     = 0

      ENDIF

      ! Free pointers
!      NULLIFY( BXHEIGHT )
      NULLIFY( T        )

      END SUBROUTINE COMPUTE_F
!EOC
!------------------------------------------------------------------------------
!                  GEOS-Chem Global Chemical Transport Model                  !
!------------------------------------------------------------------------------
!BOP
!
! !IROUTINE: f_aerosol
!
! !DESCRIPTION: Subroutine F\_AEROSOL returns the fraction of aerosol 
!  scavenged in updrafts
!\\
!\\
! !INTERFACE:
!
      SUBROUTINE F_AEROSOL( KC, N, F, State_Met ) 
!
! !USES:
!
      USE CMN_SIZE_MOD
      USE GIGC_State_Met_Mod, ONLY : MetState
      USE TRACERID_MOD,       ONLY : IDTBCPO,   IDTDST1,  IDTHNO3 
      USE TRACERID_MOD,       ONLY : IDTDST2,   IDTDST3,  IDTDST4
      USE TRACERID_MOD,       ONLY : IDTOCPO,   IDTPOA1,  IDTPOA2
      USE TRACERID_MOD,       ONLY : IDTPOPPOC, IDTPOPPBC
!
! !INPUT PARAMETERS: 
!
      ! Conversion rate from cloud condensate to precip [1/s]
      REAL(fp),       INTENT(IN)  :: KC

      !Add N to idendify tracers (qq,10/11/2011)
      INTEGER,        INTENT(IN)  :: N

      ! Meteorology State object
      TYPE(MetState), INTENT(IN)  :: State_Met
!
! !OUTPUT PARAMETERS:
!
      ! Fraction of aerosol scavenged in updrafts [unitless]
      REAL(fp),       INTENT(OUT) :: F(IIPAR,JJPAR,LLPAR)
! 
! !REVISION HISTORY: 
!  07 Nov 2002 - R. Yantosca - Initial version
!  16 Sep 2010 - R. Yantosca - Added ProTeX headers
!  09 Nov 2012 - M. Payer    - Replaced all met field arrays with State_Met
!                              derived type object
!  29 May 2013 - R. Yantosca - Segregate TOMAS-specific code with #ifdefs
!  10 Nov 2014 - C. Keller   - Now also apply TINY check in ESMF environment.
!  23 Jun 2015 - M. Sulprizio- Add impaction scavenging for hydrophobic BC and
!                              homogeneous IN removal from Qiaoqiao Wang
!EOP
!------------------------------------------------------------------------------
!BOC
!
! !LOCAL VARIABLES:
!
      INTEGER             :: I, J, L
      REAL(fp)            :: TMP, FF

      !=================================================================
      ! F_AEROSOL begins here!
      !
      ! Aerosol tracers are 100% in the cloud condensate phase, so 
      ! we set K = Kc, and compute F accordingly (cf Jacob et al 2000 )    
      !=================================================================
      
      ! Turn off scavenging in the first level by setting F = 0
      F(:,:,1) = 0e+0_fp
 
      ! Apply scavenging in levels 2 and higher
      DO L = 2, LLPAR
      DO J = 1, JJPAR
      DO I = 1, IIPAR
                
         ! snow vs rain (qq, 10/11/2011)
         IF ( State_Met%T(I,J,L) >= 258d0) THEN
             IF (N == IDTBCPO   .or. N == IDTOCPO  .or.
     &           N == IDTPOA1   .or. N == IDTPOA2  .or.
     &           N == IDTPOPPOC .or. N == IDTPOPPBC ) THEN
                FF=0.5d0
             ELSE
                FF=1d0
             ENDIF

         ELSE IF ( State_Met%T(I,J,L) < 237d0) THEN
             IF (N == IDTOCPO   .or. N == IDTPOPPOC .or.
     &           N == IDTPOA1   .or. N == IDTPOA2  ) THEN
                FF=0.5d0
             ELSE
                FF=1d0
             ENDIF

         ELSE   
            IF ( N == IDTBCPO   .or. N == IDTHNO3 .or.
     &           N == IDTDST1   .or. N == IDTDST2 .or.
     &           N == IDTDST3   .or. N == IDTDST4 ) THEN
               FF=1d0
            ELSE 
               FF=0.5d0
            ENDIF       
         ENDIF

         ! (Eq. 2, Jacob et al, 2000, with K = Kc)
         F(I,J,L) = GET_F( State_Met, I, J, L, KC, FF )
            
      ENDDO
      ENDDO
      ENDDO

      END SUBROUTINE F_AEROSOL 
!EOC
!------------------------------------------------------------------------------
!                  GEOS-Chem Global Chemical Transport Model                  !
!------------------------------------------------------------------------------
!BOP
!
! !IROUTINE: get_isol
!
! !DESCRIPTION: Function GET\_ISOL returns the value of ISOL (tracer index for 
!  ND38) for all simulation types.
!\\
!\\
! !INTERFACE:
!
      FUNCTION GET_ISOL( N_TEST, N_TRACERS ) RESULT( VALUE )
!
! !USES:
!
      USE CMN_SIZE_MOD                 ! Size parameters
!
! !INPUT PARAMETERS: 
!
      INTEGER, INTENT(IN) :: N_TEST    ! Tracer number to look up
      INTEGER, INTENT(IN) :: N_TRACERS ! # of GEOS_Chem tracers
!
! !RETURN VALUE:
!
      INTEGER             :: VALUE     ! Index for ND38 diagnostic

!
! !REVISION HISTORY: 
!  05 Apr 2004 - R. Yantosca - Initial version
!  (1 ) Now initializes a lookup table for faster execution.  Now made into
!        an EXTERNAL function. (rjp, bmy, 4/5/04)
!  (2 ) Now references N_TRACERS from "tracer_mod.f" (bmy, 7/20/04)
!  16 Sep 2010 - R. Yantosca - Added ProTeX headers
!EOP
!------------------------------------------------------------------------------
!BOC
!
! !LOCAL VARIABLES:
!
      LOGICAL, SAVE :: FIRST = .TRUE.
      INTEGER, SAVE :: NSOL_INDEX(NNPAR)
      INTEGER       :: I, L, N

      !=================================================================
      ! GET_ISOL begins here!
      !=================================================================

      ! Initialize lookup table on the first call
      IF ( FIRST ) THEN
      
         ! Initialize
         NSOL_INDEX(:) = 0
   
         ! Loop over tracers
         DO N = 1, N_TRACERS
            
            ! Loop over soluble tracers
            DO L = 1, NSOL

               ! Test if tracer N is among the soluble tracers
               IF ( IDWETD(L) == N ) THEN

                  ! Save location into the lookup table
                  NSOL_INDEX(N) = L 

                  !Go to next N
                  EXIT
               ENDIF
            ENDDO
         ENDDO

         ! Reset first-time flag
         FIRST = .FALSE.
      ENDIF

      ! Return value
      VALUE = NSOL_INDEX(N_TEST)

      END FUNCTION GET_ISOL
!EOC
!------------------------------------------------------------------------------
!                  GEOS-Chem Global Chemical Transport Model                  !
!------------------------------------------------------------------------------
!BOP
!
! !IROUTINE: rainout
!
! !DESCRIPTION: Subroutine RAINOUT computes RAINFRAC, the fraction of soluble 
!  tracer lost to rainout events in precipitation.
!\\
!\\
! !INTERFACE:
!
      SUBROUTINE RAINOUT( I, J, L, N, K_RAIN, DT, F, RAINFRAC,
     &                    Input_Opt, State_Met )
!
! !USES:
!
      USE CMN_SIZE_MOD
      USE ERROR_MOD,          ONLY : ERROR_STOP
      USE GIGC_Input_Opt_Mod, ONLY : OptInput
      USE GIGC_State_Met_Mod, ONLY : MetState
      USE TRACERID_MOD,       ONLY : IDTPB,   IDTBE7,   IDTHNO3, IDTH2O2
      USE TRACERID_MOD,       ONLY : IDTCH2O, IDTMP,    IDTSO2,  IDTSO4 
      USE TRACERID_MOD,       ONLY : IDTSO4s, IDTSO4aq, IDTMSA,  IDTNH3 
      USE TRACERID_MOD,       ONLY : IDTNH4,  IDTNH4aq, IDTNIT,  IDTNITs
      USE TRACERID_MOD,       ONLY : IDTAS,   IDTAHS,   IDTLET,  IDTBCPI
      USE TRACERID_MOD,       ONLY : IDTOCPI, IDTBCPO,  IDTOCPO, IDTDST1
      USE TRACERID_MOD,       ONLY : IDTDST2, IDTDST3,  IDTDST4, IDTSALA
      USE TRACERID_MOD,       ONLY : IDTSALC
      USE TRACERID_MOD,       ONLY : IS_Hg2,  IS_HgP
      USE TRACERID_MOD,       ONLY : IDTGLYX,   IDTMGLY,   IDTGLYC
      USE TRACERID_MOD,       ONLY : IDTSOAG,   IDTSOAM
      USE TRACERID_MOD,       ONLY : IDTMOBA,   IDTPROPNN
      USE TRACERID_MOD,       ONLY : IDTISOPN,  IDTMMN
      USE TRACERID_MOD,       ONLY : IDTIEPOX,  IDTRIP,    IDTMAP
      USE TRACERID_MOD,       ONLY : IDTHOBr,   IDTHBr,    IDTBr2
      USE TRACERID_MOD,       ONLY : IDTHCl ! SDE 04/17/13
      USE TRACERID_MOD,       ONLY : IDTPOPPOC, IDTPOPPBC, IDTPOPG
      ! SOAupdate:  update biogenics (new mtp) (hotp 5/24/10)
      USE TRACERID_MOD,       ONLY : IDTMTPA,  IDTLIMO,  IDTMTPO
      USE TRACERID_MOD,       ONLY : IDTTSOA1, IDTTSOA2, IDTTSOA3
      USE TRACERID_MOD,       ONLY : IDTTSOG1, IDTTSOG2, IDTTSOG3
      USE TRACERID_MOD,       ONLY : IDTTSOA0, IDTTSOG0
      USE TRACERID_MOD,       ONLY : IDTISOA1, IDTISOA2, IDTISOA3
      USE TRACERID_MOD,       ONLY : IDTISOG1, IDTISOG2, IDTISOG3
      ! SOAupdate: semivolpoa2: add POG (hotp 3/2/09)
      USE TRACERID_MOD,       ONLY : IDTPOA1,  IDTPOA2
      USE TRACERID_MOD,       ONLY : IDTPOG1,  IDTPOG2
      ! SOAupdate: semivolpoa4opoa: add OPOA, OPOG (hotp 3/18/09)
      USE TRACERID_MOD,       ONLY : IDTOPOA1, IDTOPOA2
      USE TRACERID_MOD,       ONLY : IDTOPOG1, IDTOPOG2
      ! SOAupdate: lumped aromatic/IVOC aerosol (hotp 5/12/10)
      USE TRACERID_MOD,       ONLY : IDTASOAN, IDTASOA1
      USE TRACERID_MOD,       ONLY : IDTASOA2, IDTASOA3
      USE TRACERID_MOD,       ONLY : IDTASOG1, IDTASOG2, IDTASOG3

#if defined( TOMAS )
      USE TRACERID_MOD, ONLY : IDTH2SO4,IDTNK1,   IDTSF1,  IDTSS1
      USE TRACERID_MOD, ONLY : IDTECIL1,IDTOCIL1, IDTOCOB1,IDTDUST1
      USE TOMAS_MOD,    ONLY : ICOMP,   IBINS
#endif
!
! !INPUT PARAMETERS: 
!
      INTEGER,        INTENT(IN)  :: I          ! Longitude index
      INTEGER,        INTENT(IN)  :: J          ! Latitude index
      INTEGER,        INTENT(IN)  :: L          ! Level index
      INTEGER,        INTENT(IN)  :: N          ! Tracer number
      REAL(fp),         INTENT(IN)  :: K_RAIN     ! Rainout rate constant [1/s]
      REAL(fp),         INTENT(IN)  :: DT         ! Timestep for rainout event [s]
      REAL(fp),         INTENT(IN)  :: F          ! Fraction of grid box that is
                                                !  precipitating [unitless]
      TYPE(OptInput), INTENT(IN)  :: Input_Opt  ! Input options
      TYPE(MetState), INTENT(IN)  :: State_Met  ! Meteorology State object
!
! !OUTPUT PARAMETERS:
!
      REAL(fp),         INTENT(OUT) :: RAINFRAC   ! Fraction of tracer lost 
                                                !  to rainout [unitless]
! 
! !REVISION HISTORY: 
!  28 Feb 2000 - R. Yantosca - Initial version
!  (1 ) Currently works for either full chemistry simulation (NSRCX == 3) 
!        or Rn-Pb-Be chemistry simulation (NSRCX == 1).  Other simulations
!        do not carry soluble tracer, so set RAINFRAC = 0. (bmy, 2/28/00)
!  (2 ) Need to call INIT_SCAV to initialize the Vud, C_H2O, CLDLIQ, 
!        and CLDICE fields once per dynamic timestep. (bmy, 2/28/00)
!  (3 ) K_RAIN, the rainout rate constant, and F, the areal fraction of the 
!        grid box undergoing precipitiation, are computed according to 
!        Giorgi & Chaimedes, as described in Jacob et al, 2000.
!  (4 ) Now no longer suppress scavenging of HNO3 and aerosol below 258K.
!        Updated comments, cosmetic changes.  Now set TK = T(I,J,L) since
!        T is now sized (IIPAR,JJPAR,LLPAR) in "CMN". (djj, hyl, bmy, 1/24/02)
!  (5 ) Eliminated obsolete code (bmy, 2/27/02)
!  (6 ) Now reference T from "dao_mod.f".  Updated comments.  Now bundled 
!        into "wetscav_mod.f". Now refererences "tracerid_mod.f".  Also 
!        removed reference to CMN since we don't need NSRCX. (bmy, 11/8/02)
!  (7 ) Now updated for carbon & dust aerosol tracers (rjp, bmy, 4/5/04)
!  (8 ) Now updated for seasalt aerosol tracers (rjp, bec, bmy, 4/20/04)
!  (9 ) Now updated for secondary aerosol tracers (rjp, bmy, 7/13/04)
!  (10) Now treat rainout of mercury aerosol tracers (eck, bmy, 12/9/04)
!  (11) Updated for AS, AHS, LET, NH4aq, SO4aq.  Also condensed the IF
!        statement by grouping blocks together. (cas, bmy, 12/20/04)
!  (12) Updated for SO4s, NITs (bec, bmy, 4/25/05)
!  (13) Now make sure all USE statements are USE, ONLY (bmy, 10/3/05)
!  (14) Change Henry's law constant for Hg2 to 1.0d+14.  Now use functions
!        IS_Hg2 and IS_HgP to determine if the tracer is a tagged Hg0 or
!        HgP tracer. (eck, cdh, bmy, 1/6/06)
!  (15) Updated for SOG4 and SOA4 (dkh, bmy, 5/18/06)
!  (16) For GEOS-5, suppress rainout when T < 258K (hyl, bmy, 3/5/08)
!  (17) Bug fix: need to use separate conversion parameters for H2O2 and
!        NH3.  This was the same fix as in COMPUTE_F but until now we had
!        overlooked this. (havala, bmy, 7/20/09)
!  25 Aug 2010 - R. Yantosca - Treat MERRA in the same way as GEOS-5
!  16 Sep 2010 - R. Yantosca - Added ProTeX headers
!  27 Sep 2011 - H. Amos     - remove LHg_WETDasHNO3 logical, it's obsolete
!  09 Feb 2012 - R. Yantosca - Treat GEOS-5.7.x in the same way as MERRA
!  09 Nov 2012 - M. Payer    - Replaced all met field arrays with State_Met
!                              derived type object
!  13 Aug 2013 - M. Sulprizio- Add modifications for updated SOA and SOA + 
!                              semivolatile POA simulations (H. Pye)
!  26 Sep 2013 - R. Yantosca - Renamed GEOS_57 Cpp switch to GEOS_FP
!  25 Aug 2014 - M. Sulprizio- Now accept Input_Opt as an argument
!  19 Dec 2014 - M. Sulprizio- Add bug fixes for CONV_H2O2 and CONV_NH3 from
!                              Duncan Fairlie. The square root term should be
!                              inverted to be consistent with Mari et al (2000).
!  23 Jun 2015 - M. Sulprizio- Add impaction scavenging for hydrophobic BC and
!                              homogeneous IN removal from Qiaoqiao Wang
!EOP
!------------------------------------------------------------------------------
!BOC
!
! !LOCAL VARIABLES:
!
      REAL(fp)            :: L2G, I2G, C_TOT, F_L, F_I, K, TK, SO2LOSS
!
! !DEFINED PARAMETERS:
!
      ! CONV_H2O2 = 0.6 * SQRT( 0.53 ), used for the ice to gas ratio for H2O2
      ! 0.6 is ( sticking  coeff H2O2  / sticking  coeff  water )
      ! 0.53 is ( molecular weight water / molecular weight H2O2 )
      REAL(fp), PARAMETER   :: CONV_H2O2 = 4.36564e-1_fp     

      ! CONV_NH3 = 0.6 * SQRT( 1.06 ), used for the ice to gas ratio for NH3
      ! 0.6 is ( sticking  coeff  NH3 / sticking  coeff  water )
      ! 1.06 is ( molecular weight water /  molecular weight NH3 )
      REAL(fp), PARAMETER   :: CONV_NH3  = 6.17395e-1_fp

      !==================================================================
      ! RAINOUT begins here!
      !
      ! For aerosols, set K = K_RAIN and compute RAINFRAC according
      ! to Eq. 10 of Jacob et al 2000.  Call function GET_RAINFRAC.
      !==================================================================

      ! Save the local temperature in TK for convenience
      TK = State_Met%T(I,J,L)

      !------------------------------
      ! H2O2 (liquid & ice phases)
      !------------------------------
      IF ( N == IDTH2O2 ) THEN

         ! Compute ice to gas ratio for H2O2 by co-condensation
         ! (Eq. 9, Jacob et al, 2000)
         IF ( C_H2O(I,J,L) > 0e+0_fp ) THEN 
            I2G = ( CLDICE(I,J,L) / C_H2O(I,J,L) ) * CONV_H2O2
         ELSE
            I2G = 0e+0_fp
         ENDIF

         ! Compute liquid to gas ratio for H2O2, using
         ! the appropriate parameters for Henry's law
         ! (Eqs. 7, 8 and Table 1, Jacob et al, 2000)
         CALL COMPUTE_L2G(8.3e+4_fp, -7.4e+3_fp, TK, CLDLIQ(I,J,L), L2G)

         ! Fraction of H2O2 in liquid & ice phases
         ! (Eqs. 4, 5, 6, Jacob et al, 2000)
         C_TOT = 1e+0_fp + L2G + I2G
         F_L   = L2G / C_TOT
         F_I   = I2G / C_TOT

         ! Compute the rate constant K.  The retention factor  
         ! for liquid H2O2 is 0.05 for 248 K < T < 268 K, and 
         ! 1.0 for T >= 268 K.  (Eq. 1, Jacob et al, 2000)
         IF ( TK >= 268e+0_fp ) THEN
            K = K_RAIN * ( F_L + F_I ) 
               
         ELSE IF ( TK > 248e+0_fp  .and. TK < 268e+0_fp ) THEN
            K = K_RAIN * ( ( 5e-2_fp * F_L ) + F_I ) 

         ELSE 
            K = K_RAIN * F_I

         ENDIF

         ! Compute RAINFRAC, the fraction of rained-out H2O2
         ! (Eq. 10, Jacob et al, 2000)
         RAINFRAC = GET_RAINFRAC( K, F, DT )

      !------------------------------
      ! CH2O (liquid phase only)
      !------------------------------     
      ELSE IF ( N == IDTCH2O ) THEN 
                  
         ! Compute liquid to gas ratio for CH2O, using
         ! the appropriate parameters for Henry's law
         ! (Eqs. 7, 8 and Table 1, Jacob et al, 2000)
         CALL COMPUTE_L2G(3.0e+3_fp, -7.2e+3_fp, TK, CLDLIQ(I,J,L), L2G)
            
         ! Fraction of CH2O in liquid phase 
         ! NOTE: CH2O does not exist in the ice phase!
         ! (Eqs. 4, 5, Jacob et al, 2000)
         C_TOT = 1e+0_fp + L2G
         F_L   = L2G / C_TOT

         ! Compute the rate constant K.  The retention factor  
         ! for liquid CH2O is 0.02 for 248 K < T < 268 K, and 
         ! 1.0 for T > 268 K. (Eq. 1, Jacob et al, 2000)
         IF ( TK >= 268e+0_fp ) THEN
            K = K_RAIN * F_L 

         ELSE IF ( TK > 248e+0_fp .and. TK < 268e+0_fp ) THEN
            K = K_RAIN * ( 2e-2_fp * F_L )
               
         ELSE
            K = 0e+0_fp

         ENDIF

         ! Compute RAINFRAC, the fraction of rained-out CH2O
         ! (Eq. 10, Jacob et al, 2000)
         RAINFRAC = GET_RAINFRAC( K, F, DT )

      ! Update GLYX and MGLY Henry's Law Const calculations (tmf, 9/13/06) 
      !------------------------------
      ! GLYX (liquid phase only)
      !------------------------------     
      ELSE IF ( N == IDTGLYX ) THEN 

         ! Compute liquid to gas ratio for GLYX, using
         ! (1) Zhou and Mopper (1990): Kstar298 = 3.6e5 M/atm 
         ! (2) Schweitzer et al. (1998) showed that the temperature dependence 
         ! for CH2O works well for glyoxal, so we use the same H298_R as CH2O
         CALL COMPUTE_L2G(3.6e+5_fp, -7.2e+3_fp, TK, CLDLIQ(I,J,L), L2G)

         ! Fraction of GLYX in liquid phase 
         C_TOT = 1e+0_fp + L2G
         F_L   = L2G / C_TOT

         ! assume same retention factor as CH2O
         ! Compute the rate constant K.  The retention factor  
         ! for liquid CH2O is 0.02 for 248 K < T < 268 K, and 
         ! 1.0 for T > 268 K. (Eq. 1, Jacob et al, 2000)
         IF ( TK >= 268e+0_fp ) THEN
            K = K_RAIN * F_L 

         ELSE IF ( TK > 248e+0_fp .and. TK < 268e+0_fp ) THEN
            K = K_RAIN * ( 2e-2_fp * F_L )
               
         ELSE
            K = 0e+0_fp

         ENDIF

         ! Compute RAINFRAC, the fraction of rained-out GLYX
         ! (Eq. 10, Jacob et al, 2000)
         RAINFRAC = GET_RAINFRAC( K, F, DT )

      !------------------------------
      ! MGLY (liquid phase only)
      !------------------------------     
      ELSE IF ( N == IDTMGLY ) THEN 

         ! Compute liquid to gas ratio for MGLY, using
         ! the appropriate parameters for Henry's law
         ! from Betterton and Hoffman 1988): 
         ! Kstar298 = 3.71d3 M/atm;  H298_R = -7.5d3 K
         CALL COMPUTE_L2G(3.7e+3_fp, -7.5e+3_fp, TK, CLDLIQ(I,J,L), L2G)
            
         ! Fraction of MGLY in liquid phase 
         ! NOTE: CH2O does not exist in the ice phase!
         ! (Eqs. 4, 5, Jacob et al, 2000)
         C_TOT = 1e+0_fp + L2G
         F_L   = L2G / C_TOT

         ! assume same retention factor as CH2O
         ! Compute the rate constant K.  The retention factor  
         ! for liquid CH2O is 0.02 for 248 K < T < 268 K, and 
         ! 1.0 for T > 268 K. (Eq. 1, Jacob et al, 2000)
         IF ( TK >= 268e+0_fp ) THEN
            K = K_RAIN * F_L 

         ELSE IF ( TK > 248e+0_fp .and. TK < 268e+0_fp ) THEN
            K = K_RAIN * ( 2e-2_fp * F_L )
               
         ELSE
            K = 0e+0_fp

         ENDIF

         ! Compute RAINFRAC, the fraction of rained-out MGLY
         ! (Eq. 10, Jacob et al, 2000)
         RAINFRAC = GET_RAINFRAC( K, F, DT )

      !------------------------------
      ! GLYC (liquid phase only)
      !------------------------------     
      ELSE IF ( N == IDTGLYC ) THEN 

         ! Compute liquid to gas ratio for GLYC, using
         ! the appropriate parameters for Henry's law
         ! from Betterton and Hoffman 1988): 
         ! Kstar298 = 4.1d4 M/atm;  H298_R = -4.6d3 K
         CALL COMPUTE_L2G(4.1e+4_fp, -4.6e+3_fp, TK, CLDLIQ(I,J,L), L2G)
            
         ! Fraction of GLYC in liquid phase 
         ! NOTE: CH2O does not exist in the ice phase!
         ! (Eqs. 4, 5, Jacob et al, 2000)
         C_TOT = 1e+0_fp + L2G
         F_L   = L2G / C_TOT

         ! assume same retention factor as CH2O
         ! Compute the rate constant K.  The retention factor  
         ! for liquid CH2O is 0.02 for 248 K < T < 268 K, and 
         ! 1.0 for T > 268 K. (Eq. 1, Jacob et al, 2000)
         IF ( TK >= 268e+0_fp ) THEN
            K = K_RAIN * F_L 

         ELSE IF ( TK > 248e+0_fp .and. TK < 268e+0_fp ) THEN
            K = K_RAIN * ( 2e-2_fp * F_L )
               
         ELSE
            K = 0e+0_fp

         ENDIF

         ! Compute RAINFRAC, the fraction of rained-out MGLY
         ! (Eq. 10, Jacob et al, 2000)
         RAINFRAC = GET_RAINFRAC( K, F, DT )

  
      !------------------------------
      ! CH3OOH (liquid phase only)
      !------------------------------
      ELSE IF ( N == IDTMP ) THEN

         ! Compute liquid to gas ratio for CH3OOH, using
         ! the appropriate parameters for Henry's law
         ! (Eqs. 7, 8, and Table 1, Jacob et al, 2000)
         CALL COMPUTE_L2G(3.1e+2_fp, -5.2e+3_fp, TK, CLDLIQ(I,J,L), L2G)

         ! Fraction of CH3OOH in liquid phase
         ! NOTE: CH3OOH does not exist in the ice phase!
         ! (Eqs. 4, 5, Jacob et al, 2000)
         C_TOT = 1e+0_fp + L2G
         F_L   = L2G / C_TOT

         ! Compute the rate constant K.  The retention factor  
         ! for liquid CH3OOH is 0.02 for 248 K < T < 268 K, and 
         ! 1.0 for T > 268 K. (Eq. 1, Jacob et al, 2000)
         IF ( TK >= 268e+0_fp ) THEN
            K = K_RAIN * F_L  

         ELSE IF ( TK > 248e+0_fp .and. TK < 268e+0_fp ) THEN
            K = K_RAIN * ( 2e-2_fp * F_L )  
            
         ELSE
            K = 0e+0_fp
               
         ENDIF
  
         ! Compute RAINFRAC, the fraction of rained-out CH3OOH
         ! (Eq. 10, Jacob et al, 2000)
         RAINFRAC = GET_RAINFRAC( K, F, DT ) 

      !!!!!!!!!
      !FP_ISOP!
      !!!!!!!!!

      !------------------------------
      ! MOBA (liquid phase only)
      !------------------------------
      ELSE IF ( N == IDTMOBA ) THEN
         
         !based on methacrylic acid
         CALL COMPUTE_L2G(2.3e+4_fp, -6.3e+3_fp, TK, CLDLIQ(I,J,L), L2G)

         ! Fraction of methacrylic acid in liquid phase
         ! Assume: methacrylic acid does not exist in the ice phase!
         ! (Eqs. 4, 5, Jacob et al, 2000)
         C_TOT = 1e+0_fp + L2G
         F_L   = L2G / C_TOT

         ! Compute the rate constant K.  The retention factor  
         ! for liquid CH3OOH is 0.02 for 248 K < T < 268 K, and 
         ! 1.0 for T > 268 K. (Eq. 1, Jacob et al, 2000)
         IF ( TK >= 268e+0_fp ) THEN
            K = K_RAIN * F_L  

         ELSE IF ( TK > 248e+0_fp .and. TK < 268e+0_fp ) THEN
            K = K_RAIN * ( 2e-2_fp * F_L )  
            
         ELSE
            K = 0e+0_fp
               
         ENDIF
  
         ! Compute RAINFRAC, the fraction of rained-out CH3OOH
         ! (Eq. 10, Jacob et al, 2000)
         RAINFRAC = GET_RAINFRAC( K, F, DT ) 

      !------------------------------
      ! ISOPN (liquid phase only)
      !------------------------------
      ELSE IF ( N == IDTISOPN ) THEN

         !Based on 2-pentyl nitrate

         CALL COMPUTE_L2G(17e+3_fp, -9.2e+3_fp, TK, CLDLIQ(I,J,L), L2G)

         C_TOT = 1e+0_fp + L2G
         F_L   = L2G / C_TOT

         ! Compute the rate constant K.  The retention factor  
         ! for liquid CH3OOH is 0.02 for 248 K < T < 268 K, and 
         ! 1.0 for T > 268 K. (Eq. 1, Jacob et al, 2000)
         IF ( TK >= 268e+0_fp ) THEN
            K = K_RAIN * F_L  

         ELSE IF ( TK > 248e+0_fp .and. TK < 268e+0_fp ) THEN
            K = K_RAIN * ( 2e-2_fp * F_L )  
            
         ELSE
            K = 0e+0_fp
               
         ENDIF
  
         ! Compute RAINFRAC, the fraction of rained-out CH3OOH
         ! (Eq. 10, Jacob et al, 2000)
         RAINFRAC = GET_RAINFRAC( K, F, DT ) 

      !------------------------------
      ! MMN (liquid phase only)
      !------------------------------
      ELSE IF ( N == IDTMMN ) THEN

         !Ito 2007
         CALL COMPUTE_L2G(17e+3_fp, -9.2e+3_fp, TK, CLDLIQ(I,J,L), L2G)


         C_TOT = 1e+0_fp + L2G
         F_L   = L2G / C_TOT

         ! Compute the rate constant K.  The retention factor  
         ! for liquid CH3OOH is 0.02 for 248 K < T < 268 K, and 
         ! 1.0 for T > 268 K. (Eq. 1, Jacob et al, 2000)
         IF ( TK >= 268e+0_fp ) THEN
            K = K_RAIN * F_L  

         ELSE IF ( TK > 248e+0_fp .and. TK < 268e+0_fp ) THEN
            K = K_RAIN * ( 2e-2_fp * F_L )  
            
         ELSE
            K = 0e+0_fp
               
         ENDIF
  
         ! Compute RAINFRAC, the fraction of rained-out CH3OOH
         ! (Eq. 10, Jacob et al, 2000)
         RAINFRAC = GET_RAINFRAC( K, F, DT ) 

      !------------------------------
      ! PROPNN (liquid phase only)
      !------------------------------
      ELSE IF ( N == IDTPROPNN ) THEN

         CALL COMPUTE_L2G(1.0e+3_fp, 0.0e+0_fp, TK, CLDLIQ(I,J,L), L2G)


         C_TOT = 1e+0_fp + L2G
         F_L   = L2G / C_TOT

         ! Compute the rate constant K.  The retention factor  
         ! for liquid CH3OOH is 0.02 for 248 K < T < 268 K, and 
         ! 1.0 for T > 268 K. (Eq. 1, Jacob et al, 2000)
         IF ( TK >= 268e+0_fp ) THEN
            K = K_RAIN * F_L  

         ELSE IF ( TK > 248e+0_fp .and. TK < 268e+0_fp ) THEN
            K = K_RAIN * ( 2e-2_fp * F_L )  
            
         ELSE
            K = 0e+0_fp
               
         ENDIF
  
         ! Compute RAINFRAC, the fraction of rained-out CH3OOH
         ! (Eq. 10, Jacob et al, 2000)
         RAINFRAC = GET_RAINFRAC( K, F, DT ) 

      !------------------------------
      ! RIP
      !------------------------------
      ELSE IF ( N == IDTRIP ) THEN

         !USE H2O2 
         CALL COMPUTE_L2G(1.7e+6_fp, 0.0e+0_fp, TK, CLDLIQ(I,J,L), L2G)

         C_TOT = 1e+0_fp + L2G
         F_L   = L2G / C_TOT

         ! Compute the rate constant K.  The retention factor  
         ! for liquid CH3OOH is 0.02 for 248 K < T < 268 K, and 
         ! 1.0 for T > 268 K. (Eq. 1, Jacob et al, 2000)
         IF ( TK >= 268e+0_fp ) THEN
            K = K_RAIN * F_L  

         ELSE IF ( TK > 248e+0_fp .and. TK < 268e+0_fp ) THEN
            K = K_RAIN * ( 2e-2_fp * F_L )  
            
         ELSE
            K = 0e+0_fp
               
         ENDIF
  
         ! Compute RAINFRAC, the fraction of rained-out CH3OOH
         ! (Eq. 10, Jacob et al, 2000)
         RAINFRAC = GET_RAINFRAC( K, F, DT ) 

      !------------------------------
      ! MAP
      !------------------------------
      ELSE IF ( N == IDTMAP ) THEN

         !USE H2O2 
         CALL COMPUTE_L2G( 8.4e+2_fp, -5.3e+3_fp, TK, 
     &         CLDLIQ(I,J,L), L2G )

         C_TOT = 1e+0_fp + L2G
         F_L   = L2G / C_TOT

         ! Compute the rate constant K.  The retention factor  
         ! for liquid CH3OOH is 0.02 for 248 K < T < 268 K, and 
         ! 1.0 for T > 268 K. (Eq. 1, Jacob et al, 2000)
         IF ( TK >= 268e+0_fp ) THEN
            K = K_RAIN * F_L  

         ELSE IF ( TK > 248e+0_fp .and. TK < 268e+0_fp ) THEN
            K = K_RAIN * ( 2e-2_fp * F_L )  
            
         ELSE
            K = 0e+0_fp
         ENDIF
  
         ! Compute RAINFRAC, the fraction of rained-out CH3OOH
         ! (Eq. 10, Jacob et al, 2000)
         RAINFRAC = GET_RAINFRAC( K, F, DT ) 

      !------------------------------
      ! IEPOX
      !------------------------------
      ELSE IF ( N == IDTIEPOX ) THEN

         !USE H2O2 
         CALL COMPUTE_L2G( 1.3e+8_fp, 0.0e+0_fp, TK, 
     &         CLDLIQ(I,J,L), L2G )


         C_TOT = 1e+0_fp + L2G
         F_L   = L2G / C_TOT

         ! Compute the rate constant K.  The retention factor  
         ! for liquid CH3OOH is 0.02 for 248 K < T < 268 K, and 
         ! 1.0 for T > 268 K. (Eq. 1, Jacob et al, 2000)
         IF ( TK >= 268e+0_fp ) THEN
            K = K_RAIN * F_L  

         ELSE IF ( TK > 248e+0_fp .and. TK < 268e+0_fp ) THEN
            K = K_RAIN * ( 2e-2_fp * F_L )  
            
         ELSE
            K = 0e+0_fp
               
         ENDIF
  
         ! Compute RAINFRAC, the fraction of rained-out CH3OOH
         ! (Eq. 10, Jacob et al, 2000)
         RAINFRAC = GET_RAINFRAC( K, F, DT ) 

      !!!!! end FP additional tracers for ISOP (6/2009)

      !----------------------------------
      ! HOBr (liquid phase only), jpp
      !----------------------------------
      ELSE IF ( N == IDTHOBr ) THEN


         ! Compute liquid to gas ratio for HOBr:
         ! 1. first argument is the adjusted Henry's law coefficient,
         ! which I've calculated for pH = 4.5
         ! (jpp, 4/27/09)
         ! 
         ! McGrath and Rowland, 1994 estimate - 50 kJ/mol heat of solution
         ! H0 comes from Freznel et al. [1998]
         CALL COMPUTE_L2G( 6.1e+3_fp, -6014.e+0_fp, TK, 
     &         CLDLIQ(I,J,L), L2G ) 

         ! Fraction of HOBr in liquid phase
         ! (Eqs. 4, 5, 6, Jacob et al, 2000)
         C_TOT = 1e+0_fp + L2G
         F_L   = L2G / C_TOT
         ! F_I not defined for HOBr (ckeller, 10/11/2014)
         !F_I   = I2G / C_TOT

         ! Compute the rate constant K.
         IF ( TK >= 268e+0_fp ) THEN
            K = K_RAIN * F_L 
         ELSE IF ( TK > 248e+0_fp  .and. TK < 268e+0_fp ) THEN

            K = K_RAIN * (0.e+0_fp * F_L)

         ELSE
            K = 0.e+0_fp
         ENDIF

         ! Compute RAINFRAC, the fraction of rained-out HOBr
         ! (Eq. 10, Jacob et al, 2000)
         RAINFRAC = GET_RAINFRAC( K, F, DT ) 

      !-----------------------------------
      ! HCl (liquid phase only), SDE 04/17/13
      !-----------------------------------
      ELSE IF ( N == IDTHCl ) THEN

         CALL COMPUTE_L2G( 7.1e+15_fp, -1.10e+4_fp, TK, 
     &         CLDLIQ(I,J,L), L2G )

         ! Fraction of HCl in liquid phase
         ! (Eqs. 4, 5, 6, Jacob et al, 2000)
         C_TOT = 1e+0_fp + L2G
         F_L   = L2G / C_TOT

         ! Compute the rate constant K.
         IF ( TK >= 268e+0_fp ) THEN
            K = K_RAIN * F_L 
         ELSE IF ( TK > 248e+0_fp  .and. TK < 268e+0_fp ) THEN

            ! HCl has a large effective H*
            K = K_RAIN * (1.e+0_fp * F_L)

         ELSE
            K = 0.e+0_fp
         ENDIF
  
         ! Compute RAINFRAC, the fraction of rained-out HCl
         ! (Eq. 10, Jacob et al, 2000)
         RAINFRAC = GET_RAINFRAC( K, F, DT ) 

      !-----------------------------------
      ! HBr (liquid phase only), jpp
      !-----------------------------------
      ELSE IF ( N == IDTHBr ) THEN

         ! Compute liquid to gas ratio for HBr:
         ! 1. first argument is the adjusted Henry's law coefficient,
         ! which I've calculated for pH = 4.5
         !
         ! H0 and heat of solution are estimated by Yang et al. [2005]
         CALL COMPUTE_L2G( 7.1e+13_fp, -10200.0e+0_fp, TK, 
     &         CLDLIQ(I,J,L), L2G )

         ! Fraction of HBr in liquid phase
         ! (Eqs. 4, 5, 6, Jacob et al, 2000)
         C_TOT = 1e+0_fp + L2G
         F_L   = L2G / C_TOT

         ! Compute the rate constant K.
         IF ( TK >= 268e+0_fp ) THEN
            K = K_RAIN * F_L 
         ELSE IF ( TK > 248e+0_fp  .and. TK < 268e+0_fp ) THEN

            ! HBr has a large effective Henry's
            ! Law Constant, similar to HCl and HNO3, which have
            ! retention fractions (RFs) of 1.
            ! RFs have not been measured for HBr; 
            ! however, Stuart and Jacobson [2003]
            ! suggest that species with large
            ! Hstar's should have RF's of about 1.
            ! (jpp, 6/13/2011)
            K = K_RAIN * (1.e+0_fp * F_L) ! jpp, testing riming efficiency

         ELSE
            K = 0.e+0_fp
         ENDIF
  
         ! Compute RAINFRAC, the fraction of rained-out HBr
         ! (Eq. 10, Jacob et al, 2000)
         RAINFRAC = GET_RAINFRAC( K, F, DT ) 

      !------------------------------
      ! Br2 (liquid phase only), jpp
      !------------------------------
      ELSE IF ( N == IDTBr2 ) THEN

         ! 1. H0 and the heat of solution are taken from Dean [1992].
         ! 2. Dissociation constant for hydrolysis is small (4e-9) and taken
         !    from Beckwith et al. [1996]
         CALL COMPUTE_L2G( 0.76e+0_fp, -3.72e+3_fp, TK, 
     &         CLDLIQ(I,J,L), L2G )

         ! Fraction of HBr in liquid phase
         C_TOT = 1e+0_fp + L2G
         F_L   = L2G / C_TOT

         ! Compute the rate constant K.
         IF ( TK >= 268e+0_fp ) THEN
            K = K_RAIN * F_L
         ELSE IF ( TK > 248e+0_fp  .and. TK < 268e+0_fp ) THEN
            K = K_RAIN * (0.e+0_fp * F_L)
         ELSE
            K = 0e+0_fp   
         ENDIF
  
         ! Compute RAINFRAC, the fraction of rained-out HBr
         ! (Eq. 10, Jacob et al, 2000)
         RAINFRAC = GET_RAINFRAC( K, F, DT ) 

      !------------------------------
      ! NH3 (liquid & ice phases)
      !------------------------------
      ELSE IF ( N == IDTNH3 ) THEN

         ! Compute ice to gas ratio for NH3 by co-condensation
         ! (Eq. 9, Jacob et al, 2000)
         IF ( C_H2O(I,J,L) > 0e+0_fp ) THEN 
            I2G = ( CLDICE(I,J,L) / C_H2O(I,J,L) ) * CONV_NH3
         ELSE
            I2G = 0e+0_fp
         ENDIF
                  
         ! Compute liquid to gas ratio for NH3, using
         ! the appropriate parameters for Henry's law
         ! (Seinfeld and Pandis, p343 eq. 6.8)
         ! PH    = 4.5  ! Assumed PH for typical cloud drop
         ! Hstar = 1.054d11 * (10.**(-PH)) == 3.3d6
         CALL COMPUTE_L2G(3.3e+6_fp, -4.1e+3_fp, TK, CLDLIQ(I,J,L), L2G)

         ! Fraction of NH3 in liquid & ice phases
         ! (Eqs. 4, 5, 6, Jacob et al, 2000)
         C_TOT = 1e+0_fp + L2G + I2G
         F_L   = L2G / C_TOT
         F_I   = I2G / C_TOT

         ! Compute the rate constant K.  The retention factor  
         ! for liquid NH3 is 0.05 for 248 K < T < 268 K, and 
         ! 1.0 for T >= 268 K.  (Eq. 1, Jacob et al, 2000)
         IF ( TK >= 268e+0_fp ) THEN
            K = K_RAIN * ( F_L + F_I ) 

         ELSE IF ( TK > 248e+0_fp  .and. TK < 268e+0_fp ) THEN
            K = K_RAIN * ( ( 5e-2_fp * F_L ) + F_I ) 

         ELSE 
            K = K_RAIN * F_I

         ENDIF

         ! Compute RAINFRAC, the fraction of rained-out NH3
         ! (Eq. 10, Jacob et al, 2000)
         RAINFRAC = GET_RAINFRAC( K, F, DT )

      !------------------------------
      ! MTPA (liquid phase only)
      !------------------------------
      ! new mtp (hotp 5/24/10), SOAupdate
      ELSE IF ( N == IDTMTPA ) THEN

         ! Compute liquid to gas ratio for MTPA, using
         ! the appropriate parameters for Henry's law
         ! (Eqs. 7, 8, and Table 1, Jacob et al, 2000)
         ! use H-law of 0.049 (hotp 5/24/10), SOAupdate
         CALL COMPUTE_L2G(0.049e+0_fp, 0.e+0_fp, TK, CLDLIQ(I,J,L), L2G)

         ! Fraction of MTPA in liquid phase
         ! (Eqs. 4, 5, Jacob et al, 2000)
         C_TOT = 1e+0_fp + L2G
         F_L   = L2G / C_TOT

         ! Compute the rate constant K.  Assume that the retention factor
         ! for liquid MTPA is 0.02 for 248 K < T < 268 K, and
         ! 1.0 for T > 268 K. (Eq. 1, Jacob et al, 2000)
         IF ( TK >= 268e+0_fp ) THEN
            K = K_RAIN * F_L

         ELSE IF ( TK > 248e+0_fp .and. TK < 268e+0_fp ) THEN
            K = K_RAIN * ( 2e-2_fp * F_L )

         ELSE
            K = 0e+0_fp

         ENDIF
 
         ! Compute RAINFRAC, the fraction of rained-out MTPA
         ! (Eq. 10, Jacob et al, 2000)
         RAINFRAC = GET_RAINFRAC( K, F, DT )

      !------------------------------
      ! LIMO (liquid phase only)
      !------------------------------
      ELSE IF ( N == IDTLIMO ) THEN

         ! Compute liquid to gas ratio for LIMO, using
         ! the appropriate parameters for Henry's law
         ! (Eqs. 7, 8, and Table 1, Jacob et al, 2000)
         CALL COMPUTE_L2G(0.07e+0_fp, 0.e+0_fp, TK, CLDLIQ(I,J,L), L2G)

         ! Fraction of LIMO in liquid phase
         ! (Eqs. 4, 5, Jacob et al, 2000)
         C_TOT = 1e+0_fp + L2G
         F_L   = L2G / C_TOT

         ! Compute the rate constant K.  Assume that the retention factor
         ! for liquid LIMO is 0.02 for 248 K < T < 268 K, and
         ! 1.0 for T > 268 K. (Eq. 1, Jacob et al, 2000)
         IF ( TK >= 268e+0_fp ) THEN
            K = K_RAIN * F_L

         ELSE IF ( TK > 248e+0_fp .and. TK < 268e+0_fp ) THEN
            K = K_RAIN * ( 2e-2_fp * F_L )

         ELSE
            K = 0e+0_fp

         ENDIF

         ! Compute RAINFRAC, the fraction of rained-out LIMO
         ! (Eq. 10, Jacob et al, 2000)
         RAINFRAC = GET_RAINFRAC( K, F, DT )

      !------------------------------
      ! MTPO (liquid phase only)
      !------------------------------
      ! new mtp (hotp 5/24/10), SOAupdate
      ELSE IF ( N == IDTMTPO ) THEN

         ! Compute liquid to gas ratio for MTPO, using
         ! the appropriate parameters for Henry's law.
         ! (Eqs. 7, 8, and Table 1, Jacob et al, 2000)
         ! H-law is 0.049 (hotp 5/24/10), SOAupdate
         CALL COMPUTE_L2G( 0.049e+0_fp, 0.e+0_fp, TK, 
     &         CLDLIQ(I,J,L), L2G )

         ! Fraction of MTPO in liquid phase
         ! (Eqs. 4, 5, Jacob et al, 2000)
         C_TOT = 1e+0_fp + L2G
         F_L   = L2G / C_TOT

         ! Compute the rate constant K.  Assume that the retention factor
         ! for liquid MTPO is 0.02 for 248 K < T < 268 K, and
         ! 1.0 for T > 268 K. (Eq. 1, Jacob et al, 2000)
         IF ( TK >= 268e+0_fp ) THEN
            K = K_RAIN * F_L

         ELSE IF ( TK > 248e+0_fp .and. TK < 268e+0_fp ) THEN
            K = K_RAIN * ( 2e-2_fp * F_L )

         ELSE
            K = 0e+0_fp

         ENDIF

         ! Compute RAINFRAC, the fraction of rained-out MTPO
         ! (Eq. 10, Jacob et al, 2000)   
         RAINFRAC = GET_RAINFRAC( K, F, DT )

      !------------------------------------
      ! POG
      !------------------------------------
      ! Treat POG as relatively hydrophobic (hotp 9/22/09)
      ELSE IF ( N == IDTPOG1 .or. N == IDTPOG2 ) THEN

         ! Compute liquid to gas ratio for POG, using
         ! the appropriate parameters for Henry's law
         ! (Eqs. 7, 8, and Table 1, Jacob et al, 2000)
         ! Heff and deltaH/R based on phenanthrene from Sander 1999
         CALL COMPUTE_L2G( 9.5e+0_fp, -4.70e+3_fp, TK, 
     &          CLDLIQ(I,J,L), L2G )

         ! Fraction of POG in liquid phase
         ! (Eqs. 4, 5, Jacob et al, 2000)
         C_TOT = 1e+0_fp + L2G
         F_L   = L2G / C_TOT

         ! Compute the rate constant K.  Assume that the retention factor
         ! for liquid POG is 0.02 for 248 K < T < 268 K, and
         ! 1.0 for T > 268 K. (Eq. 1, Jacob et al, 2000)
         IF ( TK >= 268e+0_fp ) THEN
            K = K_RAIN * F_L

         ELSE IF ( TK > 248e+0_fp .and. TK < 268e+0_fp ) THEN
            K = K_RAIN * ( 2e-2_fp * F_L )

         ELSE
            K = 0e+0_fp

         ENDIF
 
         ! Compute RAINFRAC, the fraction of rained-out POG
         ! (Eq. 10, Jacob et al, 2000)
         RAINFRAC = GET_RAINFRAC( K, F, DT )

      !----------------------------------
      ! SOG (liquid phase only)
      !----------------------------------
      ! update for new mtp (hotp 5/24/10), SOAudpate
      ELSE IF ( N == IDTTSOG1 .or. N == IDTTSOG2 .or. 
     &          N == IDTTSOG3 .or. N == IDTTSOG0 .or.
     &          N == IDTISOG1 .or. N == IDTISOG2 .or. 
     &          N == IDTISOG3 .or. 
     &          N == IDTOPOG1 .or. N == IDTOPOG2 .or.
     &          N == IDTASOG1 .or. N == IDTASOG2 .or.
     &          N == IDTASOG3                         ) THEN

         ! Compute liquid to gas ratio for GAS1, using
         ! the appropriate parameters for Henry's law
         ! (Eqs. 7, 8, and Table 1, Jacob et al, 2000)
         CALL COMPUTE_L2G( 1.0e+5_fp, -6.039e+3_fp, TK, 
     &               CLDLIQ(I,J,L), L2G )

         ! Fraction of GAS1 in liquid phase
         ! (Eqs. 4, 5, Jacob et al, 2000)
         C_TOT = 1e+0_fp + L2G
         F_L   = L2G / C_TOT

         ! Compute the rate constant K.  Assume that the retention factor
         ! for liquid GAS1 is 0.02 for 248 K < T < 268 K, and
         ! 1.0 for T > 268 K. (Eq. 1, Jacob et al, 2000)
         IF ( TK >= 268e+0_fp ) THEN
            K = K_RAIN * F_L

         ELSE IF ( TK > 248e+0_fp .and. TK < 268e+0_fp ) THEN
            K = K_RAIN * ( 2e-2_fp * F_L )

         ELSE
            K = 0e+0_fp

         ENDIF
 
         ! Compute RAINFRAC, the fraction of rained-out SOG{1,2,3}
         ! (Eq. 10, Jacob et al, 2000)
         RAINFRAC = GET_RAINFRAC( K, F, DT )
        
      !------------------------------
      ! Hg2 (liquid phase only)
      !------------------------------
      ELSE IF ( IS_Hg2( N ) ) THEN 

         ! Compute liquid to gas ratio for HgCl2, using
         ! the appropriate parameters for Henry's law
         ! (Refs: INSERT HERE)
         !
         ! hma, 10-Jan-2011, Henry's law constant for 
         ! HgCl2 = 1.4d+6 M/atm for HgCl2 (Lindqvist and Rodhe, 1985)
         CALL COMPUTE_L2G( 1.4e+6_fp, -8.4e+3_fp, TK, 
     &                     CLDLIQ(I,J,L), L2G )
         
         ! Fraction of HgCl2 in liquid phase
         ! Assume no HgCl2 in the ice phase
         C_TOT = 1e+0_fp + L2G
         F_L   = L2G / C_TOT

         ! Compute the rate constant K.  Assume the retention factor  
         ! for liquid HgCl2 is 0 for T < 268 K, and 
         ! 1.0 for T > 268 K. (Eq. 1, Jacob et al, 2000)
         IF ( TK >= 248e+0_fp ) THEN
            K = K_RAIN * F_L  
         ELSE
            K = 0e+0_fp               
         ENDIF
  
         ! Compute RAINFRAC, the fraction of rained-out HgCl2
         ! (Eq. 10, Jacob et al, 2000)
         RAINFRAC = GET_RAINFRAC( K, F, DT ) 

      !------------------------------
      ! HgP (treat like aerosol)
      !------------------------------
      ELSE IF ( IS_HgP( N ) ) THEN
         RAINFRAC = GET_RAINFRAC( K_RAIN, F, DT )

         ! CDH 9/28/2009
!         IF ( TK < 248e+0_fp ) RAINFRAC = 0e+0_fp

      ELSE

#if   defined( GEOS_5 ) || defined( MERRA ) || defined( GEOS_FP )
         !------------------------------------------------------------------
         ! Suppress scavenging at cold temperatures for most aerosol simulation
         ! Allow scavenging at cold temperatures for BCPO,DUST and HNO3 (qq,
         ! 10/14/2011)
         ! Allow scavenging at cold temperatures for Hg simulation.
         ! (cdh, 4/16/09, 5/20/09)
         !------------------------------------------------------------------- 
! CDH 8/7/2009, 10/27/2009. All temperature dependence for Hg handled above
         IF ( TK < 237d0 .AND. (N == IDTBCPO .or. N == IDTPOPPBC)) THEN
            RAINFRAC = GET_RAINFRAC( K_RAIN, F, DT )
            RETURN
         ENDIF
         IF (TK < 258d0 .AND. TK >= 237d0) THEN
            IF ( N == IDTBCPO .or. N == IDTDST1 .or. N == IDTDST2 .or.
     &           N == IDTDST3 .or. N == IDTDST4 .or. N == IDTHNO3 .or.
     &           N == IDTPOPPBC ) THEN
               RAINFRAC = GET_RAINFRAC( K_RAIN, F, DT )
            ELSE 
               RAINFRAC = 0e+0_fp
            ENDIF
            RETURN
         ENDIF
#endif

         !------------------------------
         ! 210Pb and 7Be (aerosol)
         !------------------------------
         IF ( N == IDTPb .or. N == IDTBe7 ) THEN 
            RAINFRAC = GET_RAINFRAC( K_RAIN, F, DT )
           
         !------------------------------
         ! HNO3 (aerosol)
         !------------------------------
         ELSE IF ( N == IDTHNO3 ) THEN
            RAINFRAC = GET_RAINFRAC( K_RAIN, F, DT )
  
         !------------------------------
         ! SO2
         !------------------------------
         ELSE IF ( N == IDTSO2 ) THEN
  
            !==============================================================
            ! NOTE: SO2 and H2O2 are in [v/v] and here RAINFRAC contains 
            ! the amount of SO2 lost due to rainout normalized by the
            ! total SO2 -- so that in WETDEP routine mulitiplying SO2 in 
            ! [kg] will produce correct amount.  Need to verify this. 
            ! (rjp, 01/16/02)
            !==============================================================
  
            ! Treat SO2 as an aerosol
            RAINFRAC = GET_RAINFRAC( K_RAIN, F, DT )
  
            ! Update SO2 and H2O2
            !IF ( SO2s(I,J,L) > EPSILON ) THEN 
            IF ( SO2s(I,J,L) > TINY_FP ) THEN 
            
               ! Limit RAINFRAC 
               SO2LOSS      = MIN( SO2s(I,J,L), H2O2s(I,J,L) )
               RAINFRAC     = SO2LOSS * RAINFRAC / SO2s(I,J,L)
               RAINFRAC     = MAX( RAINFRAC, 0e+0_fp )
         
               ! Update saved H2O2 concentration
               H2O2s(I,J,L) = H2O2s(I,J,L) - ( SO2s(I,J,L) * RAINFRAC )
               !H2O2s(I,J,L) = MAX( H2O2s(I,J,L), EPSILON )
               H2O2s(I,J,L) = MAX( H2O2s(I,J,L), TINY_FP )
           
            ELSE
               RAINFRAC = 0e+0_fp
           
            ENDIF
           
            ! Update saved SO2 concentration
            SO2s(I,J,L) = SO2s(I,J,L) * ( 1.e+0_fp - RAINFRAC )
            !SO2s(I,J,L) = MAX( SO2s(I,J,L), EPSILON )         
            SO2s(I,J,L) = MAX( SO2s(I,J,L), TINY_FP )
  
         !----------------------------
         ! SO4 and SO4aq (aerosol)
         !----------------------------
         ELSE IF ( N == IDTSO4 .or. N == IDTSO4s .or.
     &             N == IDTSO4aq )THEN
            RAINFRAC = GET_RAINFRAC( K_RAIN, F, DT )
  
         !------------------------------
         ! MSA (aerosol)
         !------------------------------
         ELSE IF ( N == IDTMSA ) THEN
            RAINFRAC = GET_RAINFRAC( K_RAIN, F, DT )
  
  
         !------------------------------
         ! NH4 and NH4aq (aerosol)
         !------------------------------
         ELSE IF ( N == IDTNH4 .or. N == IDTNH4aq ) THEN
  
            ! NOTE: NH4aq may have a henry's law constant; 
            !       Carine will investigate (cas, bmy, 12/20/04)
            RAINFRAC = GET_RAINFRAC( K_RAIN, F, DT )
  
         !------------------------------
         ! NIT/AS/AHS/LET (aerosol)
         !------------------------------
         ELSE IF ( N == IDTNIT .or. N == IDTNITs .or.
     &             N == IDTAS  .or. N == IDTAHS  .or. 
     &             N == IDTLET ) THEN
            RAINFRAC = GET_RAINFRAC( K_RAIN, F, DT )

         !------------------------------
         ! BC HYDROPHILIC (aerosol) or
         ! OC HYDROPHILIC (aerosol)
         !------------------------------
         ELSE IF ( N == IDTBCPI .or. N == IDTOCPI) THEN
            RAINFRAC = GET_RAINFRAC( K_RAIN, F, DT )
  
         !-------------------------------
         ! BC HYDROPHOBIC (aerosol) or
         ! OC HYDROPHOBIC (aerosol)
         !-------------------------------
         ! SOAupdate (hotp 6/15/09)
         ! treat POA and hydrophobic
         ELSE IF ( N == IDTBCPO .or. N == IDTOCPO .or.
     &             N == IDTPOA1 .or. N == IDTPOA2 ) THEN
  
            ! No rainout 
            RAINFRAC = 0.0e+0_fp                  
  
         !-------------------------------
         ! DUST all size bins (aerosol)
         !-------------------------------
         ELSE IF ( N == IDTDST1 .or. N == IDTDST2 .or.
     &             N == IDTDST3 .or. N == IDTDST4 ) THEN
            RAINFRAC = GET_RAINFRAC( K_RAIN, F, DT )
  
         !------------------------------
         ! Accum  seasalt (aerosol) or
         ! Coarse seasalt (aerosol)
         !------------------------------
         ELSE IF ( N == IDTSALA .or. N == IDTSALC ) THEN
            RAINFRAC = GET_RAINFRAC( K_RAIN, F, DT )      
  
  
         !--------------------------------------
         ! SOA (aerosol)
         ! Scavenging efficiency for SOA is 0.8
         !--------------------------------------
         ! update new mtp (hotp 5/24/10), SOAudpate
         ELSE IF ( N == IDTTSOA1 .or. N == IDTTSOA2 .or. 
     &             N == IDTTSOA3 .or. N == IDTTSOA0 .or. 
     &             N == IDTISOA1 .or. N == IDTISOA2 .or. 
     &             N == IDTISOA3 .or. 
     &             N == IDTOPOA1 .or. N == IDTOPOA2 .or. 
     &             N == IDTASOAN .or. N == IDTASOA1 .or.
     &             N == IDTASOA2 .or. N == IDTASOA3      ) THEN
            RAINFRAC = GET_RAINFRAC( K_RAIN, F, DT )
            RAINFRAC = RAINFRAC * 0.8e+0_fp
  
         !--------------------------------------
         ! SOAG and SOAM (aerosol)
         ! Scavenging efficiency for SOA is 0.8
         !--------------------------------------
         ELSE IF ( N == IDTSOAG .OR. N == IDTSOAM ) THEN
            RAINFRAC = GET_RAINFRAC( K_RAIN, F, DT )
            RAINFRAC = RAINFRAC * 0.8e+0_fp

#if defined( TOMAS )
      ! Added for size-resolved aerosol (win, 7/16/09)
      !------------------------------
      ! H2SO4 (treat as aerosol)
      !------------------------------
      ELSE IF ( N == IDTH2SO4 ) THEN
         RAINFRAC = GET_RAINFRAC( K_RAIN, F, DT )

      ! Added for size-resolved aerosol (win, 7/16/09)
      !------------------------------
      ! Aerosol number NK1-NK30
      !------------------------------
      ELSE IF ( IDTNK1 > 0 .and. N >= IDTNK1 .and. 
     &          N <  IDTNK1 + IBINS ) THEN
         RAINFRAC = GET_RAINFRAC( K_RAIN, F, DT )

      !------------------------------
      ! Sulfate SF1-SF30
      !------------------------------
      ELSE IF ( IDTSF1 > 0 .and. N >= IDTSF1 .and. 
     &          N <  IDTSF1 + IBINS ) THEN
         RAINFRAC = GET_RAINFRAC( K_RAIN, F, DT )

      !------------------------------
      ! Sea-salt SS1-SS30
      !------------------------------
      ELSE IF ( IDTSS1 > 0 .and. N >= IDTSS1 .and. 
     &          N <  IDTSS1 + IBINS ) THEN
         RAINFRAC = GET_RAINFRAC( K_RAIN, F, DT )

      !------------------------------
      ! Hydrophilic EC ECIL1-ECIL30
      !------------------------------
      ELSE IF ( IDTECIL1 > 0 .and. N >= IDTECIL1 .and. 
     &          N <  IDTECIL1 + IBINS ) THEN
         RAINFRAC = GET_RAINFRAC( K_RAIN, F, DT )

      !------------------------------
      ! Hydrophilic OC OCIL1-OCIL30
      !------------------------------
      ELSE IF ( IDTOCIL1 > 0 .and. N >= IDTOCIL1 .and. 
     &          N <  IDTOCIL1 + IBINS ) THEN
         RAINFRAC = GET_RAINFRAC( K_RAIN, F, DT )

      !------------------------------
      ! Hydrophobic OC OCOB1-OCOB30
      !------------------------------
      ELSE IF ( IDTOCOB1 > 0 .and. N >= IDTOCOB1 .and. 
     &          N <  IDTOCOB1 + IBINS ) THEN
         RAINFRAC = GET_RAINFRAC( K_RAIN, F, DT )

      !------------------------------
      ! Dust DUST1-DUST30
      !------------------------------
      ELSE IF ( IDTDUST1 > 0 .and. N >= IDTDUST1 .and. 
     &          N <  IDTDUST1 + IBINS ) THEN
         RAINFRAC = GET_RAINFRAC( K_RAIN, F, DT )

      ! (end part) Added for size-resolved aerosol (win, 7/16/09)

#endif

         !-------------------------------
         ! POPG (liquid phase only) (clf 11/16/10)
         !-------------------------------
         ELSE IF (N == IDTPOPG ) THEN

            ! Compute liquid to gas ratio for POPs using
            ! the appropriate parameters for Henry's Law (M/atm, unitless Kaw
            ! divided by R (in atm/M/K, or 8.21d-2) and T (T = 298 K)) as
            ! first argument and negative enthalpy of water-air exchange
            ! (kJ/mol) divided by R (in kJ/mol/K, or 8.32d-3) as second
            ! argument.
            ! For PHENANTHRENE, HSTAR = 2.35d1 and del_H = -5.65d3 (HSTAR from
            ! Ma et al, 2010 J. Chem. Eng. Data, and del_H from Scharzenbach
            ! 2003, p200)
            ! For PYRENE, HSTAR = 7.61d1 and del_H = -5.17d3 (HSTAR from Ma et
            ! al and del_H from Scharzenbach 2003, p200)
            ! For BENZO[a]PYRENE, HSTAR = 1.32d3 and del_H = -5.17d3 (HSTAR from
            ! Ma et al and Del_H the same as pyrene for now)
            CALL COMPUTE_L2G( Input_Opt%POP_HSTAR, Input_Opt%POP_DEL_Hw,
     &                        TK, CLDLIQ(I,J,L), L2G )

            ! Fraction of POP in liquid phase 
            ! Assume (for now) that POP is not present in ice phase
            ! (Eqs. 4, 5, 6, Jacob et al, 2000)
            C_TOT = 1e+0_fp + L2G
            F_L   = L2G / C_TOT

            ! Compute the rate constant K.  Assume that the retention factor
            ! for liquid POP is 0.02 for 248 K < T < 268 K, and
            ! 1.0 for T > 268 K. (Eq. 1, Jacob et al, 2000)
            IF ( TK >= 268e+0_fp ) THEN
               K = K_RAIN * F_L

            ! ELSE IF ( TK > 248e+0_fp .and. TK < 268e+0_fp ) THEN
            ! K = K_RAIN * ( 2d-2 * F_L ) 
            ! clf, 1/7/11 - no retention below 268 K     
   
            ELSE
               K = 0e+0_fp

            ENDIF
               
            ! Compute RAINFRAC, the fraction of rained-out POP
            ! (Eq. 10, Jacob et al, 2000)
            RAINFRAC = GET_RAINFRAC( K, F, DT )

         !------------------------------
         ! POPPOC (treat like hydrophobic OC aerosol)
         !------------------------------
         ELSE IF ( N == IDTPOPPOC ) THEN
            ! No rainout 
            RAINFRAC = 0.0e+0_fp
         
         !------------------------------
         ! POPPBC (treat like hydrophobic BC aerosol)
         !------------------------------
         ELSE IF ( N == IDTPOPPBC ) THEN
            ! No rainout 
            RAINFRAC = 0.0e+0_fp  
         
         !------------------------------
         ! ERROR: insoluble tracer!
         !------------------------------
         ELSE
            CALL ERROR_STOP( 'Invalid tracer!',
     &                       'RAINOUT (wetscav_mod.f)' )

         ENDIF
      ENDIF
      
      END SUBROUTINE RAINOUT
!EOC
!------------------------------------------------------------------------------
!                  GEOS-Chem Global Chemical Transport Model                  !
!------------------------------------------------------------------------------
!BOP
!
! !IROUTINE: get_rainfrac
!
! !DESCRIPTION: Function GET\_RAINFRAC computes the fraction of tracer 
!  lost to rainout according to Jacob et al 2000.
!\\
!\\
! !INTERFACE:
!
      FUNCTION GET_RAINFRAC( K, F, DT ) RESULT( RAINFRAC )
!
! !INPUT PARAMETERS: 
!
      REAL(fp), INTENT(IN) :: K          ! Rainout rate constant [1/s]
      REAL(fp), INTENT(IN) :: F          ! Timestep for rainout event [s]
      REAL(fp), INTENT(IN) :: DT         ! Fraction of grid box that is
                                       !  undergoing precipitation [unitless]
!
! !RETURN VALUE:
!
      REAL(fp)             :: RAINFRAC   ! Fraction of tracer lost to rainout
!
! !REVISION HISTORY: 
!  08 Nov 2002 - R. Yantosca - Initial version
!  (1 ) Now move internal routines GET_RAINFRAC to the module and pass all 
!        arguments explicitly.  This facilitates parallelization on the 
!        Altix platform (bmy, 7/20/04) 
!  16 Sep 2010 - R. Yantosca - Added ProTeX headers
!EOP
!------------------------------------------------------------------------------
!BOC
      !=================================================================
      ! GET_RAINFRAC begins here!
      !=================================================================

      ! (Eq. 10, Jacob et al, 2000 ) 
      RAINFRAC = F * ( 1 - EXP( -K * DT ) )

      END FUNCTION GET_RAINFRAC
!EOC
!------------------------------------------------------------------------------
!                  GEOS-Chem Global Chemical Transport Model                  !
!------------------------------------------------------------------------------
!BOP
!
! !IROUTINE: washout
!
! !DESCRIPTION: Subroutine WASHOUT computes WASHFRAC, the fraction of 
!  soluble tracer lost to washout events in precipitation.
!\\
!\\
! !INTERFACE:
!
      SUBROUTINE WASHOUT( am_I_Root, I, J, L,  N,  BXHEIGHT, TK,   PP, 
     &                    DT, F, H2O2s, SO2s, WASHFRAC, KIN,
     &                    Input_Opt, State_Met, State_Chm, RC )
!
! !USES:
!
      USE CMN_SIZE_MOD
      USE GIGC_ErrCode_Mod
      USE ERROR_MOD,    ONLY : ERROR_STOP
      USE TRACERID_MOD, ONLY : IDTPB,    IDTBE7,   IDTHNO3, IDTH2O2 
      USE TRACERID_MOD, ONLY : IDTCH2O,  IDTMP,    IDTSO2,  IDTSO4  
      USE TRACERID_MOD, ONLY : IDTSO4s,  IDTSO4aq, IDTMSA,  IDTNH3   
      USE TRACERID_MOD, ONLY : IDTNH4,   IDTNH4aq, IDTNIT,  IDTNITs  
      USE TRACERID_MOD, ONLY : IDTAS,    IDTAHS,   IDTLET,  IDTBCPI 
      USE TRACERID_MOD, ONLY : IDTOCPI,  IDTBCPO,  IDTOCPO, IDTDST1 
      USE TRACERID_MOD, ONLY : IDTDST2,  IDTDST3,  IDTDST4, IDTSALA 
      USE TRACERID_MOD, ONLY : IDTSALC
      USE TRACERID_MOD, ONLY : IS_Hg2,   IS_HgP
      USE TRACERID_MOD, ONLY : IDTGLYX,  IDTMGLY,  IDTGLYC
      USE TRACERID_MOD, ONLY : IDTSOAG,  IDTSOAM
      USE TRACERID_MOD, ONLY : IDTMOBA,  IDTPROPNN
      USE TRACERID_MOD, ONLY : IDTISOPN, IDTMMN
      USE TRACERID_MOD, ONLY : IDTIEPOX, IDTRIP, IDTMAP
      ! jpp 4/27/09
      USE TRACERID_MOD, ONLY : IDTHOBr,  IDTHBr,   IDTBr2
      USE TRACERID_MOD, ONLY : IDTHCl
      USE TRACERID_MOD, ONLY : IDTPOPPOC, IDTPOPPBC, IDTPOPG
      ! SOAupdate: update biogenics (new mtp) (hotp 5/24/10)
      USE TRACERID_MOD, ONLY : IDTMTPA,  IDTLIMO,  IDTMTPO
      USE TRACERID_MOD, ONLY : IDTTSOA1, IDTTSOA2, IDTTSOA3
      USE TRACERID_MOD, ONLY : IDTTSOG1, IDTTSOG2, IDTTSOG3
      USE TRACERID_MOD, ONLY : IDTTSOA0, IDTTSOG0
      USE TRACERID_MOD, ONLY : IDTISOA1, IDTISOA2, IDTISOA3
      USE TRACERID_MOD, ONLY : IDTISOG1, IDTISOG2, IDTISOG3
      ! SOAudpate: semivolpoa2: add POG (hotp 3/2/09)
      USE TRACERID_MOD, ONLY : IDTPOA1,  IDTPOA2,  IDTPOG1,  IDTPOG2
      ! SOAupdate: semivolpoa4opoa: add OPOA, OPOG (hotp 3/18/09)
      USE TRACERID_MOD, ONLY : IDTOPOA1, IDTOPOA2, IDTOPOG1, IDTOPOG2
      ! SOAupdate: lumped aromatic/IVOC aerosol (hotp 5/12/10)
      USE TRACERID_MOD, ONLY : IDTASOAN, IDTASOA1, IDTASOA2, IDTASOA3
      USE TRACERID_MOD, ONLY : IDTASOG1, IDTASOG2, IDTASOG3

      USE GIGC_Input_Opt_Mod, ONLY : OptInput
      USE GIGC_State_Chm_Mod, ONLY : ChmState
      USE GIGC_State_Met_Mod, ONLY : MetState !(sfarina 2/20/13)

#if defined( TOMAS )
      USE TRACERID_MOD, ONLY : IDTH2SO4, IDTNK1,   IDTSF1,  IDTSS1
      USE TRACERID_MOD, ONLY : IDTECIL1, IDTOCIL1, IDTOCOB1,IDTDUST1
      USE TOMAS_MOD,    ONLY : IBINS,    ICOMP
      USE DAO_MOD,      ONLY : CONVERT_UNITS
      USE UNITCONV_MOD
#endif
!
! !INPUT PARAMETERS: 
!
      LOGICAL,   INTENT(IN)    :: am_I_Root  ! Are we on the root CPU?
      INTEGER,   INTENT(IN)    :: I          ! Longitude index
      INTEGER,   INTENT(IN)    :: J          ! Latitude index
      INTEGER,   INTENT(IN)    :: L          ! Level index
      INTEGER,   INTENT(IN)    :: N          ! Tracer number
      REAL(fp),  INTENT(IN)    :: BXHEIGHT   ! Grid box height [m]
      REAL(fp),  INTENT(IN)    :: TK         ! Temperature [K]
      REAL(fp),  INTENT(IN)    :: PP         ! Precip rate thru  bottom of grid
                                           !  box (I,J,L)  [cm3 H2O/cm2 air/s]
      REAL(fp),  INTENT(IN)    :: DT       ! Timestep for rainout event [s]
      REAL(fp),  INTENT(IN)    :: F        ! Fraction of grid box that is 
                                           !   precipitating [unitless]

      TYPE(OptInput), INTENT(IN) :: Input_Opt ! Input options
      TYPE(MetState), INTENT(IN) :: State_Met ! Meteorology State object

! !INPUT/OUTPUT PARAMETERS:
!
      TYPE(ChmState), INTENT(INOUT) :: State_Chm   ! Chemistry State object
      REAL(fp),  INTENT(INOUT) :: H2O2s      ! H2O2 [v/v] and SO2 [v/v] 
      REAL(fp),  INTENT(INOUT) :: SO2s       ! concentrations after aqueous rxns 
                                           ! are applied.  These are computed 
                                           ! in the sulfate chemistry module
                                           ! and passed here as arguments. 
!
! !OUTPUT PARAMETERS:
!
      REAL(fp),  INTENT(OUT) :: WASHFRAC   ! Fraction of tracer lost to 
                                           !  washout [unitless]
      LOGICAL,   INTENT(OUT) :: KIN  ! =T washout is a kinetic process
                                     ! =F washout is an equilibrium process
      INTEGER,   INTENT(OUT) :: RC   ! Success or failure?       
!
! !REVISION HISTORY: 
!  28 Feb 2000 - R. Yantosca - Initial version
!  (1 ) Currently works for either full chemistry simulation (NSRCX == 3) 
!        or Rn-Pb-Be chemistry simulation (NSRCX == 1).  Other simulations
!        do not carry soluble tracers, so set WASHFRAC = 0. 
!  (2 ) K_WASH, the rainout rate constant, and F, the areal fraction of the 
!        grid box undergoing precipitiation, are computed according to 
!        Giorgi & Chaimedes, as described in Jacob et al, 2000.
!  (3 ) Washout is only done for T >= 268 K, when the cloud condensate is
!        in the liquid phase. 
!  (4 ) T(I+I0,J+J0,L) is now T(I,J,L).  Removed IREF, JREF -- these are 
!        obsolete.  Updated comments. (bmy, 9/27/01)
!  (5 ) Removed obsolete commented out code from 9/01 (bmy, 10/24/01)
!  (6 ) Now reference BXHEIGHT, T from "dao_mod.f".  Also remove reference
!        to "CMN_NOX".  Updated comments.  Now bundled into "wetscav_mod.f".
!        Now also references "tracerid_mod.f".  Added internal routines
!        WASHFRAC_AEROSOL and WASHFRAC_LIQ_GAS.  Also removed reference to
!        CMN since we don't need to use NSRCX here. (bmy, 11/6/02)
!  (7 ) Updated for carbon aerosol and dust tracers (rjp, bmy, 4/5/04)
!  (8 ) Updated for seasalt aerosol tracers (rjp, bec, bmy, 4/20/04)
!  (9 ) Updated for secondary organic aerosol tracers (rjp, bmy, 7/13/04)
!  (10) Now move internal routines WASHFRAC_AEROSOL and WASHFRAC_LIQ_GAS
!        to the module and pass all arguments explicitly.  This facilitates
!        parallelization on the Altix platform (bmy, 7/20/04)
!  (11) Now handle washout of mercury aerosol tracers (eck, bmy, 12/9/04)
!  (13) Updated for AS, AHS, LET, NH4aq, SO4aq.  Also condensed the IF
!        statement by grouping blocks together (cas, bmy, 12/20/04)
!  (14) Updated for SO4s, NITs (bec, bmy, 4/25/05)
!  (15) Now make sure all USE statements are USE, ONLY (bmy, 10/3/05)
!  (16) Bug fix: Deplete H2O2s the same as SO2s.  Also change Henry's law
!        constant for Hg2 to 1.0d+14. Now use functions IS_Hg2 and IS_HgP to 
!        determine if a tracer is a tagged Hg0 or HgP tracer.
!        (dkh, rjp, eck, cdh, bmy, 1/6/06)
!  (17) Updated for SOG4 and SOA4 (bmy, 5/18/06)
!  16 Sep 2010 - R. Yantosca - Added ProTeX headers
!  30 Sep 2010 - H. Amos     - WASHFRAC_LIQ_GAS now a subroutine (was an 
!                              external function)
!  14 Oct 2010 - H. Amos     - Remove dependence on I, J. That means removing
!                              I, J as input arguments and adding T, BXHEIGHT,
!                              H2O2s, and SO4s and input arguments.
!  16 Aug 2011 - H. Amos     - move K_WASH to WASHFRAC_AEROSOL, WASHFRAC_HNO3,
!                              and WASHFRAC_LIQ_GAS 
!  16 Aug 2011 - H. Amos     - Replace logical AER with KIN. Serves the same 
!                              purpose in the code, but emphasizes to the user
!                              that the difference in washout isn't whether or
!                              not the tracer is an aerosol, it's whether or not
!                              washout is modeled as a kinetic vs equilibrium 
!                              process.
!  27 Sep 2011 - H. Amos     - remove LHg2_WETDasHNO3 logical, it's obsolete
!  20 Jan 2012 - H. Amos     - WASHFRAC for aerosol is now either computed by
!                              WASHFRAC_FINE_AEROSOL or WASHFRAC_COARSE_AEROSOL
!  31 May 2013 - R. Yantosca - Now accept State_Chm, and pass it to TOMAS code
!  13 Aug 2013 - M. Sulprizio- Add modifications for updated SOA and SOA + 
!                              semivolatile POA simulations (H. Pye)
!  25 Aug 2014 - M. Sulprizio- Now accept Input_Opt as an argument
!  12 May 2015 - E. Lundgren - Change tracer units from v/v -> kg for TOMAS if
!                              not already in kg (ie. called from convection)
!  04 Jun 2015 - E. Lundgren - Now accept am_I_Root and RC as arguments
!  23 Jun 2015 - E. Lundgren - Adjust 5/12/15 TOMAS bug fix to convert
!                              kg/kg total air <-> kg for new convection units
!EOP
!------------------------------------------------------------------------------
!BOC
!
! !LOCAL VARIABLES:
!
      REAL(fp)          :: L2G, DZ, SO2LOSS
#if defined( TOMAS )
      REAL(fp)          :: MEAN_SFC_STT         ! use to determine STT units 
      LOGICAL           :: UNITCHANGE = .FALSE. ! STT unit conversion indicator
      INTEGER           :: N_TRACERS
      REAL(fp)          :: TCVV(Input_Opt%N_TRACERS)
      REAL(fp), POINTER :: STT(:,:,:,:) => NULL()
#endif

      !=================================================================
      ! WASHOUT begins here!
      !
      ! Call either WASHFRAC_FINE_AEROSOL, WASHFRAC_COARSE_AEROSOL,
      ! or WASHFRAC_LIQ_GAS to compute the fraction of tracer lost to 
      ! washout according to Jacob et al 2000
      !=================================================================

      ! Assume success
      RC        =  GIGC_SUCCESS

      ! DZ is the height of the grid box in cm
      DZ = BXHEIGHT * 1e+2_fp

      !------------------------------
      ! 210Pb or 7Be (aerosol)
      !------------------------------
      IF ( N == IDTPb .or. N == IDTBe7 ) THEN
         KIN      = .TRUE.
         WASHFRAC = WASHFRAC_FINE_AEROSOL( DT, F, PP, TK )

      !------------------------------
      ! HNO3 (aerosol)
      !------------------------------
      ELSE IF ( N == IDTHNO3 ) THEN
         KIN      = .TRUE.
         WASHFRAC = WASHFRAC_HNO3( DT, F, PP, TK )

      !------------------------------
      ! H2O2 (liquid & gas phases)
      !------------------------------
      ELSE IF ( N == IDTH2O2 ) THEN
         KIN      = .FALSE.
         CALL WASHFRAC_LIQ_GAS( 8.3e+4_fp, -7.4e+3_fp, PP,       DT,  F,
     &                          DZ,     TK,    WASHFRAC, KIN  )

      !------------------------------
      ! CH2O (liquid & gas phases)
      !------------------------------
      ELSE IF ( N == IDTCH2O ) THEN 
         KIN      = .FALSE.
         CALL WASHFRAC_LIQ_GAS( 3.0e+3_fp, -7.2e+3_fp, PP,       DT,  F,
     &                          DZ,     TK,    WASHFRAC, KIN  )

      !------------------------------
      ! HOBr (liquid & gas phases) jpp
      !------------------------------
      ELSE IF ( N == IDTHOBr ) THEN 
         KIN      = .FALSE.
         ! McGrath and Rowland, 1994 says dH_sol for HOBr = 50 kJ/mol
         CALL WASHFRAC_LIQ_GAS( 6.1e+3_fp, -6014.e+0_fp, PP, DT,  F, 
     &                          DZ,     TK,      WASHFRAC, KIN  )

      !------------------------------
      ! HBr (liquid & gas phases) jpp
      !------------------------------
      ELSE IF ( N == IDTHBr ) THEN 
         KIN      = .FALSE.
         CALL WASHFRAC_LIQ_GAS( 7.1e+13_fp, -10200.e+0_fp, PP, DT,  F,
     &                          DZ,     TK,        WASHFRAC, KIN  )

      !------------------------------
      ! HCl (liquid & gas phases) SDE
      !------------------------------
      ELSE IF ( N == IDTHCl ) THEN 
         KIN      = .FALSE.
         CALL WASHFRAC_LIQ_GAS( 7.1e+15_fp, -1.10e+4_fp, PP, DT,  F,
     &                          DZ,     TK,      WASHFRAC, KIN  )

      !------------------------------
      ! Br2 (liquid & gas phases) jpp
      !------------------------------
      ELSE IF ( N == IDTBr2 ) THEN 
         KIN      = .FALSE.
         CALL WASHFRAC_LIQ_GAS( 0.76e+0_fp, -3.72e+3_fp, PP, DT,  F,
     &                          DZ,      TK,     WASHFRAC, KIN  ) 

      !------------------------------
      ! GLYX (liquid & gas phases)
      !------------------------------
      ELSE IF ( N == IDTGLYX ) THEN 

         ! Compute liquid to gas ratio for GLYX, using
         ! (1) Zhou and Mopper (1990): Kstar298 = 3.6e5 M/atm 
         ! (2) Schweitzer et al. (1998) showed that the temperature 
         ! dependence for CH2O works well for glyoxal,
         !      so we use the same H298_R as CH2O
         KIN      = .FALSE.
         CALL WASHFRAC_LIQ_GAS( 3.6e+5_fp, -7.2e+3_fp, PP, DT,  F, 
     &                          DZ,     TK,    WASHFRAC, KIN  )

      !------------------------------
      ! MGLY (liquid & gas phases)
      !------------------------------
      ELSE IF ( N == IDTMGLY ) THEN 
         ! Compute liquid to gas ratio for MGLY, using
         ! the appropriate parameters for Henry's law
         ! from Betterton and Hoffman 1988): Kstar298 = 3.71d3 M/atm;  
         ! H298_R = -7.5d3 K
         KIN      = .FALSE.
         CALL WASHFRAC_LIQ_GAS( 3.7e+3_fp, -7.5e+3_fp, PP, DT,  F, 
     &                          DZ,     TK,    WASHFRAC, KIN  )

      !------------------------------
      ! GLYC (liquid & gas phases)
      !------------------------------
      ELSE IF ( N == IDTGLYC ) THEN 
         ! Compute liquid to gas ratio for GLYC, using
         ! the appropriate parameters for Henry's law
         ! from Betterton and Hoffman 1988): Kstar298 = 4.6d4 M/atm;  
         ! H298_R = -4.6d3 K
         KIN      = .FALSE.
         CALL WASHFRAC_LIQ_GAS( 4.1e+4_fp, -4.6e+3_fp, PP, DT,  F,
     &                          DZ,     TK,    WASHFRAC, KIN  )

      !------------------------------
      ! MP (liquid & gas phases)
      !------------------------------
      ELSE IF ( N == IDTMP ) THEN
         KIN      = .FALSE.
         CALL WASHFRAC_LIQ_GAS( 3.1e+2_fp, -5.2e+3_fp, PP, DT,  F,
     &                          DZ,     TK,    WASHFRAC, KIN  )

      !------------------------------
      ! MOBA (liquid phase only)
      !------------------------------
      ELSE IF ( N == IDTMOBA ) THEN       
         KIN      = .FALSE.
         CALL WASHFRAC_LIQ_GAS( 2.6e+4_fp, -6.3e+3_fp, PP, DT,  F,
     &                          DZ,     TK,    WASHFRAC, KIN  )

      !------------------------------
      ! ISOPN (liquid phase only)
      !------------------------------
      ELSE IF ( N == IDTISOPN ) THEN
         KIN      = .FALSE.
         CALL WASHFRAC_LIQ_GAS(17e+3_fp, -9.2e+3_fp , PP, DT,  F,
     &                          DZ,     TK,    WASHFRAC, KIN  )

      !------------------------------
      ! MMN (liquid phase only)
      !------------------------------
      ELSE IF ( N == IDTMMN ) THEN
         KIN      = .FALSE.
         CALL WASHFRAC_LIQ_GAS( 17e+3_fp, -9.2e+3_fp, PP, DT,  F,
     &                          DZ,     TK,    WASHFRAC, KIN  )

      !------------------------------
      ! PROPNN (liquid phase only)
      !------------------------------
      ELSE IF ( N == IDTPROPNN ) THEN
         KIN      = .FALSE.
         CALL WASHFRAC_LIQ_GAS( 1.0e+3_fp, 0.0e+0_fp, PP, DT,  F,
     &                          DZ,     TK,    WASHFRAC, KIN  )

      !------------------------------
      ! RIP (liquid phase only)
      !------------------------------
      ELSE IF ( N == IDTRIP ) THEN
         !USE H2O2 
         KIN      = .FALSE.
         CALL WASHFRAC_LIQ_GAS( 1.7e+6_fp, 0.0e+0_fp, PP, DT,  F,
     &                          DZ,     TK,    WASHFRAC, KIN  )

      !------------------------------
      ! MAP   (liquid phase only)
      !------------------------------
      ELSE IF ( N == IDTMAP ) THEN
         KIN      = .FALSE.
         CALL WASHFRAC_LIQ_GAS( 8.4e+2_fp, -5.3e+3_fp, PP, DT,  F,
     &                          DZ,     TK,    WASHFRAC, KIN  )

      !------------------------------
      ! IEPOX (liquid phase only)
      !------------------------------
      ELSE IF ( N == IDTIEPOX ) THEN
         KIN      = .FALSE.
         CALL WASHFRAC_LIQ_GAS( 1.3e+8_fp, 0.0e+0_fp, PP, DT,  F,
     &                          DZ,     TK,    WASHFRAC, KIN  )

      !------------------------------
      ! SO2 (aerosol treatment)
      !------------------------------
      ELSE IF ( N == IDTSO2 ) THEN

         !==============================================================
         ! NOTE: Even though SO2 is not an aerosol we treat it as SO4 in
         ! wet scavenging.  When evaporation occurs, it returns to SO4.
         !==============================================================
         KIN      = .TRUE.
         WASHFRAC = WASHFRAC_FINE_AEROSOL( DT, F, PP, TK )

         !==============================================================
         ! Use the wet-scavenging following [Chin et al, 1996] such 
         ! that a soluble fraction of SO2 is limited by the availability 
         ! of H2O2 in the precipitating grid box.  Then scavenge the 
         ! soluble SO2 at the same rate as sulfate.
         !==============================================================
         !IF ( TK >= 268e+0_fp .AND. SO2s  > EPSILON ) THEN
         IF ( TK >= 268e+0_fp .AND. SO2s > TINY_FP ) THEN
         
            ! Adjust WASHFRAC
            SO2LOSS  = MIN( SO2s, H2O2s )
            WASHFRAC = SO2LOSS * WASHFRAC / SO2s
            WASHFRAC = MAX( WASHFRAC, 0e+0_fp )
                  
            ! Deplete H2O2s the same as SO2s (dkh, rjp, bmy, 11/17/05)
            H2O2s = H2O2s - ( SO2s * WASHFRAC )
            !H2O2s = MAX( H2O2s, EPSILON )
            H2O2s = MAX( H2O2s, TINY_FP )

         ELSE
            WASHFRAC = 0e+0_fp
         
         ENDIF
         
         ! Update saved SO2 concentration 
         SO2s = SO2s * ( 1e+0_fp - WASHFRAC )
         !SO2s = MAX( SO2s, EPSILON ) 
         SO2s = MAX( SO2s, TINY_FP ) 
          
      !------------------------------
      ! SO4 and SO4aq (aerosol)
      !------------------------------
      ELSE IF ( N == IDTSO4 .or. N == IDTSO4s .or. N == IDTSO4aq ) THEN
         KIN      = .TRUE.
         WASHFRAC = WASHFRAC_FINE_AEROSOL( DT, F, PP, TK )

      !------------------------------
      ! MSA (aerosol)
      !------------------------------
      ELSE IF ( N == IDTMSA ) THEN
         KIN      = .TRUE.
         WASHFRAC = WASHFRAC_FINE_AEROSOL( DT, F, PP, TK )

      !------------------------------
      ! NH3 (liquid & gas phases)
      !------------------------------
      ELSE IF ( N == IDTNH3 ) THEN
         KIN      = .FALSE.
         CALL WASHFRAC_LIQ_GAS( 3.3e+6_fp, -4.1e+3_fp, PP, DT,  F, 
     &                          DZ,     TK,    WASHFRAC, KIN  )

      !------------------------------
      ! NH4 and NH4aq (aerosol)
      !------------------------------
      ELSE IF ( N == IDTNH4 .or. N == IDTNH4aq ) THEN
         KIN      = .TRUE.
         WASHFRAC = WASHFRAC_FINE_AEROSOL( DT, F, PP, TK )

      !------------------------------
      ! NIT/AS/AHS/LET (aerosol)
      !------------------------------
      ELSE IF ( N == IDTNIT  .or. N == IDTNITs .or.
     &          N == IDTAS   .or. N == IDTAHS  .or. 
     &          N == IDTLET ) THEN
         KIN      = .TRUE.
         WASHFRAC = WASHFRAC_FINE_AEROSOL( DT, F, PP, TK )

      !------------------------------
      ! BC HYDROPHILIC (aerosol) or
      ! OC HYDROPHILIC (aerosol) or
      ! BC HYDROPHOBIC (aerosol) or
      ! OC HYDROPHOBIC (aerosol)
      !------------------------------
      ! SOAupdate (hotp 6/15/09)
      ! treat POA like OCPO
      ELSE IF ( N == IDTBCPI .or. N == IDTOCPI  .or.
     &          N == IDTBCPO .or. N == IDTOCPO  .or.
     &          N == IDTPOA1 .or. N == IDTPOA2 ) THEN
         KIN      = .TRUE.
         WASHFRAC = WASHFRAC_FINE_AEROSOL( DT, F, PP, TK )

      !------------------------------
      ! DUST all size bins (aerosol)
      !------------------------------
      ELSE IF ( N == IDTDST1 .or. N == IDTDST2  .or.
     &          N == IDTDST3  ) THEN
         KIN      = .TRUE.
         WASHFRAC = WASHFRAC_FINE_AEROSOL( DT, F, PP, TK )
      !!coarse mode aerosols (qq,10/11/2011)
      ELSE IF ( N == IDTDST4 ) THEN
         KIN      = .TRUE.
         WASHFRAC = WASHFRAC_COARSE_AEROSOL( DT, F, PP, TK)

      !------------------------------
      ! Accum  seasalt (aerosol) or
      ! Coarse seasalt (aerosol)
      !------------------------------
      ELSE IF ( N == IDTSALA  ) THEN
         KIN      = .TRUE.
         WASHFRAC = WASHFRAC_FINE_AEROSOL( DT, F, PP, TK )
      !!coarse mode aerosols (qq,10/11/2011)
      ELSE IF ( N == IDTSALC ) THEN
         KIN      = .TRUE.
         WASHFRAC = WASHFRAC_COARSE_AEROSOL( DT, F, PP, TK)
 
      !------------------------------
      ! MTPA (liquid & gas)
      !------------------------------
      ! new mtp (hotp 5/24/10), SOAupdate
      ELSE IF ( N == IDTMTPA ) THEN
         KIN      = .FALSE. 
         CALL WASHFRAC_LIQ_GAS( 0.049e+0_fp, 0.e+0_fp, PP, DT,  F,
     &                          DZ,      TK,   WASHFRAC, KIN  )

      !------------------------------
      ! LIMO (liquid & gas phases)
      !------------------------------
      ELSE IF ( N == IDTLIMO ) THEN
         KIN      = .FALSE.
         CALL WASHFRAC_LIQ_GAS( 0.07e+0_fp, 0.e+0_fp, PP, DT,  F,  
     &                          DZ,     TK,   WASHFRAC, KIN  )

      !-------------------------------
      ! MTPO (liquid & gas)
      !-------------------------------
      ! new mtp (hotp 5/24/10), SOAupdate
      ELSE IF ( N == IDTMTPO ) THEN
         KIN      = .FALSE.
         CALL WASHFRAC_LIQ_GAS( 0.049e+0_fp, 0.e+0_fp, PP, DT,  F, 
     &                          DZ,      TK,   WASHFRAC, KIN  )

      !------------------------------------
      ! POG
      !------------------------------------
      ! Treat POG as relatively hydrophobic (hotp 9/22/09)
      ELSE IF ( N == IDTPOG1 .or. N == IDTPOG2 ) THEN
         KIN      = .FALSE.
         CALL WASHFRAC_LIQ_GAS( 9.5e+0_fp, -4.70e+3_fp, PP, DT,  F,
     &                          DZ,    TK,      WASHFRAC, KIN  )

      !---------------------------------
      ! SOG (liq & gas phases)
      !---------------------------------
      ! update for new mtp (hotp 5/24/10), SOAupdate
      ELSE IF ( N == IDTTSOG1 .or. N == IDTTSOG2 .or. 
     &          N == IDTTSOG3 .or. N == IDTTSOG0 .or. 
     &          N == IDTISOG1 .or. N == IDTISOG2 .or. 
     &          N == IDTISOG3 .or.  
     &          N == IDTOPOG1 .or. N == IDTOPOG2 .or.
     &          N == IDTASOG1 .or. N == IDTASOG2 .or.
     &          N == IDTASOG3                    ) THEN   
         KIN      = .FALSE.
         CALL WASHFRAC_LIQ_GAS( 1.0e+5_fp, -6.039e+3_fp, PP, DT, F,  
     &                          DZ,     TK,      WASHFRAC, KIN  )

      !------------------------------
      ! SOA (aerosol)
      !------------------------------
      ! update for new mtp (hotp 5/24/10), SOAupdate
      ELSE IF ( N == IDTTSOA1 .or. N == IDTTSOA2 .or. 
     &          N == IDTTSOA3 .or. N == IDTTSOA0 .or. 
     &          N == IDTISOA1 .or. N == IDTISOA2 .or. 
     &          N == IDTISOA3 .or. 
     &          N == IDTOPOA1 .or. N == IDTOPOA2 .or. 
     &          N == IDTASOAN .or. N == IDTASOA1 .or.
     &          N == IDTASOA2 .or. N == IDTASOA3  ) THEN
         KIN      = .TRUE.
         WASHFRAC = WASHFRAC_FINE_AEROSOL( DT, F, PP, TK )

      !------------------------------
      ! SOAG and SOAM (aerosol)
      !------------------------------
      ELSE IF ( N == IDTSOAG .or. N == IDTSOAM ) THEN
         KIN      = .TRUE.
         WASHFRAC = WASHFRAC_FINE_AEROSOL( DT, F, PP, TK )

      !------------------------------
      ! Hg2 (liquid & gas phases)
      !------------------------------
      ELSE IF ( IS_Hg2( N ) ) THEN

         ! Assume Hg2 is in gas phase and equilibrates with precip
         ! according to Henry's law
         ! HgCl2: 1.4d+6 M/atm (Ref: Lindqvist and Rhode, 1985) 
         KIN      = .FALSE.
         CALL WASHFRAC_LIQ_GAS( 1.4e+6_fp, -8.4e+3_fp, PP, DT, F,
     &                          DZ,      TK,    WASHFRAC, KIN  )
      
      !------------------------------
      ! HgP (treat like aerosol) 
      !------------------------------
      ELSE IF ( IS_HgP( N ) ) THEN 
         KIN      = .TRUE.
         WASHFRAC = WASHFRAC_FINE_AEROSOL( DT, F, PP, TK )

#if defined( TOMAS )

      ! Define fields for use below
      STT       => State_Chm%TRACERS
      N_TRACERS =  Input_Opt%N_TRACERS

      ! Tracer concentration units are in [kg/kg total air] if WASHOUT
      ! is called during convection. TOMAS subroutine GETFRACTION
      ! expects units in kg tracer. Therefore, convert State_Chm%Tracers 
      ! to [kg] if currently in [kg/kg]. Use the average surface level 
      ! concentration of tracer 1 to determine current units (ewl, 6/23/15)

      ! Mean surface concentration of tracer 1
      MEAN_SFC_STT = SUM( STT(:,:,1,1) ) / 
     &                    ( SIZE( STT, dim=1 ) * SIZE( STT, dim=2 ) )

      ! Convert units [kg/kg total air] -> [kg] if mean conc less than 0.1
      ! (NOTE: this threshold may need to change)
      IF ( MEAN_SFC_STT < 1.0e-1_fp ) THEN
         CALL Convert_MoistKgKg_to_Kg( am_I_Root, N_TRACERS, 
     &                                  State_Met, State_Chm, RC )

         ! Set flag indicating unit conversion occurred so that reverse
         ! unit conversion happens at end
         UNITCHANGE = .TRUE.

      ENDIF

      !=================================================================
      ! FOR TOMAS MICROPHYSICS
      !=================================================================

      ! Added for size-resolved aerosol (win, 7/16/09)
      !-------------------------------
      ! H2SO4 (treat as aerosol)
      !-------------------------------
      ELSE IF ( N == IDTH2SO4 ) THEN
         KIN      = .TRUE.
         WASHFRAC = WASHFRAC_FINE_AEROSOL( DT, F, PP, TK )

      ! Added for size-resolved aerosol (win, 7/16/09)
      !-------------------------------
      ! Aerosol number NK1-NK30
      !-------------------------------
      ELSE IF ( IDTNK1 > 0 .and. N >= IDTNK1 .and. 
     &          N <  IDTNK1 + IBINS ) THEN
         KIN      = .TRUE.
         WASHFRAC = WASHFRAC_SIZE_AEROSOL( DT, F, PP, TK, N, I, J, L,
     &                                     State_Met, State_Chm )
         
      !-------------------------------
      ! Sulfate SF1-SF30
      !-------------------------------
      ELSE IF ( IDTSF1 > 0 .and. N >= IDTSF1 .and. 
     &          N <  IDTSF1 + IBINS ) THEN
         KIN      = .TRUE.
         WASHFRAC = WASHFRAC_SIZE_AEROSOL( DT, F, PP, TK, N, I, J, L,
     &                                     State_Met, State_Chm )
         
      !-------------------------------
      ! Sea-salt SS1-SS30
      !-------------------------------
      ELSE IF ( IDTSS1 > 0 .and. N >= IDTSS1 .and. 
     &          N <  IDTSS1 + IBINS ) THEN
         KIN      = .TRUE.
         WASHFRAC = WASHFRAC_SIZE_AEROSOL( DT, F, PP, TK, N, I, J, L,
     &                                     State_Met, State_Chm )
         
      !-------------------------------
      ! Hydrophilic EC ECIL1-ECIL30
      !-------------------------------
      ELSE IF ( IDTECIL1 > 0 .and. N >= IDTECIL1 .and. 
     &          N <  IDTECIL1 + IBINS ) THEN
         KIN      = .TRUE.
         WASHFRAC = WASHFRAC_SIZE_AEROSOL( DT, F, PP, TK, N, I, J, L,
     &                                     State_Met, State_Chm )
         
      !-------------------------------
      ! Hydrophilic OC OCIL1-OCIL30
      !-------------------------------
      ELSE IF ( IDTOCIL1 > 0 .and. N >= IDTOCIL1 .and. 
     &          N <  IDTOCIL1 + IBINS ) THEN
         KIN      = .TRUE.
         WASHFRAC = WASHFRAC_SIZE_AEROSOL( DT, F, PP, TK, N, I, J, L,
     &                                     State_Met, State_Chm )
         
      !-------------------------------
      ! Hydrophobic OC OCOB1-OCOB30
      !-------------------------------
      ELSE IF ( IDTOCOB1 > 0 .and. N >= IDTOCOB1 .and. 
     &          N <  IDTOCOB1 + IBINS ) THEN
         KIN      = .TRUE.
         WASHFRAC = WASHFRAC_SIZE_AEROSOL( DT, F, PP, TK, N, I, J, L,
     &                                     State_Met, State_Chm )
         
      !-------------------------------
      ! Dust DUST1-DUST30
      !-------------------------------
      ELSE IF ( IDTDUST1 > 0 .and. N >= IDTDUST1 .and. 
     &          N <  IDTDUST1 + IBINS ) THEN
         KIN      = .TRUE.
         WASHFRAC = WASHFRAC_SIZE_AEROSOL( DT, F, PP, TK, N, I, J, L,
     &                                     State_Met, State_Chm )

      ! (end part) Added for size-resolved aerosol (win, 7/16/09)

      ! Convert State_Chm%Tracers units back to kg/kg total air 
      ! if conversion occurred at start of TOMAS block (ewl, 5/12/15)
      IF ( UNITCHANGE ) THEN
         CALL Convert_Kg_to_MoistKgKg( am_I_Root, N_TRACERS, 
     &                                  State_Met, State_Chm, RC )
      ENDIF

      ! Free pointers
      STT => NULL()
#endif

      !------------------------------
      ! POPG (liquid and gas phases) (clf, 11/17/2010)
      !------------------------------
      ELSE IF ( N == IDTPOPG ) THEN
         KIN      = .FALSE.
         CALL WASHFRAC_LIQ_GAS( Input_Opt%POP_HSTAR,
     &                          Input_Opt%POP_DEL_Hw,
     &                          PP, DT, F, DZ, TK, WASHFRAC, KIN )     

      !------------------------------
      ! POPPOC (treat like hydrophobic OC aerosol) 
      !------------------------------
      ELSE IF ( N == IDTPOPPOC ) THEN 
         KIN      = .TRUE.
         WASHFRAC = WASHFRAC_FINE_AEROSOL( DT, F, PP, TK )

      !------------------------------
      ! POPPBC (treat like hydrophobic BC aerosol) 
      !------------------------------
      ELSE IF ( N == IDTPOPPBC ) THEN 
         KIN      = .TRUE.
         WASHFRAC = WASHFRAC_FINE_AEROSOL( DT, F, PP, TK )

      !------------------------------
      ! ERROR: Insoluble tracer
      !------------------------------
      ELSE 
         CALL ERROR_STOP( 'Invalid tracer!', 'WASHOUT (wetscav_mod.f)' )

      ENDIF

      END SUBROUTINE WASHOUT
!EOC
!------------------------------------------------------------------------------
!                  GEOS-Chem Global Chemical Transport Model                  !
!------------------------------------------------------------------------------
!BOP
!
! !IROUTINE: washfrac_fine_aerosol
!
! !DESCRIPTION: Function WASHFRAC\_FINE\_AEROSOL returns the fraction of
!  soluble aerosol tracer lost to washout.
!\\
!\\
! !INTERFACE:
!
      FUNCTION WASHFRAC_FINE_AEROSOL( DT, F, PP, TK ) 
     &         RESULT( WASHFRAC )
!
! !USES:
!
!
! !INPUT PARAMETERS: 
!
      REAL(fp), INTENT(IN) :: DT         ! Timestep of washout event [s]
      REAL(fp), INTENT(IN) :: F          ! Fraction of grid box that is
                                       !  precipitating [unitless]
      REAL(fp), INTENT(IN) :: PP         ! Precip rate thru bottom of grid 
                                       !  box (I,J,L)  [cm3 H2O/cm2 air/s]
      REAL(fp), INTENT(IN) :: TK         ! Temperature in grid box [K]
!
! !RETURN VALUE:
!
      REAL(fp)             :: WASHFRAC   ! Fraction of soluble tracer 
                                       !  lost to washout
! 
! !REVISION HISTORY: 
!  08 Nov 2002 - R. Yantosca - Initial version
!  (1 ) WASHFRAC_AEROSOL used to be an internal function to subroutine WASHOUT.
!        This caused NaN's in the parallel loop on Altix, so we moved it to
!        the module and now pass Iall arguments explicitly (bmy, 7/20/04)
!  16 Sep 2010 - R. Yantosca - Added ProTeX headers
!  21 Jan 2011 - J. Fisher & Q. Wang - Update to account for time-dependent
!        shift in aerosol size distribution that slows washout as a rain
!        event proceeds (see e.g. Feng et al., 2007, 2009). 
!  16 Aug 2011 - H Amos      - Remove K_WASH from input list, make a defined 
!                              parameter.
!  20 Jan 2012 - H Amos      - rename WASHFRAC_FINE_AEROSOL to distinguish 
!                              this function from WASHFRAC_COARSE_AEROSOL
!  04 Sep 2013 - R. Yantosca - Bug fix: Prevent div-by-zero if F=0.  Because F 
!                              multiplies the whole expression for WASHFRAC,
!                              WASHFRAC=0 whenever F=0 anyway.
!EOP
!------------------------------------------------------------------------------
!BOC
!
! !DEFINED PARAMETER:
!
      ! Washout rate constant for aerosols: aP^b (p: mm h^-1)
      ! K_WASH for aerosols in accumulation mode (qq,10/11/2011)
      REAL(fp), PARAMETER :: K_WASH = 1.06e-3_fp

      !=================================================================
      ! WASHFRAC_FINE_AEROSOL begins here!
      !=================================================================
      IF ( ( TK >= 268e+0_fp ) .OR. ITS_A_POPS_SIM ) THEN

         !---------------------------------
         ! T >= 268K (or POPS simulation)  
         !---------------------------------
         IF ( F > 0e+0_fp ) THEN
            WASHFRAC = F *(1e+0_fp - EXP( -K_WASH * 
     &              (PP / F*3.6e+4_fp )**0.61e+0_fp * DT / 3.6e+3_fp ))
         ELSE
            WASHFRAC = 0e+0_fp
         ENDIF

      ELSE

         !---------------------------------
         ! T < 268K
         !---------------------------------
         IF ( F > 0e+0_fp ) THEN 
            WASHFRAC = F *(1e+0_fp - EXP( -2.6e+1_fp*K_WASH *
     &              (PP / F*3.6e+4_fp )**0.96e+0_fp * DT / 3.6e+3_fp ))
         ELSE
            WASHFRAC = 0e+0_fp
         ENDIF

      ENDIF

      END FUNCTION WASHFRAC_FINE_AEROSOL
!EOC
!------------------------------------------------------------------------------
!                  GEOS-Chem Global Chemical Transport Model                  !
!------------------------------------------------------------------------------
!BOP
!
! !IROUTINE: washfrac_coarse_aerosol
!
! !DESCRIPTION: Function WASHFRAC\_COARSE\_AEROSOL returns the fraction of 
!  soluble aerosol tracer lost to washout.
!\\
!\\
! !INTERFACE:
!
      FUNCTION WASHFRAC_COARSE_AEROSOL( DT, F, PP, TK ) 
     &         RESULT( WASHFRAC )
!
! !USES:
!
!
! !INPUT PARAMETERS: 
!
      REAL(fp), INTENT(IN) :: DT         ! Timestep of washout event [s]
      REAL(fp), INTENT(IN) :: F          ! Fraction of grid box that is
                                       !  precipitating [unitless]
      REAL(fp), INTENT(IN) :: PP         ! Precip rate thru bottom of grid 
                                       !  box (I,J,L)  [cm3 H2O/cm2 air/s]
      REAL(fp), INTENT(IN) :: TK         ! Temperature in grid box [K]
!
! !RETURN VALUE:
!
      REAL(fp)             :: WASHFRAC   ! Fraction of soluble tracer 
                                       !  lost to washout
! 
! !REVISION HISTORY: 
!  08 Nov 2002 - R. Yantosca - Initial version
!  (1 ) WASHFRAC_AEROSOL used to be an internal function to subroutine WASHOUT.
!        This caused NaN's in the parallel loop on Altix, so we moved it to
!        the module and now pass Iall arguments explicitly (bmy, 7/20/04)
!  16 Sep 2010 - R. Yantosca - Added ProTeX headers
!  16 Aug 2011 - H Amos      - Remove K_WASH from input list, make a defined 
!                              parameter.
!  20 Jan 2012 - H Amos      - WASHFRAC_COARSE_AEROSOL created to handle
!                              SALC and DST4
!  04 Sep 2013 - R. Yantosca - Bug fix: Prevent div-by-zero if F=0.  Because F
!                              multiplies the whole expression for WASHFRAC,
!                              WASHFRAC=0 whenever F=0 anyway.
!EOP
!------------------------------------------------------------------------------
!BOC
!
      !=================================================================
      ! WASHFRAC_FINE_AEROSOL begins here!
      !=================================================================

      ! Washout only happens at or above 268 K
      IF ( TK >= 268e+0_fp ) THEN

         !-------------
         ! T >= 268K 
         !-------------
         IF ( F > 0e+0_fp ) THEN
            WASHFRAC = F*(1e+0_fp - EXP(-0.92e+0_fp * (PP / F*3.6e+4_fp)
     &                ** 0.79e+0_fp * DT / 3.6e+3_fp ))
         ELSE
            WASHFRAC = 0e+0_fp
         ENDIF

      ELSE

         !-------------
         ! T < 268K 
         !-------------
         IF ( F > 0e+0_fp ) THEN
            WASHFRAC = F *(1e+0_fp - EXP( -1.57e+0_fp *
     &                (PP / F*3.6e+4_fp)**0.96e+0_fp * DT / 3.6e+3_fp ))
         ELSE
            WASHFRAC = 0e+0_fp
         ENDIF

      ENDIF   

      END FUNCTION WASHFRAC_COARSE_AEROSOL
!EOC
#if defined( TOMAS )
!------------------------------------------------------------------------------
!                  GEOS-Chem Global Chemical Transport Model                  !
!------------------------------------------------------------------------------
!BOP
!
! !IROUTINE: washfrac_size_aerosol
!
! !DESCRIPTION: Function WASHFRAC\_SIZE\_AEROSOL returns the fraction of 
!  soluble aerosol tracer lost to washout. Size resolved version for TOMAS.
!\\
!\\
! !INTERFACE:
!

      FUNCTION WASHFRAC_SIZE_AEROSOL( DT, F, PP, TK, N, I, J, L,
     &                                State_Met, State_Chm ) 
     &         RESULT( WASHFRAC )
!
! !USES:
!
      USE GIGC_State_Chm_Mod, ONLY : ChmState
      USE GIGC_State_Met_Mod, ONLY : MetState
      USE TRACERID_MOD,       ONLY : IDTNK1
      USE TOMAS_MOD,          ONLY : IBINS, GETDP, STRATSCAV
!
! !INPUT PARAMETERS:
! 
      REAL(fp),         INTENT(IN)    :: DT          ! Dynamic timestep [s]     
      REAL(fp),         INTENT(IN)    :: F           ! Fraction of grid box
                                                   !  that is precipitating
      REAL(fp),         INTENT(IN)    :: PP          ! Precip rate thru bottom
                                                   !  of grid box (I,J,L)
                                                   !  [cm3 H2O/cm2 air/s]
      REAL(fp),         INTENT(IN)    :: TK          ! Temperature [K] 
      INTEGER,        INTENT(IN)    :: I           ! Longitude index
      INTEGER,        INTENT(IN)    :: J           ! Latitude index
      INTEGER,        INTENT(IN)    :: L           ! Level index
      INTEGER,        INTENT(IN)    :: N           ! Tracer index

      TYPE(MetState), INTENT(IN)    :: State_Met   ! Meteorology State object
!
! !INPUT/OUTPUT PARAMETERS:
!
      TYPE(ChmState), INTENT(INOUT) :: State_Chm   ! Chemistry State object
!
! !RETURN VALUE:
!
      REAL(fp)                        :: WASHFRAC    ! Fraction of tracer 
                                                   !  lost to washout
! 
! !REVISION HISTORY: 
!  31 May 2013 - R. Yantosca - Now accept State_Met, State_Chm as arguments
!  04 Sep 2013 - R. Yantosca - Bug fix: Prevent div-by-zero if F=0.  Because F 
!                              multiplies the whole expression for WASHFRAC,
!                              WASHFRAC=0 whenever F=0 anyway.
!EOP
!------------------------------------------------------------------------------
!BOC
!
! !LOCAL VARIABLES:
!
      REAL(fp)             :: DPAERO          ! Average diameter of particle 
      REAL(fp)             :: SCAVR !Below-cloud scavenging coefficient (per cm rain)
      REAL(fp), SAVE       :: SCAVRSAVE(IBINS)
      INTEGER            :: BIN 
      

      !=================================================================
      ! WASHFRAC_SIZE_AEROSOL begins here!
      !=================================================================

      IF ( TK >= 268e+0_fp ) THEN

         !-------------
         ! T >= 268K 
         !-------------

!--------------------------------------------------------------
!!sfarina - This contruct assumes tracers are dealt with sequentially,
!!          but wetdep parallelizes over tracers
!!          It could be possible to calculated the lookup table and save
!!          in an I,J,L,BIN array but for now we will calculate redundantly.
!         ! For aerosol number, get Dp and calculate scavr 
!         IF ( N < IDTNK1 + IBINS ) THEN
!            DPAERO = GETDP( I, J, L, N, State_Met, State_Chm )
!            ! External function stratscav returns the scavenging rate (mm^-1)
!            ! Let scavr has a unit of cm^-1
!            SCAVR = 10.e+0_fp* STRATSCAV( DPAERO )
!            SCAVRSAVE(N-IDTNK1+1) = scavr
!         ELSE
!            BIN = MOD( N - IDTNK1 + 1, IBINS )
!            IF( BIN == 0 ) BIN = IBINS
!            SCAVR = SCAVRSAVE(BIN)
!         ENDIF
!---------------------------------------------------------------

            DPAERO = GETDP( I, J, L, N, State_Met, State_Chm )
            ! External function stratscav returns the scavenging rate (mm^-1)
            ! Let scavr has a unit of cm^-1
            SCAVR = 10.e+0_fp* STRATSCAV( DPAERO )

         ! Prevent div by zero (bmy, 9/4/13)
         IF ( F > 0e+0_fp ) THEN
            WASHFRAC = F * ( 1e+0_fp - EXP( -SCAVR * ( PP / F ) * DT ) )
         ELSE
            WASHFRAC = 0e+0_fp
         ENDIF

      ELSE

         !-------------
         ! T < 268K 
         !-------------
         WASHFRAC = 0e+0_fp

      ENDIF

      ! Return to calling program
      END FUNCTION WASHFRAC_SIZE_AEROSOL
!EOC
#endif
!------------------------------------------------------------------------------
!                  GEOS-Chem Global Chemical Transport Model                  !
!------------------------------------------------------------------------------
!BOP
!
! !IROUTINE: washfrac_hno3
!
! !DESCRIPTION: Function WASHFRAC\_HNO3 returns the fraction of HNO3 
!               tracer lost to washout.
!\\
!\\
! !INTERFACE:
!
      FUNCTION WASHFRAC_HNO3( DT, F, PP, TK ) 
     &         RESULT( WASHFRAC )
!
! !USES:
!
!
! !INPUT PARAMETERS: 
!
      REAL(fp), INTENT(IN) :: DT         ! Timestep of washout event [s]
      REAL(fp), INTENT(IN) :: F          ! Fraction of grid box that is
                                       !  precipitating [unitless]
      REAL(fp), INTENT(IN) :: PP         ! Precip rate thru bottom of grid 
                                       !  box (I,J,L)  [cm3 H2O/cm2 air/s]
      REAL(fp), INTENT(IN) :: TK         ! Temperature in grid box [K]
!
! !RETURN VALUE:
!
      REAL(fp)             :: WASHFRAC   ! Fraction of soluble tracer 

! 
! !REVISION HISTORY: 
!  13 Aug 2011, H Amos: Initial version, modeled after WASHFRAC_AEROSOL.
!                       Seperate function created to emphasize that the new,
!                       updated washout coefficients from Feng et al (2007;
!                       2009) should only be applied to aerosol species. It
!                       was a coincidence before that the original washout
!                       coefficients for aerosols and HNO3 were the same.
!  16 Aug 2011, H Amos: Remove K_WASH from input list, now a defined parameter
!  04 Sep 2013 - R. Yantosca - Bug fix: Prevent div-by-zero if F=0.  Because F 
!                              multiplies the whole expression for WASHFRAC,
!                              WASHFRAC=0 whenever F=0 anyway.
!EOP
!------------------------------------------------------------------------------
!BOC
!
! !DEFINED PARAMETER:
!
      REAL(fp), PARAMETER :: K_WASH = 1.0e+0_fp  ! First order washout rate 
                                           ! constant [cm^-1]. 

      !=================================================================
      ! WASHFRAC_HNO3 begins here!
      !=================================================================
      IF ( TK >= 268e+0_fp  ) THEN

         !------------------------
         ! T >= 268K: Do washout
         !------------------------
         IF ( F > 0e+0_fp ) THEN
            WASHFRAC = F * (1e+0_fp - EXP(-K_WASH * (PP / F) * DT))
         ELSE
            WASHFRAC = 0e+0_fp
         ENDIF

      ELSE

         !------------------------
         ! T < 268K: No washout
         !------------------------
         WASHFRAC = 0e+0_fp

      ENDIF

      END FUNCTION WASHFRAC_HNO3
!EOC
!------------------------------------------------------------------------------
!                  GEOS-Chem Global Chemical Transport Model                  !
!------------------------------------------------------------------------------
!BOP
!
! !IROUTINE: washfrac_liq_gas
!!
! !DESCRIPTION: Subroutine WASHFRAC\_LIQ\_GAS returns the fraction of soluble 
!  liquid/gas phase tracer lost to washout.
!\\
!\\
! !INTERFACE:
! 
      SUBROUTINE WASHFRAC_LIQ_GAS( Kstar298, H298_R, PP, DT, 
     &                             F,        DZ,     TK,
     &                             WASHFRAC, KIN ) 
!
! !INPUT PARAMETERS: 
!
      REAL(fp),  INTENT(IN)  :: Kstar298   ! Effective Henry's law constant 
                                         !  @ 298 K  [moles/atm]
      REAL(fp),  INTENT(IN)  :: H298_R     ! Henry's law coefficient [K]
      REAL(fp),  INTENT(IN)  :: PP         ! Precip rate thru bottom of the
                                         !  grid box [cm3 H2O/cm2 air/s]
      REAL(fp),  INTENT(IN)  :: DT         ! Timestep for washout event [s]
      REAL(fp),  INTENT(IN)  :: F          ! Fraction of grid box that is
                                         !  precipitating [unitless]
      REAL(fp),  INTENT(IN)  :: DZ         ! Height of grid box [cm]
      REAL(fp),  INTENT(IN)  :: TK         ! Temperature in grid box [K]
!
! !OUTPUT PARAMETERS:
!
      REAL(fp),  INTENT(OUT) :: WASHFRAC   ! Fraction of tracer lost to washout
      LOGICAL, INTENT(OUT) :: KIN        ! T = washout is a kinetic process
                                         ! F = washout is an equilibrium process
!
! !REVISION HISTORY: 
!  20 Jul 2004 - R. Yantosca - Initial version
!  (1 ) WASHFRAC_LIQ_GAS used to be an internal function to subroutine WASHOUT.
!        This caused NaN's in the parallel loop on Altix, so we moved it to
!        the module and now pass all arguments explicitly (bmy, 7/20/04)
!  16 Sep 2010 - R. Yantosca - Added ProTeX headers 
!  10 Jan 2011 - H. Amos     - Remove AER from the argument list
!  03 Jun 2011 - H. Amos     - convert from a function to a subroutine and
!                              add AER to the argument list
!  16 Aug 2011 - H. Amos     - remove K_WASH from input list, now a defined 
!                              parameter
!  16 Aug 2911 - H. Amos     - rename AER logical KIN to emphasize that washout
!                              is either a kinetic or equilibrium process
!EOP
!------------------------------------------------------------------------------
!BOC
!
! !LOCAL VARIABLES:
!
      REAL(fp) :: L2G, LP, WASHFRAC_F_14
!
! !DEFINED PARAMETERS
!
      REAL(fp), PARAMETER :: K_WASH = 1e+0_fp  ! First order washout rate 
                                         ! constant [cm^-1]. 

      !=================================================================
      ! WASHFRAC_LIQ_GAS begins here!
      !=================================================================

      ! Start with the assumption that washout will be an 
      ! equilibrium process (H Amos, 03 Jun 2011)
      KIN = .FALSE.

      ! Suppress washout below 268 K
      IF ( TK >= 268e+0_fp ) THEN

         !------------------------
         ! T >= 268K: Do washout
         !------------------------

         ! Rainwater content in the grid box (Eq. 17, Jacob et al, 2000)
         LP = ( PP * DT ) / ( F * DZ ) 

         ! Compute liquid to gas ratio for H2O2, using the appropriate 
         ! parameters for Henry's law -- also use rainwater content Lp
         ! (Eqs. 7, 8, and Table 1, Jacob et al, 2000)
         CALL COMPUTE_L2G( Kstar298, H298_R, TK, LP, L2G )

         ! Washout fraction from Henry's law (Eq. 16, Jacob et al, 2000)
         WASHFRAC = L2G / ( 1e+0_fp + L2G )

         ! Washout fraction / F from Eq. 14, Jacob et al, 2000
         ! Note: WASHFRAC_F_14 should match what's used for HNO3 (hma, 13aug2011)
         WASHFRAC_F_14 = 1e+0_fp - EXP( -K_WASH * ( PP / F ) * DT )

         ! Do not let the Henry's law washout fraction exceed
         ! that of HNO3 -- this is a cap
         IF ( WASHFRAC > WASHFRAC_F_14 ) THEN
            WASHFRAC = F * WASHFRAC_F_14
            KIN = .TRUE. ! washout is a kinetic process
         ENDIF
            
      ELSE

         !------------------------
         ! T < 268K: No washout
         !------------------------
         WASHFRAC = 0e+0_fp
            
      ENDIF

      END SUBROUTINE WASHFRAC_LIQ_GAS
!EOC
!------------------------------------------------------------------------------
!                  GEOS-Chem Global Chemical Transport Model                  !
!------------------------------------------------------------------------------
!BOP
!
! !IROUTINE: wetdep
!
! !DESCRIPTION: Subroutine WETDEP computes the downward mass flux of tracer 
!  due to washout and rainout of aerosols and soluble tracers in a column.  
!  The timestep is the dynamic timestep.
!\\
!\\
! !INTERFACE:
!
      SUBROUTINE WETDEP( am_I_Root, Input_Opt, State_Met, State_Chm, 
     &                   RC, LS )
!
! !USES:
!
      USE CMN_DIAG_MOD
      USE CMN_SIZE_MOD
      USE GIGC_ErrCode_Mod
      USE DEPO_MERCURY_MOD,   ONLY : ADD_Hg2_WD
      USE DEPO_MERCURY_MOD,   ONLY : ADD_HgP_WD
      USE DEPO_MERCURY_MOD,   ONLY : ADD_Hg2_SNOWPACK
      USE GET_NDEP_MOD,       ONLY : SOIL_WETDEP
      USE GIGC_Input_Opt_Mod, ONLY : OptInput
      USE GIGC_State_Chm_Mod, ONLY : ChmState
      USE GIGC_State_Met_Mod, ONLY : MetState
      USE TIME_MOD,           ONLY : GET_TS_DYN
      USE TRACERID_MOD,       ONLY : IDTSO2
      USE TRACERID_MOD,       ONLY : IDTSO4
      USE TRACERID_MOD,       ONLY : IS_Hg2
      USE TRACERID_MOD,       ONLY : IS_HgP
!
! !INPUT PARAMETERS: 
!
      LOGICAL,        INTENT(IN)    :: am_I_Root   ! Are we on the root CPU?
      LOGICAL,        INTENT(IN)    :: LS         ! =T for large-scale precip
                                                  ! =F for convective precip
      TYPE(OptInput), INTENT(IN)    :: Input_Opt  ! Input options
      TYPE(MetState), INTENT(IN)    :: State_Met  ! Meteorology State object
!
! !INPUT/OUTPUT PARAMETERS: 
!
      TYPE(ChmState), INTENT(INOUT) :: State_Chm  ! Chemistry State object
!
! !OUTPUT PARAMETERS:
!
      INTEGER,        INTENT(OUT)   :: RC          ! Success or failure?
!
! !REMARKS:
!  Precipitation fields:
!  =====================
!                                                                             .
!       Layer        Formation of       Precipitation
!                     New Precip        falling down
!      ==================================================== Top of Atm.
!        LM           QQ(L,I,J)         PDOWN(LM,I,J)
!                         |                   |
!      ----------------------------------------------------
!        LM-1         QQ(L,I,J)         PDOWN(LM-1,I,J)    
!                         |                   |
!      -------------------V-------------------V------------
!                        ...                 ...     
!                         |                   |
!      -------------------V-------------------V------------
!        3            QQ(L,I,J)         PDOWN(3,I,J)
!                         |                   |
!      -------------------V--------------------------------
!        2            QQ(L,I,J)         PDOWN(2,I,J) 
!                         |                   |
!      ----------------------------------------------------
!        1            QQ(L,I,J)         PDOWN(1,I,J) 
!                         |                   |
!      ===================V===================V============ Ground
!                                                                             .
!  Where:
!    (a) New formation forming in grid box (I,J,L) = QQ(L,I,J)
!    (b) Precip coming in  thru top    of layer L  = PDOWN(L+1,I,J)
!    (c) Precip going  out thru bottom of layer L  = PDOWN(L,  I,J) 
!                                                                             .
!  Rainout:
!  ========   
!  Rainout occurs when there is more precipitation in grid box (I,J,L) than
!  in grid box (I,J,L+1).  In other words, rainout occurs when the amount of 
!  rain falling through the bottom of grid box (I,J,L) is more than the amount
!  of rain coming in through the top of grid box (I,J,L). 
!                                                                             .
!  Soluble gases/aerosols are incorporated into the raindrops and are 
!  completely removed from grid box (I,J,LLPAR).  There is no evaporation 
!  and "resuspension" of aerosols during a rainout event.
!                                                                             .
!  For large-scale (a.k.a. stratiform) precipitation, the first order rate 
!  constant for rainout in the grid box (I,J,L=LLPAR) (cf. Eq. 12, Jacob 
!  et al, 2000) is given by:
!                                                                             .
!                           Q        
!       K_RAIN = K_MIN + -------    [units: s^-1]
!                         L + W    
!                                                                             .
!  and the areal fraction of grid box (I,J,L=LLPAR) that is actually 
!  experiencing large-scale precipitation (cf. Eq. 11, Jacob et al, 2000) 
!  is given by: 
!                                                                             .
!                         Q               
!       F'     =  -------------------   [unitless]
!                  K_RAIN * ( L + W )    
!                                                                             .
!  Where:
!                                                                             .
!       K_MIN  = minimum value for K_RAIN         
!              = 1.0e-4 [s^-1]
!                                                                             .
!       L + W  = condensed water content in cloud 
!              = 1.5e-6 [cm3 H2O/cm3 air]
!                                                                             .
!       Q = QQ = rate of precipitation formation 
!                [ cm3 H2O / cm3 air / s ]
!                                                                             .
!  For convective precipitation, K_RAIN = 5.0e-3 [s^-1], and the expression 
!  for F' (cf. Eq. 13, Jacob et al, 2000) becomes:
!                                                                             .
!                                       { DT        }
!                         FMAX * Q * MIN{ --- , 1.0 }
!                                       { TAU       }
!       F' = ------------------------------------------------------
!                    { DT        }
!             Q * MIN{ --- , 1.0 }  +  FMAX * K_RAIN * ( L + W )
!                    { TAU       } 
!                                                                             .
!  Where:
!                                                                             .
!       Q = QQ = rate of precipitation formation 
!              [cm3 H2O/cm3 air/s]
!                                                                             .
!       FMAX   = maximum value for F' 
!              = 0.3
!                                                                             .
!       DT     = dynamic time step from the CTM [s]
!                                                                             .
!       TAU    = duration of rainout event 
!              = 1800 s (30 min)
!                                                                             .
!       L + W  = condensed water content in cloud 
!              = 2.0e-6 [cm3 H2O/cm3 air]
!                                                                             .
!  K_RAIN and F' are needed to compute the fraction of tracer in grid box 
!  (I,J,L=LLPAR) lost to rainout.  This is done in module routine RAINOUT.
!                                                                             .
!  Washout:
!  ========   
!  Washout occurs when we have evaporation (or no precipitation at all) at 
!  grid box (I,J,L), but have rain coming down from grid box (I,J,L+1).

! !REVISION HISTORY: 
!  02 Apr 1999 - H. Liu, I. Bey, R. Yantosca - Initial version
!  (1 ) WETDEP should be called twice, once with LS = .TRUE. and once
!        with LS = .FALSE.  This will handle both large-scale and
!        convective precipitation. (bmy, 2/28/00)
!  (2 ) Call subroutine MAKE_QQ to construct the QQ and PDOWN precipitation
!        fields before calling WETDEP. (bmy, 2/28/00)
!  (3 ) Since we are working with an (I,J) column, the ordering of the
!        loops goes J - I - L - N.  Dimension arrays DSTT, PDOWN, QQ
!        to take advantage of this optimal configuration (bmy, 2/28/00)
!  (4 ) Use double-precision exponents to force REAL(fp) accuracy
!        (e.g. 1e+0_fp, bmy, 2/28/00)
!  (5 ) Diagnostics ND16, ND17, ND18, and ND39 use allocatable arrays 
!        from "diag_mod.f"  (bmy, bey, 3/14/00)
!  (6 ) WETDEP only processes soluble tracers and/or aerosols, as are
!        defined in the NSOL and IDWETD arrays (bmy, 3/14/00)
!  (7 ) Add kludge to prevent wet deposition in the stratosphere (bmy, 6/21/00)
!  (8 ) Removed obsolete code from 10/27/00 (bmy, 12/21/00)
!  (9 ) Remove IREF, JREF -- they are obsolete (bmy, 9/27/01)
!  (10) Removed obsolete commented out code from 9/01 (bmy, 10/24/01)
!  (11) Replaced all instances of IM with IIPAR and JM with JJPAR, in order
!        to prevent namespace confusion for the new TPCORE (bmy, 6/25/02)
!  (12) Now reference BXHEIGHT from "dao_mod.f".  Also references routine
!        GEOS_CHEM_STOP from "error_mod.f".  Also fix ND39 diagnostic so that
!        the budget of tracer lost to wetdep is closed.  Now bundled into
!        "wetscav_mod.f".  Now only save to AD16, AD17, AD18, AD39 if L<=LD16,
!        L<=LD17, L<=LD18, and L<=LD39 respectively; this avoids out-of-bounds
!        array errors. Updated comments, cosmetic changes. (qli, bmy, 11/26/02)
!  (13) References IDTSO2, IDTSO4 from "tracerid_mod.f". SO2 in sulfate 
!        chemistry is wet-scavenged on the raindrop and converted to SO4 by 
!        aqueous chem. If evaporation occurs then SO2 comes back as SO4.
!        (rjp, bmy, 3/23/03)  
!  (14) Now use function GET_TS_DYN() from "time_mod.f" (bmy, 3/27/03)
!  (15) Now parallelize over outermost J-loop.  Also move internal routines
!        LS_K_RAIN, LS_F_PRIME, CONV_F_PRIME, and SAFETY to the module, since
!        we cannot call internal routines from w/in a parallel loop. 
!        (bmy, 3/18/04)
!  (16) Now references STT & N_TRACERS from "tracer_mod.f".  Also now make
!        DSTT a 4-d internal array so as to facilitate -C checking on the
!        SGI platform. (bmy, 7/20/04)
!  (17) Now references IDTHg2 from "tracerid_mod.f".  Now pass the amt of
!        Hg2 wet scavenged out of the column to "ocean_mercury_mod.f" via
!        routine ADD_Hg2_WD. (sas, bmy, 1/19/05)
!  (18) Bug fix: replace line that can cause numerical blowup with a safer
!        analytical expression. (bmy, 2/23/05)
!  (19) Block out parallel loop with #ifdef statements for SGI_MIPS compiler.
!        For some reason this causes an error. (bmy, 5/5/05)
!  (20) Now use function IS_Hg2 to determine if a tracer is a tagged Hg2 
!        tracer.  Now also pass N to ADD_Hg2_WD.  Now references LDYNOCEAN
!        from "logical_mod.f".  Now do not call ADD_Hg2_WD if we are not
!        using the dynamic ocean model. (eck, sas, cdh, bmy, 2/27/06)
!  (21) Eliminate unnecessary variables XDSTT, L_PLUS_W.  Also zero all 
!        unused variables for each grid box. (bmy, 5/24/06)
!  (22) Redimension DSTT with NSOL instead of NSOLMAX. In many cases, NSOL is
!        less than NSOLMAX and this will help to save memory especially when
!        running at 2x25 or greater resolution. (bmy, 1/31/08)
!  (23) Remove reference to SGI_MIPS (bmy, 7/8/09)
!  16 Sep 2010 - R. Yantosca - Added ProTeX headers
!  27 May 2011 - R. Yantosca - Now pass F_RAINOUT to DO_WASHOUT_ONLY
!  25 Aug 2014 - M. Sulprizio- Now accept Input_Opt as an argument
!  04 Jun 2015 - E. Lundgren - Now accept am_I_Root and RC as arguments
!  09 Jun 2015 - R. Yantosca - Now deposit Hg2, HgP to snowpack regardless of
!                              whether the dynamic ocean is used
!EOP
!------------------------------------------------------------------------------
!BOC
!
! !LOCAL VARIABLES:
!
      ! Scalars
      LOGICAL, SAVE      :: FIRST = .TRUE.
      LOGICAL            :: IS_Hg
      LOGICAL            :: KIN
      INTEGER            :: I, IDX, J, L, N, NN
      REAL(fp)           :: Q,     QDOWN,  DT,        DT_OVER_TAU
      REAL(fp)           :: K,     K_MIN,  K_RAIN,    RAINFRAC
      REAL(fp)           :: F,     FTOP,   F_PRIME,   WASHFRAC
      REAL(fp)           :: LOST,  GAINED, MASS_WASH, MASS_NOWASH
      REAL(fp)           :: ALPHA, ALPHA2, WETLOSS,   TMP
      REAL(fp)           :: F_RAINOUT,     F_WASHOUT

      ! Arrays
      ! DSTT is the accumulator array of rained-out 
      ! soluble tracer for a given (I,J) column
      REAL(fp)           :: DSTT(NSOL,LLPAR,IIPAR,JJPAR)

      ! Strings
      CHARACTER(LEN=255) :: ERRMSG

      ! Pointers
      ! We need to define local arrays to hold corresponding values 
      ! from the Chemistry State (State_Chm) object. (mpayer, 12/6/12)
      REAL(fp), POINTER  :: STT(:,:,:,:)

      !=================================================================
      ! (1)  I n i t i a l i z e   V a r i a b l e s
      !=================================================================

      ! Is this a mercury simulation?
      IS_Hg = ( ITS_A_MERCURY_SIM )

      ! Initialize GEOS-Chem tracer array [kg] from Chemistry State object
      ! (mpayer, 12/6/12)
      STT => State_Chm%Tracers

      ! Dynamic timestep [s]
      DT    = GET_TS_DYN() * 60e+0_fp
      
      ! Select index for diagnostic arrays -- will archive either
      ! large-scale or convective rainout/washout fractions
      IF ( LS ) THEN
         IDX = 1
      ELSE
         IDX = 2
      ENDIF

      !=================================================================
      ! (2)  L o o p   O v e r   (I, J)   S u r f a c e   B o x e s
      !=================================================================
!$OMP PARALLEL DO
!$OMP+DEFAULT( SHARED )
!$OMP+PRIVATE( I,       J,      FTOP,      ERRMSG,    F          )
!$OMP+PRIVATE( F_PRIME, K_RAIN, L,         Q,         QDOWN      )
!$OMP+PRIVATE( NN,      N,      F_RAINOUT, F_WASHOUT             )
!$OMP+SCHEDULE( DYNAMIC )   
      DO J = 1, JJPAR
      DO I = 1, IIPAR

         ! Zero FTOP
         FTOP = 0e+0_fp

         ! Zero accumulator array
         DO L  = 1, LLPAR
         DO NN = 1, NSOL
            DSTT(NN,L,I,J) = 0e+0_fp
         ENDDO
         ENDDO

         !==============================================================
         ! (3)  R a i n o u t   F r o m   T o p   L a y e r  (L = LLPAR) 
         !
         ! Assume that rainout is happening in the top layer if 
         ! QQ(LLPAR,I,J) > 0.  In other words, if any precipitation 
         ! forms in grid box (I,J,LLPAR), assume that all of it falls 
         ! down to lower levels.
         !==============================================================

         ! Zero variables for this level
         ERRMSG    = 'RAINOUT: Top of atm'
         F         = 0e+0_fp
         F_PRIME   = 0e+0_fp
         F_RAINOUT = 0e+0_fp      
         F_WASHOUT = 0e+0_fp      
         K_RAIN    = 0e+0_fp
         Q         = 0e+0_fp
         QDOWN     = 0e+0_fp

         ! Start at the top of the atmosphere
         L = LLPAR

         ! If precip forms at (I,J,L), assume it all rains out
         IF ( QQ(L,I,J) > 0e+0_fp ) THEN

            ! Q is the new precip that is forming within grid box (I,J,L)
            Q = QQ(L,I,J)

            ! Compute K_RAIN and F' for either large-scale or convective
            ! precipitation (cf. Eqs. 11-13, Jacob et al, 2000) 
            IF ( LS ) THEN
               K_RAIN  = LS_K_RAIN( Q )
               F_PRIME = LS_F_PRIME( Q, K_RAIN )
            ELSE
               K_RAIN  = 1.5e-3_fp
               F_PRIME = CONV_F_PRIME( Q, K_RAIN, DT )
            ENDIF
            
            ! Set F = F', since there is no FTOP at L = LLPAR
            F = F_PRIME

            ! Only compute rainout if F > 0. 
            ! This helps to eliminate unnecessary CPU cycles.
            IF ( F > 0e+0_fp ) THEN 
               CALL DO_RAINOUT_ONLY( LS,  I,      J,    L,   
     &                               IDX, ERRMSG, F,    K_RAIN, 
     &                               DT,  STT,    DSTT, Input_opt,
     &                               State_Met )
            ENDIF

            ! Save FTOP for the next lower level 
            FTOP = F
         ENDIF

         !==============================================================
         ! (4)  R a i n o u t   i n   t h e   M i d d l e   L e v e l s
         ! 
         ! Rainout occurs when there is more precipitation in grid box 
         ! (I,J,L) than in grid box (I,J,L+1).  In other words, rainout 
         ! occurs when the amount of rain falling through the bottom of 
         ! grid box (I,J,L) is more than the amount of rain coming in 
         ! through the top of grid box (I,J,L). 
         !
         ! Thus ( PDOWN(L,I,J) > 0 and QQ(L,I,J) > 0 ) is the 
         ! criterion for Rainout.
         !==============================================================
         DO L = LLPAR-1, 2, -1

            ! Zero variables for each level
            F         = 0e+0_fp
            F_PRIME   = 0e+0_fp
            F_RAINOUT = 0e+0_fp 
            F_WASHOUT = 0e+0_fp 
            K_RAIN    = 0e+0_fp
            Q         = 0e+0_fp
            QDOWN     = 0e+0_fp

            ! If there is new precip forming w/in the grid box ...
            IF ( QQ(L,I,J) > 0e+0_fp ) THEN

               ! Compute K_RAIN and F' for either large-scale or convective
               ! precipitation (cf. Eqs. 11-13, Jacob et al, 2000) 
               IF ( LS ) THEN
                  K_RAIN  = LS_K_RAIN( QQ(L,I,J) )
                  F_PRIME = LS_F_PRIME( QQ(L,I,J), K_RAIN )
               ELSE
                  K_RAIN  = 1.5e-3_fp
                  F_PRIME = CONV_F_PRIME( QQ(L,I,J), K_RAIN, DT )
               ENDIF
               
            ELSE
               
               F_PRIME = 0e+0_fp
 
            ENDIF

!%%%%%%%%%%%%%%%%%%%%%%%%%%%%%%%%%%%%%%%%%%%%%%%%%%%%%%%%%%%%%%%%%%%%%%%%%%%%%%
!%%% NOTE from Chris Holmes (8/21/10)
!%%%
!%%% Qiaoqiao Wang implemented several changes to wet scavenging that I 
!%%% know of:
!%%% 1. Scavenging by snow has different collection efficiency to rain
!%%% 2. Allow both washout and rainout when QQ>0 and FTOP >F_PRIME.
!%%%    Previously only rainout occurred when QQ>0. Qiaoqiao reasoned that if
!%%%    QQ>0 is very small and there is a lot of rain from above, then most of
!%%%    the box should experience washout and only some of the box should
!%%%    experience rainout.
!%%% 3. Specific improvements for BC and OC.
!%%%
!%%% TO ENABLE QIAOQIAO'S "ITEM #2" MODIFICATION, UNCOMMENT THESE LINES:
!%%%
            ! The following block implements Qiaoqiao's changes
            ! Calculate the fractional areas subjected to rainout and
            ! washout. If PDOWN = 0, then all dissolved tracer returns
            ! to the atmosphere. (cdh, 7/13/10)
            IF ( PDOWN(L,I,J) > 0e+0_fp ) THEN
               F_RAINOUT = F_PRIME
               ! Washout occurs where there is no rainout
               F_WASHOUT = MAX( FTOP - F_RAINOUT, 0e+0_fp )
            ELSE
               F_RAINOUT = 0e+0_fp
               F_WASHOUT = 0e+0_fp
            ENDIF

!%%%%%%%%%%%%%%%%%%%%%%%%%%%%%%%%%%%%%%%%%%%%%%%%%%%%%%%%%%%%%%%%%%%%%%%%%%%%%%
!%%% NOTE from Chris Holmes (8/21/10)
!%%% 
!%%% I reorganized the code so that Qiaoqiao's changes for Item 2 could be 
!%%% enabled or disabled by commenting just a few lines that Bob has 
!%%% highlighted:
!%%%
!%%% TO DISABLE QIAOQIAO'S MODIFICATION "ITEM #2" AND RESTORE THE
!%%% SAME ALGORITHM USED IN v8-03-01, UNCOMMENT THESE LINES:
!%%%
!            ! Zero
!            F_RAINOUT = 0e+0_fp
!            F_WASHOUT = 0e+0_fp
!
!            ! If there is downward-falling precip from the level above ...
!            IF ( PDOWN(L,I,J) > 0e+0_fp ) THEN
!               
!               ! ... and if there is new precip forming in this level,
!               ! then we have a rainout condition.  F_RAINOUT is the
!               ! fraction of the grid box that where rainout occurs
!               IF ( QQ(L,I,J) > 0e+0_fp ) THEN
!                  F_RAINOUT = MAX( FTOP, F_PRIME )
!               ENDIF 
!
!               ! The rest of the precipitating part of the box is
!               ! undergoing washout.  Store this fraction in F_WASHOUT.
!               F_WASHOUT = MAX( FTOP - F_RAINOUT, 0e+0_fp )
!
!            ENDIF
!
!%%%%%%%%%%%%%%%%%%%%%%%%%%%%%%%%%%%%%%%%%%%%%%%%%%%%%%%%%%%%%%%%%%%%%%%%%%%%%%

            ! F is the effective area of precip seen by grid box (I,J,L) 
            F = MAX( F_PRIME, FTOP )

            ! If there is rainout occurring ...
            IF ( F_RAINOUT > 0e+0_fp  ) THEN

               ! Error msg for stdout
               ERRMSG = 'RAINOUT: Middle levels'

               ! Do rainout if we meet the above criteria
               CALL DO_RAINOUT_ONLY( LS,  I,      J,         L,   
     &                               IDX, ERRMSG, F_RAINOUT, K_RAIN,  
     &                               DT,  STT,    DSTT,      Input_Opt,
     &                               State_Met )
            ENDIF

            !==============================================================
            ! (5)  W a s h o u t   i n   t h e   m i d d l e   l e v e l s
            !
            ! Washout occurs when we have evaporation (or no precipitation 
            ! at all) at grid box (I,J,L), but have rain coming down from 
            ! grid box (I,J,L+1).
            !==============================================================
            IF ( F_WASHOUT > 0e+0_fp ) THEN

               ! QDOWN is the precip leaving thru the bottom of box (I,J,L)
               ! Q     is the new precip that is forming within box (I,J,L)
               QDOWN = PDOWN(L,I,J)
               Q     = QQ(L,I,J)

               ! Also test if we have rainout happening simultaneously
               IF ( F_RAINOUT > 0e+0_fp ) THEN

                  ! The precipitation causing washout is the precip entering
                  ! the top
                  QDOWN = PDOWN(L+1,I,J)

                  ! The amount of precipitating water entering from above 
                  ! which evaporates. If there is rainout (new precip
                  ! forming) then we have no way to estimate this, so assume
                  ! zero for now. Consequently there will be no resuspended
                  ! aerosol.
                  Q = 0e+0_fp
               ENDIF

               ! Error msg for stdout
               ERRMSG = 'WASHOUT: Middle levels'

               ! Do the washout
               CALL DO_WASHOUT_ONLY( am_I_Root, LS,        I,    J,     
     &                               L,         IDX,  ERRMSG, 
     &                               QDOWN,     Q,    F_WASHOUT, 
     &                               F_RAINOUT, DT,   PDOWN,     
     &                               STT,       DSTT, Input_Opt,
     &                               State_Met, State_Chm, RC )
            ENDIF

            !===========================================================
            ! (6)  N o   D o w n w a r d   P r e c i p i t a t i o n 
            !
            ! If there is no precipitation leaving grid box (I,J,L), 
            ! then  set F, the effective area of precipitation in grid 
            ! box (I,J,L), to zero.
            !
            ! Also, all of the previously rained-out tracer that is now 
            ! coming down from grid box (I,J,L+1) will evaporate and 
            ! re-enter the atmosphere in the gas phase in grid box 
            ! (I,J,L).  This is called "resuspension".
            !===========================================================
            IF ( F_WASHOUT == 0e+0_fp .and. F_RAINOUT == 0e+0_fp ) THEN

               ! No precipitation at grid box (I,J,L), thus F = 0
               F = 0e+0_fp
               
               ! Error message
               ERRMSG = 'RESUSPENSION in middle levels'

               ! Re-evaporate all of the rain
               CALL DO_COMPLETE_REEVAP( LS,  I,      J,  L,  
     &                                  IDX, ERRMSG, DT, STT, DSTT, 
     &                                  State_Met, State_Chm )
            ENDIF 

            ! Save FTOP for next level
            FTOP = F_RAINOUT + F_WASHOUT
           
         ENDDO               

         !==============================================================
         ! (7)  W a s h o u t   i n   L e v e l   1
         !
         ! Assume all of the tracer precipitating down from grid box 
         ! (I,J,L=2) to grid box (I,J,L=1) gets washed out in grid box 
         ! (I,J,L=1).
         !==============================================================

         ! Zero variables for this level
         ERRMSG  = 'WASHOUT: at surface'
         F       = 0e+0_fp
         F_PRIME = 0e+0_fp
         K_RAIN  = 0e+0_fp
         Q       = 0e+0_fp
         QDOWN   = 0e+0_fp
         
         ! We are at the surface, set L = 1
         L = 1

         ! Washout at level 1 criteria
         IF ( PDOWN(L+1,I,J) > 0e+0_fp ) THEN

            ! QDOWN is the precip leaving thru the bottom of box (I,J,L+1)
            QDOWN = PDOWN(L+1,I,J)

            ! Since no precipitation is forming within grid box (I,J,L),
            ! F' = 0, and F = MAX( F', FTOP ) reduces to F = FTOP.
            F = FTOP

            ! Only compute washout if F > 0.
            IF ( F > 0e+0_fp ) THEN
               CALL DO_WASHOUT_AT_SFC( am_I_Root, LS,  I,      J,    L,         
     &                                 IDX, ERRMSG, QDOWN, F,   
     &                                 DT,  STT,    DSTT,  Input_Opt,
     &                                 State_Met,   State_Chm, RC     )
            ENDIF    
         ENDIF

         !==============================================================
         ! (8)  M e r c u r y   S i m u l a t i o n   O n l y 
         !
         ! For the mercury simulation, we need to archive the amt of 
         ! Hg2 [kg] that is scavenged out of the column.  Also applies
         ! to the tagged Hg simulation.
         !
         ! NOTES:
         ! (a) Now moved outside the loop above for clarity and to 
         !      fix a bug where HgP scavenging was not recorded. 
         ! (b) The values of DSTT in the first layer accumulates all 
         !      scavenging and washout in the column
         ! (c) Updates from cdh. (ccc, 5/17/10)
         !==============================================================
         IF ( IS_Hg ) THEN

            ! Loop over soluble tracers and/or aerosol tracers
            DO NN = 1, NSOL
               N = IDWETD(NN)

               ! Check if it is a gaseous Hg2 tag
               IF ( IS_Hg2( N ) ) THEN

                  CALL ADD_Hg2_WD      ( I, J, N, DSTT(NN,1,I,J) )
                  CALL ADD_Hg2_SNOWPACK( I, J, N, DSTT(NN,1,I,J),
     &                                   State_Met )

               ! Check if it is a HgP tag
               ELSE IF ( IS_HgP( N ) ) THEN
                  
                  CALL ADD_HgP_WD      ( I, J, N, DSTT(NN,1,I,J) )
                  CALL ADD_Hg2_SNOWPACK( I, J, N, DSTT(NN,1,I,J),
     &                                   State_Met )
                  
               ENDIF

            ENDDO
            
         ENDIF

      ENDDO
      ENDDO
!$OMP END PARALLEL DO

      ! Free pointer
      NULLIFY( STT )

      END SUBROUTINE WETDEP
!EOC
!------------------------------------------------------------------------------
!                  GEOS-Chem Global Chemical Transport Model                  !
!------------------------------------------------------------------------------
!BOP
!
! !IROUTINE: wetdep_merra
!
! !DESCRIPTION: Subroutine WETDEP_MERRA computes the downward mass flux of 
!  tracer due to washout and rainout of aerosols and soluble tracers in a 
!  column.  This subroutine implements a new algorithm in which the 
!  precipitation fields come directly from the MERRA archive.
!\\
!\\
! !INTERFACE:
!
      SUBROUTINE WETDEP_MERRA( am_I_Root, Input_Opt, State_Met, 
     &                         State_Chm, RC, LS )
!
! !USES:
!
      USE CMN_SIZE_MOD
      USE CMN_DIAG_MOD
      USE GIGC_ErrCode_Mod
      USE DEPO_MERCURY_MOD,   ONLY : ADD_Hg2_WD
      USE DEPO_MERCURY_MOD,   ONLY : ADD_HgP_WD
      USE DEPO_MERCURY_MOD,   ONLY : ADD_Hg2_SNOWPACK
      USE GIGC_Input_Opt_Mod, ONLY : OptInput
      USE GIGC_State_Chm_Mod, ONLY : ChmState
      USE GIGC_State_Met_Mod, ONLY : MetState
      USE TIME_MOD,           ONLY : GET_TS_DYN
      USE TRACERID_MOD,       ONLY : IDTSO2
      USE TRACERID_MOD,       ONLY : IDTSO4
      USE TRACERID_MOD,       ONLY : IS_Hg2
      USE TRACERID_MOD,       ONLY : IS_HgP
!
! !INPUT PARAMETERS: 
!
      LOGICAL,        INTENT(IN)    :: am_I_Root  ! Are we on the root CPU?
      LOGICAL,        INTENT(IN)    :: LS         ! =T for large-scale precip
                                                  ! =F for convective precip
      TYPE(OptInput), INTENT(IN)    :: Input_Opt  ! Input options
      TYPE(MetState), INTENT(IN)    :: State_Met  ! Meteorology State object
!
! !INPUT/OUTPUT PARAMETERS: 
!
      TYPE(ChmState), INTENT(INOUT) :: State_Chm  ! Chemistry State object
!
! !OUTPUT PARAMETERS:
!
      INTEGER,        INTENT(OUT)   :: RC          ! Success or failure?
!
! !REMARKS:
!  Precipitation fields:
!  =====================
!                                                                             .
!       Layer        Formation of       Precipitation
!                     New Precip        falling down
!      ==================================================== Top of Atm.
!        LM           QQ(L,I,J)         PDOWN(LM,I,J)
!                         |                   |
!      ----------------------------------------------------
!        LM-1         QQ(L,I,J)         PDOWN(LM-1,I,J)    
!                         |                   |
!      -------------------V-------------------V------------
!                        ...                 ...     
!                         |                   |
!      -------------------V-------------------V------------
!        3            QQ(L,I,J)         PDOWN(3,I,J)
!                         |                   |
!      -------------------V--------------------------------
!        2            QQ(L,I,J)         PDOWN(2,I,J) 
!                         |                   |
!      ----------------------------------------------------
!        1            QQ(L,I,J)         PDOWN(1,I,J) 
!                         |                   |
!      ===================V===================V============ Ground
!                                                                             .
!  Where:
!    (a) New formation forming in grid box (I,J,L) = QQ(L,I,J)
!    (b) Precip coming in  thru top    of layer L  = PDOWN(L+1,I,J)
!    (c) Precip going  out thru bottom of layer L  = PDOWN(L,  I,J) 
!                                                                             .
!  Rainout:
!  ========   
!  Rainout occurs when there is more precipitation in grid box (I,J,L) than
!  in grid box (I,J,L+1).  In other words, rainout occurs when the amount of 
!  rain falling through the bottom of grid box (I,J,L) is more than the amount
!  of rain coming in through the top of grid box (I,J,L). 
!                                                                             .
!  Soluble gases/aerosols are incorporated into the raindrops and are 
!  completely removed from grid box (I,J,LLPAR).  There is no evaporation 
!  and "resuspension" of aerosols during a rainout event.
!                                                                             .
!  For large-scale (a.k.a. stratiform) precipitation, the first order rate 
!  constant for rainout in the grid box (I,J,L=LLPAR) (cf. Eq. 12, Jacob 
!  et al, 2000) is given by:
!                                                                             .
!                           Q        
!       K_RAIN = K_MIN + -------    [units: s^-1]
!                         L + W    
!                                                                             .
!  and the areal fraction of grid box (I,J,L=LLPAR) that is actually 
!  experiencing large-scale precipitation (cf. Eq. 11, Jacob et al, 2000) 
!  is given by: 
!                                                                             .
!                         Q               
!       F'     =  -------------------   [unitless]
!                  K_RAIN * ( L + W )    
!                                                                             .
!  Where:
!                                                                             .
!       K_MIN  = minimum value for K_RAIN         
!              = 1.0e-4 [s^-1]
!                                                                             .
!       L + W  = condensed water content in cloud 
!              = 1.5e-6 [cm3 H2O/cm3 air]
!                                                                             .
!       Q = QQ = rate of precipitation formation 
!                [ cm3 H2O / cm3 air / s ]
!                                                                             .
!  For convective precipitation, K_RAIN = 5.0e-3 [s^-1], and the expression 
!  for F' (cf. Eq. 13, Jacob et al, 2000) becomes:
!                                                                             .
!                                       { DT        }
!                         FMAX * Q * MIN{ --- , 1.0 }
!                                       { TAU       }
!       F' = ------------------------------------------------------
!                    { DT        }
!             Q * MIN{ --- , 1.0 }  +  FMAX * K_RAIN * ( L + W )
!                    { TAU       } 
!                                                                             .
!  Where:
!                                                                             .
!       Q = QQ = rate of precipitation formation 
!              [cm3 H2O/cm3 air/s]
!                                                                             .
!       FMAX   = maximum value for F' 
!              = 0.3
!                                                                             .
!       DT     = dynamic time step from the CTM [s]
!                                                                             .
!       TAU    = duration of rainout event 
!              = 1800 s (30 min)
!                                                                             .
!       L + W  = condensed water content in cloud 
!              = 2.0e-6 [cm3 H2O/cm3 air]
!                                                                             .
!  K_RAIN and F' are needed to compute the fraction of tracer in grid box 
!  (I,J,L=LLPAR) lost to rainout.  This is done in module routine RAINOUT.
!                                                                             .
!  Washout:
!  ========   
!  Washout occurs when we have evaporation (or no precipitation at all) at 
!  grid box (I,J,L), but have rain coming down from grid box (I,J,L+1).
!
! !REVISION HISTORY: 
!  20 Sep 2010 - R. Yantosca - Initial version, based on WETDEP
!  28 Sep 2010 - H. Amos     - Now define Q, QDOWN directly from MERRA met
!  08 Oct 2010 - R. Yantosca - Adjusted OpenMP do loop
!  09-Dec-2010 - H. Amos     - Added PDOWN(L+1) > 0 to criterion for IS_WASHOUT
!  09-Dec-2010 - H. Amos     - SAFETY now prints PDOWN(L+1) instead of PDOWN(L)
!  31-Dec-2010 - H. Amos     - Clean up code, remove obsolete code
!  31-Dec-2010 - H. Amos     - Added comments
!  27 May 2011 - R. Yantosca - Now pass F_RAINOUT to DO_WASHOUT_ONLY
!  25 Aug 2014 - M. Sulprizio- Now accept Input_Opt as an argument
!  01 Apr 2015 - L. Zhang    - Don't do wetdep in nested-grid buffer zone
!  04 Jun 2015 - E. Lundgren - Now accept am_I_Root and RC as arguments
!  09 Jun 2015 - R. Yantosca - Now deposit Hg2, HgP to snowpack regardless of
!                              whether the dynamic ocean is used
!EOP
!------------------------------------------------------------------------------
!BOC
!
! !LOCAL VARIABLES:
!
      ! Scalars
      LOGICAL, SAVE      :: FIRST = .TRUE.
      LOGICAL            :: IS_Hg
      LOGICAL            :: KIN
      LOGICAL            :: IS_RAINOUT, IS_WASHOUT, IS_BOTH
      INTEGER            :: I, IDX, J, L, N, NN
      REAL(fp)           :: Q,     QDOWN,  DT,        DT_OVER_TAU
      REAL(fp)           :: K,     K_MIN,  K_RAIN,    RAINFRAC
      REAL(fp)           :: F,     FTOP,   F_PRIME,   WASHFRAC
      REAL(fp)           :: LOST,  GAINED, MASS_WASH, MASS_NOWASH
      REAL(fp)           :: ALPHA, ALPHA2, WETLOSS,   TMP
      REAL(fp)           :: F_RAINOUT,     F_WASHOUT 

      ! Arrays
      ! DSTT is the accumulator array of rained-out 
      ! soluble tracer for a given (I,J) column
      REAL(fp)           :: DSTT(NSOL,LLPAR,IIPAR,JJPAR)
 
      ! Strings
      CHARACTER(LEN=255) :: ERRMSG

      ! Pointers
      ! We need to define local arrays to hold corresponding values 
      ! from the Chemistry State (State_Chm) object. (mpayer, 12/6/12)
      REAL(fp), POINTER  :: STT(:,:,:,:)

      !=================================================================
      ! (1)  I n i t i a l i z e   V a r i a b l e s
      !=================================================================

      ! Is this a mercury simulation?
      IS_Hg = ITS_A_MERCURY_SIM

      ! Initialize GEOS-Chem tracer array [kg] from Chemistry State object
      ! (mpayer, 12/6/12)
      STT => State_Chm%Tracers

      ! Dynamic timestep [s]
      DT    = GET_TS_DYN() * 60e+0_fp
      
      ! Select index for diagnostic arrays -- will archive either
      ! large-scale or convective rainout/washout fractions
      IF ( LS ) THEN
         IDX = 1
      ELSE
         IDX = 2
      ENDIF

      !=================================================================
      ! (2)  L o o p   O v e r   (I, J)   S u r f a c e   B o x e s
      !=================================================================
!$OMP PARALLEL DO
!$OMP+DEFAULT( SHARED )
!$OMP+PRIVATE( I,           J,          FTOP,        L          )    
!$OMP+PRIVATE( NN,          ERRMSG,     F,           F_PRIME    )
!$OMP+PRIVATE( F_RAINOUT,   F_WASHOUT,  K_RAIN,      Q          )       
!$OMP+PRIVATE( QDOWN,       IS_RAINOUT, IS_WASHOUT,  N          ) 
!$OMP+SCHEDULE( DYNAMIC )   
      DO J = 1, JJPAR
      DO I = 1, IIPAR

         ! Don't do wetdep in nested-grid buffer zone (lzh, 4/1/15)
         IF ( Input_Opt%ITS_A_NESTED_GRID ) THEN
           IF ( J <=          Input_Opt%NESTED_J0W ) CYCLE
           IF ( J >   JJPAR - Input_Opt%NESTED_J0E ) CYCLE
           IF ( I <=          Input_Opt%NESTED_I0W ) CYCLE
           IF ( I >   IIPAR - Input_Opt%NESTED_I0E ) CYCLE
        ENDIF

         ! Zero FTOP
         FTOP = 0e+0_fp

         ! Zero accumulator array
         DO L  = 1, LLPAR
         DO NN = 1, NSOL
            DSTT(NN,L,I,J) = 0e+0_fp
         ENDDO
         ENDDO

         !==============================================================
         ! (3)  R a i n o u t   F r o m   T o p   L a y e r  (L = LLPAR) 
         !==============================================================

         ! Zero variables for this level
         ERRMSG      = 'RAINOUT: Top of atm'
         F           = 0e+0_fp
         F_PRIME     = 0e+0_fp
         F_RAINOUT   = 0e+0_fp      
         F_WASHOUT   = 0e+0_fp      
         K_RAIN      = 0e+0_fp
         Q           = 0e+0_fp     

         ! Start at the top of the atmosphere
         L = LLPAR

         ! If precip forms at (I,J,L), assume it all rains out
         IF ( QQ(L,I,J) > 0e+0_fp ) THEN

            ! Q is the new precip that is forming within grid box (I,J,L)
            Q = QQ(L,I,J)

            ! Compute K_RAIN and F_RAINOUT for large-scale 
            ! precipitation (cf. Eqs. 11-13, Jacob et al, 2000) 
            K_RAIN  = LS_K_RAIN( Q )
            F_RAINOUT = LS_F_PRIME( Q, K_RAIN )
            
            ! Set F = F_RAINOUT, since there is no FTOP at L = LLPAR
            F = F_RAINOUT

            ! Only compute rainout if F > 0. 
            ! This helps to eliminate unnecessary CPU cycles.
            IF ( F > 0e+0_fp ) THEN 
               CALL DO_RAINOUT_ONLY( LS,  I,      J,    L,   
     &                               IDX, ERRMSG, F,    K_RAIN, 
     &                               DT,  STT,    DSTT, Input_Opt,
     &                               State_Met )
            ENDIF

            ! Save FTOP for the next lower level 
            FTOP = F

         ENDIF         

         !==============================================================
         ! (4)  R a i n o u t   a n d   W a s h o u t 
         !      i n   t h e   M i d d l e   L e v e l s
         !==============================================================
         DO L = LLPAR-1, 2, -1

            ! Zero variables for each level
            F           = 0e+0_fp
            F_PRIME     = 0e+0_fp
            F_RAINOUT   = 0e+0_fp 
            F_WASHOUT   = 0e+0_fp 
            K_RAIN      = 0e+0_fp
            Q           = 0e+0_fp
            QDOWN       = 0e+0_fp

            ! If there is new precip forming w/in the grid box ...
            IF ( QQ(L,I,J) > 0e+0_fp ) THEN

               ! Compute K_RAIN and F_RAINOUT for large-scale 
               ! precipitation (cf. Eqs. 11-13, Jacob et al, 2000) 
               ! F_RAINOUT is the fraction of grid box (I,J,L) 
               ! experiencing rainout.
               K_RAIN  = LS_K_RAIN( QQ(L,I,J) )
               F_PRIME = LS_F_PRIME( QQ(L,I,J), K_RAIN )
               
            ELSE
               
               F_PRIME = 0e+0_fp
 
            ENDIF

            ! The following block implements Qiaoqiao's changes
            ! Calculate the fractional areas subjected to rainout and
            ! washout. If PDOWN = 0, then all dissolved tracer returns
            ! to the atmosphere. (cdh, 7/13/10)
            IF ( PDOWN(L,I,J) > 0e+0_fp ) THEN
               F_RAINOUT = F_PRIME
               ! Washout occurs where there is no rainout
               F_WASHOUT = MAX( FTOP - F_RAINOUT, 0e+0_fp )
            ELSE
               F_RAINOUT = 0e+0_fp
               F_WASHOUT = 0e+0_fp
            ENDIF


            IF ( F_WASHOUT > 0e+0_fp ) THEN    

               ! QDOWN is the precip leaving thru the bottom of box (I,J,L)
               ! Q     is the new precip that is forming within box (I,J,L)
               QDOWN = PDOWN(L,I,J)
               Q     = QQ(L,I,J)

               !  Define PDOWN and p
               IF ( F_RAINOUT > 0e+0_fp ) THEN

                  ! The precipitation causing washout 
                  ! is the precip entering thru the top
                  QDOWN = PDOWN(L+1,I,J)            
                            
                  ! The amount of precipitating water entering from above 
                  ! which evaporates. If there is rainout (new precip
                  ! forming) then we have no way to estimate this, so assume
                  ! zero for now. Consequently there will be no resuspended
                  ! aerosol.
                  Q = 0e+0_fp
               ENDIF

            ENDIF 

            !-----------------------------------------------------------
            ! Determine if we have the following conditions:
            !
            ! (a) Rainout 
            ! (b) Washout 
            !
            ! Note that rainout and washout can happen in the same 
            ! grid box.
            !-----------------------------------------------------------

            ! If a non-zero fraction of the grid box is 
            ! experiencing rainout...
            IS_RAINOUT = ( F_RAINOUT > 0e+0_fp )

            ! If a non-zero fraction of the grid box is 
            ! experiencing washout...
            IS_WASHOUT = ( F_WASHOUT > 0e+0_fp )

            IF ( IS_RAINOUT ) THEN

               !--------------------------------------------------------
               ! RAINOUT 
               !--------------------------------------------------------

               ! Error msg for stdout
               ERRMSG = 'RAINOUT'

               ! Do rainout if we meet the above criteria
               CALL DO_RAINOUT_ONLY( LS,  I,      J,         L,   
     &                               IDX, ERRMSG, F_RAINOUT, K_RAIN,  
     &                               DT,  STT,    DSTT,      Input_Opt,
     &                               State_Met )
            ENDIF  

            IF ( IS_WASHOUT ) THEN 

               !--------------------------------------------------------
               ! WASHOUT ONLY
               !--------------------------------------------------------

               ! Error msg for stdout
               ERRMSG = 'WASHOUT'

               ! Do the washout
               CALL DO_WASHOUT_ONLY( am_I_Root, LS,        I,    J,     
     &                               L,         IDX,  ERRMSG,   
     &                               QDOWN,     Q,    F_WASHOUT, 
     &                               F_RAINOUT, DT,   PDOWN,     
     &                               STT,       DSTT, Input_Opt,
     &                               State_Met, State_Chm, RC )

            ENDIF

            !===========================================================
            ! (6)  N o   D o w n w a r d   P r e c i p i t a t i o n 
            !
            ! If there is no precipitation leaving grid box (I,J,L), 
            ! then  set F, the effective area of precipitation in grid 
            ! box (I,J,L), to zero.
            !
            ! Also, all of the previously rained-out tracer that is now 
            ! coming down from grid box (I,J,L+1) will evaporate and 
            ! re-enter the atmosphere in the gas phase in grid box 
            ! (I,J,L).  This is called "resuspension".
            !===========================================================

            ! Check if there is precip entering grid box, but not
            ! leaving grid box
            IF ( F_WASHOUT == 0e+0_fp .and. F_RAINOUT == 0e+0_fp ) THEN

               ! No precipitation at grid box (I,J,L), thus F = 0
               F = 0e+0_fp
               
               ! Error message
               ERRMSG = 'RESUSPENSION in middle levels'

               ! Re-evaporate all of the rain
               CALL DO_COMPLETE_REEVAP( LS,  I,      J,  L,  
     &                                  IDX, ERRMSG, DT, STT, DSTT, 
     &                                  State_Met, State_Chm )
            ENDIF 

            ! Save FTOP for next level
            FTOP = F_RAINOUT + F_WASHOUT

         ENDDO               

         !==============================================================
         ! (7)  W a s h o u t   i n   L e v e l   1
         !==============================================================

         ! Zero variables for this level
         ERRMSG  = 'WASHOUT: at surface'
         F       = 0e+0_fp
         F_PRIME = 0e+0_fp
         K_RAIN  = 0e+0_fp
         Q       = 0e+0_fp
         QDOWN   = 0e+0_fp
         
         ! We are at the surface, set L = 1
         L = 1

         ! Washout at level 1 criteria
         IF ( PDOWN(L+1,I,J) > 0e+0_fp ) THEN

            ! QDOWN is the precip leaving thru the bottom of box (I,J,L+1)
            QDOWN = PDOWN(L+1,I,J)

            ! Since no precipitation is forming within grid box (I,J,L),
            ! F' = 0, and F = MAX( F', FTOP ) reduces to F = FTOP.
            F = FTOP

            ! Only compute washout if F > 0.
            IF ( F > 0e+0_fp ) THEN
               CALL DO_WASHOUT_AT_SFC( am_I_Root, LS,  I,      J,   L,         
     &                                 IDX, ERRMSG, QDOWN, F,   
     &                                 DT,  STT,    DSTT,  Input_Opt,
     &                                 State_Met,   State_Chm, RC    )

            ENDIF    
         ENDIF

         !==============================================================
         ! (8)  M e r c u r y   S i m u l a t i o n   O n l y 
         !
         ! For the mercury simulation, we need to archive the amt of 
         ! Hg2 [kg] that is scavenged out of the column.  Also applies
         ! to the tagged Hg simulation.
         !
         ! NOTES:
         ! (a) Now moved outside the loop above for clarity and to 
         !      fix a bug where HgP scavenging was not recorded. 
         ! (b) The values of DSTT in the first layer accumulates all 
         !      scavenging and washout in the column
         ! (c) Updates from cdh. (ccc, 5/17/10)
         !==============================================================
         IF ( IS_Hg ) THEN

            ! Loop over soluble tracers and/or aerosol tracers
            DO NN = 1, NSOL
               N = IDWETD(NN)

               ! Check if it is a gaseous Hg2 tag
               IF ( IS_Hg2( N ) ) THEN

                  CALL ADD_Hg2_WD      ( I, J, N, DSTT(NN,1,I,J) )
                  CALL ADD_Hg2_SNOWPACK( I, J, N, DSTT(NN,1,I,J),
     &                                   State_Met )

               ! Check if it is a HgP tag
               ELSE IF ( IS_HgP( N ) ) THEN
                  
                  CALL ADD_HgP_WD      ( I, J, N, DSTT(NN,1,I,J) )
                  CALL ADD_Hg2_SNOWPACK( I, J, N, DSTT(NN,1,I,J),
     &                                   State_Met )
                  
               ENDIF

            ENDDO
            
         ENDIF
         
      ENDDO	
      ENDDO	
!$OMP END PARALLEL DO

      ! Free pointer
      NULLIFY( STT )

      END SUBROUTINE WETDEP_MERRA
!EOC
!------------------------------------------------------------------------------
!                  GEOS-Chem Global Chemical Transport Model                  !
!------------------------------------------------------------------------------
!BOP
!
! !IROUTINE: ls_k_rain
!
! !DESCRIPTION: Function LS\_K\_RAIN computes K\_RAIN, the first order 
!  rainout rate constant for large-scale (a.k.a. stratiform) precipitation.
!\\
!\\
! !INTERFACE:
!
      FUNCTION LS_K_RAIN( Q ) RESULT( K_RAIN )
!
! !INPUT PARAMETERS: 
!
      REAL(fp), INTENT(IN) :: Q        ! Rate of precipitation formation 
                                     !  [cm3 H2O/cm3 air/s]
!
! !RETURN VALUE:
!
      REAL(fp)             :: K_RAIN   ! 1st order rainout rate constant [1/s]
!
! !REVISION HISTORY: 
!  18 Mar 2004 - R. Yantosca - Initial version
!  (1 ) Now made into a MODULE routine since we cannot call internal routines
!        from w/in a parallel loop.  Updated comments. (bmy, 3/18/04)
!  16 Sep 2010 - R. Yantosca - Added ProTeX headers
!EOP
!------------------------------------------------------------------------------
!BOC
      !==================================================================
      ! LS_K_RAIN begins here!
      !==================================================================

      ! Compute rainout rate constant K in s^-1 (Eq. 12, Jacob et al, 2000).
      ! 1.0d-4 = K_MIN, a minimum value for K_RAIN 
!      ! 1.5d-6 = L + W, the condensed water content (liq + ice) in the cloud
!      K_RAIN = 1.0d-4 + ( Q / 1.5d-6 ) 
      !tunable parameter (qq,10/14/2011)
      ! 1.0d-6 = L + W, the condensed water content (liq + ice) in the cloud
      K_RAIN = 1.0e-4_fp + ( Q / 1.0e-6_fp ) 
      
      END FUNCTION LS_K_RAIN
!EOC
!------------------------------------------------------------------------------
!                  GEOS-Chem Global Chemical Transport Model                  !
!------------------------------------------------------------------------------
!BOP
!
! !IROUTINE: ls_f_prime
!
! !DESCRIPTION: Function LS\_F\_PRIME computes F', the fraction of the 
!  grid box that is precipitating during large scale (a.k.a. stratiform) 
!  precipitation.
!\\
!\\
! !INTERFACE:
!
      FUNCTION LS_F_PRIME( Q, K_RAIN ) RESULT( F_PRIME )
!
! !INPUT PARAMETERS: 
!
      REAL(fp), INTENT(IN) :: Q         ! Rate of precipitation formation 
                                      !  [cm3 H2O/cm3 air/s]
      REAL(fp), INTENT(IN) :: K_RAIN    ! 1st order rainout rate constant [1/s]
!
! !REMARKS:
! 
      REAL(fp)             :: F_PRIME   ! Fraction of grid box undergoing 
                                      !  large-scale precipitation [unitless]
! 
! !REVISION HISTORY: 
!  18 Mar 2004 - R. Yantosca - Initial version
!  (1 ) Now made into a MODULE routine since we cannot call internal routines
!        from w/in a parallel loop.  Updated comments. (bmy, 3/18/04)
!  16 Sep 2010 - R. Yantosca - Added ProTeX headers
!EOP
!------------------------------------------------------------------------------
!BOC
      !=================================================================
      ! LS_F_PRIME begins here!
      !=================================================================

      ! Compute F', the area of the grid box undergoing precipitation
!      ! 1.5d-6 = L + W, the condensed water content [cm3 H2O/cm3 air]
!      F_PRIME = Q / ( K_RAIN * 1.0d-6 )
      !tunable parameter (qq,10/14/2011)
      ! 1.0d-6 = L + W, the condensed water content [cm3 H2O/cm3 air]
      F_PRIME = Q / ( K_RAIN * 1.0e-6_fp )

      END FUNCTION LS_F_PRIME
!EOC
!------------------------------------------------------------------------------
!                  GEOS-Chem Global Chemical Transport Model                  !
!------------------------------------------------------------------------------
!BOP
!
! !IROUTINE: conv_f_prime
!
! !DESCRIPTION: Function CONV\_F\_PRIME computes F', the fraction of the 
!  grid box that is precipitating during convective precipitation.
!\\
!\\
! !INTERFACE:
!
      FUNCTION CONV_F_PRIME( Q, K_RAIN, DT ) RESULT( F_PRIME )
!
! !INPUT PARAMETERS: 
!
      REAL(fp), INTENT(IN) :: Q         ! Rate of precipitation formation 
                                      !  [cm3 H2O/cm3 air/s]
      REAL(fp), INTENT(IN) :: K_RAIN    ! 1st order rainout rate constant [1/s]
      REAL(fp), INTENT(IN) :: DT        ! Wet deposition timestep [s]
!
! !RETURN VALUE:
!
      REAL(fp)             :: F_PRIME   ! Frac. of grid box undergoing
                                      !  convective precipitation [unitless]
! 
! !REVISION HISTORY: 
!  18 Mar 2004 - R. Yantosca - Initial version
!  (1 ) Now made into a MODULE routine since we cannot call internal routines
!        from w/in a parallel loop.  Updated comments. (bmy, 3/18/04)
!  16 Sep 2010 - R. Yantosca - Added ProTeX headers
!EOP
!------------------------------------------------------------------------------
!BOC
!
! !LOCAL VARIABLES:
!
      REAL(fp) :: TIME

      !=================================================================
      ! CONV_F_PRIME begins here!
      !=================================================================
      
      ! Assume the rainout event happens in 30 minutes (1800 s)
      ! Compute the minimum of DT / 1800s and 1.0
      TIME = MIN( DT / 1800e+0_fp, 1e+0_fp )

      ! Compute F' for convective precipitation (Eq. 13, Jacob et al, 2000)
      ! 0.3  = FMAX, the maximum value of F' for convective precip
      ! 2d-6 = L + W, the condensed water content [cm3 H2O/cm3 air]
      F_PRIME = ( 0.3e+0_fp * Q * TIME ) / 
     &          ( ( Q * TIME ) + ( 0.3e+0_fp * K_RAIN * 2e-6_fp ) )

      END FUNCTION CONV_F_PRIME
!EOC
!------------------------------------------------------------------------------
!                  GEOS-Chem Global Chemical Transport Model                  !
!------------------------------------------------------------------------------
!BOP
!
! !IROUTINE: do_rainout_only
!
! !DESCRIPTION: Subroutine DO\_RAINOUT\_ONLY removes tracer by rainout.
!\\
!\\
! !INTERFACE:
!
      SUBROUTINE DO_RAINOUT_ONLY( LS,  I,      J,         L,   
     &                            IDX, ERRMSG, F_RAINOUT, K_RAIN, 
     &                            DT,  STT,    DSTT,      Input_Opt,
     &                            State_Met )
!
! !USES:
!
      USE CMN_DIAG_MOD                                 ! Diagnostic flags
      USE CMN_SIZE_MOD                                 ! Size parameters
      USE DIAG_MOD,           ONLY : AD16              ! ND16 diag array
      USE DIAG_MOD,           ONLY : AD17              ! ND17 diag array
#if !defined(NO_BPCH)
      USE DIAG_MOD,           ONLY : AD39              ! ND39 diag array
#endif
      USE DIAG_MOD,           ONLY : CT16              ! ND16 diag counter
      USE DIAG_MOD,           ONLY : CT17              ! ND17 diag counter
      USE ERROR_MOD,          ONLY : IT_IS_NAN         ! Test for NaN
      USE GET_NDEP_MOD,       ONLY : SOIL_WETDEP       ! Wet deposited species
      USE GIGC_Input_Opt_Mod, ONLY : OptInput          ! Input options
      USE GIGC_State_Met_Mod, ONLY : MetState          ! Met State object
#if defined( TOMAS )
      USE TRACERID_MOD,       ONLY : IDTNK1, IDTSF1, IDTSS1
      USE TRACERID_MOD,       ONLY : IDTECIL1, IDTOCIL1, IDTOCOB1
      USE TRACERID_MOD,       ONLY : IDTDUST1
      USE TOMAS_MOD,          ONLY : IBINS, ICOMP, AQOXID
      USE TOMAS_MOD,          ONLY : GETFRACTION
      USE DIAG_MOD,           ONLY : AD05
#endif
!
! !INPUT PARAMETERS: 
!     
      LOGICAL,          INTENT(IN)    :: LS            ! =T denotes LS precip
      INTEGER,          INTENT(IN)    :: I             ! Longitude index
      INTEGER,          INTENT(IN)    :: J             ! Latitude index
      INTEGER,          INTENT(IN)    :: L             ! Level index
      INTEGER,          INTENT(IN)    :: IDX           ! ND38 index
      REAL(fp),           INTENT(IN)    :: F_RAINOUT     ! Fraction of grid box 
                                                       !  undergoing rainout
      REAL(fp),           INTENT(IN)    :: K_RAIN        ! Rainout constant
      REAL(fp),           INTENT(IN)    :: DT            ! Rainout timestep [s]
      CHARACTER(LEN=*), INTENT(IN)    :: ERRMSG        ! Error message
      TYPE(OptInput),   INTENT(IN)    :: Input_Opt     ! Input options
      TYPE(MetState),   INTENT(IN)    :: State_Met     ! Met State object
!
! !INPUT/OUTPUT PARAMETERS: 
!
      REAL(fp),           INTENT(INOUT) :: STT (:,:,:,:) ! Tracer array [kg]
      REAL(fp),           INTENT(INOUT) :: DSTT(:,:,:,:) ! Accumulator array [kg]
! 
! !REMARKS:
!  The modifications for the MERRA met fields require calling this same 
!  sequence of code more than once.  The expedient solution was to just move
!  the relevant code into this this subroutine.
!                                                                             .
!  An IF statement in WETDEP decides if this rainout is to be done (and thus
!  if this routine will be called.  The criteria for rainout is:
!                                                                             .
!  FOR MERRA MET FIELDS: 
!     There is rainout if there is new precip formation in the grid box 
!     (i.e. DQRLSAN(I,J,L) > 0) and the fraction of the grid box experiencing 
!     rainout (i.e. F_RAINOUT) is greater than or equal to the fraction of 
!     the grid box directly overhead experiencing precip (i.e. FTOP).
!        -- Helen Amos (9/10/10)
!                                                                             .
!  FOR ALL OTHER MET FIELDS:
!     We use a simple test: if the rainout fraction in this grid box 
!     (i.e. F_RAINOUT) is nonzero, do rainout.  Don't compare to the grid 
!     box immediately above us (i.e. FTOP).
!
! !REVISION HISTORY: 
!  16 Sep 2010 - R. Yantosca - Initial version
!  25 Aug 2014 - M. Sulprizio- Now accept Input_Opt as an argument
!EOP
!------------------------------------------------------------------------------
!BOC
!
! !LOCAL VARIABLES:
!
      INTEGER :: N,        NN
      REAL(fp)  :: RAINFRAC, WETLOSS

#if defined( TOMAS )
      ! Scavenging fraction of 30-bin aerosols (win, 7/16/09)
      REAL(fp)              :: TOM_SC_FRACTION(IBINS)
      REAL(fp)              :: SOLFRAC, XFRAC
#endif

      !=================================================================
      ! DO_RAINOUT_ONLY begins here!
      !=================================================================

      ! ND16 diagnostic...save F 
      IF ( ND16 > 0 .and. L <= LD16 ) THEN
         AD16(I,J,L,IDX) = AD16(I,J,L,IDX) + F_RAINOUT
         CT16(I,J,L,IDX) = CT16(I,J,L,IDX) + 1 
      ENDIF

      ! ND17 diagnostic...increment counter
      IF ( ND17 > 0 .and. L <= LD17 ) THEN
         CT17(I,J,L,IDX) = CT17(I,J,L,IDX) + 1
      ENDIF

      !-----------------------------------------------------------------
      ! Loop over all wet deposition species
      !-----------------------------------------------------------------
      DO NN = 1, NSOL

         ! Tracer # corresponding to wetdep species #
         N = IDWETD(NN)
                  
         ! Call subroutine RAINOUT to comptue the fraction
         ! of tracer lost to rainout in grid box (I,J,L) 
         CALL RAINOUT( I, J, L, N, K_RAIN, DT, F_RAINOUT, RAINFRAC,
     &                 Input_Opt, State_Met )


#if defined( TOMAS )
         IF ( IDTNK1 > 0 ) THEN
            IF ( N >= IDTNK1 .and. N < IDTNK1 + IBINS ) THEN  
               CALL GETFRACTION( I, J, L, N, LS, XFRAC, SOLFRAC, STT ) 
               RAINFRAC = RAINFRAC * XFRAC * SOLFRAC
             ELSE IF ( N >= IDTSF1 .and. N < IDTDUST1 + IBINS ) THEN
               CALL GETFRACTION( I, J, L, N, LS, XFRAC, SOLFRAC, STT ) 
               RAINFRAC = RAINFRAC * XFRAC
             ENDIF
          ENDIF
#endif
         ! WETLOSS is the amount of tracer in grid box 
         ! (I,J,L) that is lost to rainout.
         WETLOSS = STT(I,J,L,N) * RAINFRAC

         ! Subtract the rainout loss in grid box (I,J,L) from STT
         STT(I,J,L,N) = STT(I,J,L,N) - WETLOSS

         IF ( L == LLPAR ) THEN
           
            ! DSTT is an accumulator array for rained-out tracers.  
            ! The tracers in DSTT are in the liquid phase and will 
            ! precipitate to the levels below until a washout occurs.
            ! Initialize DSTT at (I,J,L=LLPAR) with WETLOSS.
            DSTT(NN,L,I,J) = WETLOSS

         ELSE
                                 
            ! Add to DSTT the tracer lost to rainout in grid box        
            ! (I,J,L) plus the tracer lost to rainout from grid box 
            ! (I,J,L+1), which has by now precipitated down into 
            ! grid box (I,J,L).  DSTT will continue to accumulate 
            ! rained out tracer in this manner until a washout 
            ! event occurs.
            DSTT(NN,L,I,J) = DSTT(NN,L+1,I,J) + WETLOSS

         ENDIF

         !--------------------------------------------------------------
         ! Archive diagnostics for each tracer
         !--------------------------------------------------------------

         ! ND17 diagnostic...rainout fractions [unitless]
         IF ( ND17 > 0 .and. L <= LD17 ) THEN
            AD17(I,J,L,NN,IDX) = 
     &           AD17(I,J,L,NN,IDX) + RAINFRAC / F_RAINOUT
         ENDIF

#if !defined(NO_BPCH)
         ! ND39 diag -- save rainout losses in [kg/s]
         ! Add LGTMM in condition for AD39 (ccc, 11/18/09)
         IF ( ( ND39 > 0 .or. LGTMM ) .and. L <= LD39 ) THEN
            AD39(I,J,L,NN) = AD39(I,J,L,NN) + WETLOSS / DT
         ENDIF
#endif

         ! Archive wet loss in kg/s
         IF ( LSOILNOX ) THEN
            CALL SOIL_WETDEP ( I, J, L, N, WETLOSS / DT )
         ENDIF


         !--------------------------------------------------------------
         ! Error checks
         !--------------------------------------------------------------
         IF ( IT_IS_NAN( STT(I,J,L,N) )   .or.
     &        STT(I,J,L,N)   < 0e+0_fp        .or.
     &        DSTT(NN,L,I,J) < 0e+0_fp      ) THEN

            ! Print error message and stop simulaton
            CALL SAFETY( I, J, L, N, ERRMSG,
     &                   LS          = LS,             
     &                   PDOWN       = PDOWN(L,I,J),  
     &                   QQ          = QQ(L,I,J),      
     &                   ALPHA       = 0e+0_fp,       
     &                   ALPHA2      = 0e+0_fp,         
     &                   RAINFRAC    = RAINFRAC,     
     &                   WASHFRAC    = 0e+0_fp, 
     &                   MASS_WASH   = 0e+0_fp,
     &                   MASS_NOWASH = 0e+0_fp,
     &                   WETLOSS     = WETLOSS,
     &                   GAINED      = 0e+0_fp,         
     &                   LOST        = 0e+0_fp,         
     &                   DSTT        = DSTT(NN,:,I,J), 
     &                   STT         = STT(I,J,:,N)     )
         ENDIF
      ENDDO

      END SUBROUTINE DO_RAINOUT_ONLY
!EOC
!------------------------------------------------------------------------------
!                  GEOS-Chem Global Chemical Transport Model                  !
!------------------------------------------------------------------------------
!BOP
!
! !IROUTINE: do_washout_only
!
! !DESCRIPTION: Subroutine DO\_WASHOUT\_ONLY removes tracer by washout.
!\\
!\\
!  The modifications for the MERRA met fields require calling this same 
!  sequence of code more than once.  The expedient solution was to just move
!  the relevant code into this this subroutine.
!\\
!\\
! !INTERFACE:
!
      SUBROUTINE DO_WASHOUT_ONLY( am_I_Root, LS,        I,    J,  L,
     &                            IDX,       ERRMSG,    QDOWN,  Q,
     &                            F_WASHOUT, F_RAINOUT, DT,     PDOWN,
     &                            STT,       DSTT,      Input_Opt,
     &                            State_Met, State_Chm, RC, REEVAP )
!
! !USES:
!
      USE CMN_DIAG_MOD                                 ! Diagnostic flags
      USE CMN_SIZE_MOD                                 ! Size parameters
      USE GIGC_ErrCode_Mod
      USE DIAG_MOD,           ONLY : AD16              ! ND16 diag array
      USE DIAG_MOD,           ONLY : AD17              ! ND17 diag array
      USE DIAG_MOD,           ONLY : AD18              ! ND18 diag array
#if !defined(NO_BPCH)
      USE DIAG_MOD,           ONLY : AD39              ! ND39 diag array
#endif
      USE DIAG_MOD,           ONLY : CT16              ! ND16 diag counter
      USE DIAG_MOD,           ONLY : CT17              ! ND17 diag counter
      USE DIAG_MOD,           ONLY : CT18              ! ND18 diag counter
      USE ERROR_MOD,          ONLY : IT_IS_NAN         ! Test for NaN
      USE GET_NDEP_MOD,       ONLY : SOIL_WETDEP       ! Wet deposited species
      USE GIGC_Input_Opt_Mod, ONLY : OptInput          ! Input options
      USE GIGC_State_Chm_Mod, ONLY : ChmState          ! Chemistry State object
      USE GIGC_State_Met_Mod, ONLY : MetState          ! Met State object
      USE TRACERID_MOD,       ONLY : IDTSO2            ! ID flag for SO2
      USE TRACERID_MOD,       ONLY : IDTSO4            ! ID flag for SO4
#if defined( TOMAS )
      USE TRACERID_MOD,       ONLY : IDTNK1, IDTSF1, IDTSS1
      USE TRACERID_MOD,       ONLY : IDTECIL1, IDTOCIL1, IDTOCOB1
      USE TRACERID_MOD,       ONLY : IDTDUST1
      USE TOMAS_MOD,          ONLY : IBINS, ICOMP, AQOXID
      USE TOMAS_MOD,          ONLY : GETFRACTION
      USE DIAG_MOD,           ONLY : AD05
#endif
!
! !INPUT PARAMETERS: 
!
      LOGICAL,          INTENT(IN)    :: am_I_Root    ! Are we on the root CPU?  
      LOGICAL,OPTIONAL, INTENT(IN)    :: REEVAP       ! Do re-evaporation?
      LOGICAL,          INTENT(IN)    :: LS           ! =T denotes LS precip
      INTEGER,          INTENT(IN)    :: I            ! Longitude index
      INTEGER,          INTENT(IN)    :: J            ! Latitude index
      INTEGER,          INTENT(IN)    :: L            ! Level index
      INTEGER,          INTENT(IN)    :: IDX          ! ND38 index
      CHARACTER(LEN=*), INTENT(IN)    :: ERRMSG       ! Error message
      REAL(fp),         INTENT(IN)    :: QDOWN        ! Precip leaving thru
                                                      !  bottom of box (I,J,L)
      REAL(fp),         INTENT(IN)    :: Q            ! New precip forming
                                                      !  in box (I,J,L)
      REAL(fp),         INTENT(IN)    :: F_WASHOUT    ! Fraction of grid box 
                                                      !  undergoing washout
      REAL(fp),         INTENT(IN)    :: F_RAINOUT    ! Fraction of grid box 
                                                      !  undergoing rainout
      REAL(fp),         INTENT(IN)    :: DT           ! Rainout timestep [s]
      REAL(fp),         INTENT(IN)    :: PDOWN(:,:,:) ! Precip 
      TYPE(OptInput),   INTENT(IN)    :: Input_Opt    ! Input options
      TYPE(MetState),   INTENT(IN)    :: State_Met    ! Met State object
!
! !INPUT/OUTPUT PARAMETERS: 
!
      REAL(fp),         INTENT(INOUT) :: STT (:,:,:,:) ! Tracer array [kg]
      REAL(fp),         INTENT(INOUT) :: DSTT(:,:,:,:) ! Accumulator array [kg]
      TYPE(ChmState),   INTENT(INOUT) :: State_Chm     ! Chemistry State object
!
! !OUTPUT PARAMETERS:
!
      INTEGER,        INTENT(OUT)   :: RC          ! Success or failure?
! 
! !REMARKS:
!  A fraction ALPHA of the raindrops falling down from grid 
!  box (I,J,L+1) to grid box (I,J,L) will evaporate along the 
!  way.  ALPHA is given by:
!   
!             precip leaving (I,J,L+1) - precip leaving (I,J,L)
!   ALPHA = ---------------------------------------------------
!                      precip leaving (I,J,L+1)
! 
! 
!                     -QQ(L,I,J) * DZ(I,J,L)
!         =         --------------------------
!                         PDOWN(L+1,I,J)
! 
!  We assume that a fraction ALPHA2 = 0.5 * ALPHA of the 
!  previously rained-out aerosols and HNO3 coming down from 
!  level (I,J,L+1) will evaporate and re-enter the atmosphere 
!  in the gas phase in grid box (I,J,L).  This process is 
!  called "resuspension".  
! 
!  For non-aerosol species, the amount of previously rained 
!  out mass coming down from grid box (I,J,L+1) to grid box 
!  (I,J,L) is figured into the total mass available for 
!  washout in grid box (I,J,L).  We therefore do not have to
!  use the fraction ALPHA2 to compute the resuspension.
! 
!  NOTE from Hongyu Liu about ALPHA (hyl, 2/29/00)
!  =============================================================
!  If our QQ field was perfect, the evaporated amount in grid 
!  box (I,J,L) would be at most the total rain amount coming 
!  from above (i.e. PDOWN(I,J,L+1) ). But this is not true for 
!  the MOISTQ field we are using.  Sometimes the evaporation in 
!  grid box (I,J,L) can be more than the rain amount from above.  
!  The reason is our "evaporation" also includes the effect of 
!  cloud detrainment.  For now we cannot find a way to 
!  distinguish betweeen the two. We then decided to release 
!  aerosols in both the detrained air and the evaporated air. 
! 
!  Therefore, we should use this term in the numerator:
!  
!                 -QQ(I,J,L) * BXHEIGHT(I,J,L) 
! 
!  instead of the term:
!  
!                 PDOWN(L+1)-PDOWN(L)
! 
!  Recall that in make_qq.f we have restricted PDOWN to 
!  positive values, otherwise, QQ would be equal to 
!  PDOWN(L+1)-PDOWN(L).           
! 
!
! !REVISION HISTORY: 
!  16 Sep 2010 - R. Yantosca - Initial version
!  20 Sep 2010 - R. Yantosca - Update definition of ALPHA if we are doing
!                              partial re-evaporation.
!  28 Sep 2010 - H. Amos     - Now check for NaN's with function IT_IS_NAN
!  31 Dec 2010 - H. Amos     - new variable, TK, for temperature
!  26 May 2011 - R. Yantosca - Bug fix: Only apply the error trap for the
!                              condition WASHFRAC < 1d-3 for MERRA met
!  25 May 2011 - Q. Wang     - new variable, TF, for total precip fraction
!  25 May 2011 - Q. Wang     - Also pass F_RAINOUT via the arg list
!  25 May 2011 - Q. Wang     - Correct the washfrac to make sure that washout 
!                              is applied the area of F_washout instead of 
!                              total area of (F_washout+F_rainout)
!  27 May 2011 - R. Yantosca - Added comments, readjusted IF statements to 
!                              avoid floating-point problems
!  16 Aug 2011 - H. Amos     - Replace logical AER with KIN to emphasize that
!                              washout is either modeled as a kinetic process
!                              or an equilibrium process
!  09 Nov 2012 - M. Payer    - Replaced all met field arrays with State_Met
!                              derived type object
!  26 Sep 2013 - R. Yantosca - Renamed GEOS_57 Cpp switch to GEOS_FP
!  25 Aug 2014 - M. Sulprizio- Now accept Input_Opt as an argument
!  04 Feb 2015 - M. Sulprizio- Fix calculation of WETLOSS for non-aerosol 
!                              tracers (C. Friedman)
!  20 May 2015 - M. Sulprizio- Remove WASHFRAC < 1D-3 error trap for MERRA
!                              following recommendation by Viral Shah
!  04 Jun 2015 - E. Lundgren - Now accept am_I_Root and RC as arguments
!EOP
!------------------------------------------------------------------------------
!BOC
!
! !LOCAL VARIABLES:
!
      LOGICAL :: KIN,       DO_REEVAP
      INTEGER :: N,         NN
      REAL(fp)  :: ALPHA,     ALPHA2,      GAINED,   LOST
      REAL(fp)  :: MASS_WASH, MASS_NOWASH, WASHFRAC, WETLOSS
      REAL(fp)  :: TK,        TF  

#if defined( TOMAS )
      REAL(fp)  :: REEVAPSO2  !(win, 7/16/09)
      INTEGER :: KMIN       !(win, 7/16/09)
#endif

      !=================================================================
      ! DO_WASHOUT_ONLY begins here!
      !=================================================================

      ! Assume success
      RC        =  GIGC_SUCCESS

      ! ND16 diagnostic...save F (fraction of grid box raining)
      IF ( ND16 > 0e+0_fp .and. L <= LD16 ) THEN
         AD16(I,J,L,IDX) = AD16(I,J,L,IDX) + F_WASHOUT
         CT16(I,J,L,IDX) = CT16(I,J,L,IDX) + 1
      ENDIF

      ! ND18 diagnostic...increment counter
      IF ( ND18 > 0 .and. L <= LD18 ) THEN
         CT18(I,J,L,IDX) = CT18(I,J,L,IDX) + 1
      ENDIF

      ! air temperature [K]
      TK  = State_Met%T(I,J,L)

      ! TOTAL precipitation fraction
      TF  = F_WASHOUT + F_RAINOUT

      !-----------------------------------------------------------------
      ! Loop over all wet deposition species
      !-----------------------------------------------------------------
      DO NN = 1, NSOL

         ! zero local variables
         ALPHA       = 0e+0_fp
         ALPHA2      = 0e+0_fp
         WASHFRAC    = 0e+0_fp
         MASS_WASH   = 0e+0_fp
         MASS_NOWASH = 0e+0_fp
         WETLOSS     = 0e+0_fp
         GAINED      = 0e+0_fp
         LOST        = 0e+0_fp

         ! Tracer # corresponding to each wetdep species #
         N  = IDWETD(NN)

         ! Call WASHOUT to compute the fraction of 
         ! tracer lost to washout in grid box (I,J,L)
         CALL WASHOUT( am_I_Root, I, J, L, N,
     &                 State_Met%BXHEIGHT(I,J,L), 
     &                 TK,        QDOWN,        DT,   
     &                 TF,        H2O2s(I,J,L), SO2s(I,J,L), 
     &                 WASHFRAC,  KIN,          Input_Opt,
     &                 State_Met, State_Chm, RC )

#if    defined( MERRA ) || defined( GEOS_FP )
         !%%% BUG FIX: Only apply this section of when running
         !%%% GEOS-Chem with MERRA met fields.  (bmy, hamos, 5/26/11)
         !
         ! Check if WASHFRAC = NaN or WASHFRAC < 0.1 %
         ! 
         ! If WASHFRAC = NaN, then DSTT = NaN and SAFETY trips because 
         ! tracer concentrations must be finite.WASHFRAC = NaN when F = 0. 
         ! When less than 0.1% of a soluble tracer is available for washout
         ! DSTT < 0 and SAFETY trips.  (Helen Amos, 20100928)
         IF ( IT_IS_NAN( WASHFRAC ) ) THEN
            CYCLE
!------------------------------------------------------------------------------
! Prior to 5/20/15:
! Viral Shah wrote:
!  The condition requiring that the WASHFRAC>1D-3 or any number greater than 0
!  for washout to occur, prevents the partial resuspension of the dissolved
!  mass falling from above, and leads to an overestimate in the wet deposited
!  mass... I recommend that the condition on WASHFRAC should be removed. If
!  this leads to negative values of DSTT, we should add a few lines to restrict
!  DSTT to a minimum of 0. (mps, 5/20/15)
!         ELSEIF ( WASHFRAC < 1e-3_fp ) THEN
!            CYCLE
!------------------------------------------------------------------------------
         ENDIF
#endif

         ! Adjust WASHFRAC accordingly for aerosols.  NOTE: TF is always 
         ! > 0 since DO_WASHOUT_ONLY is only called if F_WASHOUT > 0.  
         ! We will never get a div-by-zero error here. (bmy, 5/27/11)
         IF ( KIN ) THEN
           WASHFRAC = WASHFRAC / TF * F_WASHOUT
         ENDIF
                  
         !--------------------------------------------------------------
         ! Washout of aerosol tracers -- 
         ! this is modeled as a kinetic process
         !--------------------------------------------------------------

         IF ( KIN ) THEN

            ! Define ALPHA, the fraction of the raindrops that 
            ! re-evaporate when falling from (I,J,L+1) to (I,J,L)
            ALPHA = ( ABS( Q ) * State_Met%BXHEIGHT(I,J,L) * 100e+0_fp )
     &            / ( PDOWN(L+1,I,J)                               )

            ! Restrict ALPHA to be less than 1 (>1 is unphysical)
            ! (hma, 24-Dec-2010)
            ! NOTE: GEOS-5 should not produce any ALPHA > 1.
            IF ( ALPHA > 1e+0_fp ) THEN 
               ALPHA = 1e+0_fp
            ENDIF

            ! ALPHA2 is the fraction of the rained-out aerosols
            ! that gets resuspended in grid box (I,J,L)
            ALPHA2  = 0.5e+0_fp * ALPHA

            ! GAINED is the rained out aerosol coming down from 
            ! grid box (I,J,L+1) that will evaporate and re-enter 
            ! the atmosphere in the gas phase in grid box (I,J,L).
            GAINED  = DSTT(NN,L+1,I,J) * ALPHA2

            ! Amount of aerosol lost to washout in grid box
            ! (qli, bmy, 10/29/02)
            WETLOSS = STT(I,J,L,N) * WASHFRAC - GAINED

            ! Remove washout losses in grid box (I,J,L) from STT.
            ! Add the aerosol that was reevaporated in (I,J,L).
            ! SO2 in sulfate chemistry is wet-scavenged on the
            ! raindrop and converted to SO4 by aqeuous chem.
            ! If evaporation occurs then SO2 comes back as SO4
            ! (rjp, bmy, 3/23/03)
            IF ( N == IDTSO2 ) THEN
               STT(I,J,L,IDTSO4) = STT(I,J,L,IDTSO4) 
     &                           + GAINED * 96e+0_fp / 64e+0_fp

               STT(I,J,L,N)      = STT(I,J,L,N) *
     &                                          ( 1e+0_fp - WASHFRAC )


#if defined( TOMAS )
!added for TOMAS (win, 7/16/09)
            ! Save the amout of SO4 [kg S] added via aqueous 
            ! chem to ND05(6) diagnostic assuming it's all 
            ! by reacting with H2O2 (win, 7/16/09)
            IF ( ND05 > 0 .and. L <= LD05 ) 
     &         AD05(I,J,L,6) = AD05(I,J,L,6) +
     &         ( GAINED * 32e+0_fp / 64e+0_fp )
                            
            ! Re-evaporated portion get distributed onto
            ! size-resolved sulfate by AQOXID (win, 7/16/09)
            IF ( GAINED > 0e+0_fp ) THEN 
               IF ( LS ) THEN
! JKodros (6/2/15 - allow for different TOMAS bin lengths)
# if  defined( TOMAS12)
                  KMIN = 5
# elif  defined( TOMAS15)
                  KMIN = 8
# elif  defined( TOMAS30)
                  KIMIN = 10
# else
                  KMIN = 20
# endif

               ELSE
# if  defined( TOMAS12)
                  KMIN = 3
# elif  defined( TOMAS15)
                  KMIN = 6
# elif  defined( TOMAS30)
                  KIMIN = 6
# else
                  KMIN = 16
# endif
               ENDIF

               REEVAPSO2 = GAINED * 96e+0_fp / 64e+0_fp
               CALL AQOXID( REEVAPSO2, KMIN, I, J, L, 
     &                      State_Met, State_Chm  )
            ENDIF
!end -added for TOMAS  (win, 7/16/09)
#endif

            ELSE
               STT(I,J,L,N)      = STT(I,J,L,N) - WETLOSS
            ENDIF

            ! LOST is the rained out aerosol coming down from
            ! grid box (I,J,L+1) that will remain in the liquid
            ! phase in grid box (I,J,L) and will NOT re-evaporate.
            LOST = DSTT(NN,L+1,I,J) - GAINED

            ! Add the washed out tracer from grid box (I,J,L) to 
            ! DSTT.  Also add the amount of tracer coming down
            ! from grid box (I,J,L+1) that does NOT re-evaporate.
            IF ( F_RAINOUT > 0e+0_fp ) THEN 
               DSTT(NN,L,I,J) = DSTT(NN,L,  I,J) + WETLOSS
            ELSE
               DSTT(NN,L,I,J) = DSTT(NN,L+1,I,J) + WETLOSS
            ENDIF

            ! ND18 diagnostic...divide washout fraction by F
            IF ( ND18 > 0 .and. L <= LD18 ) THEN
               AD18(I,J,L,NN,IDX) = 
     &         AD18(I,J,L,NN,IDX) + ( WASHFRAC / F_WASHOUT )
            ENDIF

         !--------------------------------------------------------------
         ! Washout of non-aerosol tracers
         ! This is modeled as an equilibrium process
         !--------------------------------------------------------------
         ELSE
                  
            ! MASS_NOWASH is the amount of non-aerosol tracer in 
            ! grid box (I,J,L) that is NOT available for washout.
            MASS_NOWASH = ( 1e+0_fp - F_WASHOUT ) * STT(I,J,L,N)
               
            ! MASS_WASH is the total amount of non-aerosol tracer
            ! that is available for washout in grid box (I,J,L).
            ! It consists of the mass in the precipitating
            ! part of box (I,J,L), plus the previously rained-out
            ! tracer coming down from grid box (I,J,L+1).
            ! (Eq. 15, Jacob et al, 2000).
            MASS_WASH = ( F_WASHOUT*STT(I,J,L,N) ) + DSTT(NN,L+1,I,J)

            ! WETLOSS is the amount of tracer mass in 
            ! grid box (I,J,L) that is lost to washout.
            ! (Eq. 16, Jacob et al, 2000)
            WETLOSS = ( MASS_WASH - DSTT(NN,L+1,I,J) ) * WASHFRAC

            ! The tracer left in grid box (I,J,L) is what was
            ! in originally in the non-precipitating fraction 
            ! of the box, plus MASS_WASH, less WETLOSS. 
            STT(I,J,L,N) = STT(I,J,L,N) - WETLOSS  
            
            ! Add washout losses in grid box (I,J,L) to DSTT 
            IF ( F_RAINOUT > 0e+0_fp ) THEN
               DSTT(NN,L,I,J) = DSTT(NN,L,  I,J) + WETLOSS
            ELSE
               DSTT(NN,L,I,J) = DSTT(NN,L+1,I,J) + WETLOSS
            ENDIF

            ! ND18 diagnostic...we don't have to divide the
            ! washout fraction by F since this is accounted for.
            IF ( ND18 > 0 .and. L <= LD18 ) THEN
               AD18(I,J,L,NN,IDX) = 
     &         AD18(I,J,L,NN,IDX) + WASHFRAC
            ENDIF
         ENDIF

#if !defined(NO_BPCH)
         ! ND39 diag -- save rainout losses in [kg/s]
         ! Add LGTMM in condition for AD39 (ccc, 11/18/09)
         IF ( ( ND39 > 0 .or. LGTMM ) .and. L <= LD39 ) THEN
            AD39(I,J,L,NN) = AD39(I,J,L,NN) + WETLOSS / DT
         ENDIF
#endif

         ! Archive wet loss in kg/s
         IF ( LSOILNOX ) THEN
            CALL SOIL_WETDEP ( I, J, L, N, WETLOSS / DT )
         ENDIF

  
         !--------------------------------------------------------------
         ! Error checks
         !--------------------------------------------------------------
         IF ( IT_IS_NAN( STT(I,J,L,N) )   .or.
     &        STT(I,J,L,N)   < 0e+0_fp        .or. 
     &        DSTT(NN,L,I,J) < 0e+0_fp      ) THEN

            ! Print error message and stop simulaton
            CALL SAFETY( I, J, L, N, ERRMSG,
     &                   LS          = LS,           
     &                   PDOWN       = PDOWN(L+1,I,J),  
     &                   QQ          = QQ(L,I,J),      
     &                   ALPHA       = ALPHA,       
     &                   ALPHA2      = ALPHA2,         
     &                   RAINFRAC    = 0e+0_fp,     
     &                   WASHFRAC    = WASHFRAC, 
     &                   MASS_WASH   = MASS_WASH,
     &                   MASS_NOWASH = MASS_NOWASH,
     &                   WETLOSS     = WETLOSS,
     &                   GAINED      = GAINED,         
     &                   LOST        = LOST,         
     &                   DSTT        = DSTT(NN,:,I,J), 
     &                   STT         = STT(I,J,:,N)     )
         ENDIF
      ENDDO  
 
      END SUBROUTINE DO_WASHOUT_ONLY
!EOC
!------------------------------------------------------------------------------
!                  GEOS-Chem Global Chemical Transport Model                  !
!------------------------------------------------------------------------------
!BOP
!
! !IROUTINE: do_complete_reevap
!
! !DESCRIPTION: Subroutine DO\_COMPLETE\_REEVAP re-evaporates all of the
!  soluble tracer back into the atmosphere.
!\\
!\\
! !INTERFACE:
!
      SUBROUTINE DO_COMPLETE_REEVAP( LS,        I,        J, 
     &                               L,         IDX,      ERRMSG, 
     &                               DT,        STT,      DSTT, 
     &                               State_Met, State_Chm         )
!
! !USES:
!
      USE CMN_DIAG_MOD                                 ! Diagnostic flags
      USE CMN_SIZE_MOD                                 ! Size parameters
      USE DIAG_MOD,           ONLY : AD16              ! ND16 diag array
      USE DIAG_MOD,           ONLY : AD17              ! ND17 diag array
      USE DIAG_MOD,           ONLY : AD18              ! ND18 diag array
#if !defined(NO_BPCH)
      USE DIAG_MOD,           ONLY : AD39              ! ND39 diag array
#endif
      USE DIAG_MOD,           ONLY : CT16              ! ND16 diag counter
      USE DIAG_MOD,           ONLY : CT17              ! ND17 diag counter
      USE DIAG_MOD,           ONLY : CT18              ! ND18 diag counter
      USE ERROR_MOD,          ONLY : IT_IS_NAN         ! Test for NaN
      USE GET_NDEP_MOD,       ONLY : SOIL_WETDEP       ! Wet deposited species
      USE GIGC_State_Chm_Mod, ONLY : ChmState
      USE GIGC_State_Met_Mod, ONLY : MetState
      USE TRACERID_MOD,       ONLY : IDTSO2            ! ID flag for SO2
      USE TRACERID_MOD,       ONLY : IDTSO4            ! ID flag for SO4
#if defined( TOMAS )
      USE TRACERID_MOD,       ONLY : IDTNK1, IDTSF1, IDTSS1
      USE TRACERID_MOD,       ONLY : IDTECIL1, IDTOCIL1, IDTOCOB1
      USE TRACERID_MOD,       ONLY : IDTDUST1
      USE TOMAS_MOD,          ONLY : IBINS, ICOMP, AQOXID
      USE DIAG_MOD,           ONLY : AD05
#endif
!
! !INPUT PARAMETERS: 
!     
      LOGICAL,          INTENT(IN)    :: LS            ! =T denotes LS precip
      INTEGER,          INTENT(IN)    :: I             ! Longitude index
      INTEGER,          INTENT(IN)    :: J             ! Latitude index
      INTEGER,          INTENT(IN)    :: L             ! Level index
      INTEGER,          INTENT(IN)    :: IDX           ! ND38 index
      CHARACTER(LEN=*), INTENT(IN)    :: ERRMSG        ! Error message
      REAL(fp),           INTENT(IN)    :: DT            ! Rainout timestep [s]
      TYPE(MetState),   INTENT(IN)    :: State_Met     ! sfarina Required for TOMAS routines
!
! !INPUT/OUTPUT PARAMETERS: 
!
      TYPE(ChmState),   INTENT(INOUT) :: State_Chm     ! Chemistry State object
      REAL(fp),           INTENT(INOUT) :: STT (:,:,:,:) ! Tracer array [kg]
      REAL(fp),           INTENT(INOUT) :: DSTT(:,:,:,:) ! Accumulator array [kg]
! 
! !REMARKS:
!  The modifications for the MERRA met fields require calling this same 
!  sequence of code more than once.  The expedient solution was to just move
!  the relevant code into this this subroutine.
!
! !REVISION HISTORY: 
!  16 Sep 2010 - R. Yantosca - Initial version
!EOP
!------------------------------------------------------------------------------
!BOC
!
! !LOCAL VARIABLES:
!
      INTEGER :: N, NN
      REAL(fp)  :: WETLOSS


#if defined( TOMAS )
      REAL(fp)  :: REEVAPSO2  !(win, 7/16/09)
      INTEGER :: KMIN       !(win, 7/16/09)
#endif

      !=================================================================
      ! DO_COMPLETE_REEVAP begins here!
      !=================================================================

      ! Loop over wetdep species
      DO NN = 1, NSOL
 
         ! Tracer # corresponding to the wetdep species #
         N = IDWETD(NN) 

         ! WETLOSS is the amount of tracer in grid box (I,J,L) 
         ! that is lost to rainout. (qli, bmy, 10/29/02)
         WETLOSS = -DSTT(NN,L+1,I,J)

         ! All of the rained-out tracer coming from grid box
         ! (I,J,L+1) goes back into the gas phase at (I,J,L)
         ! In evap, SO2 comes back as SO4 (rjp, bmy, 3/23/03)
         IF ( N == IDTSO2 ) THEN
            STT(I,J,L,IDTSO4) = STT(I,J,L,IDTSO4) 
     &                        - ( WETLOSS * 96e+0_fp / 64e+0_fp )


#if defined( TOMAS )
!added for TOMAS (win, 7/16/09)
                     ! Save the amout of SO4 [kg S] added via aqueous 
                     ! chem to ND05(6) diagnostic assuming it's all 
                     ! by reacting with H2O2 (win, 7/16/09)

      !=================================================================
      ! sfarina - commenting out this DIAG for now... unclear if this 
      !           was even correct in the older verions because of an
      !           error in the calculation of GAINED
      !=================================================================
!                     IF ( ND05 > 0 .and. L <= LD05 ) 
!     &                    AD05(I,J,L,6) = AD05(I,J,L,6) +
!     &                                    ( GAINED * 32D0 / 64D0 )
                            
                       ! Re-evaporated portion get distributed onto
                     ! size-resolved sulfate by AQOXID (win, 7/16/09)
                     IF ( ABS(WETLOSS) > 0e+0_fp ) THEN 
                        IF ( LS ) THEN
! JKodros (6/2/15) - Allow for different TOMAS bin lengths
# if  defined( TOMAS12)
                           KMIN = 5
# elif  defined( TOMAS15)
                           KMIN = 8
# elif  defined( TOMAS30)
                           KIMIN = 10
# else
                           KMIN = 20
# endif

                        ELSE
# if  defined( TOMAS12)
                           KMIN = 3
# elif  defined( TOMAS15)
                           KMIN = 6
# elif  defined( TOMAS30)
                           KIMIN = 6
# else
                           KMIN = 16
# endif
                        ENDIF
                        REEVAPSO2 =  - ( WETLOSS * 96e+0_fp / 64e+0_fp )
                        CALL AQOXID( REEVAPSO2, KMIN, I, J, L,
     &                               State_Met, State_Chm )
                     ENDIF
!end- added for TOMAS (win, 7/16/09)
#endif


         ELSE
            STT(I,J,L,N)      = STT(I,J,L,N) - WETLOSS
         ENDIF

         ! There is nothing rained out/washed out in grid box
         ! (I,J,L), so set DSTT at grid box (I,J,L) to zero.
         DSTT(NN,L,I,J) = 0e+0_fp
         
         !--------------------------------------------------------------
         ! Diagnostics
         !--------------------------------------------------------------

#if !defined(NO_BPCH)
         ! ND39 diag -- save rainout losses in [kg/s]
         ! Add LGTMM in condition for AD39 (ccc, 11/18/09)
         IF ( ( ND39 > 0 .or. LGTMM ) .and. L <= LD39 ) THEN
            AD39(I,J,L,NN) = AD39(I,J,L,NN) + ( WETLOSS / DT )
         ENDIF
#endif

         ! Archive wet loss in kg/s
         IF ( LSOILNOX ) THEN
            CALL SOIL_WETDEP ( I, J, L, N, WETLOSS / DT )
         ENDIF


         !--------------------------------------------------------------
         ! Error checks
         !--------------------------------------------------------------
         IF ( IT_IS_NAN( STT(I,J,L,N) )   .or.
     &        STT(I,J,L,N)   < 0e+0_fp        .or. 
     &        DSTT(NN,L,I,J) < 0e+0_fp      ) THEN

            ! Print error message and stop simulaton
            CALL SAFETY( I, J, L, N, ERRMSG,
     &                   LS          = LS,             
     &                   PDOWN       = 0e+0_fp,
     &                   QQ          = 0e+0_fp,      
     &                   ALPHA       = 0e+0_fp,       
     &                   ALPHA2      = 0e+0_fp,         
     &                   RAINFRAC    = 0e+0_fp,     
     &                   WASHFRAC    = 0e+0_fp, 
     &                   MASS_WASH   = 0e+0_fp,
     &                   MASS_NOWASH = 0e+0_fp,
     &                   WETLOSS     = WETLOSS,
     &                   GAINED      = 0e+0_fp,         
     &                   LOST        = 0e+0_fp,         
     &                   DSTT        = DSTT(NN,:,I,J), 
     &                   STT         = STT(I,J,:,N)     )
         ENDIF
      ENDDO

      END SUBROUTINE DO_COMPLETE_REEVAP
!EOC
!------------------------------------------------------------------------------
!                  GEOS-Chem Global Chemical Transport Model                  !
!------------------------------------------------------------------------------
!BOP
!
! !IROUTINE: do_washout_at_sfc
!
! !DESCRIPTION: Subroutine DO\_WASHOUT_AT\_SFC washes out the tracer 
!  at the surface.
!\\
!\\
! !INTERFACE:
!
      SUBROUTINE DO_WASHOUT_AT_SFC( am_I_Root, LS,  I,      J,     L,         
     &                              IDX, ERRMSG, QDOWN, F,   
     &                              DT,  STT,    DSTT,  Input_Opt,
     &                              State_Met,   State_Chm, RC      )
!
! !USES:
!
      USE CMN_DIAG_MOD                                 ! Diagnostic flags
      USE CMN_SIZE_MOD                                 ! Size parameters
      USE GIGC_ErrCode_Mod
      USE DIAG_MOD,           ONLY : AD16              ! ND16 diag array
      USE DIAG_MOD,           ONLY : AD17              ! ND17 diag array
      USE DIAG_MOD,           ONLY : AD18              ! ND18 diag array
#if !defined(NO_BPCH)
      USE DIAG_MOD,           ONLY : AD39              ! ND39 diag array
#endif
      USE DIAG_MOD,           ONLY : CT16              ! ND16 diag counter
      USE DIAG_MOD,           ONLY : CT17              ! ND17 diag counter
      USE DIAG_MOD,           ONLY : CT18              ! ND18 diag counter
      USE ERROR_MOD,          ONLY : IT_IS_NAN         ! Test for NaN
      USE GET_NDEP_MOD,       ONLY : SOIL_WETDEP       ! Wet deposited species
      USE GIGC_Input_Opt_Mod, ONLY : OptInput          ! Input options
      USE GIGC_State_Chm_Mod, ONLY : ChmState          ! Chm State object
      USE GIGC_State_Met_Mod, ONLY : MetState          ! Met State object
      USE TRACERID_MOD,       ONLY : IDTSO2            ! ID flag for SO2
      USE TRACERID_MOD,       ONLY : IDTSO4            ! ID flag for SO4
!
! !INPUT PARAMETERS: 
!     
      LOGICAL,          INTENT(IN)    :: am_I_Root     ! Are we on the root CPU?
      LOGICAL,          INTENT(IN)    :: LS            ! =T denotes LS precip
      INTEGER,          INTENT(IN)    :: I             ! Longitude index
      INTEGER,          INTENT(IN)    :: J             ! Latitude index
      INTEGER,          INTENT(IN)    :: L             ! Level index
      INTEGER,          INTENT(IN)    :: IDX           ! ND38 index
      CHARACTER(LEN=*), INTENT(IN)    :: ERRMSG        ! Error message
      REAL(fp),         INTENT(IN)    :: QDOWN         ! Precip leaving thru
                                                       !  bottom of box (I,J,L)
      REAL(fp),         INTENT(IN)    :: F             ! Fraction of grid box 
                                                       !  undergoing precip
      REAL(fp),         INTENT(IN)    :: DT            ! Rainout timestep [s]
      TYPE(OptInput),   INTENT(IN)    :: Input_Opt     ! Input options
      TYPE(MetState),   INTENT(IN)    :: State_Met     ! Met State object
!
! !INPUT/OUTPUT PARAMETERS: 
!
      REAL(fp),         INTENT(INOUT) :: STT (:,:,:,:) ! Tracer array [kg]
      REAL(fp),         INTENT(INOUT) :: DSTT(:,:,:,:) ! Accumulator array [kg]
      TYPE(ChmState),   INTENT(INOUT) :: State_Chm     ! Chemistry State object
! 
! !OUTPUT PARAMETERS:
!
      INTEGER,        INTENT(OUT)   :: RC          ! Success or failure?
!
! !REMARKS:
!  Assume all of the tracer precipitating down from grid box (I,J,L=2) to 
!  grid box (I,J,L=1) gets washed out in grid box (I,J,L=1).
!                                                                             .
!  The modifications for the MERRA met fields require calling this same 
!  sequence of code more than once.  The expedient solution was to just move
!  the relevant code into this this subroutine.
!
! !REVISION HISTORY: 
!  16 Sep 2010 - R. Yantosca - Initial version
!  09 Nov 2012 - M. Payer    - Replaced all met field arrays with State_Met
!                              derived type object
!  25 Aug 2014 - M. Sulprizio- Now accept Input_Opt as an argument
!  04 Jun 2015 - E. Lundgren - Now accept am_I_Root and RC as arguments
!EOP
!------------------------------------------------------------------------------
!BOC
!
! !LOCAL VARIABLES:
!
      LOGICAL :: KIN
      INTEGER :: N,        NN
      REAL(fp)  :: WASHFRAC, WETLOSS, TMP
      REAL(fp)  :: TK   

      !=================================================================
      ! DO_WASHOUT_AT_SFC begins here!
      !=================================================================

      ! Assume success
      RC        =  GIGC_SUCCESS

      ! ND16 diagnostic...save F 
      IF ( ND16 > 0 .and. L <= LD16 ) THEN
         AD16(I,J,L,IDX) = AD16(I,J,L,IDX) + F
         CT16(I,J,L,IDX) = CT16(I,J,L,IDX) + 1
      ENDIF

      ! ND18 diagnostic...increment counter
      IF ( ND18 > 0 .and. L <= LD18 ) THEN
         CT18(I,J,L,IDX) = CT18(I,J,L,IDX) + 1
      ENDIF

      ! air temperature [K]
      TK = State_Met%T(I,J,L)

      !-----------------------------------------------------------------
      ! Loop over all wet deposition species
      !-----------------------------------------------------------------
      DO NN = 1, NSOL

         ! Tracer number corresponding to this wetdep species
         N = IDWETD(NN)

         ! Call WASHOUT to compute the fraction of tracer 
         ! in grid box (I,J,L) that is lost to washout.  
         CALL WASHOUT( am_I_Root, I, J, L, N,
     &                 State_Met%BXHEIGHT(I,J,L), 
     &                 TK ,       QDOWN,        DT,   
     &                 F,         H2O2s(I,J,L), SO2s(I,J,L), 
     &                 WASHFRAC,  KIN,          Input_Opt,
     &                 State_Met, State_Chm, RC )

         ! NOTE: for HNO3 and aerosols, there is an F factor
         ! already present in WASHFRAC.  For other soluble
         ! gases, we need to multiply by the F (hyl, bmy, 10/27/00)
         IF ( KIN ) THEN
            WETLOSS = STT(I,J,L,N) * WASHFRAC
         ELSE
            WETLOSS = STT(I,J,L,N) * WASHFRAC * F
         ENDIF

         ! Subtract WETLOSS from STT
         STT(I,J,L,N) = STT(I,J,L,N) - WETLOSS     
      
         ! Add washout losses in grid box (I,J,L=1) to DSTT 
         ! (added cdh, 4/14/2009)
         DSTT(NN,L,I,J) = DSTT(NN,L+1,I,J) + WETLOSS

         !--------------------------------------------------------------
         ! Diagnostics
         !--------------------------------------------------------------

         ! ND18 diagnostic...LS and conv washout fractions [unitless]
         IF ( ND18 > 0 .and. L <= LD18 ) THEN

            ! Only divide WASHFRAC by F for aerosols, since
            ! for non-aerosols this is already accounted for
            IF ( KIN ) THEN
               TMP = WASHFRAC / F
            ELSE
               TMP = WASHFRAC
            ENDIF
            
            AD18(I,J,L,NN,IDX) = AD18(I,J,L,NN,IDX) + TMP
         ENDIF

#if !defined(NO_BPCH)
         ! ND39 diag -- save washout loss in [kg/s]
         ! Add LGTMM in condition for AD39 (ccc, 11/18/09)
         IF ( ( ND39 > 0 .or. LGTMM ) .and. L <= LD39 ) THEN
            AD39(I,J,L,NN) = AD39(I,J,L,NN) + WETLOSS / DT
         ENDIF
#endif

         ! Archive wet loss in kg/s
!         IF ( LSOILNOX ) THEN
            CALL SOIL_WETDEP ( I, J, L, N, WETLOSS / DT )
!         ENDIF

         !-----------------------------------------------------
         ! Dirty kludge to prevent wet deposition from removing 
         ! stuff from stratospheric boxes -- this can cause 
         ! negative tracer (rvm, bmy, 6/21/00)
         !
         IF ( STT(I,J,L,N) < 0e+0_fp .and. L > 23 ) THEN
             WRITE ( 6, 101 ) I, J, L, N, 7
 101         FORMAT( 'WETDEP - STT < 0 at ', 3i4, 
     &               ' for tracer ', i4, 'in area ', i4 )
             PRINT*, 'STT:', STT(I,J,:,N)
             STT(I,J,L,N) = 0e+0_fp
         ENDIF
         !-----------------------------------------------------

         !--------------------------------------------------------------
         ! Error checks
         !--------------------------------------------------------------
         IF ( IT_IS_NAN( STT(I,J,L,N) )   .or.
     &        STT(I,J,L,N)   < 0e+0_fp        .or. 
     &        DSTT(NN,L,I,J) < 0e+0_fp      ) THEN

            PRINT*, 'WASHFRAC = ', WASHFRAC
            PRINT*, 'F        = ', F

            ! Print error message and stop simulaton
            CALL SAFETY( I, J, L, N, ERRMSG,
     &                   LS          = LS,             
     &                   PDOWN       = 0e+0_fp,
     &                   QQ          = 0e+0_fp,      
     &                   ALPHA       = 0e+0_fp,       
     &                   ALPHA2      = 0e+0_fp,         
     &                   RAINFRAC    = 0e+0_fp,     
     &                   WASHFRAC    = 0e+0_fp, 
     &                   MASS_WASH   = 0e+0_fp,
     &                   MASS_NOWASH = 0e+0_fp,
     &                   WETLOSS     = WETLOSS,
     &                   GAINED      = 0e+0_fp,         
     &                   LOST        = 0e+0_fp,         
     &                   DSTT        = DSTT(NN,:,I,J), 
     &                   STT         = STT(I,J,:,N)     )

         ENDIF
      ENDDO

      END SUBROUTINE DO_WASHOUT_AT_SFC
!EOC
!------------------------------------------------------------------------------
!                  GEOS-Chem Global Chemical Transport Model                  !
!------------------------------------------------------------------------------
!BOP
!
! !IROUTINE: safety
!
! !DESCRIPTION: Subroutine SAFETY stops the run with debug output and an 
!  error message if negative tracers are found. 
!\\
!\\
! !INTERFACE:
!
      SUBROUTINE SAFETY( I,         J,           L,        N,     
     &                   A,         LS,          PDOWN,    QQ,       
     &                   ALPHA,     ALPHA2,      RAINFRAC, WASHFRAC, 
     &                   MASS_WASH, MASS_NOWASH, WETLOSS,  GAINED,   
     &                   LOST,      DSTT,        STT )

!
! !USES:
!
      USE CMN_SIZE_MOD
      USE ERROR_MOD,    ONLY : GEOS_CHEM_STOP

!
! !INPUT PARAMETERS: 
!
      ! Arguments
      LOGICAL,          INTENT(IN) :: LS            !
      INTEGER,          INTENT(IN) :: I             !
      INTEGER,          INTENT(IN) :: J             !
      INTEGER,          INTENT(IN) :: L             !
      INTEGER,          INTENT(IN) :: N             !
      CHARACTER(LEN=*), INTENT(IN) :: A             !
      REAL(fp),           INTENT(IN) :: PDOWN         !
      REAL(fp),           INTENT(IN) :: QQ            !
      REAL(fp),           INTENT(IN) :: ALPHA         !
      REAL(fp),           INTENT(IN) :: ALPHA2        !
      REAL(fp),           INTENT(IN) :: RAINFRAC      !
      REAL(fp),           INTENT(IN) :: WASHFRAC      ! 
      REAL(fp),           INTENT(IN) :: MASS_WASH     !
      REAL(fp),           INTENT(IN) :: MASS_NOWASH   !
      REAL(fp),           INTENT(IN) :: WETLOSS       !
      REAL(fp),           INTENT(IN) :: GAINED        !
      REAL(fp),           INTENT(IN) :: LOST          !
      REAL(fp),           INTENT(IN) :: DSTT(LLPAR)   !
      REAL(fp),           INTENT(IN) :: STT(LLPAR)    !
! 
! !REVISION HISTORY: 
!  18 Mar 2004 - R. Yantosca - Initial version
!  (1 ) Now made into a MODULE routine since we cannot call internal routines
!        from w/in a parallel loop.  Updated comments. (bmy, 3/18/04)
!  16 Sep 2010 - R. Yantosca - Added ProTeX headers
!EOP
!------------------------------------------------------------------------------
!BOC
      !=================================================================
      ! SAFETY begins here!
      !=================================================================
      
      ! Print line
      WRITE( 6, '(a)' ) REPEAT( '=', 79 )

      ! Write error message and stop the run
      WRITE ( 6, 100 ) I, J, L, N, TRIM( A )
 100  FORMAT( 'WETDEP: ERROR at ', 3i4, ' for tracer ', i4, 
     &        ' in area ', a )

      PRINT*, 'LS          : ', LS
      PRINT*, 'PDOWN       : ', PDOWN
      PRINT*, 'QQ          : ', QQ
      PRINT*, 'ALPHA       : ', ALPHA
      PRINT*, 'ALPHA2      : ', ALPHA2
      PRINT*, 'RAINFRAC    : ', RAINFRAC
      PRINT*, 'WASHFRAC    : ', WASHFRAC
      PRINT*, 'MASS_WASH   : ', MASS_WASH
      PRINT*, 'MASS_NOWASH : ', MASS_NOWASH
      PRINT*, 'WETLOSS     : ', WETLOSS
      PRINT*, 'GAINED      : ', GAINED
      PRINT*, 'LOST        : ', LOST
      PRINT*, 'DSTT(NN,:)  : ', DSTT(:)
      PRINT*, 'STT(I,J,:N) : ', STT(:)

      ! Print line
      WRITE( 6, '(a)' ) REPEAT( '=', 79 )

      ! DEALLOCATE memory and stop
      CALL GEOS_CHEM_STOP

      END SUBROUTINE SAFETY
!EOC
!------------------------------------------------------------------------------
!                  GEOS-Chem Global Chemical Transport Model                  !
!------------------------------------------------------------------------------
!BOP
!
! !IROUTINE: wetdepid
!
! !DESCRIPTION: Subroutine WETDEPID sets up the index array of soluble 
!  tracers used in the WETDEP routine above.
!\\
!\\
! !INTERFACE:
!
      SUBROUTINE WETDEPID( am_I_Root, Input_Opt, RC )
!
! !USES:
!
      USE CMN_SIZE_MOD
      USE ERROR_MOD,    ONLY : ERROR_STOP
      USE GIGC_ErrCode_Mod
      USE GIGC_Input_Opt_Mod, ONLY : OptInput
      USE TRACERID_MOD, ONLY : IDTPB,     IDTBE7,    IDTHNO3, IDTH2O2 
      USE TRACERID_MOD, ONLY : IDTCH2O,   IDTMP,     IDTSO2,  IDTSO4  
      USE TRACERID_MOD, ONLY : IDTSO4s,   IDTSO4aq,  IDTMSA,  IDTNH3   
      USE TRACERID_MOD, ONLY : IDTNH4,    IDTNH4aq,  IDTNIT,  IDTNITs  
      USE TRACERID_MOD, ONLY : IDTAS,     IDTAHS,    IDTLET,  IDTBCPI 
      USE TRACERID_MOD, ONLY : IDTOCPI,   IDTBCPO,   IDTOCPO, IDTDST1 
      USE TRACERID_MOD, ONLY : IDTDST2,   IDTDST3,   IDTDST4, IDTSALA 
      USE TRACERID_MOD, ONLY : IDTSALC
      USE TRACERID_MOD, ONLY : IS_Hg2,    IS_HgP
      USE TRACERID_MOD, ONLY : IDTGLYX,   IDTMGLY,   IDTGLYC
      USE TRACERID_MOD, ONLY : IDTSOAG,   IDTSOAM
      USE TRACERID_MOD, ONLY : IDTMOBA,   IDTPROPNN
      USE TRACERID_MOD, ONLY : IDTISOPN,  IDTMMN
      USE TRACERID_MOD, ONLY : IDTIEPOX,  IDTRIP,    IDTMAP
      USE TRACERID_MOD, ONLY : IDTHOBr,   IDTHBr,    IDTBr2
      ! SDE 04/17/13
      USE TRACERID_MOD, ONLY : IDTHCl
      USE TRACERID_MOD, ONLY : IDTPOPPOC, IDTPOPPBC,  IDTPOPG
      ! SOAudpate: update biogenics (new mtp) (hotp 5/24/10)
      USE TRACERID_MOD, ONLY : IDTMTPA,  IDTLIMO,  IDTMTPO
      USE TRACERID_MOD, ONLY : IDTTSOA1, IDTTSOA2, IDTTSOA3
      USE TRACERID_MOD, ONLY : IDTTSOG1, IDTTSOG2, IDTTSOG3
      USE TRACERID_MOD, ONLY : IDTTSOA0, IDTTSOG0
      USE TRACERID_MOD, ONLY : IDTISOA1, IDTISOA2, IDTISOA3
      USE TRACERID_MOD, ONLY : IDTISOG1, IDTISOG2, IDTISOG3
      ! SOAupdate: semivolpoa2: add POG (hotp 3/2/09)
      USE TRACERID_MOD, ONLY : IDTPOA1,  IDTPOA2,  IDTPOG1,  IDTPOG2
      ! semivolpoa4opoa: add OPOA, OPOG (hotp 3/18/09)
      USE TRACERID_MOD, ONLY : IDTOPOA1, IDTOPOA2, IDTOPOG1, IDTOPOG2
      ! lumped aromatic/IVOC aerosol (hotp 5/12/10)
      USE TRACERID_MOD, ONLY : IDTASOAN, IDTASOA1, IDTASOA2, IDTASOA3
      USE TRACERID_MOD, ONLY : IDTASOG1, IDTASOG2, IDTASOG3

#if defined( TOMAS )
      USE TRACERID_MOD, ONLY : IDTH2SO4,  IDTNK1,    IDTSF1,  IDTSS1
      USE TRACERID_MOD, ONLY : IDTECIL1,  IDTOCIL1,  IDTOCOB1,IDTDUST1
      USE TOMAS_MOD,    ONLY : IBINS
#endif
!
! !INPUT PARAMETERS:
!
      LOGICAL,        INTENT(IN)  :: am_I_Root   ! Are we on the root CPU?
      TYPE(OptInput), INTENT(IN)  :: Input_Opt   ! Input Options object
!
! !OUTPUT PARAMETERS:
!
      INTEGER,        INTENT(OUT) :: RC          ! Success or failure?
! 
! !REVISION HISTORY: 
!  08 Nov 2002 - R. Yantosca - Initial version
!  (1 ) Now references "tracerid_mod.f".  Also references "CMN" in order to
!        pass variables NSRCX and NTRACE. (bmy, 11/8/02)
!  (2 ) Updated for carbon aerosol & dust tracers (rjp, bmy, 4/5/04)
!  (3 ) Updated for seasalt aerosol tracers.  Also added fancy output.
!        (rjp, bec, bmy, 4/20/04)
!  (4 ) Updated for secondary organic aerosol tracers (bmy, 7/13/04)
!  (5 ) Now references N_TRACERS, TRACER_NAME, TRACER_MW_KG from
!        "tracer_mod.f".  Removed reference to NSRCX.  (bmy, 7/20/04)
!  (6 ) Updated for mercury aerosol tracers (eck, bmy, 12/9/04)
!  (7 ) Updated for AS, AHS, LET, NH4aq, SO4aq (cas, bmy, 12/20/04)
!  (8 ) Updated for SO4s, NITs (bec, bmy, 4/25/05)
!  (9 ) Now make sure all USE statements are USE, ONLY (bmy, 10/3/05)
!  (10) Now use IS_Hg2 and IS_HgP to determine if a tracer is a tagged Hg2
!        or HgP tracer (bmy, 1/6/06)
!  (11) Now added SOG4 and SOA4 (dkh, bmy, 5/18/06)
!  16 Sep 2010 - R. Yantosca - Added ProTeX headers
!  30 Jul 2012 - R. Yantosca - Now accept am_I_Root as an argument when
!                              running with the traditional driver main.F
!  25 Mar 2013 - R. Yantosca - Now accept am_I_Root, Input_Opt, State_Chm, RC
!  13 Aug 2013 - M. Sulprizio- Add modifications for updated SOA and SOA + 
!                              semivolatile POA simulations (H. Pye)
!EOP
!------------------------------------------------------------------------------
!BOC
!
! !LOCAL VARIABLES:
!
      INTEGER :: N, NN

      !=================================================================
      ! WETDEPID begins here!
      !=================================================================

      ! Assume success
      RC        =  GIGC_SUCCESS

      ! Zero NSOL
      NSOL = 0

      ! Sort soluble tracers into IDWETD
      DO N = 1, Input_Opt%N_TRACERS

         !-----------------------------
         ! Rn-Pb-Be tracers
         !-----------------------------
         IF ( N == IDTPB ) THEN
            NSOL         = NSOL + 1
            IDWETD(NSOL) = IDTPB

         ELSE IF ( N == IDTBE7 ) THEN
            NSOL         = NSOL + 1
            IDWETD(NSOL) = IDTBE7

         !-----------------------------
         ! Full chemistry tracers
         !-----------------------------
         ELSE IF ( N == IDTHNO3 ) THEN
            NSOL         = NSOL + 1
            IDWETD(NSOL) = IDTHNO3

         ELSE IF ( N == IDTH2O2 ) THEN
            NSOL         = NSOL + 1
            IDWETD(NSOL) = IDTH2O2

         ELSE IF ( N == IDTCH2O ) THEN
            NSOL         = NSOL + 1
            IDWETD(NSOL) = IDTCH2O

         ELSE IF ( N == IDTMP ) THEN
            NSOL         = NSOL + 1
            IDWETD(NSOL) = IDTMP

         ELSE IF ( N == IDTGLYX ) THEN
            NSOL         = NSOL + 1
            IDWETD(NSOL) = IDTGLYX

         ELSE IF ( N == IDTMGLY ) THEN
            NSOL         = NSOL + 1
            IDWETD(NSOL) = IDTMGLY

         ELSE IF ( N == IDTGLYC ) THEN
            NSOL         = NSOL + 1
            IDWETD(NSOL) = IDTGLYC

         !---------------------------------------
         ! jpp, 10/21/08: adding bromine species
         ELSE IF ( N == IDTHOBr ) THEN
            NSOL         = NSOL + 1
            IDWETD(NSOL) = IDTHOBr

         ELSE IF ( N == IDTHBr ) THEN
            NSOL         = NSOL + 1
            IDWETD(NSOL) = IDTHBr

         ELSE IF ( N == IDTBr2 ) THEN
            NSOL         = NSOL + 1
            IDWETD(NSOL) = IDTBr2
         !---------------------------------------

         ! SDE 04/17/13: HCl
         ELSE IF ( N == IDTHCl ) THEN
            NSOL         = NSOL + 1
            IDWETD(NSOL) = IDTHCl

         !FP_ISOP (6/2009) 
         ELSE IF ( N == IDTISOPN ) THEN
            NSOL         = NSOL + 1
            IDWETD(NSOL) = IDTISOPN

         ELSE IF ( N == IDTMMN ) THEN
            NSOL         = NSOL + 1
            IDWETD(NSOL) = IDTMMN

         ELSE IF ( N == IDTMOBA ) THEN
            NSOL         = NSOL + 1
            IDWETD(NSOL) = IDTMOBA

         ELSE IF ( N == IDTPROPNN ) THEN
            NSOL         = NSOL + 1
            IDWETD(NSOL) = IDTPROPNN

         ELSE IF ( N == IDTRIP ) THEN
            NSOL         = NSOL + 1
            IDWETD(NSOL) = IDTRIP

         ELSE IF ( N == IDTMAP ) THEN
            NSOL         = NSOL + 1
            IDWETD(NSOL) = IDTMAP

         ELSE IF ( N == IDTIEPOX ) THEN
            NSOL         = NSOL + 1
            IDWETD(NSOL) = IDTIEPOX
         ! end FP

         !-----------------------------
         ! Sulfate aerosol tracers
         !-----------------------------
         ELSE IF ( N == IDTSO2 ) THEN
            NSOL         = NSOL + 1
            IDWETD(NSOL) = IDTSO2

         ELSE IF ( N == IDTSO4 ) THEN
            NSOL         = NSOL + 1
            IDWETD(NSOL) = IDTSO4

         ELSE IF ( N == IDTSO4s ) THEN
            NSOL         = NSOL + 1
            IDWETD(NSOL) = IDTSO4s

         ELSE IF ( N == IDTMSA ) THEN
            NSOL         = NSOL + 1
            IDWETD(NSOL) = IDTMSA

         ELSE IF ( N == IDTNH3 ) THEN
            NSOL         = NSOL + 1
            IDWETD(NSOL) = IDTNH3

         ELSE IF ( N == IDTNH4 ) THEN
            NSOL         = NSOL + 1
            IDWETD(NSOL) = IDTNH4
            
         ELSE IF ( N == IDTNIT ) THEN
            NSOL         = NSOL + 1
            IDWETD(NSOL) = IDTNIT

         ELSE IF ( N == IDTNITs ) THEN
            NSOL         = NSOL + 1
            IDWETD(NSOL) = IDTNITs
            
         !-----------------------------
         ! Crystal & Aqueous aerosols
         !-----------------------------
         ELSE IF ( N == IDTAS ) THEN
            NSOL         = NSOL + 1
            IDWETD(NSOL) = IDTAS

         ELSE IF ( N == IDTAHS ) THEN
            NSOL         = NSOL + 1
            IDWETD(NSOL) = IDTAHS

         ELSE IF ( N == IDTLET ) THEN
            NSOL         = NSOL + 1
            IDWETD(NSOL) = IDTLET

         ELSE IF ( N == IDTNH4aq ) THEN
            NSOL         = NSOL + 1
            IDWETD(NSOL) = IDTNH4aq

         ELSE IF ( N == IDTSO4aq ) THEN
            NSOL         = NSOL + 1
            IDWETD(NSOL) = IDTSO4aq

         !-----------------------------
         ! Carbon & SOA aerosol tracers
         !-----------------------------
         ELSE IF ( N == IDTBCPI ) THEN
            NSOL         = NSOL + 1
            IDWETD(NSOL) = IDTBCPI

         ELSE IF ( N == IDTOCPI ) THEN
            NSOL         = NSOL + 1
            IDWETD(NSOL) = IDTOCPI

         ELSE IF ( N == IDTBCPO ) THEN
            NSOL         = NSOL + 1
            IDWETD(NSOL) = IDTBCPO

         ELSE IF ( N == IDTOCPO ) THEN
            NSOL         = NSOL + 1
            IDWETD(NSOL) = IDTOCPO

         ! SOAudpate: semivolpoa: POA (hotp 8/24/09)
         ELSE IF ( N == IDTPOA1 ) THEN
            NSOL         = NSOL + 1
            IDWETD(NSOL) = IDTPOA1
         ELSE IF ( N == IDTPOA2 ) THEN
            NSOL         = NSOL + 1
            IDWETD(NSOL) = IDTPOA2

         ! new mtp (hotp 5/24/10), SOAupdate
         ELSE IF ( N == IDTMTPA ) THEN
            NSOL         = NSOL + 1
            IDWETD(NSOL) = IDTMTPA

         ELSE IF ( N == IDTLIMO ) THEN
            NSOL         = NSOL + 1
            IDWETD(NSOL) = IDTLIMO

         ! new mtp (hotp 5/24/10), SOAupdate
         ELSE IF ( N == IDTMTPO ) THEN
            NSOL         = NSOL + 1
            IDWETD(NSOL) = IDTMTPO

         ! new mtp (hotp 7/25/10), SOAupdate
         ELSE IF ( N == IDTTSOG1 ) THEN
            NSOL         = NSOL + 1
            IDWETD(NSOL) = IDTTSOG1

         ELSE IF ( N == IDTTSOG2 ) THEN
            NSOL         = NSOL + 1
            IDWETD(NSOL) = IDTTSOG2

         ELSE IF ( N == IDTTSOG3 ) THEN
            NSOL         = NSOL + 1
            IDWETD(NSOL) = IDTTSOG3

         ELSE IF ( N == IDTTSOG0 ) THEN
            NSOL         = NSOL + 1
            IDWETD(NSOL) = IDTTSOG0

         ELSE IF ( N == IDTTSOA1 ) THEN
            NSOL         = NSOL + 1
            IDWETD(NSOL) = IDTTSOA1

         ELSE IF ( N == IDTTSOA2 ) THEN
            NSOL         = NSOL + 1
            IDWETD(NSOL) = IDTTSOA2

         ELSE IF ( N == IDTTSOA3 ) THEN
            NSOL         = NSOL + 1
            IDWETD(NSOL) = IDTTSOA3

         ELSE IF ( N == IDTTSOA0 ) THEN
            NSOL         = NSOL + 1
            IDWETD(NSOL) = IDTTSOA0

         ELSE IF ( N == IDTISOG1 ) THEN
            NSOL         = NSOL + 1
            IDWETD(NSOL) = IDTISOG1

         ELSE IF ( N == IDTISOG2 ) THEN
            NSOL         = NSOL + 1
            IDWETD(NSOL) = IDTISOG2

         ELSE IF ( N == IDTISOG3 ) THEN
            NSOL         = NSOL + 1
            IDWETD(NSOL) = IDTISOG3

         ELSE IF ( N == IDTISOA1 ) THEN
            NSOL         = NSOL + 1
            IDWETD(NSOL) = IDTISOA1

         ELSE IF ( N == IDTISOA2 ) THEN
            NSOL         = NSOL + 1
            IDWETD(NSOL) = IDTISOA2

         ELSE IF ( N == IDTISOA3 ) THEN
            NSOL         = NSOL + 1
            IDWETD(NSOL) = IDTISOA3

         ! lumped aromatic/IVOC aerosol (hotp 5/12/10)
         ! LUMPAROMIVOC
         ELSE IF ( N == IDTASOG1 ) THEN
            NSOL         = NSOL + 1
            IDWETD(NSOL) = IDTASOG1

         ELSE IF ( N == IDTASOG2 ) THEN
            NSOL         = NSOL + 1
            IDWETD(NSOL) = IDTASOG2

         ELSE IF ( N == IDTASOG3 ) THEN
            NSOL         = NSOL + 1
            IDWETD(NSOL) = IDTASOG3

         ELSE IF ( N == IDTASOAN ) THEN
            NSOL         = NSOL + 1
            IDWETD(NSOL) = IDTASOAN

         ELSE IF ( N == IDTASOA1 ) THEN
            NSOL         = NSOL + 1
            IDWETD(NSOL) = IDTASOA1

         ELSE IF ( N == IDTASOA2 ) THEN
            NSOL         = NSOL + 1
            IDWETD(NSOL) = IDTASOA2

         ELSE IF ( N == IDTASOA3 ) THEN
            NSOL         = NSOL + 1
            IDWETD(NSOL) = IDTASOA3

         ! semivolpoa2: add POG (hotp 3/2/09)  
         ELSE IF ( N == IDTPOG1 ) THEN
            NSOL         = NSOL + 1
            IDWETD(NSOL) = IDTPOG1

         ELSE IF ( N == IDTPOG2 ) THEN
            NSOL         = NSOL + 1
            IDWETD(NSOL) = IDTPOG2

         ! semivolpoa4opoa: add OPOG (hotp 3/18/09) 
         ELSE IF ( N == IDTOPOG1 ) THEN
            NSOL         = NSOL + 1
            IDWETD(NSOL) = IDTOPOG1

         ELSE IF ( N == IDTOPOG2 ) THEN
            NSOL         = NSOL + 1
            IDWETD(NSOL) = IDTOPOG2

         ! semivolpoa4opoa: add OPOA (hotp 3/18/09) 
         ELSE IF ( N == IDTOPOA1 ) THEN
            NSOL         = NSOL + 1
            IDWETD(NSOL) = IDTOPOA1

         ELSE IF ( N == IDTOPOA2 ) THEN
            NSOL         = NSOL + 1
            IDWETD(NSOL) = IDTOPOA2
         ! end hotp SOAupdate

         ELSE IF ( N == IDTSOAG ) THEN
            NSOL         = NSOL + 1
            IDWETD(NSOL) = IDTSOAG

         ELSE IF ( N == IDTSOAM ) THEN
            NSOL         = NSOL + 1
            IDWETD(NSOL) = IDTSOAM

         !-----------------------------
         ! Dust aerosol tracers
         !-----------------------------
         ELSE IF ( N == IDTDST1 ) THEN
            NSOL         = NSOL + 1
            IDWETD(NSOL) = IDTDST1

         ELSE IF ( N == IDTDST2 ) THEN
            NSOL         = NSOL + 1
            IDWETD(NSOL) = IDTDST2

         ELSE IF ( N == IDTDST3 ) THEN
            NSOL         = NSOL + 1
            IDWETD(NSOL) = IDTDST3

         ELSE IF ( N == IDTDST4 ) THEN
            NSOL         = NSOL + 1
            IDWETD(NSOL) = IDTDST4

         !-----------------------------
         ! Seasalt aerosol tracers
         !-----------------------------
         ELSE IF ( N == IDTSALA ) THEN
            NSOL         = NSOL + 1
            IDWETD(NSOL) = IDTSALA

         ELSE IF ( N == IDTSALC ) THEN
            NSOL         = NSOL + 1
            IDWETD(NSOL) = IDTSALC

         !-----------------------------
         ! Total and tagged Hg tracers 
         !-----------------------------
         ELSE IF ( IS_Hg2( N ) ) THEN
            NSOL         = NSOL + 1
            IDWETD(NSOL) = N

         ELSE IF ( IS_HgP( N ) ) THEN
            NSOL         = NSOL + 1
            IDWETD(NSOL) = N

         !-----------------------------
         ! POPs: Particulate and gas phase 
         !-----------------------------
         ELSE IF (N == IDTPOPPOC ) THEN
            NSOL         = NSOL + 1
            IDWETD(NSOL) = IDTPOPPOC

         ELSE IF (N == IDTPOPPBC ) THEN
            NSOL         = NSOL + 1
            IDWETD(NSOL) = IDTPOPPBC

         ELSE IF (N == IDTPOPG ) THEN
            NSOL         = NSOL + 1
            IDWETD(NSOL) = IDTPOPG

#if defined( TOMAS )
         ! Added for size-resolved aerosol tracers (win, 7/16/09)
         !-----------------------------
         ! H2SO4
         !-----------------------------
         ELSE IF ( N == IDTH2SO4 ) THEN
            NSOL         = NSOL + 1
            IDWETD(NSOL) = IDTH2SO4

         ! Added for size-resolved aerosol tracers (win, 7/16/09)
         !--------------------------------------
         ! Size-resolved aerosol number 
         !--------------------------------------
         ELSE IF ( IDTNK1 >  0 .and. N >= IDTNK1  .and. 
     &             N <  IDTNK1 + IBINS  ) THEN
            NSOL         = NSOL + 1
            IDWETD(NSOL) = N

         ! Added for size-resolved aerosol tracers (win, 7/16/09)
         !--------------------------------------
         ! Size-resolved sulfate aerosol  
         !--------------------------------------
         ELSE IF ( IDTSF1 >  0 .and. N >= IDTSF1  .and. 
     &             N <  IDTSF1 + IBINS  ) THEN
            NSOL         = NSOL + 1
            IDWETD(NSOL) = N

         ! Added for size-resolved aerosol tracers (win, 7/16/09)
         !--------------------------------------
         ! Size-resolved sea salt aerosol
         !--------------------------------------
         ELSE IF ( IDTSS1 >  0 .and. N >= IDTSS1  .and. 
     &             N <  IDTSS1 + IBINS  ) THEN
            NSOL         = NSOL + 1
            IDWETD(NSOL) = N

         ! Added for size-resolved aerosol tracers (win, 7/16/09)
         !--------------------------------------
         ! Size-resolved internally-mixed EC aerosol
         !--------------------------------------
         ELSE IF ( IDTECIL1 >  0 .and. N >= IDTECIL1  .and. 
     &             N <  IDTECIL1 + IBINS  ) THEN
            NSOL         = NSOL + 1
            IDWETD(NSOL) = N

         ! Added for size-resolved aerosol tracers (win, 7/16/09)
         !--------------------------------------
         ! Size-resolved hydrophilic OC aerosol
         !--------------------------------------
         ELSE IF ( IDTOCIL1 >  0 .and. N >= IDTOCIL1  .and. 
     &             N <  IDTOCIL1 + IBINS  ) THEN
            NSOL         = NSOL + 1
            IDWETD(NSOL) = N

         ! Added for size-resolved aerosol tracers (win, 7/16/09)
         !--------------------------------------
         ! Size-resolved hydrophobic OC aerosol
         !--------------------------------------
         ELSE IF ( IDTOCOB1 >  0 .and. N >= IDTOCOB1  .and. 
     &             N <  IDTOCOB1 + IBINS  ) THEN
            NSOL         = NSOL + 1
            IDWETD(NSOL) = N

         ! Added for size-resolved aerosol tracers (win, 7/16/09)
         !--------------------------------------
         ! Size-resolved dust aerosol
         !--------------------------------------
         ELSE IF ( IDTDUST1 >  0 .and. N >= IDTDUST1  .and. 
     &             N <  IDTDUST1 + IBINS  ) THEN
            NSOL         = NSOL + 1
            IDWETD(NSOL) = N

#endif
        
         ENDIF
      ENDDO

      ! Error check: Make sure that NSOL is less than NSOLMAX
      IF ( NSOL > NSOLMAX ) THEN
         CALL ERROR_STOP( 'NSOL > NSOLMAX!', 'WETDEPID (wetscav_mod.f)')
      ENDIF
      
      ! Also check to see if NSOL is larger than the maximum
      ! number of soluble tracers for a particular simulation
      IF ( NSOL > GET_WETDEP_NMAX( am_I_Root, Input_Opt, RC ) ) THEN
         CALL ERROR_STOP( 'NSOL > NMAX', 'WETDEPID (wetscav_mod.f)')
      ENDIF

      !=================================================================
      ! Echo list of soluble tracers to the screen
      !=================================================================
      IF ( am_I_Root ) THEN
         WRITE( 6, '(/,a,/)' ) 'WETDEPID: List of soluble tracers: '
         WRITE( 6, '(a)  '   ) '  #             Name  Tracer Mol Wt'
         WRITE( 6, '(a)'     ) '                      Number g/mole'
         WRITE( 6, '(a)'     ) REPEAT( '-', 36 )

         DO NN = 1, NSOL
            N = IDWETD(NN)
            WRITE( 6, '(i3,3x,a14,3x,i3,3x,f6.1)' )
     &           NN, TRIM( Input_Opt%TRACER_NAME(N) ), 
     &           N, Input_Opt%TRACER_MW_G(N)
         ENDDO
      ENDIF

      END SUBROUTINE WETDEPID
!EOC
!------------------------------------------------------------------------------
!                  GEOS-Chem Global Chemical Transport Model                  !
!------------------------------------------------------------------------------
!BOP
!
! !IROUTINE: get_wetdep_nmax
!
! !DESCRIPTION: Function GET\_WETDEP\_NMAX returns the maximum number of 
!  soluble tracers for a given type of simulation.  Primarily used for 
!  allocation of diagnostic arrays.
!\\
!\\
! !INTERFACE:
!
      FUNCTION GET_WETDEP_NMAX( am_I_Root, Input_Opt, RC ) RESULT(NMAX)
!
! !USES:
!
      USE CMN_SIZE_MOD
      USE GIGC_ErrCode_Mod
      USE GIGC_Input_Opt_Mod, ONLY : OptInput
      USE TRACERID_MOD,       ONLY : IDTSOAG,  IDTSOAM
#if defined( TOMAS )
      USE TRACERID_MOD,       ONLY : IDTNK1
      USE TOMAS_MOD,          ONLY : IBINS, IDIAG, ICOMP
#endif
!
! !INPUT PARAMETERS:
!
      LOGICAL,        INTENT(IN)  :: am_I_Root   ! Are we on the root CPU?
      TYPE(OptInput), INTENT(IN)  :: Input_Opt   ! Input Options object
!
! !OUTPUT PARAMETERS:
!
      INTEGER,        INTENT(OUT) :: RC          ! Success or failure?
!
! !RETURN VALUE:
!
      INTEGER :: NMAX        ! Max # of soluble tracers per simulation
! 
! !REMARKS:
!  NOTE: If you add tracers to a simulation, update as necessary
!
! !REVISION HISTORY: 
!  02 Dec 2002 - R. Yantosca - Initial version
!  (1 ) Modified to include carbon & dust aerosol tracers (rjp, bmy, 4/5/04)
!  (2 ) Modified to include seasalt aerosol tracers (rjp, bec, bmy, 4/20/04)
!  (3 ) Modified to include 2ndary organic aerosol tracers (rjp, bmy, 7/13/04)
!  (4 ) Now references ITS_A_FULLCHEM_SIM, ITS_AN_AEROSOL_SIM, and 
!        ITS_A_RnPbBe_SIM from "tracer_mod.f".  Now references LCARB, LDUST,
!        LSOA, LSSALT, LSULF from "logical_mod.f". (bmy, 7/20/04)
!  (5 ) Modified to include mercury aerosol tracers (eck, bmy, 12/14/04)
!  (6 ) Modified for AS, AHS, LET, NH4aq, SO4aq (cas, bmy, 12/20/04)
!  (7 ) Modified for SO4s, NITs (bec, bmy, 4/25/05)
!  (8 ) Modified for SOG4, SOA4 (dkh, bmy, 5/18/06)
!  (9 ) Added 9 new tracers for ISOPRENE species (fp, 6/2009)
!  (10) Added SOA5 and SOG5 (hotp, 6/15/09)
!  16 Sep 2010 - R. Yantosca - Added ProTeX headers
!  25 Mar 2013 - R. Yantosca - Now accept am_I_Root, Input_Opt, State_Chm, RC
!  17 Apr 2013 - S.D. Eastham- Added HCl
!  23 Apr 2013 - S. Farina   - Inlined code for TOMAS, separated w/ #ifdefs
!  23 Apr 2013 - R. Yantosca - Updated comments
!  13 Aug 2013 - M. Sulprizio- Add modifications for updated SOA and SOA + 
!                              semivolatile POA simulations (H. Pye)
!EOP
!------------------------------------------------------------------------------
!BOC

      ! For fields from Input_Opt
      LOGICAL :: LCARB,  LDUST, LSOA
      LOGICAL :: LSSALT, LSULF, LSPLIT, LCRYST
      LOGICAL :: LUCX

      !=================================================================
      ! GET_WETDEP_NMAX begins here!
      !=================================================================

      ! Assume success
      RC        =  GIGC_SUCCESS

      ! Copy values from Input_Opt
      LCARB  = Input_Opt%LCARB
      LDUST  = Input_Opt%LDUST
      LSOA   = Input_Opt%LSOA
      LSSALT = Input_Opt%LSSALT
      LSULF  = Input_Opt%LSULF
      LSPLIT = Input_Opt%LSPLIT
      LCRYST = Input_Opt%LCRYST
      LUCX   = Input_Opt%LUCX

      !=================================================================
      ! NOTE: If you add tracers to a simulation, update as necessary
      !=================================================================
      IF ( Input_Opt%ITS_A_FULLCHEM_SIM ) THEN 
      
         !-----------------------
         ! Fullchem simulation
         !-----------------------
         NMAX = 14                                   ! HNO3,  H2O2,   CH2O,
                                                     ! MP,    GLYX,   MGLY,
                                                     ! GLYC,  MOBA,   ISOPN,
                                                     ! MVKN,  PROPNN, RIP,
                                                     ! IEPOX, PMNN

         NMAX = NMAX + 4                             ! HBr, HOBr, Br2, BrNO3

         IF ( LSULF )    NMAX = NMAX + 8             ! SO2,   SO4,    MSA,
                                                     ! NH3,   NH4,    NIT
         IF ( LDUST  )   NMAX = NMAX + NDSTBIN       ! plus # of dust bins
         IF ( LSSALT )   NMAX = NMAX + 2             ! plus 2 seasalts

         IF ( LUCX )     NMAX = NMAX + 1             ! SDE 04/17/13: Also HCl

         IF ( LSOA ) THEN                            !%% SOA SIMULATION %%
            ! SOAudpate (hotp 7/25/10)
            IF ( LCARB ) NMAX = NMAX + 32            ! carbon + SOA aerosols
            IF ( IDTSOAG /= 0 ) NMAX = NMAX + 1      ! plus SOAG deposition
            IF ( IDTSOAM /= 0 ) NMAX = NMAX + 1      ! plus SOAM deposition
         ELSE                                        !%% non-SOA SIMULATION %%
            IF ( LCARB ) NMAX = NMAX + 4             ! BCPI, BCPO, OCPI, OCPO
         ENDIF

#if defined( TOMAS )
         IF ( IDTNK1 > 0 ) THEN                      !%% TOMAS SIMULATION %%
            NMAX = NMAX + IBINS                      ! Aerosol numbers
            NMAX = NMAX + ( ICOMP - IDIAG ) * IBINS  ! Aerosol mass species
            NMAX = NMAX + 1                          ! H2SO4
         ENDIF
#endif

      ELSE IF ( Input_Opt%ITS_AN_AEROSOL_SIM ) THEN

         !-----------------------
         ! Offline simulation
         !-----------------------
         NMAX = 0                                    ! Start with 0
         IF ( LSULF  )   NMAX = NMAX + 9             ! add 9 sulfur species
         IF ( LCRYST )   NMAX = NMAX + 5             ! add 5 cryst & aq species
         IF ( LDUST  )   NMAX = NMAX + NDSTBIN       ! add number of dust bins
         IF ( LSSALT )   NMAX = NMAX + 2             ! add 2 seasalts

         IF ( LSOA ) THEN                            !%% SOA SIMULATION %%
            ! SOAudpate (hotp 7/25/10)
            IF ( LCARB ) NMAX = NMAX + 32            ! carbon + SOA aerosols
         ELSE                                        !%% non-SOA simulation %%
            IF ( LCARB ) NMAX = NMAX + 4             ! BCPI, BCPO, OCPI, OCPO
         ENDIF

#if defined( TOMAS )
          IF ( IDTNK1 > 0 ) THEN                     !%% TOMAS SIMULATION %%
            NMAX = NMAX + IBINS                      ! Aerosol numbers
            NMAX = NMAX + ( ICOMP - IDIAG ) * IBINS  ! Aerosol mass species
            NMAX = NMAX + 1                          ! H2SO4
         ENDIF
#endif
               
      ELSE IF ( Input_Opt%ITS_A_RnPbBe_SIM ) THEN

         !-----------------------
         ! Rn-Pb-Be simulation
         !-----------------------
         NMAX = 2                                    ! 210Pb, 7Be

      ELSE IF ( Input_Opt%ITS_A_MERCURY_SIM ) THEN

         !-----------------------
         ! Mercury simulation
         !-----------------------
         NMAX = 2                                    ! Hg2, HgP
         IF ( LSPLIT ) NMAX = 58                     ! Tagged tracers (eds)

      ELSE IF ( Input_Opt%ITS_A_POPS_SIM ) THEN

         ! ------------------
         ! POPs simulation
         ! -----------------
         NMAX = 3                                    ! POPPOC, POPPBC, POPG

      ELSE 

         !-----------------------
         ! Everything else
         !-----------------------
         NMAX = 0

      ENDIF

      END FUNCTION GET_WETDEP_NMAX
!EOC
!------------------------------------------------------------------------------
!                  GEOS-Chem Global Chemical Transport Model                  !
!------------------------------------------------------------------------------
!BOP
!
! !IROUTINE: get_wetdep_nsol
!
! !DESCRIPTION: Function GET\_WETDEP\_NSOL returns NSOL (# of soluble tracers) 
!  to a calling program outside WETSCAV_MOD.  This is so that we can keep 
!  NSOL declared as a PRIVATE variable.
!\\
!\\
! !INTERFACE:
!
      FUNCTION GET_WETDEP_NSOL() RESULT( N_SOLUBLE )
!
! !RETURN VALUE:
!
      INTEGER :: N_SOLUBLE   ! Number of soluble tracers
!
! !REVISION HISTORY: 
!  10 Jan 2003 - R. Yantosca - Initial version
!  16 Sep 2010 - R. Yantosca - Added ProTeX headers
!EOP
!------------------------------------------------------------------------------
!BOC
      !=================================================================
      ! GET_WETDEP_NSOL begins here!
      !=================================================================

      ! Get the # of soluble tracers
      N_SOLUBLE = NSOL
     
      END FUNCTION GET_WETDEP_NSOL
!EOC
!------------------------------------------------------------------------------
!                  GEOS-Chem Global Chemical Transport Model                  !
!------------------------------------------------------------------------------
!BOP
!
! !IROUTINE: get_wetdep_idwetd
!
! !DESCRIPTION: Function GET\_WETDEP\_IDWETD returns the tracer number of 
!  wet deposition species NWET.  This is meant to be called outside of 
!  WETSCAV\_MOD so that IDWETD can be kept as a PRIVATE variable.
!\\
!\\
! !INTERFACE:
!
      FUNCTION GET_WETDEP_IDWETD( NWET ) RESULT( N )
!
! !USES:
!
      USE ERROR_MOD, ONLY : ERROR_STOP
!
! !INPUT PARAMETERS: 
!
      INTEGER, INTENT(IN) :: NWET   ! Wet deposition species #
!
! !RETURN VALUE:
!
      INTEGER             :: N      ! Tracer # corresponding to NWET
! 
! !REVISION HISTORY:
!  10 Jan 2003 - R. Yantosca - Initial version 
!  16 Sep 2010 - R. Yantosca - Added ProTeX headers
!EOP
!------------------------------------------------------------------------------
!BOC
      !=================================================================
      ! GET_WETDEP_IDWETD begins here!
      !=================================================================

      ! Make sure NWET is valid
      IF ( NWET < 1 .or. NWET > NSOLMAX ) THEN
         CALL ERROR_STOP( 'Invalid value of NWET!', 
     &                    'GET_N_WETDEP (wetscav_mod.f)' )
      ENDIF

      ! Get the tracer # for wet deposition species N
      N = IDWETD(NWET)
     
      END FUNCTION GET_WETDEP_IDWETD
!EOC
!------------------------------------------------------------------------------
!                  GEOS-Chem Global Chemical Transport Model                  !
!------------------------------------------------------------------------------
!BOP
!
! !IROUTINE: get_vud
!
! !DESCRIPTION: Function GET\_VUD returns the vertical updraft velocity in
!  m/s at location I, J, L. 
!\\
!\\
! !INTERFACE:
!
      FUNCTION GET_VUD( State_Met, I, J, L ) RESULT( VUD )
!
! !USES:
!
      USE GIGC_State_Met_Mod, ONLY : MetState
      USE DAO_MOD,            ONLY : IS_WATER
!
! !INPUT PARAMETERS: 
!
      TYPE(MetState), INTENT(IN)    :: State_Met   ! Meteorology State object
      INTEGER,        INTENT(IN)    :: I, J, L     ! Location 
!
! !RETURN VALUE:
!
      REAL(fp)                      :: VUD     ! Vertical updraft velocity in m/s. 
! 
! !REVISION HISTORY:
!  12 Feb 2015 - C. Keller   - Initial version
!  26 Feb 2015 - E. Lundgren - Remove dependency on pressure_mod since not used. 
!EOP
!------------------------------------------------------------------------------
!BOC
!
! !LOCAL VARIABLES:
!
      !=================================================================
      ! GET_VUD begins here!
      !=================================================================

#if defined(ESMF_)
      !=================================================================
      ! GEOS-5: Use vertical updraft velocity from GEOS-5. This array
      ! is stored in State_Met object UPDVVEL, in hPa/s. Convert to
      ! m/s here.
      !=================================================================

      ! Convert VUD from hPa/s to m/s
      IF ( State_Met%DELP(I,J,L) <= TINY_FP ) THEN
         ! Something is weird if pressure is zero, so set vud to zero
         VUD = 0.0_fp 
      ELSE
         ! We need the positive velocity, so use absolute values!
         VUD = State_Met%UPDVVEL (I,J,L) 
     &       * State_Met%BXHEIGHT(I,J,L) 
     &       / State_Met%DELP    (I,J,L) 
      ENDIF

#else
      !=================================================================
      ! Traditional GEOS-Chem:
      ! Compute Vud -- 5 m/s over oceans, 10 m/s over land (or ice?)
      ! Assume Vud is the same at all altitudes; the array can be 2-D
      !=================================================================
      IF ( IS_WATER( I, J, State_Met ) ) THEN
         VUD = 5e+0_fp
      ELSE
         VUD = 10e+0_fp
      ENDIF
#endif     

      END FUNCTION GET_VUD
!EOC
!------------------------------------------------------------------------------
!                  GEOS-Chem Global Chemical Transport Model                  !
!------------------------------------------------------------------------------
!BOP
!
! !IROUTINE: get_f
!
! !DESCRIPTION: Function GET\_F returns the scavenged fraction at location
! I, J, L and for the given rate constant K.
!\\
!\\
! !INTERFACE:
!
      FUNCTION GET_F( State_Met, I, J, L, K, FF ) RESULT( F )
!
! !USES:
!
      USE GIGC_State_Met_Mod, ONLY : MetState
      USE DAO_MOD,            ONLY : IS_WATER
!
! !INPUT PARAMETERS: 
!
      TYPE(MetState),     INTENT(IN) :: State_Met   ! Meteorology State object
      INTEGER,            INTENT(IN) :: I, J, L     ! Location
      REAL(fp),           INTENT(IN) :: K           ! Rate constant
      REAL(fp), OPTIONAL, INTENT(IN) :: FF          ! Rate constant factor
!
! !RETURN VALUE:
!
      REAL(fp)                       :: F           ! Vertical updraft velocity
                                                    ! in m/s. 
! 
! !REVISION HISTORY:
!  12 Feb 2015 - C. Keller   - Initial version 
<<<<<<< HEAD
!  26 Feb 2015 - E. Lundgren - Remove dependency on pressure_mod since not used.
=======
!  25 Jun 2015 - M. Sulprizio- Now pass FF as an optional argument for aerosols
>>>>>>> 622b28e7
!EOP
!------------------------------------------------------------------------------
!BOC
!
! !LOCAL VARIABLES:
!
      REAL(fp)    :: TMP, VUD

      !=================================================================
      ! GET_F begins here!
      !=================================================================

      ! Distance between grid box centers [m]
      TMP = 0.5e+0_fp 
     &    * ( State_Met%BXHEIGHT(I,J,L-1) + State_Met%BXHEIGHT(I,J,L) )
               
      ! F is the fraction scavenged out of the updraft
      Vud = GET_VUD( State_Met, I, J, L )
      IF ( Vud <= TINY_FP) THEN
         F = 0.0_fp
      ELSE
         IF ( PRESENT ( FF ) ) THEN
            F = 1e+0_fp - EXP( -FF*K * TMP / Vud )
         ELSE
            F = 1e+0_fp - EXP( -K * TMP / Vud )
         ENDIF
      ENDIF

      END FUNCTION GET_F
!EOC
!------------------------------------------------------------------------------
!                  GEOS-Chem Global Chemical Transport Model                  !
!------------------------------------------------------------------------------
!BOP
!
! !IROUTINE: init_wetscav
!
! !DESCRIPTION: Subroutine INIT\_WETSCAV initializes updraft velocity, cloud 
!  liquid water content, cloud ice content, and mixing ratio of water fields, 
!  which are used in the wet scavenging routines.
!\\
!\\
! !INTERFACE:
!
      SUBROUTINE INIT_WETSCAV( am_I_Root, Input_Opt, 
     &                         State_Met, State_Chm, RC )
!
! !USES:
!
      USE CMN_SIZE_MOD
!      USE DAO_MOD,            ONLY : IS_WATER
      USE ERROR_MOD,          ONLY : ALLOC_ERR
      USE GIGC_ErrCode_Mod
      USE GIGC_Input_Opt_Mod, ONLY : OptInput
      USE GIGC_State_Chm_Mod, ONLY : ChmState
      USE GIGC_State_Met_Mod, ONLY : MetState
      USE TRACERID_MOD,       ONLY : IDTH2O2, IDTSO2
!
! !INPUT PARAMETERS:
!
      LOGICAL,        INTENT(IN)    :: am_I_Root   ! Are we on the root CPU?
      TYPE(OptInput), INTENT(IN)    :: Input_Opt   ! Input Options object
      TYPE(MetState), INTENT(IN)    :: State_Met   ! Meteorology State object
!
! !INPUT/OUTPUT PARAMETERS:
!
      TYPE(ChmState), INTENT(INOUT) :: State_Chm   ! Chemistry State object
!
! !OUTPUT PARAMETERS:
!
      INTEGER,        INTENT(OUT)   :: RC          ! Success or failure?
! 
! !REVISION HISTORY: 
!  23 Feb 2000 - R. Yantosca - Initial version
!  (1 ) References "e_ice.f" -- routine to compute Eice(T).
!  (2 ) Vud, CLDLIQ, CLDICE, C_H2O are all independent of tracer, so we
!        can compute them once per timestep, before calling the cloud 
!        convection and wet deposition routines.
!  (3 ) Set C_H2O = 0 below -120 Celsius.  E_ICE(T) has a lower limit of
!        -120 Celsius, so temperatures lower than this will cause a stop
!        with an error message. (bmy, 6/15/00)
!  (4 ) Replace {IJL}GLOB with IIPAR,JJPAR,LLPAR.  Also rename PW to P.
!        Remove IREF, JREF, these are obsolete.  Now reference IS_WATER
!        from "dao_mod.f" to determine water boxes. 
!  (5 ) Removed obsolete code from 9/01.  Updated comments and made
!        cosmetic changes. (bmy, 10/24/01)
!  (6 ) Now use routine GET_PCENTER from "pressure_mod.f" to compute the
!        pressure at the midpoint of grid box (I,J,L).  Also removed P and
!        SIG from the argument list (dsa, bdf, bmy, 8/20/02)
!  (7 ) Now reference T from "dao_mod.f".  Updated comments.  Now allocate
!        Vud, C_H2O, CLDLIQ and CLDICE here on the first call.  Now references
!        ALLOC_ERR from "error_mod.f".  Now set H2O2s and SO2s to the initial
!        values from for the first call to COMPUTE_F .  Now call WETDEPID
!        on the first call to initialize the wetdep index array. (bmy, 1/27/03)
!  (8 ) Now references STT from "tracer_mod.f".  Also now we call WETDEPID
!        from "input_mod.f" (bmy, 7/20/04)
!  (9 ) Now references new function E_ICE, which is an analytic function of 
!        Kelvin temperature instead of Celsius. (bmy, 3/7/05)
!  16 Sep 2010 - R. Yantosca - Added ProTeX headers
!  18 Oct 2012 - R. Yantosca - Removed DEVEL from #ifdef statement, now use
!                              EXTERNAL_GRID || EXTERNAL_FORCING
!  09 Nov 2012 - M. Payer    - Replaced all met field arrays with State_Met
!                              derived type object
!  26 Feb 2015 - E. Lundgren - Replace GET_PCENTER with State_Met%PMID_DRY.
!                              Remove dependency on pressure_mod.
!  28 Apr 2015 - E. Lundgren - Change PMID_DRY to PMID for Dalton's Law.
!EOP
!------------------------------------------------------------------------------
!BOC
!
! !LOCAL VARIABLES:
!
      INTEGER             :: I, J, L
      REAL(fp)            :: PL, TK
      LOGICAL,  SAVE      :: FIRST = .TRUE.      
            
      ! Pointers
      ! We need to define local arrays to hold corresponding values 
      ! from the Chemistry State (State_Chm) object. (mpayer, 12/6/12)
      REAL(fp), POINTER :: STT(:,:,:,:)

      !=================================================================
      ! INIT_WETSCAV begins here!
      !=================================================================
      IF ( FIRST ) THEN

         ! Initialize GEOS-Chem tracer array [kg] from Chemistry State object
         ! (mpayer, 12/6/12)
         STT => State_Chm%Tracers

         ! Allocate H2O2s for wet deposition 
         ALLOCATE( H2O2s( IIPAR, JJPAR, LLPAR ), STAT=RC )
         IF ( RC /= 0 ) CALL ALLOC_ERR( 'H2O2s' )

         ! Set H2O2s to the initial H2O2 from STT, so that we will have
         ! nonzero values for the first call to COMPUTE_F (bmy, 1/14/03)
         IF ( IDTH2O2 > 0 ) THEN
            H2O2s = STT(:,:,:,IDTH2O2)
         ELSE
            H2O2s = 0e+0_fp
         ENDIF

         ! Allocate SO2s for wet deposition
         ALLOCATE( SO2s( IIPAR, JJPAR, LLPAR ), STAT=RC )
         IF ( RC /= 0 ) CALL ALLOC_ERR( 'SO2s' )

         ! Set SO2s to the initial SO2 from STT, so that we will have
         ! nonzero values for the first call to COMPUTE_F (bmy, 1/14/03)
         IF ( IDTSO2 > 0 ) THEN
            SO2s = STT(:,:,:,IDTSO2)
         ELSE
            SO2s = 0e+0_fp
         ENDIF

         ! Free pointer
         NULLIFY( STT )

         ! Only allocate these if wetdep or convection is turned on
         IF ( Input_Opt%LWETD .or. Input_Opt%LCONV ) THEN
!            ! Allocate Vud on first call
!            ALLOCATE( Vud( IIPAR, JJPAR ), STAT=RC )
!            IF ( RC /= 0 ) CALL ALLOC_ERR( 'Vud' )
!            Vud = 0e+0_fp
            
            ! Allocate C_H2O on first call
            ALLOCATE( C_H2O( IIPAR, JJPAR, LLPAR ), STAT=RC )
            IF ( RC /= 0 ) CALL ALLOC_ERR( 'C_H2O' )
            C_H2O = 0e+0_fp
            
            ! Allocate CLDLIQ on first call
            ALLOCATE( CLDLIQ( IIPAR, JJPAR, LLPAR ), STAT=RC )
            IF ( RC /= 0 ) CALL ALLOC_ERR( 'CLDLIQ' )
            CLDLIQ = 0e+0_fp
            
            ! Allocate CLDICE on first call
            ALLOCATE( CLDICE( IIPAR, JJPAR, LLPAR ), STAT=RC )
            IF ( RC /= 0 ) CALL ALLOC_ERR( 'CLDICE' )
            CLDICE = 0e+0_fp
         ENDIF

         ! Reset flag
         FIRST = .FALSE. 

      ENDIF

!#if defined( EXTERNAL_GRID ) || defined( EXTERNAL_FORCING )
      !-----------------------------------------------------------------
      !         %%%%%%% GEOS-Chem HP (with ESMF & MPI) %%%%%%%
      !
      ! Skip computation of Vud, CLDICE, CLDLIQ, C_H2O.  These would 
      ! have to be computed at a higher level and passed through the
      ! import state. (bmy, 10/31/12)
      ! 
      ! Still calculate CLDICE, CLDLIQ and C_H2O in GEOS-5, but get 
      ! Vud from GEOS-5 convection component. Vud is now obtained 
      ! through function GET_VUD (see above). (ckeller, 2/12/15)
      !-----------------------------------------------------------------
!#else
      !-----------------------------------------------------------------
      !         %%%%%%% GEOS-Chem CLASSIC (with OpenMP) %%%%%%%
      !
      ! Compute Vud, CLDICE, CLDLIQ, C_H2O.  This is current practice 
      ! in the standard GEOS-Chem model.  (bmy, 10/31/12)
      !-----------------------------------------------------------------

      !=================================================================
      ! Compute Vud, CLDLIQ, CLDICE, C_H2O, following Jacob et al, 2000.
      !=================================================================

      ! Only do computation if wetdep or convection is turned on
      IF ( Input_Opt%LWETD .or. Input_Opt%LCONV ) THEN

!$OMP PARALLEL DO
!$OMP+DEFAULT( SHARED )
!$OMP+PRIVATE( I, J, L, TK, PL )
!$OMP+SCHEDULE( DYNAMIC )
         DO L = 1, LLPAR
         DO J = 1, JJPAR
         DO I = 1, IIPAR
         
            ! Compute Temp [K] and Pressure [hPa]
            TK = State_Met%T(I,J,L)
            PL = State_Met%PMID(I,J,L)
         
            !==============================================================
            ! Compute Vud -- 5 m/s over oceans, 10 m/s over land (or ice?)
            ! Assume Vud is the same at all altitudes; the array can be 2-D
            ! ==> Now done in function GET_VUD (ckeller, 2/12/15).
            !==============================================================

!            IF ( L == 1 ) THEN
!               IF ( IS_WATER( I, J, State_Met ) ) THEN
!                  Vud(I,J) = 5e+0_fp
!               ELSE
!                  Vud(I,J) = 10e+0_fp
!               ENDIF
!            ENDIF
         
            !==============================================================
            ! CLDLIQ, the cloud liquid water content [cm3 H2O/cm3 air], 
            ! is a function of the local Kelvin temperature:
            ! Tunable parameter and use 1e-6 here (qq,10/14/2011) 
            !    CLDLIQ = 1e-6                    [     T >= 268 K    ]
            !    CLDLIQ = 1e-6 * ((T - 248) / 20) [ 248 K < T < 268 K ]
            !    CLDLIQ = 0                       [     T <= 248 K    ]
            !
            !==============================================================
            IF ( TK >= 268e+0_fp ) THEN
               CLDLIQ(I,J,L) = 1e-6_fp
         
            ELSE IF ( TK > 248e+0_fp .and. TK < 268e+0_fp ) THEN
               CLDLIQ(I,J,L) = 1e-6_fp * ((TK - 248e+0_fp) / 20e+0_fp )
         
            ELSE
               CLDLIQ(I,J,L) = 0e+0_fp
               
            ENDIF
              
            !=============================================================
            ! CLDICE, the cloud ice content [cm3 ice/cm3 air] is given by:
            !
            !    CLDICE = 1.0e-6 - CLDLIQ
            !=============================================================
            CLDICE(I,J,L) = 1e-6_fp - CLDLIQ(I,J,L)
         
            !=============================================================
            ! C_H2O is given by Dalton's Law as:
            !
            !       C_H2O = Eice( Tk(I,J,L) ) / P(I,J,L)
            !
            ! where P(L) = pressure in grid box (I,J,L)
            !
            ! and   Tk(I,J,L) is the Kelvin temp. of grid box (I,J,L).
            !
            ! and   Eice( Tk(I,J,L) ) is the saturation vapor pressure 
            !       of ice [hPa] at temperature Tk(I,J,L) -- computed in 
            !       routine E_ICE above.
            !==============================================================
            IF ( PL <= TINY_FP ) THEN
               C_H2O(I,J,L) = 0.0_fp 
            ELSE
               C_H2O(I,J,L) = E_ICE( TK ) / PL
            ENDIF         

         ENDDO
         ENDDO
         ENDDO
!$OMP END PARALLEL DO
      ENDIF
!#endif
      END SUBROUTINE INIT_WETSCAV
!EOC
!------------------------------------------------------------------------------
!                  GEOS-Chem Global Chemical Transport Model                  !
!------------------------------------------------------------------------------
!BOP
!
! !IROUTINE: cleanup_wetscav
!
! !DESCRIPTION: Subroutine CLEANUP\_WETSCAV deallocates all module arrays.
!\\
!\\
! !INTERFACE:
!
      SUBROUTINE CLEANUP_WETSCAV
!
! !REVISION HISTORY: 
!  23 Feb 2000 - R. Yantosca - Initial version
!  16 Sep 2010 - R. Yantosca - Added ProTeX headers
!EOP
!------------------------------------------------------------------------------
!BOC
      !=================================================================
      ! CLEANUP_WETSCAV begins here!
      !=================================================================
!      IF ( ALLOCATED( Vud    ) ) DEALLOCATE( Vud    )
      IF ( ALLOCATED( C_H2O  ) ) DEALLOCATE( C_H2O  )
      IF ( ALLOCATED( CLDLIQ ) ) DEALLOCATE( CLDLIQ )
      IF ( ALLOCATED( CLDICE ) ) DEALLOCATE( CLDICE )
      IF ( ALLOCATED( PDOWN  ) ) DEALLOCATE( PDOWN  )
      IF ( ALLOCATED( QQ     ) ) DEALLOCATE( QQ     )
      IF ( ALLOCATED( H2O2s  ) ) DEALLOCATE( H2O2s  )
      IF ( ALLOCATED( SO2s   ) ) DEALLOCATE( SO2s   )

      END SUBROUTINE CLEANUP_WETSCAV
!EOC
      END MODULE WETSCAV_MOD<|MERGE_RESOLUTION|>--- conflicted
+++ resolved
@@ -9028,11 +9028,8 @@
 ! 
 ! !REVISION HISTORY:
 !  12 Feb 2015 - C. Keller   - Initial version 
-<<<<<<< HEAD
 !  26 Feb 2015 - E. Lundgren - Remove dependency on pressure_mod since not used.
-=======
 !  25 Jun 2015 - M. Sulprizio- Now pass FF as an optional argument for aerosols
->>>>>>> 622b28e7
 !EOP
 !------------------------------------------------------------------------------
 !BOC
