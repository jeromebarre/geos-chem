!------------------------------------------------------------------------------
!                  Harvard-NASA Emissions Component (HEMCO)                   !
!------------------------------------------------------------------------------
!BOP
!
! !MODULE: hcoi_gc_diagn_mod.F90
!
! !DESCRIPTION: Module HCOI\_GC\_Diagn\_Mod.F90 is the GEOS-Chem interface 
! module for the HEMCO diagnostics. For every GEOS-Chem emissions diagnostics,
! a corresponding HEMCO diagnostics is created. The HEMCO diagnostics become
! (automatically) filled and updated when calling HEMCO. They are passed
! back to GEOS-Chem when writing the diagnostics (e.g. in diag3.F).
!\\
!\\
! Notes:
! \begin{itemize}
! \item The category specific diagnostics (anthropogenic, aircraft, etc.)
!  explicitly assume certain category numbers in the HEMCO configuration 
!  file (e.g. Cat=1 for anthropogenic, Cat=20 for aircraft, etc.).
!  Diagnostics will not represent what they should if these category numbers
!  get changed!
! \item Most biofuel emissions are included in the anthropogenic inventories
!  and hence not distinguishable from those. For most compounds, no biofuel 
!  diagnostics are written.
! \item In HEMCO, ocean sinks are treated as drydep and the calculated 
!  deposition velocities are passed to drydep\_mod.F. Hence, no Acetone
!  ocean sink is calculated by HEMCO and the DMS diagnostics only includes
!  the ocean flux (this is NOT the net flux!!). 
!  If needed, we can build a simple wrapper in hcoi\_gc\_main\_mod.F90 that
!  explicitly calculates oceanic fluxes.
! \end{itemize}
!
! !INTERFACE:
!
MODULE HCOI_GC_Diagn_Mod
!
! !USES:
!
  USE HCO_Error_Mod
  USE HCO_Diagn_Mod
 
  ! GEOS-Chem diagnostic switches and arrays
  USE CMN_SIZE_Mod
  USE CMN_DIAG_Mod
  USE DIAG_Mod
  USE DIAG53_Mod
  USE DIAG56_Mod

  IMPLICIT NONE
  PRIVATE

  ! Get parameters that define the different categories
#include "hcoi_gc_diagn_include.H"

  ! Define default output frequency. 
  CHARACTER(LEN=16), PARAMETER :: Default_WriteFreq = "Hourly"
!
! !PUBLIC MEMBER FUNCTIONS:
!
  PUBLIC :: HCOI_GC_Diagn_Init
!
! !PRIVATE MEMBER FUNCTIONS:
!
!
! !REMARKS:
!  This is currently a "bridge" module to provide backwards compatibility
!  with existing GEOS-Chem diagnostics.  We will eventually write all
!  diagnostics to netCDF format, but we are not quite there yet.
!
! !REVISION HISTORY:
!  04 May 2014 - C. Keller   - Initial version. 
!  11 Jun 2014 - R. Yantosca - Cosmetic changes in ProTeX headers
!  11 Jun 2014 - R. Yantosca - Now use F90 freeform indentation
!  28 Jul 2014 - C. Keller   - Split off from hcoio_diagn_mod.F90 and moved
!                              from HEMCO/Interface to GeosCore.
!  20 Aug 2014 - R. Yantosca - Add wrapper function GetHemcoId to simplify
!                              the process of getting the HEMCO species ID
!  20 Aug 2014 - R. Yantosca - Split code into several routines, for clarity
!  26 Aug 2014 - M. Sulprizio- Add modifications for POPs emissions diagnostics
!  23 Sep 2014 - C. Keller   - Added Hg diagnostics
!  11 Nov 2014 - C. Keller   - Added call to ESMF diagnostics.
!EOP
!------------------------------------------------------------------------------
!BOC
CONTAINS
!EOC
!------------------------------------------------------------------------------
!                  Harvard-NASA Emissions Component (HEMCO)                   !
!------------------------------------------------------------------------------
!BOP
!
! !IROUTINE: HCOI_GC_Diagn_Init
!
! !DESCRIPTION: Subroutine HCOI\_GC\_Diagn\_Init initializes the HEMCO 
! diagnostics in GEOS-Chem. 
!\\
!\\
! !INTERFACE:
!
  SUBROUTINE HCOI_GC_Diagn_Init( am_I_Root, Input_Opt, HcoState, ExtState, RC ) 
!
! !USES:
!
    USE GIGC_Input_Opt_Mod, ONLY : OptInput
    USE HCO_State_Mod,      ONLY : HCO_GetHcoID
    USE HCO_State_Mod,      ONLY : HCO_State
    USE HCOX_State_Mod,     ONLY : Ext_State
    USE HCO_ExtList_Mod,    ONLY : GetExtNr
    USE HCO_ExtList_Mod,    ONLY : GetExtOpt
!
! !INPUT PARAMETERS:
!
    LOGICAL,          INTENT(IN   )  :: am_I_Root  ! Are we on the root CPU?
!
! !INPUT/OUTPUT PARAMETERS:
!
    TYPE(OptInput),   INTENT(INOUT)  :: Input_Opt  ! Input opts
    TYPE(HCO_State),  POINTER        :: HcoState   ! HEMCO state object 
    TYPE(EXT_State),  POINTER        :: ExtState   ! Extensions state object 
    INTEGER,          INTENT(INOUT)  :: RC         ! Failure or success
!
! !REMARKS:
!  The category numbers must correspond to those in the HEMCO_Config.rc file.
!  We will have to come up with a better way of making sure that these
!  are consistent in the future.

!  CO emissions (ND29) 
!  --> Anthropogenic, biogenic, biomass and biofuel emissions are 
!      all covered in the respective sections. 
!  --> CO produced from methanol doesn't seem to be written anymore?!
!      Not filled for now.
!
! !REVISION HISTORY: 
!  12 Sep 2013 - C. Keller   - Initial version 
!  11 Jun 2014 - R. Yantosca - Cosmetic changes in ProTeX headers
!  11 Jun 2014 - R. Yantosca - Now use F90 freeform indentation
!  13 Aug 2014 - R. Yantosca - Cosmetic changes
!  20 Aug 2014 - R. Yantosca - Now call wrapper function GetHemcoId to get 
!                              the HEMCO ID # for each species name
!  29 Aug 2014 - R. Yantosca - Now exit if any of the subroutines come
!                              back with RC = HCO_FAIL
!EOP
!------------------------------------------------------------------------------
!BOC
!
! !LOCAL VARIABLES:
!
    LOGICAL            :: YesOrNo
    INTEGER            :: I, J,  HcoID, N,    AS
    INTEGER            :: ExtNr, Cat, Hier
    CHARACTER(LEN=15)  :: SpcName
    CHARACTER(LEN=31)  :: DiagnName, WriteFreq
    CHARACTER(LEN=255) :: MSG
    CHARACTER(LEN=255) :: LOC = 'HCOI_GC_DIAGN_INIT (hcoi_gc_diagn_mod.F90)'
 
    !=======================================================================
    ! HCOI_GC_DIAGN_INIT begins here!
    !=======================================================================

    ! Assume success
    RC  = HCO_SUCCESS

    !=======================================================================
    ! Define manual diagnostics
    !
    !      CATEGORY                    : GEOS-CHEM DIAGNOSTICS
    ! (1 ) Rn-Pb-Be emissions          : ND01
    ! (2 ) Dust emissions              : ND06
    ! (3 ) Carbon aerosols             : ND07
    ! (4 ) Sea salt emissions          : ND08
    ! (5 ) Acetone ocean source        : ND11
    ! (6 ) Sulfur emisisons            : ND13
    ! (6 ) Biomass emissions           : ND07, ND13, ND28, ND29, ND32
    ! (7 ) NO emissions                : ND07, ND13, ND28, ND29, ND32
    ! (8 ) Biofuel emissions           : ND29, ND32, ND34
    ! (9 ) Anthropogenic emissions     : ND29, ND32, ND34
    ! (10) Biogenic emissions          : ND46
    ! (11) Lightning flash diagnostics : ND56
    ! (12) PARANOX diagnostics         : ND63
    ! (13) POPs emissions              : ND53
    !=======================================================================
    CALL Diagn_Radon   ( am_I_Root, Input_Opt, HcoState, ExtState, RC )
    IF ( RC /= HCO_SUCCESS ) RETURN

    CALL Diagn_Dust    ( am_I_Root, Input_Opt, HcoState, ExtState, RC )
    IF ( RC /= HCO_SUCCESS ) RETURN

    CALL Diagn_Carbon  ( am_I_Root, Input_Opt, HcoState, ExtState, RC )
    IF ( RC /= HCO_SUCCESS ) RETURN

    CALL Diagn_SeaSalt ( am_I_Root, Input_Opt, HcoState, ExtState, RC )
    IF ( RC /= HCO_SUCCESS ) RETURN

    CALL Diagn_AcetSrc ( am_I_Root, Input_Opt, HcoState, ExtState, RC )
    IF ( RC /= HCO_SUCCESS ) RETURN

    CALL Diagn_Sulfur  ( am_I_Root, Input_Opt, HcoState, ExtState, RC )
    IF ( RC /= HCO_SUCCESS ) RETURN

    CALL Diagn_Biomass ( am_I_Root, Input_Opt, HcoState, ExtState, RC )
    IF ( RC /= HCO_SUCCESS ) RETURN

    CALL Diagn_NOSrc   ( am_I_Root, Input_Opt, HcoState, ExtState, RC )
    IF ( RC /= HCO_SUCCESS ) RETURN

    CALL Diagn_Biofuel ( am_I_Root, Input_Opt, HcoState, ExtState, RC )
    IF ( RC /= HCO_SUCCESS ) RETURN

    CALL Diagn_Anthro  ( am_I_Root, Input_Opt, HcoState, ExtState, RC )
    IF ( RC /= HCO_SUCCESS ) RETURN

    CALL Diagn_Biogenic( am_I_Root, Input_Opt, HcoState, ExtState, RC )
    IF ( RC /= HCO_SUCCESS ) RETURN

    CALL Diagn_LFlash  ( am_I_Root, Input_Opt, HcoState, ExtState, RC )
    IF ( RC /= HCO_SUCCESS ) RETURN

    CALL Diagn_ParaNOx ( am_I_Root, Input_Opt, HcoState, ExtState, RC )
    IF ( RC /= HCO_SUCCESS ) RETURN

    CALL Diagn_POPs    ( am_I_Root, Input_Opt, HcoState, ExtState, RC )
    IF ( RC /= HCO_SUCCESS ) RETURN

    CALL Diagn_CH4     ( am_I_Root, Input_Opt, HcoState, ExtState, RC )
    IF ( RC /= HCO_SUCCESS ) RETURN

    CALL Diagn_Hg      ( am_I_Root, Input_Opt, HcoState, ExtState, RC )
    IF ( RC /= HCO_SUCCESS ) RETURN

    !=======================================================================
    ! Define automatic diagnostics (AutoFill)
    !=======================================================================

    ! This is for testing only. Only activate if needed.
    !IF ( .TRUE. ) THEN     ! Activated
    IF ( .FALSE. ) THEN     ! Deactivated

       IF ( Input_Opt%ITS_A_FULLCHEM_SIM ) THEN 

          !-------------------------------------
          ! Hourly emissions
          !-------------------------------------

          ! Do for all emission species
          DO I = 1,37

             ! Get species name
             SELECT CASE ( I )
                CASE ( 1 )
                   SpcName = 'NO'
                CASE ( 2 )
                   SpcName = 'CO'
                CASE ( 3 )
                   SpcName = 'NH3'
                CASE ( 4 )
                   SpcName = 'SO2'
                CASE ( 5 )
                   SpcName = 'SO4'
                CASE ( 6 )
                   SpcName = 'GLYX'
                CASE ( 7 )
                   SpcName = 'MGLY'
                CASE ( 8 )
                   SpcName = 'C2H6'
                CASE ( 9 )
                   SpcName = 'ALK4'
                CASE ( 10 )
                   SpcName = 'ACET'
                CASE ( 11 )
                   SpcName = 'MEK'
                CASE ( 12 )
                   SpcName = 'ALD2'
                CASE ( 13 )
                   SpcName = 'PRPE'
                CASE ( 14 )
                   SpcName = 'C3H8'
                CASE ( 15 )
                   SpcName = 'CH2O'
                CASE ( 16 )
                   SpcName = 'BENZ'
                CASE ( 17 )
                   SpcName = 'TOLU'
                CASE ( 18 )
                   SpcName = 'XYLE'
                CASE ( 19 )
                   SpcName = 'C2H4'
                CASE ( 20 )
                   SpcName = 'C2H2'
                CASE ( 21 )
                   SpcName = 'CHBr3'
                CASE ( 22 )
                   SpcName = 'CH2Br2'
                CASE ( 23 )
                   SpcName = 'BCPI'
                CASE ( 24 )
                   SpcName = 'BCPO'
                CASE ( 25 )
                   SpcName = 'OCPI'
                CASE ( 26 )
                   SpcName = 'OCPO'
                CASE ( 27 )
                   SpcName = 'RCHO'
                CASE ( 28 )
                   SpcName = 'MACR'
                CASE ( 29 )
                   SpcName = 'DMS'
                CASE ( 30 )
                   SpcName = 'DST1'
                CASE ( 31 )
                   SpcName = 'DST2'
                CASE ( 32 )
                   SpcName = 'DST3'
                CASE ( 33 )
                   SpcName = 'DST4'
                CASE ( 34 )
                   SpcName = 'SALA'
                CASE ( 35 )
                   SpcName = 'SALC'
                CASE ( 36 )
                   SpcName = 'Br2'
                CASE ( 37 )
                   SpcName = 'ISOP'
                CASE DEFAULT
                   SpcName = 'DUMMY'
             END SELECT

             HcoID = HCO_GetHcoID( TRIM(SpcName), HcoState )
             IF ( HcoID > 0 ) THEN
                CALL Diagn_Create ( am_I_Root,                          &
                                    cName     = 'EMIS_'//TRIM(SpcName), &
                                    HcoState  = HcoState,               &
                                    ExtNr     = -1,                     &
                                    Cat       = -1,                     &
                                    Hier      = -1,                     &
                                    HcoID     = HcoID,                  &
                                    SpaceDim  = 2,                      &
                                    LevIDx    = -1,                     &
                                    OutUnit   = 'kg/m2/s',              &
                                    WriteFreq = Default_WriteFreq,      &
                                    AutoFill  = 1,                      &
                                    cID       = N,                      & 
                                 RC        = RC ) 
                IF ( RC /= HCO_SUCCESS ) RETURN
             ENDIF

             !-------------------------------------
             ! Emissions per category (NO only)
             !-------------------------------------
             IF ( TRIM(SpcName) == 'NO' .and. HcoID > 0 ) THEN

                ! There are 3 different categories
                DO J = 1, 7
                   SELECT CASE ( J )
                      CASE ( 1 )
                         DiagnName = 'EMIS_NO_ANTHRO'
                         ExtNr     = 0
                         Cat       = 1
                      CASE ( 2 )
                         DiagnName = 'EMIS_NO_AVIATION'
                         ExtNr     = 0
                         Cat       = 20
                      CASE ( 3 )
                         DiagnName = 'EMIS_NO_PARANOX'
                         ExtNr     = 102
                         Cat       = -1
                      CASE ( 4 )
                         DiagnName = 'EMIS_NO_LIGHTNING'
                         ExtNr     = 103
                         Cat       = -1
                      CASE ( 5 )
                         DiagnName = 'EMIS_NO_SOIL'
                         ExtNr     = 104
                         Cat       = -1
                      CASE ( 6 )
                         DiagnName = 'EMIS_NO_BIOMASS'
                         ExtNr     = 111
                         Cat       = -1
                      CASE ( 7 )
                         DiagnName = 'EMIS_NO_BIOFUEL'
                         ExtNr     = 0
                         Cat       = 2
                      CASE DEFAULT
                         DiagnName = 'EMIS_NO_DUMMY'
                         ExtNr     = 999
                         Cat       = 999
                   END SELECT

                   CALL Diagn_Create ( am_I_Root,                     &
                                       cName     = DiagnName,         &
                                       HcoState  = HcoState,          &
                                       ExtNr     = ExtNr,             &
                                       Cat       = Cat,               &
                                       Hier      = -1,                &
                                       HcoID     = HcoID,             &
                                       SpaceDim  = 2,                 &
                                       LevIDx    = -1,                &
                                       OutUnit   = 'kg/m2/s',         & 
                                       WriteFreq = Default_WriteFreq, &
                                       AutoFill  = 1,                 &
                                       cID       = N,                 & 
                                       RC        = RC ) 
                   IF ( RC /= HCO_SUCCESS ) RETURN

                ENDDO ! J
             ENDIF    ! NO
          ENDDO       ! I
       ENDIF          ! fullchem
    ENDIF             ! testing toggle

    ! Leave w/ success
    RC = HCO_SUCCESS 

  END SUBROUTINE HCOI_GC_Diagn_Init
!EOC
!------------------------------------------------------------------------------
!                  Harvard-NASA Emissions Component (HEMCO)                   !
!------------------------------------------------------------------------------
!BOP
!
! !IROUTINE: Diagn_Radon
!
! !DESCRIPTION: Subroutine Diagn\_Radon initializes diagnostics for the
!  Rn-Pb-Be simulation (ND01).
!\\
!\\
! !INTERFACE:
!
  SUBROUTINE Diagn_Radon( am_I_Root, Input_Opt, HcoState, ExtState, RC ) 
!
! !USES:
!
    USE GIGC_Input_Opt_Mod, ONLY : OptInput
    USE HCO_State_Mod,      ONLY : HCO_State
    USE HCOX_State_Mod,     ONLY : Ext_State
    USE HCO_ExtList_Mod,    ONLY : GetExtNr
!
! !INPUT PARAMETERS:
!
    LOGICAL,          INTENT(IN   )  :: am_I_Root  ! Are we on the root CPU?
!
! !INPUT/OUTPUT PARAMETERS:
!
    TYPE(OptInput),   INTENT(INOUT)  :: Input_Opt  ! Input opts
    TYPE(HCO_State),  POINTER        :: HcoState   ! HEMCO state object 
    TYPE(EXT_State),  POINTER        :: ExtState   ! Extensions state object 
    INTEGER,          INTENT(INOUT)  :: RC         ! Failure or success
!
! !REMARKS:
!  Split off code from HCOI_GC_Diagn_Init into smaller routines in order to
!  make the code more manageable.
!
! !REVISION HISTORY: 
!  20 Aug 2014 - R. Yantosca - Initial version
!  21 Aug 2014 - R. Yantosca - Exit for simulations that don't use Rn-Pb-Be
!  03 Sep 2014 - R. Yantosca - Don't define diagnostic container for Pb
!  03 Sep 2014 - R. Yantosca - Change units from kg/m2/s to kg; also in diag3.F
!EOP
!------------------------------------------------------------------------------
!BOC
!
! !LOCAL VARIABLES:
!
    INTEGER            :: ExtNr, HcoID, N
    CHARACTER(LEN=31)  :: DiagnName
    CHARACTER(LEN=255) :: MSG
    CHARACTER(LEN=255) :: LOC = 'DIAGN_RADON (hcoi_gc_diagn_mod.F90)'

    !=======================================================================
    ! Define ND01 diagnostics (Rn-Pb-Be emissions)
    !=======================================================================

    ! Assume success
    RC = HCO_SUCCESS

    ! Exit if the Rn-Pb-Be simulation is not selected
    IF ( .not. Input_Opt%ITS_A_RnPbBe_SIM ) RETURN

    ! Define diagnostics
    IF ( ExtState%GC_RnPbBe .and. ( ND01 > 0 ) ) THEN

       ! HEMCO extension # for Rn-Pb-Be
       ExtNr = GetExtNr( 'GC_Rn-Pb-Be' )
       IF ( ExtNr <= 0 ) THEN
          CALL HCO_Error ( 'Cannot find Rn-Pb-Be extension', RC, THISLOC=LOC )
          RETURN      
       ENDIF

       !-------------------------------------------
       ! %%%%% Rn222 %%%%%
       !-------------------------------------------
 
       ! HEMCO species ID
       HcoID = GetHemcoId( 'Rn', HcoState, LOC, RC )
       IF ( RC /= HCO_SUCCESS ) RETURN

       ! Create diagnostic container
       DiagnName = 'AD01_Rn_SOURCE'
       CALL Diagn_Create( am_I_Root,                     & 
                          HcoState = HcoState,           &
                          cName     = TRIM( DiagnName ), &
                          ExtNr     = ExtNr,             &
                          Cat       = -1,                &
                          Hier      = -1,                &
                          HcoID     = HcoID,             &
                          SpaceDim  = 2,                 &
                          LevIDx    = -1,                &
                          OutUnit   = 'kg/s',            &
                          WriteFreq = 'Manual',          &
                          AutoFill  = 1,                 &
                          cID       = N,                 & 
                          RC        = RC                  ) 
       IF ( RC /= HCO_SUCCESS ) RETURN 

       !-------------------------------------------
       ! %%%%% Be7 %%%%%
       !-------------------------------------------

       ! HEMCO species ID
       HcoID = GetHemcoId( 'Be7', HcoState, LOC, RC )
       IF ( RC /= HCO_SUCCESS ) RETURN

       ! Create diagnostic container
       DiagnName = 'AD01_Be7_SOURCE'
       CALL Diagn_Create( am_I_Root,                     & 
                          HcoState  = HcoState,          &
                          cName     = TRIM( DiagnName ), &
                          ExtNr     = ExtNr,             &
                          Cat       = -1,                &
                          Hier      = -1,                &
                          HcoID     = HcoID,             &
                          SpaceDim  = 3,                 &
                          LevIDx    = -1,                &
                          OutUnit   = 'kg/s',            &
                          WriteFreq = 'Manual',          &
                          AutoFill  = 1,                 &
                          cID       = N,                 & 
                          RC        = RC                  ) 
       IF ( RC /= HCO_SUCCESS ) RETURN
    ENDIF

  END SUBROUTINE Diagn_Radon
!EOC
!------------------------------------------------------------------------------
!                  Harvard-NASA Emissions Component (HEMCO)                   !
!------------------------------------------------------------------------------
!BOP
!
! !IROUTINE: Diagn_Dust
!
! !DESCRIPTION: Subroutine Diagn\_Dust initializes diagnostics for the
!  mineral dust aerosols (ND06).
!\\
!\\
! !INTERFACE:
!
  SUBROUTINE Diagn_Dust( am_I_Root, Input_Opt, HcoState, ExtState, RC ) 
!
! !USES:
!
    USE GIGC_Input_Opt_Mod, ONLY : OptInput
    USE HCO_State_Mod,      ONLY : HCO_State
    USE HCOX_State_Mod,     ONLY : Ext_State
    USE HCO_ExtList_Mod,    ONLY : GetExtNr
!
! !INPUT PARAMETERS:
!
    LOGICAL,          INTENT(IN   )  :: am_I_Root  ! Are we on the root CPU?
!
! !INPUT/OUTPUT PARAMETERS:
!
    TYPE(OptInput),   INTENT(INOUT)  :: Input_Opt  ! Input opts
    TYPE(HCO_State),  POINTER        :: HcoState   ! HEMCO state object 
    TYPE(EXT_State),  POINTER        :: ExtState   ! Extensions state object 
    INTEGER,          INTENT(INOUT)  :: RC         ! Failure or success
!
! !REMARKS:
!  Split off code from HCOI_GC_Diagn_Init into smaller routines in order to
!  make the code more manageable.
!
! !REVISION HISTORY: 
!  20 Aug 2014 - R. Yantosca - Initial version
!  21 Aug 2014 - R. Yantosca - Exit for simulations that don't use dust
!  30 Sep 2014 - R. Yantosca - Update for TOMAS dust species
!EOP
!------------------------------------------------------------------------------
!BOC
!
! !LOCAL VARIABLES:
!
    INTEGER            :: ExtNr, HcoID, I, N
    CHARACTER(LEN=1)   :: ISTR1
    CHARACTER(LEN=2)   :: ISTR2
    CHARACTER(LEN=15)  :: SpcName
    CHARACTER(LEN=31)  :: DiagnName
    CHARACTER(LEN=255) :: MSG
    CHARACTER(LEN=255) :: LOC = 'DIAGN_DUST (hcoi_gc_diagn_mod.F90)'

    !=======================================================================
    ! DIAGN_DUST begins here!
    !=======================================================================

    ! Assume success
    RC = HCO_SUCCESS

    ! Exit if we are doing a specialty simulation w/o dust
    IF ( ( .not. Input_Opt%ITS_A_FULLCHEM_SIM )   .and. &
         ( .not. Input_Opt%ITS_AN_AEROSOL_SIM ) ) THEN
       RETURN
    ENDIF

    ! Define diagnostics if dust is used
    IF ( ( ExtState%DustDead .OR. ExtState%DustGinoux )   .AND. &
         ( ND06 > 0                                   ) ) THEN

       ! Get Ext. Nr of used extension
       ExtNr = GetExtNr( 'DustDead' )
       IF ( ExtNr <= 0 ) ExtNr = GetExtNr( 'DustGinoux' )
       IF ( ExtNr <= 0 ) THEN
          CALL HCO_Error( 'Cannot find dust extension', RC, THISLOC=LOC )
          RETURN      
       ENDIF

       ! Do for each dust bin
       DO I = 1, Input_Opt%N_DUST_BINS

#if defined( TOMAS )

          ! Get species name (i.e. DUST1 .. DUST40) for TOMAS simulatiosn
          IF ( I < 10 )  THEN
             WRITE( ISTR1,'(i1)' ) I
             SpcName = 'DUST'   // ISTR1
          ELSE
             WRITE( ISTR2,'(i2)' ) I
             SpcName = 'DUST'   // ISTR2
          ENDIF
#else

          ! Get species name (i.e. DST1 .. DST4 for non TOMAS simualtions
          WRITE( ISTR1,'(i1)' ) I
          SpcName   = 'DST'   // ISTR1

#endif

          DiagnName = 'AD06_' // TRIM( SpcName )         

          ! HEMCO species ID 
          HcoID = GetHemcoId( TRIM( SpcName ), HcoState, LOC, RC )
          IF ( RC /= HCO_SUCCESS ) RETURN

          ! Create diagnostic container
          CALL Diagn_Create( am_I_Root,                     & 
                             HcoState  = HcoState,          &
                             cName     = TRIM( DiagnName ), &
                             ExtNr     = ExtNr,             &
                             Cat       = -1,                &
                             Hier      = -1,                &
                             HcoID     = HcoID,             &
                             SpaceDim  = 2,                 &
                             LevIDx    = -1,                &
                             OutUnit   = 'kg',              &
                             WriteFreq = 'Manual',          &
                             AutoFill  = 1,                 &
                             cID       = N,                 & 
                             RC        = RC                  ) 
          IF ( RC /= HCO_SUCCESS ) RETURN 
       ENDDO 
    ENDIF

  END SUBROUTINE Diagn_Dust
!EOC
!------------------------------------------------------------------------------
!                  Harvard-NASA Emissions Component (HEMCO)                   !
!------------------------------------------------------------------------------
!BOP
!
! !IROUTINE: Diagn_Carbon
!
! !DESCRIPTION: Subroutine Diagn\_Carbon initializes diagnostics for the
!  carbon aerosols (ND07).
!\\
!\\
! !INTERFACE:
!
  SUBROUTINE Diagn_Carbon( am_I_Root, Input_Opt, HcoState, ExtState, RC ) 
!
! !USES:
!
    USE GIGC_Input_Opt_Mod, ONLY : OptInput
    USE HCO_State_Mod,      ONLY : HCO_State
    USE HCOX_State_Mod,     ONLY : Ext_State
    USE HCO_ExtList_Mod,    ONLY : GetExtNr
    USE TRACERID_MOD,       ONLY : IDTPOA1, IDTPOG1
!
! !INPUT PARAMETERS:
!
    LOGICAL,          INTENT(IN   )  :: am_I_Root  ! Are we on the root CPU?
!
! !INPUT/OUTPUT PARAMETERS:
!
    TYPE(OptInput),   INTENT(INOUT)  :: Input_Opt  ! Input opts
    TYPE(HCO_State),  POINTER        :: HcoState   ! HEMCO state object 
    TYPE(EXT_State),  POINTER        :: ExtState   ! Extensions state object 
    INTEGER,          INTENT(INOUT)  :: RC         ! Failure or success
!
! !REMARKS:
!  Biomass diagnostics (ND28) are defined in routine Diagn_Biomass.
!
! !REVISION HISTORY: 
!  20 Aug 2014 - R. Yantosca - Initial version
!  21 Aug 2014 - R. Yantosca - Exit for simulations that don't use carbon
!  20 Jan 2015 - M. Yannetti - Added LEMIS Catch Exit
!EOP
!------------------------------------------------------------------------------
!BOC
!
! !LOCAL VARIABLES:
!
    INTEGER            :: ExtNr, HcoID, Cat, N, I, J
    CHARACTER(LEN=31)  :: SpcName, SrcName, DiagnName
    CHARACTER(LEN=255) :: MSG
    CHARACTER(LEN=255) :: LOC = 'DIAGN_CARBON (hcoi_gc_diagn_mod.F90)'

    !=======================================================================
    ! DIAGN_CARBON begins here!
    !=======================================================================

    ! Assume success
    RC = HCO_SUCCESS

    ! Exit if we are doing a specialty simulation w/o carbon aerosols
    IF ( ( .not. Input_Opt%ITS_A_FULLCHEM_SIM )   .and. &
         ( .not. Input_Opt%ITS_AN_AEROSOL_SIM ) ) THEN
       RETURN
    ENDIF

    ! Exit if emissions are turned off
    IF ( .not. Input_Opt%LEMIS ) RETURN
   
    ! Define diagnostics
    IF ( ND07 > 0 .AND. Input_Opt%LCARB ) THEN

       ! Do for all species
       DO I = 1, 4
          
          ! Get species name
          SELECT CASE ( I ) 
             CASE ( 1 ) 
                SpcName = 'BCPI'
             CASE ( 2 ) 
                SpcName = 'BCPO'
             CASE ( 3 )
                SpcName = 'OCPI'
                IF ( IDTPOA1 > 0 ) SpcName = 'POA1'
             CASE ( 4 ) 
                SpcName = 'OCPO'
                IF ( IDTPOG1 > 0 ) SpcName = 'POG1'
          END SELECT

          ! HEMCO species ID
          HcoID = GetHemcoId( SpcName, HcoState, LOC, RC )
          IF ( RC /= HCO_SUCCESS ) RETURN

          ! Do for all sources
          DO J = 1, 2

             SELECT CASE ( J )
                CASE ( 1 )
                   SrcName = 'ANTHRO'
                   Cat     = CATEGORY_ANTHRO
                CASE ( 2 )
                   SrcName = 'BIOFUEL'
                   Cat     = CATEGORY_BIOFUEL 
             END SELECT

             !-------------------------------------------
             ! %%%%% DEFINE DIAGNOSTICS %%%%%% 
             ! -------------------------------------------

             ! Set DiagnName
             DiagnName = "AD07_"//TRIM(SpcName)//"_"//TRIM(SrcName)

             CALL Diagn_Create( am_I_Root,                     & 
                                HcoState  = HcoState,          &
                                cName     = TRIM( DiagnName ), &
                                ExtNr     = 0,                 &
                                Cat       = Cat,               &
                                Hier      = -1,                &
                                HcoID     = HcoID,             &
                                SpaceDim  = 2,                 &
                                LevIDx    = -1,                &
                                OutUnit   = 'kg/m2/s',         &
                                WriteFreq = 'Manual',          &
                                AutoFill  = 1,                 &
                                cID       = N,                 & 
                                RC        = RC                  ) 
             IF ( RC /= HCO_SUCCESS ) RETURN 

          ENDDO
       ENDDO
    ENDIF 

  END SUBROUTINE Diagn_Carbon
!EOC
!------------------------------------------------------------------------------
!                  Harvard-NASA Emissions Component (HEMCO)                   !
!------------------------------------------------------------------------------
!BOP
!
! !IROUTINE: Diagn_SeaSalt
!
! !DESCRIPTION: Subroutine Diagn\_SeaSalt initializes diagnostics for the
!  sea salt aerosols (ND08).
!\\
!\\
! !INTERFACE:
!
  SUBROUTINE Diagn_SeaSalt( am_I_Root, Input_Opt, HcoState, ExtState, RC ) 
!
! !USES:
!
    USE GIGC_Input_Opt_Mod, ONLY : OptInput
    USE HCO_State_Mod,      ONLY : HCO_State
    USE HCOX_State_Mod,     ONLY : Ext_State
    USE HCO_ExtList_Mod,    ONLY : GetExtNr
!
! !INPUT PARAMETERS:
!
    LOGICAL,          INTENT(IN   )  :: am_I_Root  ! Are we on the root CPU?
!
! !INPUT/OUTPUT PARAMETERS:
!
    TYPE(OptInput),   INTENT(INOUT)  :: Input_Opt  ! Input opts
    TYPE(HCO_State),  POINTER        :: HcoState   ! HEMCO state object 
    TYPE(EXT_State),  POINTER        :: ExtState   ! Extensions state object 
    INTEGER,          INTENT(INOUT)  :: RC         ! Failure or success
!
! !REMARKS:
!  Split off code from HCOI_GC_Diagn_Init into smaller routines in order to
!  make the code more manageable.
!
! !REVISION HISTORY: 
!  20 Aug 2014 - R. Yantosca - Initial version
!  21 Aug 2014 - R. Yantosca - Exit for simulations that don't use sea salt
!EOP
!------------------------------------------------------------------------------
!BOC
!
! !LOCAL VARIABLES:
!
    INTEGER            :: ExtNr, HcoID, I, N
    CHARACTER(LEN=15)  :: SpcName
    CHARACTER(LEN=31)  :: DiagnName
    CHARACTER(LEN=255) :: MSG
    CHARACTER(LEN=255) :: LOC = 'DIAGN_SEASALT (hcoi_gc_diagn_mod.F90)'

    !=======================================================================
    ! DIAGN_SEASALT begins here!
    !=======================================================================

    ! Assume success
    RC = HCO_SUCCESS

    ! Exit if we are doing a specialty simulation w/o sea salt
    IF ( ( .not. Input_Opt%ITS_A_FULLCHEM_SIM )   .and. &
         ( .not. Input_Opt%ITS_AN_AEROSOL_SIM ) ) THEN
       RETURN
    ENDIF

    ! Define diagnostics
    IF ( ND08 > 0 .AND. Input_Opt%LSSALT .AND. ExtState%SeaSalt ) THEN

       ! Get HEMCO extension # for SeaSalt
       ExtNr = GetExtNr( 'SeaSalt' )
       IF ( ExtNr <= 0 ) THEN
          CALL HCO_Error( 'Cannot find extension SeaSalt', RC, THISLOC=LOC )
          RETURN
       ENDIF

       ! I=1 is SALA, I=2 is SALC
       DO I = 1, 2

          ! Pick the proper species & diagnostic name
          SELECT CASE( I )
             CASE( 1 )
                SpcName   = 'SALA'
                DiagnName = 'AD08_SALA'
             CASE( 2 )
                SpcName   = 'SALC'
                DiagnName = 'AD08_SALC'
          END SELECT

          ! HEMCO species ID 
          HcoID = GetHemcoId( TRIM( SpcName ), HcoState, LOC, RC )
          IF ( RC /= HCO_SUCCESS ) RETURN

          ! Create the diagnostic
          CALL Diagn_Create ( am_I_Root,                     & 
                              HcoState  = HcoState,          &
                              cName     = TRIM( DiagnName ), &
                              ExtNr     = ExtNr,             &
                              Cat       = -1,                &
                              Hier      = -1,                &
                              HcoID     = HcoID,             &
                              SpaceDim  = 2,                 &
                              LevIDx    = -1,                &
                              OutUnit   = 'kg',              &
                              WriteFreq = 'Manual',          &
                              AutoFill  = 1,                 &
                              cID       = N,                 & 
                              RC        = RC                  ) 

          IF ( RC /= HCO_SUCCESS ) RETURN 
       ENDDO 
    ENDIF

  END SUBROUTINE Diagn_SeaSalt
!EOC
!------------------------------------------------------------------------------
!                  Harvard-NASA Emissions Component (HEMCO)                   !
!------------------------------------------------------------------------------
!BOP
!
! !IROUTINE: Diagn_AcetSrc
!
! !DESCRIPTION: Subroutine Diagn\_SeaSalt initializes diagnostics for the
!  acetone ocean sources (ND11).
!\\
!\\
! !INTERFACE:
!
  SUBROUTINE Diagn_AcetSrc( am_I_Root, Input_Opt, HcoState, ExtState, RC ) 
!
! !USES:
!
    USE GIGC_Input_Opt_Mod, ONLY : OptInput
    USE HCO_State_Mod,      ONLY : HCO_State
    USE HCOX_State_Mod,     ONLY : Ext_State
    USE HCO_ExtList_Mod,    ONLY : GetExtNr
!
! !INPUT PARAMETERS:
!
    LOGICAL,          INTENT(IN   )  :: am_I_Root  ! Are we on the root CPU?
!
! !INPUT/OUTPUT PARAMETERS:
!
    TYPE(OptInput),   INTENT(INOUT)  :: Input_Opt  ! Input opts
    TYPE(HCO_State),  POINTER        :: HcoState   ! HEMCO state object 
    TYPE(EXT_State),  POINTER        :: ExtState   ! Extensions state object 
    INTEGER,          INTENT(INOUT)  :: RC         ! Failure or success
!
! !REMARKS:
!  ACETONE (AD11)
!  --> 3 manually defined diagnostics in MEGAN (defined in ND46)
!  --> 1 automatically filled diagnostics in Seaflux
!  --> Ocean sink is passed to drydep and not explicitly written out!!
!
! !REVISION HISTORY: 
!  20 Aug 2014 - R. Yantosca - Initial version
!  21 Aug 2014 - R. Yantosca - Exit for simulations that don't use acetone
!  21 Jan 2015 - M. Yannetti - Added catch for emissions being turned off
!EOP
!------------------------------------------------------------------------------
!BOC
!
! !LOCAL VARIABLES:
!
    INTEGER            :: ExtNr, HcoID, N
    CHARACTER(LEN=15)  :: SpcName
    CHARACTER(LEN=31)  :: DiagnName
    CHARACTER(LEN=255) :: MSG
    CHARACTER(LEN=255) :: LOC = 'DIAGN_ACETSRC (hcoi_gc_diagn_mod.F90)'

    !=======================================================================
    ! DIAGN_ACETSRC begins here!
    !=======================================================================

    ! Assume success
    RC = HCO_SUCCESS

    ! Exit if emissions are turned off
    IF ( .not. Input_Opt%LEMIS ) RETURN


    ! Exit if we are doing a specialty simulation w/o acetone
    IF ( .not. Input_Opt%ITS_A_FULLCHEM_SIM ) THEN 
       RETURN
    ENDIF

    ! Define diagnostics
    IF ( ND11 > 0 .OR. ND46 > 0 ) THEN 

       ! Get extension # for SeaFlux 
       ExtNr = GetExtNr( 'SeaFlux' )

       IF ( ExtNr <= 0 ) THEN

          ! SeaFlux not used, so print warning
          CALL HCO_Warning( 'Cannot find extension SeaFlux', RC, THISLOC=LOC )

       ELSE

          ! HEMCO species ID
          HcoID = GetHemcoId( 'ACET', HcoState, LOC, RC )
          IF ( RC /= HCO_SUCCESS ) RETURN

          ! Create diagnostics. Set AutoFill to on for this diagnostics.
          DiagnName = 'AD11_OCEAN_SOURCE'
          CALL Diagn_Create ( am_I_Root,                     & 
                              HcoState  = HcoState,          &
                              cName     = TRIM( DiagnName ), &
                              ExtNr     = ExtNr,             &
                              Cat       = -1,                &
                              Hier      = -1,                &
                              HcoID     = HcoID,             &
                              SpaceDim  = 2,                 &
                              LevIDx    = -1,                &
                              OutUnit   = 'kg/m2/s',         &
                              WriteFreq = 'Manual',          &
                              AutoFill  = 1,                 &
                              cID       = N,                 & 
                              RC        = RC                  ) 
          IF ( RC /= HCO_SUCCESS ) RETURN 
       ENDIF
    ENDIF


  END SUBROUTINE Diagn_AcetSrc
!EOC
!------------------------------------------------------------------------------
!                  Harvard-NASA Emissions Component (HEMCO)                   !
!------------------------------------------------------------------------------
!BOP
!
! !IROUTINE: Diagn_Sulfur
!
! !DESCRIPTION: Subroutine Diagn\_Sulfur initializes diagnostics for the
!  sulfur sources (ND13).
!\\
!\\
! !INTERFACE:
!
  SUBROUTINE Diagn_Sulfur( am_I_Root, Input_Opt, HcoState, ExtState, RC ) 
!
! !USES:
!
    USE GIGC_Input_Opt_Mod, ONLY : OptInput
    USE HCO_State_Mod,      ONLY : HCO_State
    USE HCOX_State_Mod,     ONLY : Ext_State
    USE HCO_ExtList_Mod,    ONLY : GetExtNr
!
! !INPUT PARAMETERS:
!
    LOGICAL,          INTENT(IN   )  :: am_I_Root  ! Are we on the root CPU?
!
! !INPUT/OUTPUT PARAMETERS:
!
    TYPE(OptInput),   INTENT(INOUT)  :: Input_Opt  ! Input opts
    TYPE(HCO_State),  POINTER        :: HcoState   ! HEMCO state object 
    TYPE(EXT_State),  POINTER        :: ExtState   ! Extensions state object 
    INTEGER,          INTENT(INOUT)  :: RC         ! Failure or success
!
! !REMARKS:
!  Sulfur emissions (ND13) 
!  --> For DMS, only positive flux is diagnosed
!  --> Don't diagnose biofuel as most inventory include it w/ anthro
!  --> Volcano emissions are lumped (eruptive + noneruptive)
!  ==> BIOMASS diagnostics (ND28) are defined in routine DIAGN_BIOMASS
!
! !REVISION HISTORY: 
!  20 Aug 2014 - R. Yantosca - Initial version
!  21 Aug 2014 - R. Yantosca - Exit for simulations that don't use sulfur
!  21 Jan 2015 - M. Yannetti - Added catch for emissions being turned off
!EOP
!------------------------------------------------------------------------------
!BOC
!
! !LOCAL VARIABLES:
!
    INTEGER            :: ExtNr, HcoID, N
    CHARACTER(LEN=31)  :: DiagnName
    CHARACTER(LEN=255) :: MSG
    CHARACTER(LEN=255) :: LOC = 'DIAGN_SULFUR (hcoi_gc_diagn_mod.F90)'

    !=======================================================================
    ! DIAGN_SULFUR begins here!
    !=======================================================================

    ! Assume success
    RC = HCO_SUCCESS

    ! Exit if emissions are turned off
    IF ( .not. Input_Opt%LEMIS ) RETURN


    ! Exit if we are doing a specialty simulation w/o carbon aerosols
    IF ( ( .not. Input_Opt%ITS_A_FULLCHEM_SIM )   .and. &
         ( .not. Input_Opt%ITS_AN_AEROSOL_SIM ) ) THEN
       RETURN
    ENDIF
    
    ! Define diagnostics
    IF ( ND13 > 0 ) THEN

       !-------------------------------------------
       ! %%%%% DMS %%%%%
       !
       ! As we did for acetone, only keep track 
       ! of flux from ocean.  Deposition from 
       ! atmosphere is handled by drydep.
       !-------------------------------------------

       ! HEMCO extension # for SeaFlux
       ExtNr = GetExtNr( 'SeaFlux' )

       IF ( ExtNr <= 0 ) THEN

          ! SeaFlux not found, print warning
          MSG = 'Cannot find SeaFlux extension - ' // &
                 'no DMS diagnostics will be written!'
          CALL HCO_Warning( MSG, RC, THISLOC=LOC )

       ELSE

          ! HEMCO species ID
          HcoID = GetHemcoId( 'DMS', HcoState, LOC, RC )
          IF ( RC /= HCO_SUCCESS ) RETURN

          ! Create diagnostic container
          DiagnName = 'AD13_DMS_OCEAN_SOURCE'
          CALL Diagn_Create( am_I_Root,                     & 
                             HcoState  = HcoState,          &
                             cName     = TRIM( DiagnName ), &
                             ExtNr     = ExtNr,             &
                             Cat       = -1,                &
                             Hier      = -1,                &
                             HcoID     = HcoID,             &
                             SpaceDim  = 2,                 &
                             LevIDx    = -1,                &
                             OutUnit   = 'kg',              &
                             WriteFreq = 'Manual',          &
                             AutoFill  = 1,                 &
                             cID       = N,                 & 
                             RC        = RC                  ) 
          IF ( RC /= HCO_SUCCESS ) RETURN
       ENDIF

       !-------------------------------------------
       ! %%%%% SO2 %%%%%
       !-------------------------------------------
       ExtNr = 0

       ! HEMCO species ID
       HcoID = GetHemcoId( 'SO2', HcoState, LOC, RC )
       IF ( RC /= HCO_SUCCESS ) RETURN

       ! ... from aircrafts ...
       DiagnName = 'AD13_SO2_AIRCRAFT'
       CALL Diagn_Create( am_I_Root,                     &   
                          HcoState  = HcoState,          &
                          cName     = TRIM( DiagnName ), &
                          ExtNr     = ExtNr,             &
                          Cat       = CATEGORY_AIRCRAFT, &
                          Hier      = -1,                &
                          HcoID     = HcoID,             &
                          SpaceDim  = 3,                 &
                          LevIDx    = -1,                &
                          OutUnit   = 'kg',              &
                          WriteFreq = 'Manual',          &
                          AutoFill  = 1,                 &
                          cID       = N,                 & 
                          RC        = RC                  )
       IF ( RC /= HCO_SUCCESS ) RETURN 

       ! ... anthropogenic ...
       DiagnName = 'AD13_SO2_ANTHROPOGENIC'
       CALL Diagn_Create( am_I_Root,                     & 
                          HcoState  = HcoState,          &
                          cName     = TRIM( DiagnName ), &
                          ExtNr     = ExtNr,             &
                          Cat       = CATEGORY_ANTHRO,   &
                          Hier      = -1,                &
                          HcoID     = HcoID,             &
                          SpaceDim  = 2,                 &
                          LevIDx    = -1,                &
                          OutUnit   = 'kg',              &
                          WriteFreq = 'Manual',          &
                          AutoFill  = 1,                 &
                          cID       = N,                 & 
                          RC        = RC                  )
       IF ( RC /= HCO_SUCCESS ) RETURN 

       ! ... biofuel ...
       DiagnName = 'AD13_SO2_BIOFUEL'
       CALL Diagn_Create( am_I_Root,                     &
                          HcoState  = HcoState,          &
                          cName     = TRIM( DiagnName ), &
                          ExtNr     = ExtNr,             &
                          Cat       = CATEGORY_BIOFUEL,  &
                          Hier      = -1,                &
                          HcoID     = HcoID,             &
                          SpaceDim  = 2,                 &
                          LevIDx    = -1,                &
                          OutUnit   = 'kg',              &
                          WriteFreq = 'Manual',          &
                          AutoFill  = 1,                 &
                          cID       = N,                 & 
                          RC        = RC                  )
       IF ( RC /= HCO_SUCCESS ) RETURN 

       ! ... from volcanoes ...
       DiagnName = 'AD13_SO2_VOLCANO'
       CALL Diagn_Create( am_I_Root,                     & 
                          HcoState  = HcoState,          &
                          cName     = TRIM( DiagnName ), &
                          ExtNr     = ExtNr,             &
                          Cat       = CATEGORY_VOLCANO,  &
                          Hier      = -1,                &
                          HcoID     = HcoID,             &
                          SpaceDim  = 3,                 &
                          LevIDx    = -1,                &
                          OutUnit   = 'kg',              &
                          WriteFreq = 'Manual',          &
                          AutoFill  = 1,                 &
                          cID       = N,                 & 
                          RC        = RC                  )
       IF ( RC /= HCO_SUCCESS ) RETURN 

       ! ... from ships ...
       DiagnName = 'AD13_SO2_SHIP'
       CALL Diagn_Create( am_I_Root,                     & 
                          HcoState  = HcoState,          &
                          cName     = TRIM( DiagnName ), &
                          ExtNr     = ExtNr,             &
                          Cat       = CATEGORY_SHIP,     &
                          Hier      = -1,                &
                          HcoID     = HcoID,             &
                          SpaceDim  = 2,                 &
                          LevIDx    = -1,                &
                          OutUnit   = 'kg',              &
                          WriteFreq = 'Manual',          &
                          AutoFill  = 1,                 &
                          cID       = N,                 & 
                          RC        = RC                  )
       IF ( RC /= HCO_SUCCESS ) RETURN 

       !-------------------------------------------
       ! %%%%% NH3 %%%%%
       !-------------------------------------------

       ! HEMCO species ID
       HcoID = GetHemcoId( 'NH3', HcoState, LOC, RC )
       IF ( RC /= HCO_SUCCESS ) RETURN

       ! ... anthropogenic ...
       ExtNr     = 0
       DiagnName = 'AD13_NH3_ANTHROPOGENIC'
       CALL Diagn_Create( am_I_Root,                     & 
                          HcoState  = HcoState,          &
                          cName     = TRIM( DiagnName ), &
                          ExtNr     = ExtNr,             &
                          Cat       = CATEGORY_ANTHRO,   &
                          Hier      = -1,                &
                          HcoID     = HcoID,             &
                          SpaceDim  = 2,                 &
                          LevIDx    = -1,                &
                          OutUnit   = 'kg',              &
                          WriteFreq = 'Manual',          &
                          AutoFill  = 1,                 &
                          cID       = N,                 & 
                          RC        = RC                  )
       IF ( RC /= HCO_SUCCESS ) RETURN 

       ! ... biofuel ...
       ExtNr     = 0
       DiagnName = 'AD13_NH3_BIOFUEL'
       CALL Diagn_Create( am_I_Root,                     & 
                          HcoState  = HcoState,          &
                          cName     = TRIM( DiagnName ), &
                          ExtNr     = ExtNr,             &
                          Cat       = CATEGORY_BIOFUEL,  &
                          Hier      = -1,                &
                          HcoID     = HcoID,             &
                          SpaceDim  = 2,                 &
                          LevIDx    = -1,                &
                          OutUnit   = 'kg',              &
                          WriteFreq = 'Manual',          &
                          AutoFill  = 1,                 &
                          cID       = N,                 & 
                          RC        = RC                  )
       IF ( RC /= HCO_SUCCESS ) RETURN 

       ! ... natural
       ExtNr     = 0
       DiagnName = 'AD13_NH3_NATURAL'
       CALL Diagn_Create( am_I_Root,                     & 
                          HcoState  = HcoState,          &
                          cName     = TRIM( DiagnName ), &
                          ExtNr     = ExtNr,             &
                          Cat       = CATEGORY_NATURAL,  &
                          Hier      = -1,                &
                          HcoID     = HcoID,             &
                          SpaceDim  = 2,                 &
                          LevIDx    = -1,                &
                          OutUnit   = 'kg',              &
                          WriteFreq = 'Manual',          &
                          AutoFill  = 1,                 &
                          cID       = N,                 & 
                          RC        = RC                  )
       IF ( RC /= HCO_SUCCESS ) RETURN 

       !-------------------------------------------
       ! %%%%% SO4 %%%%%
       !-------------------------------------------

       ! HEMCO species ID
       HcoID = GetHemcoId( 'SO4', HcoState, LOC, RC )
       IF ( RC /= HCO_SUCCESS ) RETURN

       ! ... anthropogenic ...
       ExtNr     = 0
       DiagnName = 'AD13_SO4_ANTHROPOGENIC' 
       CALL Diagn_Create( am_I_Root,                     & 
                          HcoState  = HcoState,          &
                          cName     = TRIM( DiagnName ), &
                          ExtNr     = ExtNr,             &
                          Cat       = CATEGORY_ANTHRO,   &
                          Hier      = -1,                &
                          HcoID     = HcoID,             &
                          SpaceDim  = 2,                 &
                          LevIDx    = -1,                &
                          OutUnit   = 'kg',              &
                          WriteFreq = 'Manual',          &
                          AutoFill  = 1,                 &
                          cID       = N,                 & 
                          RC        = RC                  ) 
       IF ( RC /= HCO_SUCCESS ) RETURN

       ! ... biofuel ...
       ExtNr     = 0
       DiagnName = 'AD13_SO4_BIOFUEL' 
       CALL Diagn_Create( am_I_Root,                     & 
                          HcoState  = HcoState,          &
                          cName     = TRIM( DiagnName ), &
                          ExtNr     = ExtNr,             &
                          Cat       = CATEGORY_BIOFUEL,  &
                          Hier      = -1,                &
                          HcoID     = HcoID,             &
                          SpaceDim  = 2,                 &
                          LevIDx    = -1,                &
                          OutUnit   = 'kg',              &
                          WriteFreq = 'Manual',          &
                          AutoFill  = 1,                 &
                          cID       = N,                 & 
                          RC        = RC                  ) 
       IF ( RC /= HCO_SUCCESS ) RETURN
    ENDIF

  END SUBROUTINE Diagn_Sulfur
!EOC
!------------------------------------------------------------------------------
!                  Harvard-NASA Emissions Component (HEMCO)                   !
!------------------------------------------------------------------------------
!BOP
!
! !IROUTINE: Diagn_Biomass
!
! !DESCRIPTION: Subroutine Diagn\_Biomass initializes diagnostics for the
!  biomass emissions species (ND13, ND28, ND29, ND32).
!\\
!\\
! !INTERFACE:
!
  SUBROUTINE Diagn_Biomass( am_I_Root, Input_Opt, HcoState, ExtState, RC ) 
!
! !USES:
!
    USE GIGC_Input_Opt_Mod, ONLY : OptInput
    USE HCO_State_Mod,      ONLY : HCO_State
    USE HCO_State_Mod,      ONLY : HCO_GetHcoID
    USE HCOX_State_Mod,     ONLY : Ext_State
    USE HCO_ExtList_Mod,    ONLY : GetExtNr
    USE TRACERID_MOD,       ONLY : IDTPOA1
!
! !INPUT PARAMETERS:
!
    LOGICAL,          INTENT(IN   )  :: am_I_Root  ! Are we on the root CPU?
!
! !INPUT/OUTPUT PARAMETERS:
!
    TYPE(OptInput),   INTENT(INOUT)  :: Input_Opt  ! Input opts
    TYPE(HCO_State),  POINTER        :: HcoState   ! HEMCO state object 
    TYPE(EXT_State),  POINTER        :: ExtState   ! Extensions state object 
    INTEGER,          INTENT(INOUT)  :: RC         ! Failure or success
!
! !REMARKS:
!  Biomass burning emissions (ND28, ND07, ND13, ND29, ND32) 
!  ==> write one single biomass burning diagnostics per species.
!  ==> Biomass buring comes from GFED or FINN inventory. If none
!      of those inventories is used, it is assumed that biomass
!      burning has category 3.
!       --> NOTE: 3 is the same category as natural source NH3!
!  ==> Diagnostics are returned in kg/m2/s.
!
! !REVISION HISTORY: 
!  20 Aug 2014 - R. Yantosca - Initial version
!  21 Aug 2014 - R. Yantosca - Exit for simulations that don't use biomass
!  21 Jan 2015 - M. Yannetti - Added catch for emissions being turned off
!EOP
!------------------------------------------------------------------------------
!BOC
!
! !LOCAL VARIABLES:
!
    INTEGER            :: Cat, ExtNr, HcoID, N
    CHARACTER(LEN=31)  :: DiagnName
    CHARACTER(LEN=255) :: MSG
    CHARACTER(LEN=255) :: LOC = 'DIAGN_BIOMASS (hcoi_gc_diagn_mod.F90)'

    !=======================================================================
    ! DIAGN_BIOMASS begins here!
    !=======================================================================

    ! Assume success
    RC = HCO_SUCCESS

    ! Exit if emissions are turned off
    IF ( .not. Input_Opt%LEMIS ) RETURN

    ! Exit if we are doing a specialty simulation w/o biomass
    IF ( Input_Opt%ITS_A_POPS_SIM   ) RETURN
    IF ( Input_Opt%ITS_A_RnPbBe_SIM ) RETURN
    IF ( Input_Opt%ITS_A_TAGOX_SIM  ) RETURN

    ! First test if GFED3 is used.  If not, then test if FINN is used.
    ! If not, then use extension # 0 and the default biomass category.
    Cat   = -1
    ExtNr = GetExtNr( 'GFED3' )
    IF ( ExtNr <= 0 ) ExtNr = GetExtNr( 'FINN' )
    IF ( ExtNr <= 0 ) THEN
       ExtNr = 0
       Cat   = CATEGORY_BIOMASS
    ENDIF
    
    ! ND28 only, for VOC species
    IF ( ND28 > 0 ) THEN

       !-------------------------------------------
       ! %%%%% Biomass ALK4 %%%%%
       !-------------------------------------------

       ! HEMCO species ID
       HcoID = HCO_GetHcoID( 'ALK4', HcoState )
       IF ( HcoID > 0 ) THEN  

          ! Create diagnostic container
          DiagnName = 'BIOMASS_ALK4'
          CALL Diagn_Create( am_I_Root,                     & 
                             HcoState  = HcoState,          &
                             cName     = TRIM( DiagnName ), &
                             ExtNr     = ExtNr,             &
                             Cat       = Cat,               &
                             Hier      = -1,                &
                             HcoID     = HcoID,             &
                             SpaceDim  = 2,                 &
                             LevIDx    = -1,                &
                             OutUnit   = 'kg/m2/s',         &
                             WriteFreq = 'Manual',          &
                             AutoFill  = 1,                 &
                             cID       = N,                 & 
                             RC        = RC                  ) 
          IF ( RC /= HCO_SUCCESS ) RETURN
       ENDIF

       !-------------------------------------------
       ! %%%%% Biomass ACET %%%%%
       !-------------------------------------------

       ! HEMCO species ID
       HcoID = HCO_GetHcoID( 'ACET', HcoState )
       IF ( HcoID > 0 ) THEN  

          ! Create diagnostic container
          DiagnName = 'BIOMASS_ACET'
          CALL Diagn_Create( am_I_Root,                     & 
                             HcoState  = HcoState,          &
                             cName     = TRIM( DiagnName ), &
                             ExtNr     = ExtNr,             &
                             Cat       = Cat,               &
                             Hier      = -1,                &
                             HcoID     = HcoID,             &
                             SpaceDim  = 2,                 &
                             LevIDx    = -1,                &
                             OutUnit   = 'kg/m2/s',         &
                             WriteFreq = 'Manual',          &
                             AutoFill  = 1,                 &
                             cID       = N,                 & 
                             RC        = RC                  ) 
          IF ( RC /= HCO_SUCCESS ) RETURN
       ENDIF

       !-------------------------------------------
       ! %%%%% Biomass MEK %%%%%
       !-------------------------------------------

       ! HEMCO species ID
       HcoID = HCO_GetHcoID( 'MEK', HcoState )
       IF ( HcoID > 0 ) THEN  

          ! Create diagnostic container
          DiagnName = 'BIOMASS_MEK'
          CALL Diagn_Create( am_I_Root,                     & 
                             HcoState  = HcoState,          &
                             cName     = TRIM( DiagnName ), &
                             ExtNr     = ExtNr,             &
                             Cat       = Cat,               &
                             Hier      = -1,                &
                             HcoID     = HcoID,             &
                             SpaceDim  = 2,                 &
                             LevIDx    = -1,                &
                             OutUnit   = 'kg/m2/s',         &
                             WriteFreq = 'Manual',          &
                             AutoFill  = 1,                 &
                             cID       = N,                 & 
                             RC        = RC                  ) 
          IF ( RC /= HCO_SUCCESS ) RETURN
       ENDIF

       !-------------------------------------------
       ! %%%%% Biomass ALD2 %%%%%
       !-------------------------------------------

       ! HEMCO species ID
       HcoID = HCO_GetHcoID( 'ALD2', HcoState )
       IF ( HcoID > 0 ) THEN  

          ! Create diagnostic container
          DiagnName = 'BIOMASS_ALD2'
          CALL Diagn_Create( am_I_Root,                     & 
                             HcoState  = HcoState,          &
                             cName     = TRIM( DiagnName ), &
                             ExtNr     = ExtNr,             &
                             Cat       = Cat,               &
                             Hier      = -1,                &
                             HcoID     = HcoID,             &
                             SpaceDim  = 2,                 &
                             LevIDx    = -1,                &
                             OutUnit   = 'kg/m2/s',         &
                             WriteFreq = 'Manual',          &
                             AutoFill  = 1,                 &
                             cID       = N,                 & 
                             RC        = RC                  ) 
          IF ( RC /= HCO_SUCCESS ) RETURN
       ENDIF

       !-------------------------------------------
       ! %%%%% Biomass PRPE %%%%%
       !-------------------------------------------

       ! HEMCO species ID
       HcoID = HCO_GetHcoID( 'PRPE', HcoState )
       IF ( HcoID > 0 ) THEN  

          ! Create diagnostic container
          DiagnName = 'BIOMASS_PRPE'
          CALL Diagn_Create( am_I_Root,                     & 
                             HcoState  = HcoState,          &
                             cName     = TRIM( DiagnName ), &
                             ExtNr     = ExtNr,             &
                             Cat       = Cat,               &
                             Hier      = -1,                &
                             HcoID     = HcoID,             &
                             SpaceDim  = 2,                 &
                             LevIDx    = -1,                &
                             OutUnit   = 'kg/m2/s',         &
                             WriteFreq = 'Manual',          &
                             AutoFill  = 1,                 &
                             cID       = N,                 & 
                             RC        = RC                  ) 
          IF ( RC /= HCO_SUCCESS ) RETURN
       ENDIF

       !-------------------------------------------
       ! %%%%% Biomass C3H8 %%%%%
       !-------------------------------------------

       ! HEMCO species ID
       HcoID = HCO_GetHcoID( 'C3H8', HcoState )
       IF ( HcoID > 0 ) THEN  

          ! Create diagnostic container
          DiagnName = 'BIOMASS_C3H8'
          CALL Diagn_Create( am_I_Root,                     & 
                             HcoState  = HcoState,          &
                             cName     = TRIM( DiagnName ), &
                             ExtNr     = ExtNr,             &
                             Cat       = Cat,               &
                             Hier      = -1,                &
                             HcoID     = HcoID,             &
                             SpaceDim  = 2,                 &
                             LevIDx    = -1,                &
                             OutUnit   = 'kg/m2/s',         &
                             WriteFreq = 'Manual',          &
                             AutoFill  = 1,                 &
                             cID       = N,                 & 
                             RC        = RC                  ) 
          IF ( RC /= HCO_SUCCESS ) RETURN
       ENDIF

       !-------------------------------------------
       ! %%%%% Biomass CH2O %%%%%
       !-------------------------------------------

       ! HEMCO species ID
       HcoID = HCO_GetHcoID( 'CH2O', HcoState )
       IF ( HcoID > 0 ) THEN  

          ! Create diagnostic container
          DiagnName = 'BIOMASS_CH2O'
          CALL Diagn_Create( am_I_Root,                     & 
                             HcoState  = HcoState,          &
                             cName     = TRIM( DiagnName ), &
                             ExtNr     = ExtNr,             &
                             Cat       = Cat,               &
                             Hier      = -1,                &
                             HcoID     = HcoID,             &
                             SpaceDim  = 2,                 &
                             LevIDx    = -1,                &
                             OutUnit   = 'kg/m2/s',         &
                             WriteFreq = 'Manual',          &
                             AutoFill  = 1,                 &
                             cID       = N,                 & 
                             RC        = RC                  ) 
          IF ( RC /= HCO_SUCCESS ) RETURN
       ENDIF

       !-------------------------------------------
       ! %%%%% Biomass C2H6 %%%%%
       !-------------------------------------------

       ! HEMCO species ID
       HcoID = HCO_GetHcoID( 'C2H6', HcoState )
       IF ( HcoID > 0 ) THEN  
          ! Create diagnostic container
          DiagnName = 'BIOMASS_C2H6'
          CALL Diagn_Create( am_I_Root,                     & 
                             HcoState  = HcoState,          &
                             cName     = TRIM( DiagnName ), &
                             ExtNr     = ExtNr,             &
                             Cat       = Cat,               &
                             Hier      = -1,                &
                             HcoID     = HcoID,             &
                             SpaceDim  = 2,                 &
                             LevIDx    = -1,                &
                             OutUnit   = 'kg/m2/s',         &
                             WriteFreq = 'Manual',          &
                             AutoFill  = 1,                 &
                             cID       = N,                 & 
                             RC        = RC                  ) 
          IF ( RC /= HCO_SUCCESS ) RETURN
       ENDIF
  
       !-------------------------------------------
       ! %%%%% Biomass NH3 %%%%%
       !-------------------------------------------
       HcoID = HCO_GetHcoID( 'NH3', HcoState )
       IF ( HcoID > 0 ) THEN  
          DiagnName = 'BIOMASS_NH3'
          CALL Diagn_Create( am_I_Root,                     & 
                             HcoState  = HcoState,          &
                             cName     = TRIM( DiagnName ), &
                             ExtNr     = ExtNr,             &
                             Cat       = Cat,               &
                             Hier      = -1,                &
                             HcoID     = HcoID,             &
                             SpaceDim  = 2,                 &
                             LevIDx    = -1,                &
                             OutUnit   = 'kg/m2/s',         &
                             WriteFreq = 'Manual',          &
                             AutoFill  = 1,                 &
                             cID       = N,                 & 
                             RC        = RC                  ) 
          IF ( RC /= HCO_SUCCESS ) RETURN
       ENDIF
    ENDIF ! ND28 only

    
    !-------------------------------------------
    ! %%%%% Biomass SO2 %%%%%
    !-------------------------------------------
    IF ( ND28 > 0 .OR. ND13 > 0 ) THEN

       HcoID = HCO_GetHcoID( 'SO2', HcoState )
       IF ( HcoID > 0 ) THEN
          ! Create diagnostic container
          DiagnName = 'BIOMASS_SO2'
          CALL Diagn_Create( am_I_Root,                     & 
                             HcoState  = HcoState,          &
                             cName     = TRIM( DiagnName ), &
                             ExtNr     = ExtNr,             &
                             Cat       = Cat,               &
                             Hier      = -1,                &
                             HcoID     = HcoID,             &
                             SpaceDim  = 2,                 &
                             LevIDx    = -1,                &
                             OutUnit   = 'kg/m2/s',         &
                             WriteFreq = 'Manual',          &
                             AutoFill  = 1,                 &
                             cID       = N,                 & 
                             RC        = RC                  ) 
          IF ( RC /= HCO_SUCCESS ) RETURN
       ENDIF
    ENDIF

    ! BC and OC
    IF ( ND28 > 0 .OR. ( ND07 > 0 .AND. Input_Opt%LCARB ) ) THEN

       ! BC and OC are only defined for either
       ! full-chemistry or offline aerosol simulations
       IF ( Input_Opt%ITS_A_FULLCHEM_SIM   .or.             &
            Input_Opt%ITS_AN_AEROSOL_SIM ) THEN 

          !----------------------------------------
          ! %%%%% FOR POA SIMULATION %%%%%
          !----------------------------------------
          IF ( IDTPOA1 > 0 ) THEN
             ! HEMCO species ID
             HcoID = GetHemcoId( 'POA1', HcoState, LOC, RC )
             IF ( RC /= HCO_SUCCESS ) RETURN
             
             ! Create diagnostic container
             DiagnName = 'BIOMASS_POA1'
             CALL Diagn_Create( am_I_Root,                     & 
                                HcoState  = HcoState,          &
                                cName     = TRIM( DiagnName ), &
                                ExtNr     = ExtNr,             &
                                Cat       = Cat,               &
                                Hier      = -1,                &
                                HcoID     = HcoID,             &
                                SpaceDim  = 2,                 &
                                LevIDx    = -1,                &
                                OutUnit   = 'kg/m2/s',         &
                                WriteFreq = 'Manual',          &
                                AutoFill  = 1,                 &
                                cID       = N,                 & 
                                RC        = RC                  ) 
             IF ( RC /= HCO_SUCCESS ) RETURN

          !----------------------------------------
          ! %%%%% Biomass OC %%%%%
          !----------------------------------------
          ELSE
          
             ! HEMCO species ID
             HcoID = GetHemcoId( 'OCPI', HcoState, LOC, RC )
             IF ( RC /= HCO_SUCCESS ) RETURN
             
             ! Create diagnostic container
             DiagnName = 'BIOMASS_OCPI'
             CALL Diagn_Create( am_I_Root,                     & 
                                HcoState  = HcoState,          &
                                cName     = TRIM( DiagnName ), &
                                ExtNr     = ExtNr,             &
                                Cat       = Cat,               &
                                Hier      = -1,                &
                                HcoID     = HcoID,             &
                                SpaceDim  = 2,                 &
                                LevIDx    = -1,                &
                                OutUnit   = 'kg/m2/s',         &
                                WriteFreq = 'Manual',          &
                                AutoFill  = 1,                 &
                                cID       = N,                 & 
                                RC        = RC                  ) 
             IF ( RC /= HCO_SUCCESS ) RETURN
             
             ! HEMCO species ID
             HcoID = GetHemcoId( 'OCPO', HcoState, LOC, RC )
             IF ( RC /= HCO_SUCCESS ) RETURN
             
             ! Create diagnostic container
             DiagnName = 'BIOMASS_OCPO'
             CALL Diagn_Create( am_I_Root,                     & 
                                HcoState  = HcoState,          &
                                cName     = TRIM( DiagnName ), &
                                ExtNr     = ExtNr,             &
                                Cat       = Cat,               &
                                Hier      = -1,                &
                                HcoID     = HcoID,             &
                                SpaceDim  = 2,                 &
                                LevIDx    = -1,                &
                                OutUnit   = 'kg/m2/s',         &
                                WriteFreq = 'Manual',          &
                                AutoFill  = 1,                 &
                                cID       = N,                 & 
                                RC        = RC                  ) 
             IF ( RC /= HCO_SUCCESS ) RETURN
          ENDIF

          !----------------------------------------
          ! %%%%% Biomass BC %%%%%
          !----------------------------------------
          
          ! HEMCO species ID
          HcoID = GetHemcoId( 'BCPI', HcoState, LOC, RC )
          IF ( RC /= HCO_SUCCESS ) RETURN
          
          ! Create diagnostic container
          DiagnName = 'BIOMASS_BCPI'
          CALL Diagn_Create( am_I_Root,                     & 
                             HcoState  = HcoState,          &
                             cName     = TRIM( DiagnName ), &
                             ExtNr     = ExtNr,             &
                             Cat       = Cat,               &
                             Hier      = -1,                &
                             HcoID     = HcoID,             &
                             SpaceDim  = 2,                 &
                             LevIDx    = -1,                &
                             OutUnit   = 'kg/m2/s',         &
                             WriteFreq = 'Manual',          &
                             AutoFill  = 1,                 &
                             cID       = N,                 & 
                             RC        = RC                  ) 
          IF ( RC /= HCO_SUCCESS ) RETURN

          ! HEMCO species ID
          HcoID = GetHemcoId( 'BCPO', HcoState, LOC, RC )
          IF ( RC /= HCO_SUCCESS ) RETURN
          
          ! Create diagnostic container
          DiagnName = 'BIOMASS_BCPO'
          CALL Diagn_Create( am_I_Root,                     & 
                             HcoState  = HcoState,          &
                             cName     = TRIM( DiagnName ), &
                             ExtNr     = ExtNr,             &
                             Cat       = Cat,               &
                             Hier      = -1,                &
                             HcoID     = HcoID,             &
                             SpaceDim  = 2,                 &
                             LevIDx    = -1,                &
                             OutUnit   = 'kg/m2/s',         &
                             WriteFreq = 'Manual',          &
                             AutoFill  = 1,                 &
                             cID       = N,                 & 
                             RC        = RC                  ) 
          IF ( RC /= HCO_SUCCESS ) RETURN
       ENDIF
    ENDIF

    !----------------------------------------------
    ! %%%%% Biomass CO %%%%%
    !----------------------------------------------
    IF ( ND28 > 0 .OR. ND29 > 0 ) THEN

       ! CO is only defined for full chemistry and tagged CO simulations
       IF ( Input_Opt%ITS_A_FULLCHEM_SIM   .or.             &
            Input_Opt%ITS_A_TAGCO_SIM    ) THEN

          ! HEMCO species ID
          HcoID = GetHemcoId( 'CO', HcoState, LOC, RC )
          IF ( RC /= HCO_SUCCESS ) RETURN

          ! Create diagnostic container
          DiagnName = 'BIOMASS_CO'
          CALL Diagn_Create( am_I_Root,                     & 
                             HcoState  = HcoState,          &
                             cName     = TRIM( DiagnName ), &
                             ExtNr     = ExtNr,             &
                             Cat       = Cat,               &
                             Hier      = -1,                &
                             HcoID     = HcoID,             &
                             SpaceDim  = 2,                 &
                             LevIDx    = -1,                &
                             OutUnit   = 'kg/m2/s',         &
                             WriteFreq = 'Manual',          &
                             AutoFill  = 1,                 &
                             cID       = N,                 & 
                             RC        = RC                  ) 
          IF ( RC /= HCO_SUCCESS ) RETURN
       ENDIF
    ENDIF

    !----------------------------------------------
    ! %%%%% Biomass NO %%%%%
    !----------------------------------------------
    IF ( ND28 > 0 .OR. ND32 > 0 ) THEN

       ! NO is only defined for the full chemistry simulation
       IF ( Input_Opt%ITS_A_FULLCHEM_SIM ) THEN

          ! HEMCO species ID
          HcoID = GetHemcoId( 'NO', HcoState, LOC, RC )
          IF ( RC /= HCO_SUCCESS ) RETURN

          ! Create diagnostic container
          DiagnName = 'BIOMASS_NO'
          CALL Diagn_Create( am_I_Root,                   & 
                             HcoState  = HcoState,        &
                             cName     = TRIM(DiagnName), &
                             ExtNr     = ExtNr,           &
                             Cat       = Cat,             &
                             Hier      = -1,              &
                             HcoID     = HcoID,           &
                             SpaceDim  = 2,               &
                             LevIDx    = -1,              &
                             OutUnit   = 'kg/m2/s',       &
                             WriteFreq = 'Manual',        &
                             AutoFill  = 1,               &
                             cID       = N,               & 
                             RC        = RC                ) 
          IF ( RC /= HCO_SUCCESS ) RETURN
       ENDIF
    ENDIF

    !----------------------------------------------
    ! %%%%% Biomass Hg0 %%%%%
    !----------------------------------------------

    ! Do only if Hg0 is defined ... 
    HcoID = HCO_GetHcoID( 'Hg0', HcoState )
    IF ( HcoID > 0 ) THEN

       ! Create diagnostic container
       DiagnName = 'BIOMASS_HG0'
       CALL Diagn_Create( am_I_Root,                   & 
                          HcoState  = HcoState,        &
                          cName     = TRIM(DiagnName), &
                          ExtNr     = ExtNr,           &
                          Cat       = Cat,             &
                          Hier      = -1,              &
                          HcoID     = HcoID,           &
                          SpaceDim  = 2,               &
                          LevIDx    = -1,              &
                          OutUnit   = 'kg/m2/s',       &
                          WriteFreq = 'Manual',        &
                          AutoFill  = 1,               &
                          cID       = N,               & 
                          RC        = RC                ) 
       IF ( RC /= HCO_SUCCESS ) RETURN
    ENDIF

  END SUBROUTINE Diagn_Biomass
!EOC
!------------------------------------------------------------------------------
!                  Harvard-NASA Emissions Component (HEMCO)                   !
!------------------------------------------------------------------------------
!BOP
!
! !IROUTINE: Diagn_NOsrc
!
! !DESCRIPTION: Subroutine Diagn\_NOsrc initializes diagnostics for the
!  NO emissions (ND32)
!\\
!\\
! !INTERFACE:
!
  SUBROUTINE Diagn_NOsrc( am_I_Root, Input_Opt, HcoState, ExtState, RC ) 
!
! !USES:
!
    USE GIGC_Input_Opt_Mod, ONLY : OptInput
    USE HCO_State_Mod,      ONLY : HCO_State
    USE HCOX_State_Mod,     ONLY : Ext_State
    USE HCO_ExtList_Mod,    ONLY : GetExtNr
    USE HCO_ExtList_Mod,    ONLY : GetExtOpt
!
! !INPUT PARAMETERS:
!
    LOGICAL,          INTENT(IN   )  :: am_I_Root  ! Are we on the root CPU?
!
! !INPUT/OUTPUT PARAMETERS:
!
    TYPE(OptInput),   INTENT(INOUT)  :: Input_Opt  ! Input opts
    TYPE(HCO_State),  POINTER        :: HcoState   ! HEMCO state object 
    TYPE(EXT_State),  POINTER        :: ExtState   ! Extensions state object 
    INTEGER,          INTENT(INOUT)  :: RC         ! Failure or success
!
! !REMARKS:
!  NO emissions (ND32) 
!  --> Anthropogenic, biogenic, biomass and biofuel emissions are 
!      all covered in the respective sections. 
!
! !REVISION HISTORY: 
!  20 Aug 2014 - R. Yantosca - Initial version
!  21 Aug 2014 - R. Yantosca - Exit for simulations that don't use NO
!  22 Jan 2015 - M. Yannetti - Corrected typo in LOC, exit for emissions off
!EOP
!------------------------------------------------------------------------------
!BOC
!
! !LOCAL VARIABLES:
!
    LOGICAL            :: YesOrNo
    INTEGER            :: Cat, ExtNr, HcoID, N
    CHARACTER(LEN=1)   :: ISTR
    CHARACTER(LEN=15)  :: SpcName
    CHARACTER(LEN=31)  :: DiagnName
    CHARACTER(LEN=255) :: MSG
    CHARACTER(LEN=255) :: LOC = 'DIAGN_NOSRC (hcoi_gc_diagn_mod.F90)'

    !=======================================================================
    ! DIAGN_NOSRC begins here!
    !=======================================================================

    ! Assume success
    RC = HCO_SUCCESS

    ! Exit if emissions are turned off
    IF ( .not. Input_Opt%LEMIS ) RETURN


    ! Exit if we are doing a specialty simulation w/o NO
    IF ( .not. Input_Opt%ITS_A_FULLCHEM_SIM ) RETURN

    ! Extension number
    ExtNr = 0

    ! HEMCO species ID
    HcoID = GetHemcoId( 'NO', HcoState, LOC, RC )
    IF ( RC /= HCO_SUCCESS ) RETURN

    !----------------------------------------------
    ! %%%%% Aircraft NO %%%%%
    !----------------------------------------------
    DiagnName = 'AIRCRAFT_NO'
    CALL Diagn_Create( am_I_Root,                      & 
                       HcoState  = HcoState,           &
                       cName     = TRIM( DiagnName ),  &
                       ExtNr     = ExtNr,              &
                       Cat       = CATEGORY_AIRCRAFT,  &
                       Hier      = -1,                 &
                       HcoID     = HcoID,              &
                       SpaceDim  = 3,                  &
                       LevIDx    = -1,                 &
                       OutUnit   = 'kg/m2/s',          &
                       WriteFreq = 'Manual',           &
                       AutoFill  = 1,                  &
                       cID       = N,                  & 
                       RC        = RC                   )
    IF ( RC /= HCO_SUCCESS ) RETURN 


    !----------------------------------------------
    ! %%%%% Ship NO %%%%%
    !
    ! ==> Only define if ParaNOx is not used. 
    !     SHIP_NO from ParaNOx is defined in ND63.
    !----------------------------------------------
    Cat   = -1
    ExtNr = GetExtNr( 'ParaNOx' )

    IF ( ExtNr <= 0 ) THEN
       ExtNr     = 0
       Cat       = CATEGORY_SHIP
       DiagnName = 'SHIP_NO'
       CALL Diagn_Create( am_I_Root,                     & 
                          HcoState  = HcoState,          &
                          cName     = TRIM( DiagnName ), &
                          ExtNr     = ExtNr,             &
                          Cat       = Cat,               &
                          Hier      = -1,                &
                          HcoID     = HcoID,             &
                          SpaceDim  = 2,                 &
                          LevIDx    = -1,                &
                          OutUnit   = 'kg/m2/s',         &
                          WriteFreq = 'Manual',          &
                          AutoFill  = 1,                 &
                          cID       = N,                 & 
                          RC        = RC                  )
       IF ( RC /= HCO_SUCCESS ) RETURN 
    ENDIF

    !----------------------------------------------
    ! %%%%% Lightning NO %%%%%
    !
    ! ==> Only define if LightNox is turned on
    !----------------------------------------------
    Cat   = -1
    ExtNr = GetExtNr('LightNOx')
    IF ( ExtNr > 0 ) THEN
       DiagnName = 'LIGHTNING_NO'
       CALL Diagn_Create( am_I_Root,                     & 
                          HcoState  = HcoState,          &
                          cName     = TRIM( DiagnName ), &
                          ExtNr     = ExtNr,             &
                          Cat       = Cat,               &
                          Hier      = -1,                &
                          HcoID     = HcoID,             &
                          SpaceDim  = 3,                 &
                          LevIDx    = -1,                &
                          OutUnit   = 'kg/m2/s',         &
                          WriteFreq = 'Manual',          &
                          AutoFill  = 1,                 &
                          cID       = N,                 & 
                          RC        = RC                  )
       IF ( RC /= HCO_SUCCESS ) RETURN 
    ENDIF
      

    !----------------------------------------------
    ! %%%%% Soil and Fertilizer NO %%%%%
    !
    ! ==> Only define if SoilNox is turned on
    !----------------------------------------------
    Cat   = -1
    ExtNr = GetExtNr('SoilNOx')
    IF ( ExtNr > 0 ) THEN

       ! %%%%%% Soil NO %%%%%%
       DiagnName = 'SOIL_NO'
       CALL Diagn_Create ( am_I_Root,                     & 
                           HcoState  = HcoState,          &
                           cName     = TRIM( DiagnName ), &
                           ExtNr     = ExtNr,             &
                           Cat       = Cat,               &
                           Hier      = -1,                &
                           HcoID     = HcoID,             &
                           SpaceDim  = 2,                 &
                           LevIDx    = -1,                &
                           OutUnit   = 'kg/m2/s',         &
                           WriteFreq = 'Manual',          &
                           AutoFill  = 1,                 &
                           cID       = N,                 & 
                           RC        = RC                  )
       IF ( RC /= HCO_SUCCESS ) RETURN 

       ! %%%%%% Fertilizer NO %%%%%%
       CALL GetExtOpt( ExtNr, 'Use fertilizer', OptValBool=YesOrNo, RC=RC )
       IF ( RC /= HCO_SUCCESS ) RETURN

       IF ( YesOrNo == .FALSE. ) THEN
          MSG = 'Fertilizer NOx disabled - diagnostics will be zero!'
          CALL HCO_Warning( MSG, RC, THISLOC=LOC )
       ENDIF

       DiagnName = 'FERTILIZER_NO'
       CALL Diagn_Create ( am_I_Root,                     & 
                           HcoState  = HcoState,          &
                           cName     = TRIM( DiagnName ), &
                           ExtNr     = ExtNr,             &
                           Cat       = Cat,               &
                           Hier      = -1,                &
                           HcoID     = HcoID,             &
                           SpaceDim  = 2,                 &
                           LevIDx    = -1,                &
                           OutUnit   = 'kg/m2/s',         &
                           WriteFreq = 'Manual',          &
                           AutoFill  = 0,                 &
                           cID       = N,                 & 
                           RC        = RC                  )
       IF ( RC /= HCO_SUCCESS ) RETURN 
    ENDIF

  END SUBROUTINE Diagn_NOsrc
!EOC
!------------------------------------------------------------------------------
!                  Harvard-NASA Emissions Component (HEMCO)                   !
!------------------------------------------------------------------------------
!BOP
!
! !IROUTINE: Diagn_Biofuel
!
! !DESCRIPTION: Subroutine Diagn\_Biofuel initializes diagnostics for the
!  biofuel sources (ND34).
!\\
!\\
! !INTERFACE:
!
  SUBROUTINE Diagn_Biofuel( am_I_Root, Input_Opt, HcoState, ExtState, RC ) 
!
! !USES:
!
    USE GIGC_Input_Opt_Mod, ONLY : OptInput
    USE HCO_State_Mod,      ONLY : HCO_State
    USE HCOX_State_Mod,     ONLY : Ext_State
    USE HCO_ExtList_Mod,    ONLY : GetExtNr
    USE HCO_State_Mod,      ONLY : HCO_GetHcoId
!
! !INPUT PARAMETERS:
!
    LOGICAL,          INTENT(IN   )  :: am_I_Root  ! Are we on the root CPU?
!
! !INPUT/OUTPUT PARAMETERS:
!
    TYPE(OptInput),   INTENT(INOUT)  :: Input_Opt  ! Input opts
    TYPE(HCO_State),  POINTER        :: HcoState   ! HEMCO state object 
    TYPE(EXT_State),  POINTER        :: ExtState   ! Extensions state object 
    INTEGER,          INTENT(INOUT)  :: RC         ! Failure or success
!
! !REMARKS:
!  Biofuel emissions (ND34, ND29, ND32)
!  ==> write one single biofuel emissions diagnostics per species.
!  ==> most inventories include biofuel emissions in the anthrop.
!      sector. For explicit biofuel emissions, assume they are
!      assigned category 3 in the HEMCO configuration file.
!  ==> Diagnostics are returned in kg/m2/s.
!
! !REVISION HISTORY: 
!  20 Aug 2014 - R. Yantosca - Initial version
!  21 Aug 2014 - R. Yantosca - Exit for simulations that don't use biofuels
!  22 Jan 2015 - M. Yannetti - Added LEMIS Catch Exit
!EOP
!------------------------------------------------------------------------------
!BOC
!
! !LOCAL VARIABLES:
!
    INTEGER            :: ExtNr, HcoID, N, I
    CHARACTER(LEN=31)  :: DiagnName, SpcName
    CHARACTER(LEN=255) :: MSG
    CHARACTER(LEN=255) :: LOC = 'DIAGN_BIOFUEL (hcoi_gc_diagn_mod.F90)'

    !=======================================================================
    ! DIAGN_BIOFUEL begins here!
    !=======================================================================

    ! Assume success
    RC = HCO_SUCCESS

    ! Exit if emissions are turned off
    IF ( .not. Input_Opt%LEMIS ) RETURN


    ! Exit if we are doing a specialty simulation w/o biofuels
    IF ( Input_Opt%ITS_A_MERCURY_SIM ) RETURN
    IF ( Input_Opt%ITS_A_POPS_SIM    ) RETURN
    IF ( Input_Opt%ITS_A_TAGOX_SIM   ) RETURN
    IF ( Input_Opt%ITS_A_RnPbBe_SIM  ) RETURN

    ! Extension number
    ExtNr = 0
 
    ! ND34 only
    IF ( ND34 > 0 ) THEN

       ! Loop over speices
       DO I = 1, 10

          ! Select species
          SELECT CASE ( I ) 
             CASE ( 1 )
                SpcName = 'SO2'
             CASE ( 2 )
                SpcName = 'NH3'
             CASE ( 3 )
                SpcName = 'ALK4'
             CASE ( 4 )
                SpcName = 'ALD2'
             CASE ( 5 )
                SpcName = 'ACET'
             CASE ( 6 )
                SpcName = 'MEK'
             CASE ( 7 )
                SpcName = 'PRPE'
             CASE ( 8 )
                SpcName = 'C2H6'
             CASE ( 9 )
                SpcName = 'C3H8'
             CASE ( 10)
                SpcName = 'CH2O'

             CASE DEFAULT
                SpcName = 'DUMMY'
          END SELECT

          ! Check for species ID
          HcoID = HCO_GetHcoId( TRIM(SpcName), HcoState )
          IF ( HcoID > 0 ) THEN 
             ! Create diagnostic container
             DiagnName = 'BIOFUEL_'//TRIM(SpcName)
             CALL Diagn_Create( am_I_Root,                     & 
                                HcoState  = HcoState,          &
                                cName     = TRIM( DiagnName ), &
                                ExtNr     = ExtNr,             &
                                Cat       = CATEGORY_BIOFUEL,  &
                                Hier      = -1,                &
                                HcoID     = HcoID,             &
                                SpaceDim  = 2,                 &
                                LevIDx    = -1,                &
                                OutUnit   = 'kg/m2/s',         &
                                WriteFreq = 'Manual',          &
                                AutoFill  = 1,                 &
                                cID       = N,                 & 
                                RC        = RC                  ) 
             IF ( RC /= HCO_SUCCESS ) RETURN
          ENDIF
       ENDDO !I
    ENDIF !ND34   

    !----------------------------------------------
    ! %%%%% Biofuel NO %%%%%
    !----------------------------------------------
    IF ( ND34 > 0 .OR. ND32 > 0 ) THEN

       ! NO is only defined for the fullchem simulation
       IF ( Input_Opt%ITS_A_FULLCHEM_SIM ) THEN

         ! HEMCO species ID
         HcoID = GetHemcoId( 'NO', HcoState, LOC, RC )
         IF ( RC /= HCO_SUCCESS ) RETURN
  
         ! Create diagnostic container
         DiagnName = 'BIOFUEL_NO'
         CALL Diagn_Create( am_I_Root,                     & 
                            HcoState  = HcoState,          &
                            cName     = TRIM( DiagnName ), &
                            ExtNr     = ExtNr,             &
                            Cat       = CATEGORY_BIOFUEL,  &
                            Hier      = -1,                &
                            HcoID     = HcoID,             &
                            SpaceDim  = 2,                 &
                            LevIDx    = -1,                &
                            OutUnit   = 'kg/m2/s',         &
                            WriteFreq = 'Manual',          &
                            AutoFill  = 1,                 &
                            cID       = N,                 & 
                            RC        = RC                  ) 
         IF ( RC /= HCO_SUCCESS ) RETURN
      ENDIF
   ENDIF
      
   !-------------------------------------------
   ! %%%%% Biofuel CO %%%%%
   !-------------------------------------------
   IF ( ND34 > 0 .OR. ND29 > 0 ) THEN

      ! CO is only defined for fullchem and tagged CO simulations
      IF ( Input_Opt%ITS_A_FULLCHEM_SIM  .or.              &
           Input_Opt%ITS_A_TAGCO_SIM    ) THEN

         ! HEMCO species ID
         HcoID = GetHemcoId( 'CO', HcoState, LOC, RC )
         IF ( RC /= HCO_SUCCESS ) RETURN
   
         ! Create diagnostic container
         DiagnName = 'BIOFUEL_CO'
         CALL Diagn_Create( am_I_Root,                     & 
                            HcoState  = HcoState,          &
                            cName     = TRIM( DiagnName ), &
                            ExtNr     = ExtNr,             &
                            Cat       = CATEGORY_BIOFUEL,  &
                            Hier      = -1,                &
                            HcoID     = HcoID,             &
                            SpaceDim  = 2,                 &
                            LevIDx    = -1,                &
                            OutUnit   = 'kg/m2/s',         &
                            WriteFreq = 'Manual',          &
                            AutoFill  = 1,                 &
                            cID       = N,                 & 
                            RC        = RC                  ) 
         IF ( RC /= HCO_SUCCESS ) RETURN
      ENDIF
   ENDIF

  END SUBROUTINE Diagn_Biofuel
!EOC
!------------------------------------------------------------------------------
!                  Harvard-NASA Emissions Component (HEMCO)                   !
!------------------------------------------------------------------------------
!BOP
!
! !IROUTINE: Diagn_Anthro
!
! !DESCRIPTION: Subroutine Diagn\_Anthro initializes diagnostics for the
!  anthropogenic emissions (ND07, ND28, ND29, ND32, ND36)
!\\
!\\
! !INTERFACE:
!
  SUBROUTINE Diagn_Anthro( am_I_Root, Input_Opt, HcoState, ExtState, RC ) 
!
! !USES:
!
    USE GIGC_Input_Opt_Mod, ONLY : OptInput
    USE HCO_State_Mod,      ONLY : HCO_State
    USE HCOX_State_Mod,     ONLY : Ext_State
    USE HCO_ExtList_Mod,    ONLY : GetExtNr
!
! !INPUT PARAMETERS:
!
    LOGICAL,          INTENT(IN   )  :: am_I_Root  ! Are we on the root CPU?
!
! !INPUT/OUTPUT PARAMETERS:
!
    TYPE(OptInput),   INTENT(INOUT)  :: Input_Opt  ! Input opts
    TYPE(HCO_State),  POINTER        :: HcoState   ! HEMCO state object 
    TYPE(EXT_State),  POINTER        :: ExtState   ! Extensions state object 
    INTEGER,          INTENT(INOUT)  :: RC         ! Failure or success
!
! !REMARKS:
!  Anthropogenic emissions (ND36, ND32, ND29) 
!  ==> write one single anthropogenic emissions diagnostics per species.
!  ==> it is assumed that anthropogenic emissions are given category 1
!      in the HEMCO configuration file
!  ==> Diagnostics are returned in kg/m2/s.
!
! !REVISION HISTORY: 
!  20 Aug 2014 - R. Yantosca - Initial version
!  21 Aug 2014 - R. Yantosca - Exit for simulations that don't use anthro
!  28 Aug 2014 - R. Yantosca - Add IF statements to prevent defining diags
!                              for species that aren't present in a given sim
!  22 Jan 2015 - M. Yannetti - Added LEMIS Catch Exit
!EOC
!------------------------------------------------------------------------------
!BOC
!
! !LOCAL VARIABLES:
!
    INTEGER            :: ExtNr, HcoID, I, N
    CHARACTER(LEN=15)  :: SpcName
    CHARACTER(LEN=31)  :: DiagnName
    CHARACTER(LEN=255) :: MSG
    CHARACTER(LEN=255) :: LOC = 'DIAGN_ANTHRO (hcoi_gc_diagn_mod.F90)'

    !=======================================================================
    ! DIAGN_Anthro begins here!
    !=======================================================================

    ! Extension number
    ExtNr = 0

    ! Assume success
    RC = HCO_SUCCESS

    ! Exit if emissions are turned off
    IF ( .not. Input_Opt%LEMIS ) RETURN

    ! Exit if we are doing a specialty simulation w/o the anthro species below
    IF ( Input_Opt%ITS_A_C2H6_SIM    ) RETURN
    IF ( Input_Opt%ITS_A_CH4_SIM     ) RETURN
    IF ( Input_Opt%ITS_A_CO2_SIM     ) RETURN
    IF ( Input_Opt%ITS_A_HCN_SIM     ) RETURN
    IF ( Input_Opt%ITS_A_MERCURY_SIM ) RETURN
    IF ( Input_Opt%ITS_A_POPS_SIM    ) RETURN
    IF ( Input_Opt%ITS_A_RnPbBe_SIM  ) RETURN
    IF ( Input_Opt%ITS_A_TAGOX_SIM   ) RETURN

    ! ND36 only: VOC's are only defined for fullchem (not tagged CO)
    IF ( ND36 > 0 .and. Input_Opt%ITS_A_FULLCHEM_SIM ) THEN

       !----------------------------------------
       ! %%%%% Anthropogenic ALK4 %%%%%
       !----------------------------------------

       ! HEMCO species ID
       HcoID = GetHemcoId( 'ALK4', HcoState, LOC, RC )
       IF ( RC /= HCO_SUCCESS ) RETURN

       ! Create diagnostic container
       DiagnName = 'ANTHROPOGENIC_ALK4'
       CALL Diagn_Create( am_I_Root,                     & 
                          HcoState  = HcoState,          &
                          cName     = TRIM( DiagnName ), &
                          ExtNr     = ExtNr,             &
                          Cat       = CATEGORY_ANTHRO,   &
                          Hier      = -1,                &
                          HcoID     = HcoID,             &
                          SpaceDim  = 2,                 &
                          LevIDx    = -1,                &
                          OutUnit   = 'kg/m2/s',         &
                          WriteFreq = 'Manual',          &
                          AutoFill  = 1,                 &
                          cID       = N,                 & 
                          RC        = RC                  ) 
       IF ( RC /= HCO_SUCCESS ) RETURN

       !----------------------------------------
       ! %%%%% Anthropogenic ACET %%%%%
       !----------------------------------------

       ! HEMCO species ID
       HcoID = GetHemcoId( 'ACET', HcoState, LOC, RC )
       IF ( RC /= HCO_SUCCESS ) RETURN

       ! Create diagnostic container
       DiagnName = 'ANTHROPOGENIC_ACET'
       CALL Diagn_Create( am_I_Root,                     & 
                          HcoState  = HcoState,          &
                          cName     = TRIM( DiagnName ), &
                          ExtNr     = ExtNr,             &
                          Cat       = CATEGORY_ANTHRO,   &
                          Hier      = -1,                &
                          HcoID     = HcoID,             &
                          SpaceDim  = 2,                 &
                          LevIDx    = -1,                &
                          OutUnit   = 'kg/m2/s',         &
                          WriteFreq = 'Manual',          &
                          AutoFill  = 1,                 &
                          cID       = N,                 & 
                          RC        = RC                  ) 
       IF ( RC /= HCO_SUCCESS ) RETURN

       !----------------------------------------
       ! %%%%% Anthropogenic MEK %%%%%
       !----------------------------------------

       ! HEMCO species ID
       HcoID = GetHemcoId( 'MEK', HcoState, LOC, RC )
       IF ( RC /= HCO_SUCCESS ) RETURN

       ! Create diagnostic container
       DiagnName = 'ANTHROPOGENIC_MEK'
       CALL Diagn_Create( am_I_Root,                     & 
                          HcoState  = HcoState,          &
                          cName     = TRIM( DiagnName ), &
                          ExtNr     = ExtNr,             &
                          Cat       = CATEGORY_ANTHRO,   &
                          Hier      = -1,                &
                          HcoID     = HcoID,             &
                          SpaceDim  = 2,                 &
                          LevIDx    = -1,                &
                          OutUnit   = 'kg/m2/s',         &
                          WriteFreq = 'Manual',          &
                          AutoFill  = 1,                 &
                          cID       = N,                 & 
                          RC        = RC                  ) 
       IF ( RC /= HCO_SUCCESS ) RETURN

       !----------------------------------------
       ! %%%%% Anthropogenic ALD2 %%%%%
       !----------------------------------------

       ! HEMCO species ID
       HcoID = GetHemcoId( 'ALD2', HcoState, LOC, RC )
       IF ( RC /= HCO_SUCCESS ) RETURN

       ! Create diagnostic container
       DiagnName = 'ANTHROPOGENIC_ALD2'
       CALL Diagn_Create( am_I_Root,                     & 
                          HcoState  = HcoState,          &
                          cName     = TRIM( DiagnName ), &
                          ExtNr     = ExtNr,             &
                          Cat       = CATEGORY_ANTHRO,   &
                          Hier      = -1,                &
                          HcoID     = HcoID,             &
                          SpaceDim  = 2,                 &
                          LevIDx    = -1,                &
                          OutUnit   = 'kg/m2/s',         &
                          WriteFreq = 'Manual',          &
                          AutoFill  = 1,                 &
                          cID       = N,                 & 
                          RC        = RC                  ) 
       IF ( RC /= HCO_SUCCESS ) RETURN

       !----------------------------------------
       ! %%%%% Anthropogenic PRPE %%%%%
       !----------------------------------------

       ! HEMCO species ID
       HcoID = GetHemcoId( 'PRPE', HcoState, LOC, RC )
       IF ( RC /= HCO_SUCCESS ) RETURN

       ! Create diagnostic container
       DiagnName = 'ANTHROPOGENIC_PRPE'
       CALL Diagn_Create( am_I_Root,                     & 
                          HcoState  = HcoState,          &
                          cName     = TRIM( DiagnName ), &
                          ExtNr     = ExtNr,             &
                          Cat       = CATEGORY_ANTHRO,   &
                          Hier      = -1,                &
                          HcoID     = HcoID,             &
                          SpaceDim  = 2,                 &
                          LevIDx    = -1,                &
                          OutUnit   = 'kg/m2/s',         &
                          WriteFreq = 'Manual',          &
                          AutoFill  = 1,                 &
                          cID       = N,                 & 
                          RC        = RC                  ) 
       IF ( RC /= HCO_SUCCESS ) RETURN

       !----------------------------------------
       ! %%%%% Anthropogenic C3H8 %%%%%
       !----------------------------------------

       ! HEMCO species ID
       HcoID = GetHemcoId( 'C3H8', HcoState, LOC, RC )
       IF ( RC /= HCO_SUCCESS ) RETURN

       ! Create diagnostic container
       DiagnName = 'ANTHROPOGENIC_C3H8'
       CALL Diagn_Create( am_I_Root,                     & 
                          HcoState  = HcoState,          &
                          cName     = TRIM( DiagnName ), &
                          ExtNr     = ExtNr,             &
                          Cat       = CATEGORY_ANTHRO,   &
                          Hier      = -1,                &
                          HcoID     = HcoID,             &
                          SpaceDim  = 2,                 &
                          LevIDx    = -1,                &
                          OutUnit   = 'kg/m2/s',         &
                          WriteFreq = 'Manual',          &
                          AutoFill  = 1,                 &
                          cID       = N,                 & 
                          RC        = RC                  ) 
       IF ( RC /= HCO_SUCCESS ) RETURN

       !----------------------------------------
       ! %%%%% Anthropogenic CH2O %%%%%
       !----------------------------------------

       ! HEMCO species ID
       HcoID = GetHemcoId( 'CH2O', HcoState, LOC, RC )
       IF ( RC /= HCO_SUCCESS ) RETURN

       ! Create diagnostic container
       DiagnName = 'ANTHROPOGENIC_CH2O'
       CALL Diagn_Create( am_I_Root,                     & 
                          HcoState  = HcoState,          &
                          cName     = TRIM( DiagnName ), &
                          ExtNr     = ExtNr,             &
                          Cat       = CATEGORY_ANTHRO,   &
                          Hier      = -1,                &
                          HcoID     = HcoID,             &
                          SpaceDim  = 2,                 &
                          LevIDx    = -1,                &
                          OutUnit   = 'kg/m2/s',         &
                          WriteFreq = 'Manual',          &
                          AutoFill  = 1,                 &
                          cID       = N,                 & 
                          RC        = RC                  ) 
       IF ( RC /= HCO_SUCCESS ) RETURN

       !----------------------------------------
       ! %%%%% Anthropogenic C2H6 %%%%%
       !----------------------------------------

       ! HEMCO species ID
       HcoID = GetHemcoId( 'C2H6', HcoState, LOC, RC )
       IF ( RC /= HCO_SUCCESS ) RETURN

       ! Create diagnostic container
       DiagnName = 'ANTHROPOGENIC_C2H6'
       CALL Diagn_Create( am_I_Root,                     & 
                          HcoState  = HcoState,          &
                          cName     = TRIM( DiagnName ), &
                          ExtNr     = ExtNr,             &
                          Cat       = CATEGORY_ANTHRO,   &
                          Hier      = -1,                &
                          HcoID     = HcoID,             &
                          SpaceDim  = 2,                 &
                          LevIDx    = -1,                &
                          OutUnit   = 'kg/m2/s',         &
                          WriteFreq = 'Manual',          &
                          AutoFill  = 1,                 &
                          cID       = N,                 & 
                          RC        = RC                  ) 
       IF ( RC /= HCO_SUCCESS ) RETURN
    ENDIF

    !-------------------------------------------
    ! %%%%% Anthropogenic NO %%%%%
    !-------------------------------------------
    IF ( ND36 > 0 .OR. ND32 > 0 ) THEN

       ! NO is only defined for the full-chemistry simulation
       IF ( Input_Opt%ITS_A_FULLCHEM_SIM ) THEN

          ! HEMCO species ID
          HcoID = GetHemcoId( 'NO', HcoState, LOC, RC )
          IF ( RC /= HCO_SUCCESS ) RETURN

          ! Create diagnostic container
          DiagnName = 'ANTHROPOGENIC_NO'
          CALL Diagn_Create( am_I_Root,                     & 
                             HcoState  = HcoState,          &
                             cName     = TRIM( DiagnName ), &
                             ExtNr     = ExtNr,             &
                             Cat       = CATEGORY_ANTHRO,   &
                             Hier      = -1,                &
                             HcoID     = HcoID,             &
                             SpaceDim  = 2,                 &
                             LevIDx    = -1,                &
                             OutUnit   = 'kg/m2/s',         &
                             WriteFreq = 'Manual',          &
                             AutoFill  = 1,                 &
                             cID       = N,                 & 
                             RC        = RC                  ) 
          IF ( RC /= HCO_SUCCESS ) RETURN
       ENDIF
    ENDIF

    !-------------------------------------------
    ! %%%%% Anthropogenic CO %%%%%
    !-------------------------------------------
    IF ( ND36 > 0 .OR. ND29 > 0 ) THEN

       ! CO is only defined for the full-chemistry simulation
       IF ( Input_Opt%ITS_A_FULLCHEM_SIM    .or.            &
            Input_Opt%ITS_A_TAGCO_SIM     ) THEN

          ! HEMCO species ID
          HcoID = GetHemcoId( 'CO', HcoState, LOC, RC )
          IF ( RC /= HCO_SUCCESS ) RETURN
          
          ! Create diagnostic container
          DiagnName = 'ANTHROPOGENIC_CO'
          CALL Diagn_Create( am_I_Root,                     & 
                             HcoState  = HcoState,          &
                             cName     = TRIM( DiagnName ), &
                             ExtNr     = ExtNr,             &
                             Cat       = CATEGORY_ANTHRO,   &
                             Hier      = -1,                &
                             HcoID     = HcoID,             &
                             SpaceDim  = 2,                 &
                             LevIDx    = -1,                &
                             OutUnit   = 'kg/m2/s',         &
                             WriteFreq = 'Manual',          &
                             AutoFill  = 1,                 &
                             cID       = N,                 & 
                             RC        = RC                  ) 
          IF ( RC /= HCO_SUCCESS ) RETURN
       ENDIF
    ENDIF

  END SUBROUTINE Diagn_Anthro
!EOC
!------------------------------------------------------------------------------
!                  Harvard-NASA Emissions Component (HEMCO)                   !
!------------------------------------------------------------------------------
!BOP
!
! !IROUTINE: Diagn_Biogenic
!
! !DESCRIPTION: Subroutine Diagn\_Biogenic initializes diagnostics for the
!  mineral dust aerosols (ND06).
!\\
!\\
! !INTERFACE:
!
  SUBROUTINE Diagn_Biogenic( am_I_Root, Input_Opt, HcoState, ExtState, RC ) 
!
! !USES:
!
    USE GIGC_Input_Opt_Mod, ONLY : OptInput
    USE HCO_State_Mod,      ONLY : HCO_State
    USE HCO_State_Mod,      ONLY : HCO_GetHcoId
    USE HCOX_State_Mod,     ONLY : Ext_State
    USE HCO_ExtList_Mod,    ONLY : GetExtNr
    USE HCO_ExtList_Mod,    ONLY : GetExtOpt
    USE TRACERID_MOD,       ONLY : IDTPOA1
!
! !INPUT PARAMETERS:
!
    LOGICAL,          INTENT(IN   )  :: am_I_Root  ! Are we on the root CPU?
!
! !INPUT/OUTPUT PARAMETERS:
!
    TYPE(OptInput),   INTENT(INOUT)  :: Input_Opt  ! Input opts
    TYPE(HCO_State),  POINTER        :: HcoState   ! HEMCO state object 
    TYPE(EXT_State),  POINTER        :: ExtState   ! Extensions state object 
    INTEGER,          INTENT(INOUT)  :: RC         ! Failure or success
!
! !REMARKS:
!  Biogenic emissions (ND46, ND29, ND11) 
!  ==> Biogenic emissions are taken from MEGAN inventory
!  ==> write one single biogenic emissions diagnostics per species.
!  ==> Diagnostics are returned in kg/m2/s.
!  ==> Oceanic acetone is defined in ND11.
!  ==> For now, only GC species totals are diagnosed. To add 
!      individual MEGAN species (Sabinene, Limonene, ...), those
!      have to be explicitly added to hcox_megan_mod (as for acetone) 
!
! !REVISION HISTORY: 
!  20 Aug 2014 - R. Yantosca - Initial version
!  21 Aug 2014 - R. Yantosca - Exit for simulations that don't use MEGAN
<<<<<<< HEAD
!  22 Jan 2015 - M. Yannetti - Added LEMIS Catch Exit
=======
!  18 Feb 2015 - M. Sulprizio- Add manual diagnostics for individual MEGAN
!                              species (MBOX, APIN, BPIN, etc.)
>>>>>>> 2a9100b6
!EOP
!------------------------------------------------------------------------------
!BOC
!
! !LOCAL VARIABLES:
!
    LOGICAL            :: YesOrNo
    INTEGER            :: Cat, ExtNr, HcoID, I, N
    CHARACTER(LEN=1)   :: ISTR
    CHARACTER(LEN=15)  :: SpcName
    CHARACTER(LEN=31)  :: DiagnName
    CHARACTER(LEN=255) :: MSG
    CHARACTER(LEN=255) :: LOC = 'DIAGN_BIOGENIC (hcoi_gc_diagn_mod.F90)'

    !=======================================================================
    ! DIAGN_BIOGENIC begins here!
    !=======================================================================
    
    ! Assume success
    RC = HCO_SUCCESS

    ! Exit if emissions are turned off
    IF ( .not. Input_Opt%LEMIS ) RETURN

    ! Exit if we are doing a specialty simulation w/o biofuels
    IF ( Input_Opt%ITS_A_HCN_SIM     ) RETURN
    IF ( Input_Opt%ITS_A_MERCURY_SIM ) RETURN
    IF ( Input_Opt%ITS_A_POPS_SIM    ) RETURN
    IF ( Input_Opt%ITS_A_RnPbBe_SIM  ) RETURN
    IF ( Input_Opt%ITS_A_TAGOX_SIM   ) RETURN

    ! Extension and category #'s for MEGAN
    ExtNr = GetExtNr('MEGAN')
    Cat   = -1

    ! Make sure MEGAN is on if ND46 is used
    IF ( ExtNr <= 0 .AND. ND46 > 0 ) THEN
       MSG = 'MEGAN is not enabled - cannot write biogenic diagnostics!'
       CALL HCO_Error ( MSG, RC, THISLOC=LOC )
       RETURN
    ENDIF
 
    ! Only if MEGAN is on ... 
    IF ( ExtNr > 0 ) THEN

       ! ND46 only
       IF ( ND46 > 0 ) THEN

          !----------------------------------------
          ! %%%%% Biogenic ISOP %%%%%
          !----------------------------------------

          ! HEMCO species ID
          HcoID = HCO_GetHcoID( 'ISOP', HcoState )
          
          ! Create diagnostic container
          IF ( HcoID > 0 ) THEN
             DiagnName = 'BIOGENIC_ISOP'
             CALL Diagn_Create ( am_I_Root,                     & 
                                 HcoState  = HcoState,          &
                                 cName     = TRIM( DiagnName ), &
                                 ExtNr     = ExtNr,             &
                                 Cat       = Cat,               &
                                 Hier      = -1,                &
                                 HcoID     = HcoID,             &
                                 SpaceDim  = 2,                 &
                                 LevIDx    = -1,                &
                                 OutUnit   = 'kg/m2/s',         &
                                 WriteFreq = 'Manual',          &
                                 AutoFill  = 1,                 &
                                 cID       = N,                 & 
                                 RC        = RC                  ) 
             IF ( RC /= HCO_SUCCESS ) RETURN
          ENDIF

          !----------------------------------------
          ! %%%%% Biogenic ALD2 %%%%%
          !----------------------------------------

          ! HEMCO species ID
          HcoID = HCO_GetHcoID( 'ALD2', HcoState )

          ! Create diagnostic container (if ALD2 is defined)
          IF ( HcoID > 0 ) THEN
             DiagnName = 'BIOGENIC_ALD2'
             CALL Diagn_Create( am_I_Root,                     & 
                                HcoState  = HcoState,          &
                                cName     = TRIM( DiagnName ), &
                                ExtNr     = ExtNr,             &
                                Cat       = Cat,               &
                                Hier      = -1,                &
                                HcoID     = HcoID,             &
                                SpaceDim  = 2,                 &
                                LevIDx    = -1,                &
                                OutUnit   = 'kg/m2/s',         &
                                WriteFreq = 'Manual',          &
                                AutoFill  = 1,                 &
                                cID       = N,                 & 
                                RC        = RC                  ) 
             IF ( RC /= HCO_SUCCESS ) RETURN
          ENDIF

          !----------------------------------------
          ! %%%%% Biogenic PRPE %%%%%
          !----------------------------------------

          ! HEMCO species ID
          HcoID = HCO_GetHcoID( 'PRPE', HcoState )

          ! Create diagnostic container
          IF ( HcoID > 0 ) THEN
             DiagnName = 'BIOGENIC_PRPE'
             CALL Diagn_Create( am_I_Root,                     & 
                                HcoState  = HcoState,          &
                                cName     = TRIM( DiagnName ), &
                                ExtNr     = ExtNr,             &
                                Cat       = Cat,               &
                                Hier      = -1,                &
                                HcoID     = HcoID,             &
                                SpaceDim  = 2,                 &
                                LevIDx    = -1,                &
                                OutUnit   = 'kg/m2/s',         &
                                WriteFreq = 'Manual',          &
                                AutoFill  = 1,                 &
                                cID       = N,                 & 
                                RC        = RC                  ) 
             IF ( RC /= HCO_SUCCESS ) RETURN
          ENDIF

          !----------------------------------------
          ! %%%%% Biogenic C2H4 %%%%%
          !----------------------------------------

          ! HEMCO species ID
          HcoID = HCO_GetHcoID( 'C2H4', HcoState )

          ! Create diagnostic container (if C2H4 is defined)
          IF ( HcoID > 0 ) THEN
             DiagnName = 'BIOGENIC_C2H4'
             CALL Diagn_Create( am_I_Root,                     & 
                                HcoState  = HcoState,          &
                                cName     = TRIM( DiagnName ), &
                                ExtNr     = ExtNr,             &
                                Cat       = Cat,               &
                                Hier      = -1,                &
                                HcoID     = HcoID,             &
                                SpaceDim  = 2,                 &
                                LevIDx    = -1,                &
                                OutUnit   = 'kg/m2/s',         &
                                WriteFreq = 'Manual',          &
                                AutoFill  = 1,                 &
                                cID       = N,                 & 
                                RC        = RC                  ) 
             IF ( RC /= HCO_SUCCESS ) RETURN
          ENDIF

          !----------------------------------------
          ! %%%%% Biogenic CHBr3 %%%%%
          !----------------------------------------

          ! HEMCO species ID
          HcoID = HCO_GetHcoID( 'CHBr3', HcoState )

          ! Create diagnostic container
          ! NOTE: CHBr3 and CH2Br2 are emitted through 
          ! HEMCO core, i.e. extension number is 0!
          IF ( HcoID > 0 ) THEN
             DiagnName = 'BIOGENIC_CHBR3'
             CALL Diagn_Create( am_I_Root,                     & 
                                HcoState  = HcoState,          &
                                cName     = TRIM( DiagnName ), &
                                ExtNr     = 0,                 &
                                Cat       = Cat,               &
                                Hier      = -1,                &
                                HcoID     = HcoID,             &
                                SpaceDim  = 2,                 &
                                LevIDx    = -1,                &
                                OutUnit   = 'kg/m2/s',         &
                                WriteFreq = 'Manual',          &
                                AutoFill  = 1,                 &
                                cID       = N,                 & 
                                RC        = RC                  ) 
             IF ( RC /= HCO_SUCCESS ) RETURN
          ENDIF

          !----------------------------------------
          ! %%%%% Biogenic CH2Br2 %%%%%
          !----------------------------------------

          ! HEMCO species ID
          HcoID = HCO_GetHcoId( 'CH2Br2', HcoState )

          ! Create diagnostic container
          ! NOTE: CHBr3 and CH2Br2 are emitted through 
          ! HEMCO core, i.e. extension number is 0!
          IF ( HcoID > 0 ) THEN
             DiagnName = 'BIOGENIC_CH2BR2'
             CALL Diagn_Create( am_I_Root,                     & 
                                HcoState  = HcoState,          &
                                cName     = TRIM( DiagnName ), &
                                ExtNr     = 0,                 &
                                Cat       = Cat,               &
                                Hier      = -1,                &
                                HcoID     = HcoID,             &
                                SpaceDim  = 2,                 &
                                LevIDx    = -1,                &
                                OutUnit   = 'kg/m2/s',         &
                                WriteFreq = 'Manual',          &
                                AutoFill  = 1,                 &
                                cID       = N,                 & 
                                RC        = RC                  ) 
             IF ( RC /= HCO_SUCCESS ) RETURN
          ENDIF

          !%%%%%%%%%%%%%%%%%%%%%%%%%%%%%%%%%%%%%%%%%%%%%%%%%%%%%%%%%%%%%%%
          !%%% These diagnostics are explicitly filled in hcox_megan_mod.F 
          !%%% The diagnostics  name defined below must match the names 
          !%%% used in the MEGAN extension!
          !%%%%%%%%%%%%%%%%%%%%%%%%%%%%%%%%%%%%%%%%%%%%%%%%%%%%%%%%%%%%%%%
          ! There are 5 manual diagnostics in MEGAN
          DO I = 1,4
   
             ! Define diagnostics names. These names have to match the
             ! names called in hcox_megan_mod.F90.
             IF ( I == 1 ) THEN
                DiagnName = 'BIOGENIC_FAXX'
             ELSEIF ( I == 2 ) THEN
                DiagnName = 'BIOGENIC_AAXX'
             ELSEIF ( I == 3 ) THEN
                DiagnName = 'BIOGENIC_MOHX'
             ELSEIF ( I == 4 ) THEN
                DiagnName = 'BIOGENIC_ETOH'
             ENDIF
      
             ! Create diagnostics. Don't use AutoFill here since the 
             ! diagnostics update calls are explicitly called in 
             ! hcox_megan_mod.F90.
             CALL Diagn_Create( am_I_Root,                     & 
                                HcoState  = HcoState,          &
                                cName     = TRIM( DiagnName ), &
                                ExtNr     = ExtNr,             &
                                Cat       = -1,                &
                                Hier      = -1,                &
                                HcoID     = -1,                &
                                SpaceDim  = 2,                 &
                                LevIDx    = -1,                &
                                OutUnit   = 'kg/m2/s',         &
                                OutOper   = 'Mean',            &
                                WriteFreq = 'Manual',          &
                                AutoFill  = 1,                 &
                                cID       = N,                 & 
                                RC        = RC                  ) 
             IF ( RC /= HCO_SUCCESS ) RETURN 
          ENDDO

       ENDIF

       !----------------------------------------
       ! %%%%% Biogenic ACET %%%%%
       !----------------------------------------

       ! HEMCO species ID
       HcoID = HCO_GetHcoID( 'ACET', HcoState )

       IF ( HcoID > 0 ) THEN
          !%%% For ND46 or ND11 %%%
          IF ( ND46 > 0 .OR. ND11 > 0 ) THEN
   
             ! Create diagnostic container
             DiagnName = 'BIOGENIC_ACET'
             CALL Diagn_Create( am_I_Root,                     & 
                                HcoState  = HcoState,          &
                                cName     = TRIM( DiagnName ), &
                                ExtNr     = ExtNr,             &
                                Cat       = Cat,               &
                                Hier      = -1,                &
                                HcoID     = HcoID,             &
                                SpaceDim  = 2,                 &
                                LevIDx    = -1,                &
                                OutUnit   = 'kg/m2/s',         &
                                WriteFreq = 'Manual',          &
                                AutoFill  = 1,                 &
                                cID       = N,                 & 
                                RC        = RC                  ) 
             IF ( RC /= HCO_SUCCESS ) RETURN
          ENDIF
   
          !%%% For ND11 only %%%
          !%%% These diagnostics are explicitly filled in hcox_megan_mod. 
          !%%% The diagnostics  name defined below must match the names 
          !%%% used in the MEGAN extension!
          IF ( ND11 > 0 ) THEN
   
             ! There are three manual acetone diagnostics in MEGAN
             DO I = 1,3
   
                ! Define diagnostics names. These names have to match the
                ! names called in hcox_megan_mod.F90.
                IF ( I == 1 ) THEN
                   DiagnName = 'MEGAN_ACET_MONO'
                ELSEIF ( I == 2 ) THEN
                   DiagnName = 'MEGAN_ACET_MBO'
                ELSEIF ( I == 3 ) THEN
                   DiagnName = 'MEGAN_ACET_DIRECT'
                ENDIF
      
                ! Create diagnostics. Don't use AutoFill here since the 
                ! diagnostics update calls are explicitly called in 
                ! hcox_megan_mod.F90.
                CALL Diagn_Create( am_I_Root,                     & 
                                   HcoState  = HcoState,          &
                                   cName     = TRIM( DiagnName ), &
                                   ExtNr     = ExtNr,             &
                                   Cat       = -1,                &
                                   Hier      = -1,                &
                                   HcoID     = HcoID,             &
                                   SpaceDim  = 2,                 &
                                   LevIDx    = -1,                &
                                   OutUnit   = 'kg/m2/s',         &
                                   WriteFreq = 'Manual',          &
                                   AutoFill  = 0,                 &
                                   cID       = N,                 & 
                                   RC        = RC                  ) 
                IF ( RC /= HCO_SUCCESS ) RETURN 
             ENDDO
          ENDIF
       ENDIF ! ACET
    ENDIF !MEGAN

    !=======================================================================
    ! These diagnostics use the MEGAN Monoterpenes extension
    !=======================================================================

    ! Extension # of MEGAN monoterpenes
    ExtNr = GetExtNr('MEGAN_Mono')
    IF ( ExtNr > 0 ) THEN

       !%%% For ND46 diagnostic %%%
       IF ( ND46 > 0 ) THEN

          !----------------------------------------
          ! %%%%% Biogenic monoterpene species %%%%%
          !----------------------------------------

          !%%%%%%%%%%%%%%%%%%%%%%%%%%%%%%%%%%%%%%%%%%%%%%%%%%%%%%%%%%%%%%%
          !%%% These diagnostics are explicitly filled in hcox_megan_mod.F 
          !%%% The diagnostics  name defined below must match the names 
          !%%% used in the MEGAN extension!
          !%%%%%%%%%%%%%%%%%%%%%%%%%%%%%%%%%%%%%%%%%%%%%%%%%%%%%%%%%%%%%%%
          ! There are 9 manual monoterpene diagnostics in MEGAN
          DO I = 1,12
   
             ! Define diagnostics names. These names have to match the
             ! names called in hcox_megan_mod.F90.
             IF ( I == 1 ) THEN
                DiagnName = 'BIOGENIC_MBOX'
             ELSEIF ( I ==  2 ) THEN
                DiagnName = 'BIOGENIC_APIN'
             ELSEIF ( I ==  3 ) THEN
                DiagnName = 'BIOGENIC_BPIN'
             ELSEIF ( I ==  4 ) THEN
                DiagnName = 'BIOGENIC_LIMO'
             ELSEIF ( I ==  5 ) THEN
                DiagnName = 'BIOGENIC_SABI'
             ELSEIF ( I ==  6 ) THEN
                DiagnName = 'BIOGENIC_MYRC'
             ELSEIF ( I ==  7 ) THEN
                DiagnName = 'BIOGENIC_CARE'
             ELSEIF ( I ==  8 ) THEN
                DiagnName = 'BIOGENIC_OCIM'
             ELSEIF ( I ==  9 ) THEN
                DiagnName = 'BIOGENIC_OMON'
             ! Now include diagnostic for total monoterpenes (MONX)
             ! even if tracer is not defined (mps, 2/23/15)
             ELSEIF ( I == 10 ) THEN
                DiagnName = 'BIOGENIC_MONX'
             ! Make diagnostic containers for SOA species to avoid errors
             ! in diag3.F. These diagnostics will be zero if MEGAN_SOA is
             ! turned off. (mps, 2/23/15)
             ELSEIF ( I == 10 ) THEN
                DiagnName = 'BIOGENIC_FARN'
             ELSEIF ( I == 11 ) THEN
                DiagnName = 'BIOGENIC_BCAR'
             ELSEIF ( I == 12 ) THEN
                DiagnName = 'BIOGENIC_OSQT'
             ENDIF

             ! Create diagnostics. Don't use AutoFill here since the 
             ! diagnostics update calls are explicitly called in 
             ! hcox_megan_mod.F90.
             CALL Diagn_Create( am_I_Root,                     & 
                                HcoState  = HcoState,          &
                                cName     = TRIM( DiagnName ), &
                                ExtNr     = ExtNr,             &
                                Cat       = Cat,               &
                                Hier      = -1,                &
                                HcoID     = -1,                &
                                SpaceDim  = 2,                 &
                                LevIDx    = -1,                &
                                OutUnit   = 'kg/m2/s',         &
                                OutOper   = 'Mean',            &
                                WriteFreq = 'Manual',          &
                                AutoFill  = 1,                 &
                                cID       = N,                 & 
                                RC        = RC                  ) 
             IF ( RC /= HCO_SUCCESS ) RETURN 
          ENDDO

       ENDIF

       !%%% For ND07 diagnostic %%%
       IF ( ND07 > 0 ) THEN

          !----------------------------------------
          ! %%%%% Biogenic OC %%%%%
          !----------------------------------------

          ! HEMCO species ID
          HcoID = HCO_GetHcoID( 'OCPI', HcoState )

          ! Create diagnostic container
          IF ( HcoID > 0 ) THEN
             DiagnName = 'BIOGENIC_OCPI'
             CALL Diagn_Create( am_I_Root,                     &  
                                HcoState  = HcoState,          &
                                cName     = TRIM( DiagnName ), &
                                ExtNr     = ExtNr,             &  
                                Cat       = Cat,               &
                                Hier      = -1,                &
                                HcoID     = HcoID,             &
                                SpaceDim  = 2,                 &
                                LevIDx    = -1,                &
                                OutUnit   = 'kg/m2/s',         &
                                WriteFreq = 'Manual',          &
                                AutoFill  = 1,                 &
                                cID       = N,                 & 
                                RC        = RC                  ) 
             IF ( RC /= HCO_SUCCESS ) RETURN 
          ENDIF
       ENDIF

       !%%% For ND29 diag %%%
       IF ( ND29 > 0 ) THEN

          !----------------------------------------
          ! %%%%% Biogenic CO %%%%%
          !----------------------------------------

          ! HEMCO species ID
          HcoID = GetHemcoId( 'CO', HcoState, LOC, RC )
          IF ( RC /= HCO_SUCCESS ) RETURN

          ! Create diagnostic container
          DiagnName = 'BIOGENIC_CO'
          CALL Diagn_Create( am_I_Root,                     & 
                             HcoState  = HcoState,          &
                             cName     = TRIM( DiagnName ), &
                             ExtNr     = ExtNr,             &
                             Cat       = Cat,               &
                             Hier      = -1,                &
                             HcoID     = HcoID,             &
                             SpaceDim  = 2,                 &
                             LevIDx    = -1,                &
                             OutUnit   = 'kg/m2/s',         &
                             WriteFreq = 'Manual',          &
                             AutoFill  = 1,                 &
                             cID       = N,                 & 
                             RC        = RC                  ) 
          IF ( RC /= HCO_SUCCESS ) RETURN 
       ENDIF
    ENDIF ! Megan mono

    !=======================================================================
    ! These diagnostics use the SeaSalt extension
    !=======================================================================
    IF ( ND46 > 0 ) THEN

       ! Extension # of SeaSalt
       ExtNr = GetExtNr('SeaSalt')
       IF ( ExtNr <= 0 ) THEN
          CALL HCO_Error ( 'SeaSalt extension not enabled', RC, THISLOC=LOC )
          RETURN      
       ENDIF

       ! Find out if SeaSalt Br2 is enabled
       CALL GetExtOpt ( ExtNr, 'Emit Br2', OptValBool=YesOrNo, RC=RC )
       IF ( RC /= HCO_SUCCESS ) RETURN
       IF ( YesOrNo == .FALSE. ) THEN
          CALL HCO_Error ( 'SeaSalt Br2 not enabled', RC, THISLOC=LOC )
          RETURN      
       ENDIF

       !----------------------------------------
       ! %%%%% Biogenic Br2 %%%%%
       !----------------------------------------

       ! HEMCO species ID
       HcoID = GetHemcoId( 'Br2', HcoState, LOC, RC )
       IF ( RC /= HCO_SUCCESS ) RETURN

       ! Create diagnostic container
       CALL Diagn_Create( am_I_Root,                    & 
                          HcoState  = HcoState,         &
                          cName     = 'SEASALT_BR2',    &
                          ExtNr     = ExtNr,            &
                          Cat       = -1,               &
                          Hier      = -1,               &
                          HcoID     = HcoID,            &
                          SpaceDim  = 2,                &
                          LevIDx    = -1,               &
                          OutUnit   = 'kg/m2/s',        &
                          WriteFreq = 'Manual',         &
                          AutoFill  = 1,                &
                          cID       = N,                & 
                          RC        = RC                 ) 
       IF ( RC /= HCO_SUCCESS ) RETURN 
    ENDIF

  END SUBROUTINE Diagn_Biogenic
!EOC
!------------------------------------------------------------------------------
!                  Harvard-NASA Emissions Component (HEMCO)                   !
!------------------------------------------------------------------------------
!BOP
!
! !IROUTINE: Diagn_LFlash
!
! !DESCRIPTION: Subroutine Diagn\_LFlash initializes diagnostics for the
!  lightning flash diagnostics (ND56).
!\\
!\\
! !INTERFACE:
!
  SUBROUTINE Diagn_LFlash( am_I_Root, Input_Opt, HcoState, ExtState, RC ) 
!
! !USES:
!
    USE GIGC_Input_Opt_Mod, ONLY : OptInput
    USE HCO_State_Mod,      ONLY : HCO_State
    USE HCOX_State_Mod,     ONLY : Ext_State
    USE HCO_ExtList_Mod,    ONLY : GetExtNr
!
! !INPUT PARAMETERS:
!
    LOGICAL,          INTENT(IN   )  :: am_I_Root  ! Are we on the root CPU?
!
! !INPUT/OUTPUT PARAMETERS:
!
    TYPE(OptInput),   INTENT(INOUT)  :: Input_Opt  ! Input opts
    TYPE(HCO_State),  POINTER        :: HcoState   ! HEMCO state object 
    TYPE(EXT_State),  POINTER        :: ExtState   ! Extensions state object 
    INTEGER,          INTENT(INOUT)  :: RC         ! Failure or success
!
! !REMARKS:
!  Lightning flashes (ND56)
!  ==> Manually set in hcox_lightning_mod.F90
!  ==> The original code diagnoses the 'cumulative mean', i.e. it
!      sums all quantities and simply divides by the number of 
!      met. time steps when writing the diagnostics. Here, we only 
!      use the average since the last writeout. To simulate the
!      behavior of the original ND56 diagnostics, set 'OutOper' to
!      'Cumsum' (cumulative sum) and manually divide by the # of
!      timesteps when writing data to the output file!
!
! !REVISION HISTORY: 
!  20 Aug 2014 - R. Yantosca - Initial version
!  21 Aug 2014 - R. Yantosca - Exit for simulations that don't use lightning
!  22 Jan 2015 - M. Yannetti - Added LEMIS Catch Exit
!EOP
!------------------------------------------------------------------------------
!BOC
!
! !LOCAL VARIABLES:
!
    INTEGER            :: ExtNr, HcoID, I, N
    CHARACTER(LEN=1)   :: ISTR
    CHARACTER(LEN=15)  :: SpcName
    CHARACTER(LEN=31)  :: DiagnName
    CHARACTER(LEN=255) :: MSG
    CHARACTER(LEN=255) :: LOC = 'DIAGN_LFLASH (hcoi_gc_diagn_mod.F90)'

    !=======================================================================
    ! DIAGN_LFLASH begins here!
    !=======================================================================

    ! Assume success
    RC = HCO_SUCCESS

    ! Exit if emissions are turned off
    IF ( .not. Input_Opt%LEMIS ) RETURN

    ! Exit if we are doing a specialty simulation w/o lightning
    !IF ( .not. Input_Opt%ITS_A_FULLCHEM_SIM ) RETURN

    ! Define diagnostics
    IF ( ND56 > 0 ) THEN

       ! Extension number
       ExtNr = GetExtNr('LightNOx')

       ! Exit if LightNOx was not turned on
       IF ( ExtNr <= 0 ) THEN
          MSG = 'Lightning NOx is not enabled - cannot write diagnostics ND56!'
          CALL HCO_ERROR( MSG, RC, THISLOC=LOC )
          RETURN
       ENDIF

       ! HEMCO species ID
       HcoID = GetHemcoId( 'NO', HcoState, LOC, RC )
       IF ( RC /= HCO_SUCCESS ) RETURN

       ! Loop over lighthing flash quantities
       DO I = 1, 3

          ! Pick the proper diagnostic name
          SELECT CASE( I )
             CASE( 1 )
                DiagnName = 'LIGHTNING_TOTAL_FLASHRATE'
             CASE( 2 )
                DiagnName = 'LIGHTNING_INTRACLOUD_FLASHRATE'
             CASE( 3 )
                DiagnName = 'LIGHTNING_CLOUDGROUND_FLASHRATE'
          END SELECT

          ! Create diagnostic container
          CALL Diagn_Create( am_I_Root,                     & 
                             HcoState  = HcoState,          &
                             cName     = TRIM( DiagnName ), &
                             ExtNr     = ExtNr,             &
                             Cat       = -1,                &
                             Hier      = -1,                &
                             HcoID     = HcoID,             &
                             SpaceDim  = 2,                 &
                             LevIDx    = -1,                &
                             OutUnit   = 'flashes/min/km2', &
                             OutOper   = 'Mean',            &
                             WriteFreq = 'Manual',          &
                             AutoFill  = 0,                 &
                             cID       = N,                 & 
                             RC        = RC                  ) 
          IF ( RC /= HCO_SUCCESS ) RETURN
       ENDDO
    ENDIF 

  END SUBROUTINE Diagn_LFlash
!EOC
!------------------------------------------------------------------------------
!                  Harvard-NASA Emissions Component (HEMCO)                   !
!------------------------------------------------------------------------------
!BOP
!
! !IROUTINE: Diagn_ParaNOx
!
! !DESCRIPTION: Subroutine Diagn\_ParaNox initializes diagnostics for the
!  ParaNOx ship plume emissions  (ND32, ND63).
!\\
!\\
! !INTERFACE:
!
  SUBROUTINE Diagn_ParaNOx( am_I_Root, Input_Opt, HcoState, ExtState, RC ) 
!
! !USES:
!
    USE GIGC_Input_Opt_Mod, ONLY : OptInput
    USE HCO_State_Mod,      ONLY : HCO_State
    USE HCOX_State_Mod,     ONLY : Ext_State
    USE HCO_ExtList_Mod,    ONLY : GetExtNr
!
! !INPUT PARAMETERS:
!
    LOGICAL,          INTENT(IN   )  :: am_I_Root  ! Are we on the root CPU?
!
! !INPUT/OUTPUT PARAMETERS:
!
    TYPE(OptInput),   INTENT(INOUT)  :: Input_Opt  ! Input opts
    TYPE(HCO_State),  POINTER        :: HcoState   ! HEMCO state object 
    TYPE(EXT_State),  POINTER        :: ExtState   ! Extensions state object 
    INTEGER,          INTENT(INOUT)  :: RC         ! Failure or success
!
! !REMARKS:
!  SHIP DIAGNOSTICS (ND63, ND32)
!   ==> Manually set in hcox_paranox_mod.F90
!
! !REVISION HISTORY: 
!  20 Aug 2014 - R. Yantosca - Initial version
!  21 Aug 2014 - R. Yantosca - Exit for simulations that don't use PARANOX
!EOP
!------------------------------------------------------------------------------
!BOC
!
! !LOCAL VARIABLES:
!
    INTEGER            :: ExtNr, HcoID, N
    CHARACTER(LEN=15)  :: SpcName
    CHARACTER(LEN=31)  :: DiagnName
    CHARACTER(LEN=255) :: MSG
    CHARACTER(LEN=255) :: LOC = 'DIAGN_PARANOX (hcoi_gc_diagn_mod.F90)'

    !=======================================================================
    ! DIAGN_PARANOX begins here!
    !=======================================================================

    ! Assume success
    RC = HCO_SUCCESS

    ! Exit if we are doing a specialty simulation w/o lightning
    IF ( .not. Input_Opt%ITS_A_FULLCHEM_SIM ) RETURN

    ! Extension number
    ExtNr = GetExtNr('ParaNOx')

    ! Exit if PARANOX extension was turned off
    IF ( ExtNr <= 0 .AND. ND63 > 0 ) THEN
       MSG = 'ParaNOx is not enabled - cannot write diagnostics ND63!'
       CALL HCO_Error( MSG, RC, THISLOC=LOC )
       RETURN
    ENDIF
    
    IF ( ExtNr > 0 ) THEN

       ! HEMCO species ID
       HcoID = GetHemcoId( 'NO', HcoState, LOC, RC )
       IF ( RC /= HCO_SUCCESS ) RETURN

       !-------------------------------------------
       ! %%%%% Ship NO %%%%%
       !
       ! These are the final NO emissions
       !-------------------------------------------       
       IF ( ND63 > 0 .OR. ND32 > 0 ) THEN
          
          ! Create diagnostic container
          DiagnName = 'SHIP_NO'
          CALL Diagn_Create( am_I_Root,                     & 
                             HcoState  = HcoState,          &
                             cName     = TRIM( DiagnName ), &
                             ExtNr     = ExtNr,             &
                             Cat       = -1,                &
                             Hier      = -1,                &
                             HcoID     = HcoID,             &
                             SpaceDim  = 2,                 &
                             LevIDx    = -1,                &
                             OutUnit   = 'kg/m2/s',         &
                             WriteFreq = 'Manual',          &
                             AutoFill  = 1,                 &
                             cID       = N,                 & 
                             RC        = RC                  )
          IF ( RC /= HCO_SUCCESS ) RETURN
       ENDIF
 
       !-------------------------------------------
       ! %%%%% PARANOX specific diagnostics %%%%%
       !-------------------------------------------
       IF ( ND63 > 0 ) THEN
 
          ! These are the ship NO emissions before PARANOX chemistry
          DiagnName = 'PARANOX_TOTAL_SHIPNOX'
          CALL Diagn_Create( am_I_Root,                     & 
                             HcoState  = HcoState,          &
                             cName     = TRIM( DiagnName ), &
                             ExtNr     = ExtNr,             &
                             Cat       = -1,                &
                             Hier      = -1,                &
                             HcoID     = HcoID,             &
                             SpaceDim  = 2,                 &
                             LevIDx    = -1,                &
                             OutUnit   = 'kg/m2/s',         &
                             WriteFreq = 'Manual',          &
                             AutoFill  = 0,                 &
                             cID       = N,                 & 
                             RC        = RC                  )
          IF ( RC /= HCO_SUCCESS ) RETURN
  
          ! These is the O3 production/loss through PARANOX 
          DiagnName = 'PARANOX_O3_PRODUCTION'
          CALL Diagn_Create( am_I_Root,                     & 
                             HcoState  = HcoState,          &
                             cName     = TRIM( DiagnName ), &
                             ExtNr     = ExtNr,             &
                             Cat       = -1,                &
                             Hier      = -1,                &
                             HcoID     = HcoID,             &
                             SpaceDim  = 2,                 &
                             LevIDx    = -1,                &
                             OutUnit   = 'kg/m2/s',         &
                             WriteFreq = 'Manual',          &
                             AutoFill  = 0,                 &
                             cID       = N,                 & 
                             RC        = RC                  )
          IF ( RC /= HCO_SUCCESS ) RETURN
 
          DiagnName = 'PARANOX_NOXFRAC_REMAINING'
          CALL Diagn_Create( am_I_Root,                     & 
                             HcoState  = HcoState,          &
                             cName     = TRIM( DiagnName ), &
                             ExtNr     = ExtNr,             &
                             Cat       = -1,                &
                             Hier      = -1,                &
                             HcoID     = HcoID,             &
                             SpaceDim  = 2,                 &
                             LevIDx    = -1,                &
                             OutUnit   = 'unitless',        &
                             OutOper   = 'Mean',            &
                             WriteFreq = 'Manual',          &
                             AutoFill  = 0,                 &
                             cID       = N,                 & 
                             RC        = RC                  )
          IF ( RC /= HCO_SUCCESS ) RETURN
  
          DiagnName = 'PARANOX_OPE'
          CALL Diagn_Create( am_I_Root,                     & 
                             HcoState  = HcoState,          &
                             cName     = TRIM( DiagnName ), &
                             ExtNr     = ExtNr,             &
                             Cat       = -1,                &
                             Hier      = -1,                &
                             HcoID     = HcoID,             &
                             SpaceDim  = 2,                 &
                             LevIDx    = -1,                &
                             OutUnit   = 'unitless',        &
                             OutOper   = 'Mean',            &
                             WriteFreq = 'Manual',          &
                             AutoFill  = 0,                 &
                             cID       = N,                 & 
                             RC        = RC                  )
          IF ( RC /= HCO_SUCCESS ) RETURN
 
       ENDIF
    ENDIF

  END SUBROUTINE Diagn_ParaNOx
!EOC
!------------------------------------------------------------------------------
!                  Harvard-NASA Emissions Component (HEMCO)                   !
!------------------------------------------------------------------------------
!BOP
!
! !IROUTINE: Diagn_POPs
!
! !DESCRIPTION: Subroutine Diagn\_POPs initializes diagnostics for the
!  POPs simulation (ND53).
!\\
!\\
! !INTERFACE:
!
  SUBROUTINE Diagn_POPs( am_I_Root, Input_Opt, HcoState, ExtState, RC ) 
!
! !USES:
!
    USE GIGC_Input_Opt_Mod, ONLY : OptInput
    USE HCO_State_Mod,      ONLY : HCO_State
    USE HCOX_State_Mod,     ONLY : Ext_State
    USE HCO_ExtList_Mod,    ONLY : GetExtNr
!
! !INPUT PARAMETERS:
!
    LOGICAL,          INTENT(IN   )  :: am_I_Root  ! Are we on the root CPU?
!
! !INPUT/OUTPUT PARAMETERS:
!
    TYPE(OptInput),   INTENT(INOUT)  :: Input_Opt  ! Input opts
    TYPE(HCO_State),  POINTER        :: HcoState   ! HEMCO state object 
    TYPE(EXT_State),  POINTER        :: ExtState   ! Extensions state object 
    INTEGER,          INTENT(INOUT)  :: RC         ! Failure or success
!
! !REMARKS:
!  Split off code from HCOI_GC_Diagn_Init into smaller routines in order to
!  make the code more manageable.
!
! !REVISION HISTORY: 
!  26 Aug 2014 - M. Sulprizio- Initial version
!EOP
!------------------------------------------------------------------------------
!BOC
!
! !LOCAL VARIABLES:
!
    INTEGER            :: ExtNr, HcoID, N
    CHARACTER(LEN=31)  :: DiagnName
    CHARACTER(LEN=255) :: MSG
    CHARACTER(LEN=255) :: LOC = 'DIAGN_POPs (hcoi_gc_diagn_mod.F90)'

    !=======================================================================
    ! Define ND53 diagnostics (POPs emissions)
    !=======================================================================

    ! Assume success
    RC = HCO_SUCCESS

    ! Exit if the POPs simulation is not selected
    IF ( .not. Input_Opt%ITS_A_POPS_SIM ) RETURN

    ! Define diagnostics
    IF ( ExtState%GC_POPs .and. ( ND53 > 0 ) ) THEN

       ! HEMCO extension # for POPs
       ExtNr = GetExtNr( 'GC_POPs' )
       IF ( ExtNr <= 0 ) THEN
          CALL HCO_Error ( 'Cannot find POPs extension', RC, THISLOC=LOC )
          RETURN      
       ENDIF

!------------------------------------------------------------------------------
! Prior to 8/27/14:
! Comment out for now -- Need to figure out how to track total POPs emissions
! in HEMCO (mps/8/27/14)
!       !-------------------------------------------
!       ! %%%%% Total POP %%%%%
!       !-------------------------------------------
! 
!       ! HEMCO species ID
!       HcoID = GetHemcoId( 'POPG', HcoState, LOC, RC )
!       IF ( RC /= HCO_SUCCESS ) RETURN
!
!       ! Create diagnostic container
!       DiagnName = 'AD01_POPT_SOURCE'
!       CALL Diagn_Create( am_I_Root,                     & 
!                          HcoState  = HcoState,          &
!                          cName     = TRIM( DiagnName ), &
!                          ExtNr     = ExtNr,             &
!                          Cat       = -1,                &
!                          Hier      = -1,                &
!                          HcoID     = HcoID,             &
!                          SpaceDim  = 2,                 &
!                          LevIDx    = -1,                &
!                          OutUnit   = 'kg',              &
!                          WriteFreq = 'Manual',          &
!                          AutoFill  = 1,                 &
!                          cID       = N,                 & 
!                          RC        = RC                  ) 
!       IF ( RC /= HCO_SUCCESS ) RETURN 
!------------------------------------------------------------------------------

       !-------------------------------------------
       ! %%%%% OC-phase POP %%%%%
       !-------------------------------------------
 
       ! HEMCO species ID
       HcoID = GetHemcoId( 'POPPOC', HcoState, LOC, RC )
       IF ( RC /= HCO_SUCCESS ) RETURN

       ! Create diagnostic container
       DiagnName = 'AD01_POPPOC_SOURCE'
       CALL Diagn_Create( am_I_Root,                     & 
                          HcoState  = HcoState,          &
                          cName     = TRIM( DiagnName ), &
                          ExtNr     = ExtNr,             &
                          Cat       = -1,                &
                          Hier      = -1,                &
                          HcoID     = HcoID,             &
                          SpaceDim  = 2,                 &
                          LevIDx    = -1,                &
                          OutUnit   = 'kg',              &
                          WriteFreq = 'Manual',          &
                          AutoFill  = 1,                 &
                          cID       = N,                 & 
                          RC        = RC                  ) 
       IF ( RC /= HCO_SUCCESS ) RETURN 

       !-------------------------------------------
       ! %%%%% BC-phase POP %%%%%
       !-------------------------------------------

       ! HEMCO species ID
       HcoID = GetHemcoId( 'POPPBC', HcoState, LOC, RC )
       IF ( RC /= HCO_SUCCESS ) RETURN

       ! Create diagnostic container
       DiagnName = 'AD01_POPPBC_SOURCE'
       CALL Diagn_Create( am_I_Root,                   & 
                          HcoState  = HcoState,        &
                          cName     = TRIM(DiagnName), &
                          ExtNr     = ExtNr,           &
                          Cat       = -1,              &
                          Hier      = -1,              &
                          HcoID     = HcoID,           &
                          SpaceDim  = 2,               &
                          LevIDx    = -1,              &
                          OutUnit   = 'kg',            &
                          WriteFreq = 'Manual',        &
                          AutoFill  = 1,               &
                          cID       = N,               & 
                          RC        = RC                ) 
       IF ( RC /= HCO_SUCCESS ) RETURN


       !-------------------------------------------
       ! %%%%% Gas-phase POP %%%%%
       !-------------------------------------------

       ! HEMCO species ID
       HcoID = GetHemcoId( 'POPG', HcoState, LOC, RC )
       IF ( RC /= HCO_SUCCESS ) RETURN

       ! Create diagnostic container
       DiagnName = 'AD01_POPG_SOURCE'
       CALL Diagn_Create( am_I_Root,                     & 
                          HcoState  = HcoState,          &
                          cName     = TRIM( DiagnName ), &
                          ExtNr     = ExtNr,             &
                          Cat       = -1,                &
                          Hier      = -1,                &
                          HcoID     = HcoID,             &
                          SpaceDim  = 2,                 &
                          LevIDx    = -1,                &
                          OutUnit   = 'kg',              &
                          WriteFreq = 'Manual',          &
                          AutoFill  = 1,                 &
                          cID       = N,                 & 
                          RC        = RC                  ) 
       IF ( RC /= HCO_SUCCESS ) RETURN
    ENDIF

  END SUBROUTINE Diagn_POPs
!EOC
!------------------------------------------------------------------------------
!                  Harvard-NASA Emissions Component (HEMCO)                   !
!------------------------------------------------------------------------------
!BOP
!
! !IROUTINE: Diagn_CH4
!
! !DESCRIPTION: Subroutine Diagn\_CH4 initializes diagnostics for the
!  CH4 simulation (ND58).
!\\
!\\
! !INTERFACE:
!
  SUBROUTINE Diagn_CH4( am_I_Root, Input_Opt, HcoState, ExtState, RC ) 
!
! !USES:
!
    USE GIGC_Input_Opt_Mod, ONLY : OptInput
    USE HCO_State_Mod,      ONLY : HCO_State
    USE HCO_State_Mod,      ONLY : HCO_GetHcoID
    USE HCOX_State_Mod,     ONLY : Ext_State
    USE HCO_ExtList_Mod,    ONLY : GetExtNr
    USE TRACERID_MOD,       ONLY : IDTCH4
!
! !INPUT PARAMETERS:
!
    LOGICAL,          INTENT(IN   )  :: am_I_Root  ! Are we on the root CPU?
!
! !INPUT/OUTPUT PARAMETERS:
!
    TYPE(OptInput),   INTENT(INOUT)  :: Input_Opt  ! Input opts
    TYPE(HCO_State),  POINTER        :: HcoState   ! HEMCO state object 
    TYPE(EXT_State),  POINTER        :: ExtState   ! Extensions state object 
    INTEGER,          INTENT(INOUT)  :: RC         ! Failure or success
!
! !REMARKS:
!  Split off code from HCOI_GC_Diagn_Init into smaller routines in order to
!  make the code more manageable.
!\\
!\\
!  CH4 diagnostics need to be defined even if ND58 is turned off because
!  the diagnostics are also being used to write CH4 emissions from the 
!  individual sources (gas, coal, etc.) into STT (in global\_ch4\_mod.F).
!  The categories defined here need to match the ones specified in the 
!  HEMCO configuration file.
!
! !REVISION HISTORY: 
!  13 Sep 2014 - C. Keller   - Initial version
!EOP
!------------------------------------------------------------------------------
!BOC
!
! !LOCAL VARIABLES:
!
    INTEGER            :: ExtNr, IDCH4, Cat, HcoID, N
    CHARACTER(LEN=31)  :: DiagnName
    CHARACTER(LEN=255) :: MSG
    CHARACTER(LEN=255) :: LOC = 'DIAGN_CH4 (hcoi_gc_diagn_mod.F90)'

    !=======================================================================
    ! Define ND58 diagnostics (CH4 emissions)
    !=======================================================================

    ! Assume success
    RC = HCO_SUCCESS

    ! Exit if the CH4 simulation is not selected
    IF ( .NOT. ( Input_Opt%ITS_A_CH4_SIM .OR. IDTCH4 > 0 ) ) RETURN

    ! Get default HEMCO species ID for CH4 
    IDCH4 = HCO_GetHcoID( 'CH4', HcoState )

    ! Extension number is zero (HEMCO core) until defined otherwise
    ExtNr = 0

    !-----------------------------------------------------------------
    ! %%%%% CH4 from gas and oil (Category 1 or species CH4_ga)  %%%%%
    !-----------------------------------------------------------------

    ! Check if there is a specific HEMCO species defined for this 
    ! category, in which case we use the total of this species.
    ! Otherwise, use CH4 category 1 emissions.
    HcoID = HCO_GetHcoID( 'CH4_ga', HcoState )
    IF ( HcoID > 0 ) THEN
       Cat   = -1
    ELSE
       HcoID = IDCH4
       Cat   = 1
    ENDIF

    IF ( HcoID > 0 ) THEN 

       ! Create diagnostic container
       DiagnName = 'CH4_GAS'
       CALL Diagn_Create( am_I_Root,                     & 
                          HcoState  = HcoState,          &
                          cName     = TRIM( DiagnName ), &
                          ExtNr     = ExtNr,             &
                          Cat       = Cat,               &
                          Hier      = -1,                &
                          HcoID     = HcoID,             &
                          SpaceDim  = 2,                 &
                          LevIDx    = -1,                &
                          OutUnit   = 'kg/m2/s',         &
                          WriteFreq = 'Manual',          &
                          AutoFill  = 1,                 &
                          cID       = N,                 & 
                          RC        = RC                  ) 
       IF ( RC /= HCO_SUCCESS ) RETURN 
    ENDIF

    !----------------------------------------------------------
    ! %%%%% CH4 from coal (Category 2 or species CH4_co)  %%%%%
    !----------------------------------------------------------

    HcoID = HCO_GetHcoID( 'CH4_co', HcoState )
    IF ( HcoID > 0 ) THEN
       Cat   = -1
    ELSE
       HcoID = IDCH4
       Cat   = 2
    ENDIF
    IF ( HcoID > 0 ) THEN 

       ! Create diagnostic container
       DiagnName = 'CH4_COAL'
       CALL Diagn_Create( am_I_Root,                     & 
                          HcoState  = HcoState,          &
                          cName     = TRIM( DiagnName ), &
                          ExtNr     = ExtNr,             &
                          Cat       = Cat,               &
                          Hier      = -1,                &
                          HcoID     = HcoID,             &
                          SpaceDim  = 2,                 &
                          LevIDx    = -1,                &
                          OutUnit   = 'kg/m2/s',         &
                          WriteFreq = 'Manual',          &
                          AutoFill  = 1,                 &
                          cID       = N,                 & 
                          RC        = RC                  ) 
       IF ( RC /= HCO_SUCCESS ) RETURN 
    ENDIF

    !---------------------------------------------------------------
    ! %%%%% CH4 from livestock (Category 3 or species CH4_ef)  %%%%%
    !---------------------------------------------------------------

    HcoID = HCO_GetHcoID( 'CH4_ef', HcoState )
    IF ( HcoID > 0 ) THEN
       Cat   = -1
    ELSE
       HcoID = IDCH4
       Cat   = 3
    ENDIF
    IF ( HcoID > 0 ) THEN 

       ! Create diagnostic container
       DiagnName = 'CH4_LIVESTOCK'
       CALL Diagn_Create( am_I_Root,                     & 
                          HcoState  = HcoState,          &
                          cName     = TRIM( DiagnName ), &
                          ExtNr     = ExtNr,             &
                          Cat       = Cat,               &
                          Hier      = -1,                &
                          HcoID     = HcoID,             &
                          SpaceDim  = 2,                 &
                          LevIDx    = -1,                &
                          OutUnit   = 'kg/m2/s',         &
                          WriteFreq = 'Manual',          &
                          AutoFill  = 1,                 &
                          cID       = N,                 & 
                          RC        = RC                  ) 
       IF ( RC /= HCO_SUCCESS ) RETURN 
    ENDIF   
 
    !---------------------------------------------------------------
    ! %%%%% CH4 from waste (Category 4 or species CH4_wa)  %%%%%
    !---------------------------------------------------------------

    HcoID = HCO_GetHcoID( 'CH4_wa', HcoState )
    IF ( HcoID > 0 ) THEN
       Cat   = -1
    ELSE
       HcoID = IDCH4
       Cat   = 4
    ENDIF
    IF ( HcoID > 0 ) THEN 

       ! Create diagnostic container
       DiagnName = 'CH4_WASTE'
       CALL Diagn_Create( am_I_Root,                     & 
                          HcoState  = HcoState,          &
                          cName     = TRIM( DiagnName ), &
                          ExtNr     = ExtNr,             &
                          Cat       = Cat,               &
                          Hier      = -1,                &
                          HcoID     = HcoID,             &
                          SpaceDim  = 2,                 &
                          LevIDx    = -1,                &
                          OutUnit   = 'kg/m2/s',         &
                          WriteFreq = 'Manual',          &
                          AutoFill  = 1,                 &
                          cID       = N,                 & 
                          RC        = RC                  ) 
       IF ( RC /= HCO_SUCCESS ) RETURN 
    ENDIF   
 
    !---------------------------------------------------------------
    ! %%%%% CH4 from biofuel (Category 5 or species CH4_bf)  %%%%%
    !---------------------------------------------------------------

    HcoID = HCO_GetHcoID( 'CH4_bf', HcoState )
    IF ( HcoID > 0 ) THEN
       Cat   = -1
    ELSE
       HcoID = IDCH4
       Cat   = 5
    ENDIF
    IF ( HcoID > 0 ) THEN 

       ! Create diagnostic container
       DiagnName = 'CH4_BIOFUEL'
       CALL Diagn_Create( am_I_Root,                     & 
                          HcoState  = HcoState,          &
                          cName     = TRIM( DiagnName ), &
                          ExtNr     = ExtNr,             &
                          Cat       = Cat,               &
                          Hier      = -1,                &
                          HcoID     = HcoID,             &
                          SpaceDim  = 2,                 &
                          LevIDx    = -1,                &
                          OutUnit   = 'kg/m2/s',         &
                          WriteFreq = 'Manual',          &
                          AutoFill  = 1,                 &
                          cID       = N,                 & 
                          RC        = RC                  ) 
       IF ( RC /= HCO_SUCCESS ) RETURN 
    ENDIF

    !-------------------------------------------------------------------------
    ! %%%%% CH4 from other anth. sources (Category 6 or species CH4_oa)  %%%%%
    !-------------------------------------------------------------------------

    HcoID = HCO_GetHcoID( 'CH4_oa', HcoState )
    IF ( HcoID > 0 ) THEN
       Cat   = -1
    ELSE
       HcoID = IDCH4
       Cat   = 6
    ENDIF
    IF ( HcoID > 0 ) THEN 

       ! Create diagnostic container
       DiagnName = 'CH4_ANTHROTHER'
       CALL Diagn_Create( am_I_Root,                     & 
                          HcoState  = HcoState,          &
                          cName     = TRIM( DiagnName ), &
                          ExtNr     = ExtNr,             &
                          Cat       = Cat,               &
                          Hier      = -1,                &
                          HcoID     = HcoID,             &
                          SpaceDim  = 2,                 &
                          LevIDx    = -1,                &
                          OutUnit   = 'kg/m2/s',         &
                          WriteFreq = 'Manual',          &
                          AutoFill  = 1,                 &
                          cID       = N,                 & 
                          RC        = RC                  ) 
       IF ( RC /= HCO_SUCCESS ) RETURN 
    ENDIF

    !-------------------------------------------------------------------------
    ! %%%%% CH4 from soil absorption (Category 7 or species CH4_sa)  %%%%%
    !-------------------------------------------------------------------------

    HcoID = HCO_GetHcoID( 'CH4_sa', HcoState )
    IF ( HcoID > 0 ) THEN
       Cat   = -1
    ELSE
       HcoID = IDCH4
       Cat   = 7
    ENDIF
    IF ( HcoID > 0 ) THEN 

       ! Create diagnostic container
       DiagnName = 'CH4_SOILABSORB'
       CALL Diagn_Create( am_I_Root,                     & 
                          HcoState  = HcoState,          &
                          cName     = TRIM( DiagnName ), &
                          ExtNr     = ExtNr,             &
                          Cat       = Cat,               &
                          Hier      = -1,                &
                          HcoID     = HcoID,             &
                          SpaceDim  = 2,                 &
                          LevIDx    = -1,                &
                          OutUnit   = 'kg/m2/s',         &
                          WriteFreq = 'Manual',          &
                          AutoFill  = 1,                 &
                          cID       = N,                 & 
                          RC        = RC                  ) 
       IF ( RC /= HCO_SUCCESS ) RETURN 
    ENDIF

    !---------------------------------------------------------------------------
    ! %%%%% CH4 from other natural sources (Category 8 or species CH4_on)  %%%%%
    !---------------------------------------------------------------------------

    HcoID = HCO_GetHcoID( 'CH4_on', HcoState )
    IF ( HcoID > 0 ) THEN
       Cat   = -1
    ELSE
       HcoID = IDCH4
       Cat   = 8
    ENDIF
    IF ( HcoID > 0 ) THEN 

       ! Create diagnostic container
       DiagnName = 'CH4_OTHERNATUR'
       CALL Diagn_Create( am_I_Root,                     & 
                          HcoState  = HcoState,          &
                          cName     = TRIM( DiagnName ), &
                          ExtNr     = ExtNr,             &
                          Cat       = Cat,               &
                          Hier      = -1,                &
                          HcoID     = HcoID,             &
                          SpaceDim  = 2,                 &
                          LevIDx    = -1,                &
                          OutUnit   = 'kg/m2/s',         &
                          WriteFreq = 'Manual',          &
                          AutoFill  = 1,                 &
                          cID       = N,                 & 
                          RC        = RC                  ) 
       IF ( RC /= HCO_SUCCESS ) RETURN 
    ENDIF

    !--------------------------------------------------------------------------
    ! %%%%% CH4 from biomass burning (automatically filled in extension)  %%%%%
    !--------------------------------------------------------------------------

    ! HEMCO extension # for wetland ch4 
    ExtNr = GetExtNr( 'GFED3' )
    IF ( ExtNr <= 0 ) ExtNr = GetExtNr( 'FINN' )
    IF ( ExtNr <= 0 ) THEN
       IF ( am_I_Root ) THEN
          MSG = 'Biomass burning not turned on - no CH4 emissions from biomass burning!'
          WRITE(*,*) TRIM(MSG)
          CALL HCO_WARNING ( MSG, RC, THISLOC=LOC )
       ENDIF
    ENDIF
    IF ( ExtNr > 0 ) THEN
       IF ( IDCH4 < 0 ) THEN
          HcoID = HCO_GetHcoID( 'CH4_tot', HcoState )
       ELSE
          HcoID = IDCH4
       ENDIF
       IF ( HcoID > 0 ) THEN 
   
          ! Create diagnostic container
          DiagnName = 'CH4_BIOMASS'
          CALL Diagn_Create( am_I_Root,                     & 
                             HcoState  = HcoState,          &
                             cName     = TRIM( DiagnName ), &
                             ExtNr     = ExtNr,             &
                             Cat       = -1,                &
                             Hier      = -1,                &
                             HcoID     = HcoID,             &
                             SpaceDim  = 2,                 &
                             LevIDx    = -1,                &
                             OutUnit   = 'kg/m2/s',         &
                             WriteFreq = 'Manual',          &
                             AutoFill  = 1,                 & 
                             cID       = N,                 & 
                             RC        = RC                  ) 
          IF ( RC /= HCO_SUCCESS ) RETURN 
       ENDIF     
    ENDIF     
   
    !----------------------------------------------------------------------
    ! %%%%% CH4 from rice (manual diagnostics in wetlands extension)  %%%%%
    !----------------------------------------------------------------------

    ! HEMCO extension # for wetland ch4 
    ExtNr = GetExtNr( 'CH4_WETLANDS' )
    IF ( ExtNr <= 0 ) THEN
       IF ( am_I_Root ) THEN
          MSG = 'Wetland emissions not turned on - no CH4 emissions from rice!'
          WRITE(*,*) TRIM(MSG)
          CALL HCO_WARNING ( MSG, RC, THISLOC=LOC )
       ENDIF
    ENDIF
    IF ( ExtNr > 0 ) THEN
       IF ( IDCH4 < 0 ) THEN
          HcoID = HCO_GetHcoID( 'CH4_tot', HcoState )
       ELSE
          HcoID = IDCH4
       ENDIF
       IF ( HcoID > 0 ) THEN 
   
          ! Create diagnostic container
          DiagnName = 'CH4_RICE'
          CALL Diagn_Create( am_I_Root,                     & 
                             HcoState  = HcoState,          &
                             cName     = TRIM( DiagnName ), &
                             ExtNr     = ExtNr,             &
                             Cat       = -1,                &
                             Hier      = -1,                &
                             HcoID     = HcoID,             &
                             SpaceDim  = 2,                 &
                             LevIDx    = -1,                &
                             OutUnit   = 'kg/m2/s',         &
                             WriteFreq = 'Manual',          &
                             AutoFill  = 0,                 &  ! Manually filled !!
                             cID       = N,                 & 
                             RC        = RC                  ) 
          IF ( RC /= HCO_SUCCESS ) RETURN 
       ENDIF     
    ENDIF     
   
    !--------------------------------------------------------------------------
    ! %%%%% CH4 from wetlands (manual diagnostics in wetlands extension)  %%%%%
    !--------------------------------------------------------------------------

    IF ( ExtNr > 0 .AND. HcoID > 0 ) THEN
       DiagnName = 'CH4_WETLAND'
       CALL Diagn_Create( am_I_Root,                     & 
                          HcoState  = HcoState,          &
                          cName     = TRIM( DiagnName ), &
                          ExtNr     = ExtNr,             &
                          Cat       = -1,                &
                          Hier      = -1,                &
                          HcoID     = HcoID,             &
                          SpaceDim  = 2,                 &
                          LevIDx    = -1,                &
                          OutUnit   = 'kg/m2/s',         &
                          WriteFreq = 'Manual',          &
                          AutoFill  = 0,                 &  ! Manually filled !!
                          cID       = N,                 & 
                          RC        = RC                  ) 
       IF ( RC /= HCO_SUCCESS ) RETURN 
    ENDIF     

  END SUBROUTINE Diagn_CH4
!EOC
!------------------------------------------------------------------------------
!                  Harvard-NASA Emissions Component (HEMCO)                   !
!------------------------------------------------------------------------------
!BOP
!
! !IROUTINE: Diagn_Hg
!
! !DESCRIPTION: Subroutine Diagn\_Hg initializes diagnostics for the
!  Hg specialty simulation. For now, this is just a placeholder. 
!\\
!\\
! !INTERFACE:
!
  SUBROUTINE Diagn_Hg( am_I_Root, Input_Opt, HcoState, ExtState, RC ) 
!
! !USES:
!
    USE GIGC_Input_Opt_Mod, ONLY : OptInput
    USE HCO_State_Mod,      ONLY : HCO_State
    USE HCOX_State_Mod,     ONLY : Ext_State
    USE HCO_ExtList_Mod,    ONLY : GetExtNr
!
! !INPUT PARAMETERS:
!
    LOGICAL,          INTENT(IN   )  :: am_I_Root  ! Are we on the root CPU?
!
! !INPUT/OUTPUT PARAMETERS:
!
    TYPE(OptInput),   INTENT(INOUT)  :: Input_Opt  ! Input opts
    TYPE(HCO_State),  POINTER        :: HcoState   ! HEMCO state object 
    TYPE(EXT_State),  POINTER        :: ExtState   ! Extensions state object 
    INTEGER,          INTENT(INOUT)  :: RC         ! Failure or success
!
! !REMARKS:
!
! !REVISION HISTORY: 
!  23 Sep 2014 - C. Keller   - Initial version
!EOP
!------------------------------------------------------------------------------
!BOC
!
! !LOCAL VARIABLES:
!
    INTEGER            :: ExtNr, HcoID, Cat, N
    CHARACTER(LEN=31)  :: DiagnName
    CHARACTER(LEN=255) :: MSG
    CHARACTER(LEN=255) :: LOC = 'DIAGN_Hg (hcoi_gc_diagn_mod.F90)'

    !=======================================================================
    ! Define diagnostics (POPs emissions)
    !=======================================================================

    ! Assume success
    RC = HCO_SUCCESS

    ! Exit if the mercury simulation is not selected
    IF ( .not. Input_Opt%ITS_A_MERCURY_SIM ) RETURN

    ! HEMCO species ID
    HcoID = GetHemcoId( 'Hg0', HcoState, LOC, RC )
    IF ( RC /= HCO_SUCCESS ) RETURN

    ! Extension number is always zero (HEMCO core)
    ExtNr = 0

    !-------------------------------------------
    ! %%%%% ARTISANAL HG (Hg0) %%%%%
    !-------------------------------------------
 
    ! Create diagnostic container
    DiagnName = 'HG0_ARTISANAL'
    Cat       = 8
    CALL Diagn_Create( am_I_Root,                   & 
                       HcoState  = HcoState,        &
                       cName     = TRIM(DiagnName), &
                       ExtNr     = ExtNr,           &
                       Cat       = Cat,             &
                       Hier      = -1,              &
                       HcoID     = HcoID,           &
                       SpaceDim  = 2,               &
                       LevIDx    = -1,              &
                       OutUnit   = 'kg/m2/s',       &
                       WriteFreq = 'Manual',        &
                       AutoFill  = 1,               &
                       cID       = N,               & 
                       RC        = RC                ) 
    IF ( RC /= HCO_SUCCESS ) RETURN

    !-------------------------------------------
    ! %%%%% NATURAL HG (Hg0) %%%%%
    !-------------------------------------------
 
    ! Create diagnostic container
    DiagnName = 'HG0_NATURAL'
    Cat       = CATEGORY_NATURAL
    CALL Diagn_Create( am_I_Root,                   & 
                       HcoState  = HcoState,        &
                       cName     = TRIM(DiagnName), &
                       ExtNr     = ExtNr,           &
                       Cat       = Cat,             &
                       Hier      = -1,              &
                       HcoID     = HcoID,           &
                       SpaceDim  = 2,               &
                       LevIDx    = -1,              &
                       OutUnit   = 'kg/m2/s',       &
                       WriteFreq = 'Manual',        &
                       AutoFill  = 1,               &
                       cID       = N,               & 
                       RC        = RC                ) 
    IF ( RC /= HCO_SUCCESS ) RETURN


    !---------------------------------------------
    ! %%%%% ANTHROPOGENIC HG (Hg0, Hg2, HgP) %%%%%
    !---------------------------------------------
 
    Cat = CATEGORY_ANTHRO

    ! Create diagnostic container
    DiagnName = 'HG0_ANTHRO'
    CALL Diagn_Create( am_I_Root,                   & 
                       HcoState  = HcoState,        &
                       cName     = TRIM(DiagnName), &
                       ExtNr     = ExtNr,           &
                       Cat       = Cat,             &
                       Hier      = -1,              &
                       HcoID     = HcoID,           &
                       SpaceDim  = 2,               &
                       LevIDx    = -1,              &
                       OutUnit   = 'kg/m2/s',       &
                       WriteFreq = 'Manual',        &
                       AutoFill  = 1,               &
                       cID       = N,               & 
                       RC        = RC                ) 
    IF ( RC /= HCO_SUCCESS ) RETURN

    ! Hg2
    HcoID = GetHemcoId( 'Hg2', HcoState, LOC, RC, ERR=.FALSE. )
    IF ( RC /= HCO_SUCCESS ) RETURN

    ! Create diagnostic container
    IF ( HcoID > 0 ) THEN
       DiagnName = 'HG2_ANTHRO'
       CALL Diagn_Create( am_I_Root,                   & 
                          HcoState  = HcoState,        &
                          cName     = TRIM(DiagnName), &
                          ExtNr     = ExtNr,           &
                          Cat       = Cat,             &
                          Hier      = -1,              &
                          HcoID     = HcoID,           &
                          SpaceDim  = 2,               &
                          LevIDx    = -1,              &
                          OutUnit   = 'kg/m2/s',       &
                          WriteFreq = 'Manual',        &
                          AutoFill  = 1,               &
                          cID       = N,               & 
                          RC        = RC                ) 
       IF ( RC /= HCO_SUCCESS ) RETURN
    ENDIF

    ! HgP
    HcoID = GetHemcoId( 'HgP', HcoState, LOC, RC, ERR=.FALSE. )
    IF ( RC /= HCO_SUCCESS ) RETURN

    ! Create diagnostic container
    IF ( HcoID > 0 ) THEN
       DiagnName = 'HGP_ANTHRO'
       CALL Diagn_Create( am_I_Root,                   & 
                          HcoState  = HcoState,        &
                          cName     = TRIM(DiagnName), &
                          ExtNr     = ExtNr,           &
                          Cat       = Cat,             &
                          Hier      = -1,              &
                          HcoID     = HcoID,           &
                          SpaceDim  = 2,               &
                          LevIDx    = -1,              &
                          OutUnit   = 'kg/m2/s',       &
                          WriteFreq = 'Manual',        &
                          AutoFill  = 1,               &
                          cID       = N,               & 
                          RC        = RC                ) 
       IF ( RC /= HCO_SUCCESS ) RETURN
    ENDIF

    !-------------------------------------------
    ! %%%%% BIOMASS BURNING HG %%%%%
    ! ==> defined in Diagn_Biomass
    !-------------------------------------------

  END SUBROUTINE Diagn_Hg
!EOC
!------------------------------------------------------------------------------
!                  Harvard-NASA Emissions Component (HEMCO)                   !
!------------------------------------------------------------------------------
!BOP
!
! !IROUTINE: GetHemcoId
!
! !DESCRIPTION: Function GetHemcoId returns the HEMCO species ID number 
!  corresponding to a given HEMCO species name.
!\\
!\\
! !INTERFACE:
!
  FUNCTION GetHemcoId( HcoName, HcoState, Loc, RC, ERR ) RESULT( HcoID )
!
! !USES:
!
    USE HCO_State_Mod, ONLY : HCO_GetHcoID
    USE HCO_State_Mod, ONLY : HCO_State
!
! !INPUT PARAMETERS: 
!
    CHARACTER(LEN=*),  INTENT(IN)  :: HcoName    ! HEMCO species name
    TYPE(HCO_State),   POINTER     :: HcoState   ! HEMCO State object
    CHARACTER(LEN=*),  INTENT(IN)  :: Loc        ! Calling routine
    LOGICAL, OPTIONAL, INTENT(IN)  :: Err        ! Return error if not found
!
! !OUTPUT PARAMETERS:
!
    INTEGER,           INTENT(OUT) :: RC         ! Success or failure?
!
! !RETURN VALUE:
!
    INTEGER                        :: HcoID      ! HEMCO species ID #
!
! !REMARKS:
!  This is a wrapper function to simplify the code above.   Calls to 
!  HCO_GetHcoId and HCO_Error are made from here. 
! 
! !REVISION HISTORY: 
!  20 Aug 2014 - R. Yantosca - Initial version
!EOP
!------------------------------------------------------------------------------
!BOC
!
! !LOCAL VARIABLES:
!
    CHARACTER(LEN=255) :: MSG
    LOGICAL            :: ERROR = .TRUE.

    !=======================================================================
    ! GetHemcoId begins here!
    !=======================================================================

    ! Assume success
    RC = HCO_SUCCESS

    ! Prompt error?
    IF ( PRESENT(ERR) ) ERROR = ERR

    ! Get the HEMCO species ID from the name
    HcoID = HCO_GetHcoID( HcoName, HcoState )

    ! Exit with error if the species is not valid
    ! (HCO_Error will set RC = HCO_FAIL)
    IF ( HcoID <= 0 .AND. ERROR ) THEN
       MSG = 'This is not a HEMCO species: ' // HcoName
       CALL HCO_Error( MSG, RC, THISLOC=Loc )
    ENDIF

  END FUNCTION GetHemcoId
!EOC
END MODULE HCOI_GC_Diagn_Mod<|MERGE_RESOLUTION|>--- conflicted
+++ resolved
@@ -2761,12 +2761,9 @@
 ! !REVISION HISTORY: 
 !  20 Aug 2014 - R. Yantosca - Initial version
 !  21 Aug 2014 - R. Yantosca - Exit for simulations that don't use MEGAN
-<<<<<<< HEAD
 !  22 Jan 2015 - M. Yannetti - Added LEMIS Catch Exit
-=======
 !  18 Feb 2015 - M. Sulprizio- Add manual diagnostics for individual MEGAN
 !                              species (MBOX, APIN, BPIN, etc.)
->>>>>>> 2a9100b6
 !EOP
 !------------------------------------------------------------------------------
 !BOC
