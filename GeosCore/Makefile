--- conflicted
+++ resolved
@@ -664,15 +664,11 @@
                               future_emissions_mod.o  logical_mod.o          \
                               tracer_mod.o            tracerid_mod.o
 
-<<<<<<< HEAD
-gfed3_biomass_mod.o         : gfed3_biomass_mod.f                            \
+gfed3_biomass_mod.o         : gfed3_biomass_mod.F                            \
                               future_emissions_mod.o  logical_mod.o          \
                               tracer_mod.o            tracerid_mod.o
 
-global_br_mod.o             : global_br_mod.f         tropopause_mod.o 
-=======
 global_br_mod.o             : global_br_mod.F         tropopause_mod.o 
->>>>>>> 6a96ba5a
 
 global_ch4_mod.o            : global_ch4_mod.F                               \
                               dao_mod.o               diag_mod.o             \
