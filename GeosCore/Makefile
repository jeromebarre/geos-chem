#------------------------------------------------------------------------------
#                  GEOS-Chem Global Chemical Transport Model                  #
#------------------------------------------------------------------------------
#BOP
#
# !MODULE: Makefile (in the GeosCore subdirectory)
#
# !DESCRIPTION: This is the main GEOS-Chem makefile.  It compiles the 
# GEOS-Chem core source code files and bundles all of the object files (*.o) 
# into the libGeosCore.a library (located in the LIB directory).  Module files 
# (*.mod) are copied to the MOD directory.
#\\
#\\
# !REMARKS:
# To build the programs, call "make" with the following syntax:
#                                                                             .
#   make -jN TARGET REQUIRED-FLAGS [ OPTIONAL-FLAGS ]
#                                                                             .
# To display a complete list of options, type "make help".
#                                                                             .
# %%%%%%%%%%%%%%%%%%%%%%%%%%%%%%%%%%%%%%%%%%%%%%%%%%%%%%%%%%%%%%%%%%%%%%%%%%%%
# %%% NOTE: Most of the time this Makefile will be called automatically    %%%
# %%% from the router Makefile in the top-level directory.  However, if    %%%
# %%% you are in the ./GeosCore directory, then you can call this Makefile %%%
# %%% to build the GEOS-Chem source code, libraries, and executables.      %%%
# %%%%%%%%%%%%%%%%%%%%%%%%%%%%%%%%%%%%%%%%%%%%%%%%%%%%%%%%%%%%%%%%%%%%%%%%%%%%
#                                                                             .
# Makefile uses the following variables:
#                                                                             .
# Variable   Description
# --------   -----------
# SHELL      Specifies the shell for "make" to use (usually SHELL=/bin/sh)
# ROOTDIR    Specifies the root directory for the GEOS-Chem code
# BIN        Specifies the directory where executable files are stored
# BPCH       Specifies the directory where the G-C bpch routines are stored
# DOC        Specifies the directory for generating documentation w/ ProTeX
# EXE        Specifies the name of the executable file
# HDR        Specifies the directory where include files are found
# LIB        Specifies the directory where library files (*.a) are stored
# LINK       Specifies the link commands to the GEOS-Chem library files
# KPP        Specifies the directory where th KPP solver files reside
# MOD        Specifies the directory where module files (*.mod) are stored
# NCDF       Specifies the directory where netCDF utilities are stored
# OBJ        Specifies the list of object files (*.o) to be created.
# UTIL       Specifies the directory where the G-C utility modules are found
# AR         Sys var w/ name of library creator program (i.e., "ar", "ranlib")
# MAKE       Sys var w/ name of Make command (i.e, "make" or "gmake")
# NTRAC      Cmd line argument; specifies either 43 or 54 tracer simulation
# KPPSOLVER  Cmd line argument; specifies the type of integrator to use
#                                                                             .
# NOTE: CC, F90, FREEFORM, LD, R8 are included from "Makefile_header.mk".
#                                                                             .
# %%%%%%%%%%%%%%%%%%%%%%%%%%%%%%%%%%%%%%%%%%%%%%%%%%%%%%%%%%%%%%%%%%%%%%%%%%%%
# %%% You can compile GEOS-Chem in parallel using the "make -jN" option!   %%%
# %%%                                                                      %%%
# %%% N = number of proceses that you want to run simultaneously (i.e.     %%%
# %%% (when one file is finished compiling, "make" will immediately start  %%%
# %%% on the next one).  Usually N is the # of processors on your system.  %%%
# %%%%%%%%%%%%%%%%%%%%%%%%%%%%%%%%%%%%%%%%%%%%%%%%%%%%%%%%%%%%%%%%%%%%%%%%%%%%
#                                                                             .
# GEOS-Chem routines will be compiled in the following order, by directory:
# ----------------------------------------------------------------------------
# (1) NcdfUtil/            : NetCDF I/O modules
# (2) Headers/             : Header files (i.e. CMN_SIZE_mod.F, etc.)
# (3) KPP/                 : KPP solver routines
# (4) GeosUtil/            : GEOS-Chem utility modules (i.e. pressure_mod.F)
# (5) HEMCO/Core/          : HEMCO Core modules
# (6) HEMCO/Extensions/    : HEMCO Extensions modules
# (7) HEMCO/Interfaces/    : HEMCO Interface modules
# (7) ISOROPIA/            : ISORROPIA aerosol thermodyn equilibrium module
# (8) GeosCore/            : "Core" GEOS-Chem modules
#
# !REVISION HISTORY: 
#  16 Sep 2009 - R. Yantosca - Initial version
#  18 Sep 2009 - P. Le Sager - Removed -lKppInt
#  21 Sep 2009 - R. Yantosca - Now call Makefile in help directory to
#                              display the help screen options
#  19 Nov 2009 - R. Yantosca - Now compile the various GEOS-Chem utility
#                              modules in the GeosUtil subdirectory
#  19 Nov 2009 - R. Yantosca - Now compile the GEOS-Chem bpch module 
#                              separately in the GeosBpch subdirectory
#  19 Nov 2009 - R. Yantosca - Now list all object dependencies explicitly,
#                              to be able to use "make -j" (parallel make)
#  23 Nov 2009 - R. Yantosca - Remove "main.o" explicitly form the "exe"
#                              makefile target.  This will be now compiled in
#                              the proper sequence given the dependency
#                              ordering.  This allows "make -j" to work. 
#  23 Nov 2009 - R. Yantosca - Now don't copy module files; they will be
#                              automatically written to the mod directory
#  23 Nov 2009 - R. Yantosca - Removed libbpch; bundled that into libutil
#  23 Nov 2009 - R. Yantosca - Added separate target libcore.  lib is now
#                              a synonym for "libkpp libutil libcore"
#  01 Dec 2009 - R. Yantosca - Modified the "exe" target for SunStudio compiler
#                              which chokes at link time if the list of object
#                              files is not explicitly passed
#  02 Dec 2009 - R. Yantosca - Add conditional statements in dependencies list
#                              for the SunStudio compiler
#  11 Dec 2009 - R. Yantosca - Now get SHELL from Makefile_header.mk
#  21 Dec 2009 - R. Yantosca - Now get LINK from Makefile_header.mk
#  25 Jan 2010 - R. Yantosca - Whem making "realclean", also call "clean" in
#                              the $(GEOSTOM)/Makefile.  Also make sure to 
#                              remove executables in the $(BIN) directory.
#  28 Jan 2010 - C. Carouge  - Modifications for ISORROPIA II
#  08 Feb 2010 - C. Carouge  - Modifications for F. Paulot's isoprene scheme
#  10 May 2010 - R. Yantosca - Add dependency for RD_AOD.f
#  14 May 2010 - C. Carouge  - Updates for mercury simulation
#  20 Aug 2010 - R. Yantosca - Modifications for MERRA met fields
#  16 Feb 2011 - R. Yantosca - Add modifications for APM (G. Luo)
#  05 Aug 2011 - M. Long     - Now compile module files in Headers/ directory
#  04 Nov 2011 - R. Yantosca - Remove references to ESMF subdirectory
#  08 Dec 2011 - M. Payer    - Remove obsolete GEIA biogenic emissions routines
#  24 Jan 2012 - R. Yantosca - Also add libnc target to build netCDF utils
#  25 Jan 2012 - R. Yantosca - Add ncdfcheck target to check netCDF install
#  05 Apr 2012 - R. Yantosca - Now assume netCDF will always be used
#  05 Apr 2012 - R. Yantosca - Now retire rdlai.F, readlai.F
#  11 Apr 2012 - R. Yantosca - Now retire obsolete lai_mod.F
#  11 Apr 2012 - R. Yantosca - Reference modis_lai_mod.F90 in timeseries diag
#  11 Apr 2012 - R. Yantosca - Remove all references to obsolete lai_mod.F
#  12 Apr 2012 - R. Yantosca - Remove reference to findmon.F
#  19 Apr 2012 - R. Yantosca - Remove reference to rd_prof.F
#  30 Oct 2012 - R. Yantosca - Remove reference to rdsoil.F
#  27 Nov 2012 - R. Yantosca - Remove reference to getifsun.F
#  27 Mar 2013 - S.D. Eastham- Rolled photolysis functions together
#  30 May 2013 - R. Yantosca - Remove reference to GEOS-3 TPCORE routines 
#  13 Aug 2013 - M. Sulprizio- Remove reference to soaprod_mod.F (no longer
#                              needed) (SOAupdate, hotp 7/25/10)
#  20 Aug 2013 - R. Yantosca - Make sure Makefile target names are consistent
#  20 Sep 2013 - R. Yantosca - Bug fix for make realclean: Don't try to make
#                              clean unless we compile for target hpc
#  27 Jan 2014 - R. Yantosca - Add tomas_mod.o to wetscav_mod dependency list
#  03 Feb 2014 - R. Yantosca - Add linoz_mod.o to input_mod.o dependency list
#  21 Feb 2014 - M. Sulprizio- Removed reference to tropopause_mod.F. It is now
#                              obsolete because of the UCX updates.
#  18 Mar 2014 - R. Yantosca - Add tauclean target to remove TAU profile files
#  19 Mar 2014 - R. Yantosca - Now restore GTMM functionality
#  19 Mar 2014 - R. Yantosca - Add more visible comment section dividers
#  11 Apr 2014 - R. Yantosca - Add modules to input_mod.o dependencies list
#  23 Jun 2014 - R. Yantosca - Remove references to obsolete logical_mod.o
#  21 Jul 2014 - R. Yantosca - Now build HEMCO emissions modules after
#                              NcdfUtil and GeosUtil, but before GeosCore
#  22 Jul 2014 - R. Yantosca - Move hcox_paranox_mod.F90, paranox_util_mod.F90
#                              and hcox_driver_mod.F90 back to HEMCO/Extensions
#  24 Jul 2014 - R. Yantosca - Remove canopy_nox_mod.F, readfert.F, readclim.F,
#                              and readsoil.F. HEMCO makes all these obsolete.
#  15 Sep 2014 - M. Sulprizio- Remove global_oc_mod.F and global_bc_mod.F.
#                              HEMCO makes these obsolete.
#  23 Sep 2014 - M. Sulprizio- Removed global_hno3_mod.F and global_no3_mod.F.
#                              HEMCO makes these obsolete.
#  04 Jun 2015 - R. Yantosca - Add wipeout target to remove any leftover
#                              library, module, or executable files
#  03 Sep 2015 - R. Yantosca - Add gamap_mod.o dependency to input_mod.o
#  03 Dec 2015 - R. Yantosca - cleanup.o now depends on geosfp_read_mod.o
#                              and merra2_read_mod.o
#  07 Dec 2015 - R. Yantosca - Restore fast "clean" command; add "slowclean"
#  07 Dec 2015 - R. Yantosca - Add "realclean_except_rrtmg" target
#EOP
#------------------------------------------------------------------------------
#BOC

###############################################################################
###                                                                         ###
###  Initialization section                                                 ###
###                                                                         ###
###############################################################################

# Directories
ROOT    :=..
APM     :=$(ROOT)/GeosApm
BIN     :=$(ROOT)/bin
BPCH    :=$(ROOT)/GeosBpch
DOC     :=$(ROOT)/doc
GIGC    :=$(ROOT)/GIGC
GTMM    :=$(ROOT)/GTMM
HEMCO   :=$(ROOT)/HEMCO
HDR     :=$(ROOT)/Headers
HELP    :=$(ROOT)/help
ISO     :=$(ROOT)/ISOROPIA
LIB     :=$(ROOT)/lib
KPP     :=$(ROOT)/KPP
MOD     :=$(ROOT)/mod
NCDF    :=$(ROOT)/NcdfUtil
RAD     :=$(ROOT)/GeosRad
UTIL    :=$(ROOT)/GeosUtil
DYN     :=$(GIGC)/FVdycoreCubed_GridComp

# Executables
EXE     :=geos
TOM     :=geostomas

# Include header file.  This returns CC, F90, FREEFORM, LD, R8, SHELL,
# as well as the default Makefile compilation rules for source code files.
include $(ROOT)/Makefile_header.mk

# List of source files: everything ending in .F or .F90
SOURCES :=$(wildcard *.F) $(wildcard *.F90)

# List of object files (replace .F and .F90 with .o)
TMP     :=$(SOURCES:.F=.o)
OBJECTS :=$(TMP:.F90=.o)

# List of module files.  Convert to lowercase, then prefix directory name.
MODULES :=$(OBJECTS:.o=.mod)
MODULES :=$(shell echo $(MODULES) | tr A-Z a-z)
MODULES :=$(foreach I,$(MODULES),$(MOD)/$(I))

# Library file
LIBRARY :=libcore.a

###############################################################################
###                                                                         ###
###  Makefile targets: type "make help" for a complete listing!             ###
###                                                                         ###
###############################################################################

.PHONY: clean realclean doc docclean help distclean tauclean wipeout
.PHONY: slowclean slowrealclean

all:                                               # Build libraries
	@$(MAKE) lib                               #  and the executable
ifeq ($(UNAME),Darwin)
	ranlib -c ../lib/*
endif
	@$(MAKE) exe

tomas:
	@$(MAKE) TOMAS=yes lib                     # TOMAS, 30 bins (default)
	@$(MAKE) TOMAS=yes tomexe

tomas40:
	@$(MAKE) TOMAS40=yes lib                   # TOMAS, 40 bins
	@$(MAKE) TOMAS40=yes tomexe

tomas12:
	@$(MAKE) TOMAS12=yes lib                   # TOMAS, 12 bins
	@$(MAKE) TOMAS12=yes tomexe

tomas15:
	@$(MAKE) TOMAS15=yes lib                   # TOMAS, 15 bins
	@$(MAKE) TOMAS15=yes tomexe

hpc:						   # Build ESMF & MAPL
	@$(MAKE) baselibs			   # compile for HPC environment
	@$(MAKE) lib
	@$(MAKE) libgigc
ifeq ($(UNAME),Darwin)
	ranlib -c ../lib/*
endif
	@$(MAKE) exe

lib:                                               # Build all G-C libraries
	@$(MAKE) libnc
	@$(MAKE) libheaders         		  
	@$(MAKE) libkpp             		  
	@$(MAKE) libutil 
	@$(MAKE) libhemco
	@$(MAKE) libiso
	@$(MAKE) librad
	@$(MAKE) libcore			  

libcore: $(OBJECTS)                                # Build code in GeosCore/

libgigc:
	@$(MAKE) -C $(DYN) install
	@$(MAKE) -C $(GIGC) lib

libheaders:                                        # Build code in Headers/ 
	@$(MAKE) -C $(HDR)			  

libhemco:                                      
	@$(MAKE) -C $(HEMCO) lib

libiso:                                            # Build code in ISOROPIA/
	@$(MAKE) -C $(ISO)			  

librad:                                            # Build code in GeosRad/
ifeq ($(RRTMG_NEEDED),1)
	@$(MAKE) -C $(RAD)			  
endif

libkpp:                                            # Build code in KPP/
	@$(MAKE) -C $(KPP)			  

libnc:                                             # Build code in NcdfUtil/
	@$(MAKE) -C $(NCDF) libnc

libutil:                                           # Build code in GeosUtil/
	@$(MAKE) -C $(UTIL)			  

baselibs:
	@$(MAKE) -C $(GIGC) baselibs

ncdfcheck:                                         # Check netCDF library
	@$(MAKE) libnc
	@$(MAKE) -C $(NCDF) ncdfcheck

exe:                                               # Build executable
	$(LD) $(OBJECTS) $(LINK) -o $(EXE)
	cp -f $(EXE) $(BIN)

tomexe:                                            # Build executable
	$(LD) $(OBJECTS) $(LINK) -o $(TOM)
	cp -f $(TOM) $(BIN)

clean:                                             # Remove files here
	@echo "===> Making clean in directory: GeosCore <==="
	@rm -f *.o *.mod *.a *.x $(EXE) $(TOM)

slowclean:                                         # Remove files here
	@echo "===> Making slowclean in directory: GeosCore <==="
	@rm -f $(OBJECTS) $(MODULES) $(LIBRARY) $(LIB)/$(LIBRARY)
	@rm -f $(EXE) $(BIN)/$(EXE)
	@rm -f $(TOM) $(BIN)/$(TOM)

distclean:                                         # Synonym for "realclean"
	@$(MAKE) realclean

realclean:                                         # Remove files everywhere
	@$(MAKE) clean
	@$(MAKE) -C $(APM)   clean
	@$(MAKE) -C $(GTMM)  clean
	@$(MAKE) -C $(HEMCO) clean
	@$(MAKE) -C $(HDR)   clean
	@$(MAKE) -C $(ISO)   clean
	@$(MAKE) -C $(KPP)   realclean
	@$(MAKE) -C $(NCDF)  clean
	@$(MAKE) -C $(RAD)   clean
	@$(MAKE) -C $(UTIL)  clean
	@$(MAKE) docclean
ifeq ($(HPC),yes)
	@$(MAKE) -C $(GIGC)  clean
endif
	@$(MAKE) wipeout

wipeout:
	rm -f $(LIB)/*.a
	rm -f $(MOD)/*.mod
	rm -f $(BIN)/geos* $(BIN)/*.x

realclean_except_rrtmg:                            # Don't realclean RRTMG
	@$(MAKE) slowclean
	@$(MAKE) -C $(APM)   clean
	@$(MAKE) -C $(GTMM)  slowclean
	@$(MAKE) -C $(HEMCO) slowclean
	@$(MAKE) -C $(HDR)   slowclean
	@$(MAKE) -C $(ISO)   slowclean
	@$(MAKE) -C $(KPP)   slowrealclean
	@$(MAKE) -C $(NCDF)  slowclean
	@$(MAKE) -C $(UTIL)  slowclean
	@$(MAKE) docclean
ifeq ($(HPC),yes)
	@$(MAKE) -C $(GIGC) clean
endif

doc:                                               # Build documentation
	@$(MAKE) -C $(DOC) doc

docclean:                                          # Remove documentation
	@$(MAKE) -C $(DOC) clean

help:                                              # Show help screen
	@$(MAKE) -C $(HELP) help

debug:
	@echo "Targets : $(MAKECMDGOALS)"
	@echo "ROOT    : $(ROOT)"
	@echo "LIB     : $(LIB)"
	@echo "MOD     : $(MOD)"
	@echo "F90     : $(F90)"
	@echo "OBJECTS : $(OBJECTS)"
	@echo "MODULES : $(MODULES)"
	@echo "LIBRARY : $(LIBRARY)"

###############################################################################
###                                                                         ###
###  Targets for Hg simulation with Global Terrestrial Mercury Model        ###
###                                                                         ###
###############################################################################

allhg:                                             # Build Hg/GTMM executable
	@$(MAKE) GTMM_Hg=yes libhg
	@$(MAKE) GTMM_Hg=yes exehg

libhg:                                             # Compile HG/GTMM code
	@$(MAKE) GTMM_Hg=yes libgtmm           		     
	@$(MAKE) GTMM_Hg=yes lib

libgtmm:                                           # Compile GTMM model code
	@$(MAKE) -C $(GTMM) GTMM_Hg=yes

exehg:                                             # Create Hg/GTMM exec file
	$(LD) $(OBJECTS) $(LINK) -o $(EXE)
	cp -f $(EXE) $(BIN)

###############################################################################
###                                                                         ###
###  Dependencies listing                                                   ###
###  (grep "USE " to get the list of module references!)                    ###
###                                                                         ###
###  From this list of dependencies, the "make" utility will figure out     ###
###  correct order of compilation (so we don't have to do that ourselves).  ###
###  This also allows us to compile on multiple processors with "make -j".  ###
###                                                                         ###
###  NOTES:                                                                 ###
###  (1) Only specify object-file dependencies that are within this         ###
###       directory.  Object files in other directories will be referenced  ### 
###       at link-time.                                                     ###
###  (2) For "make -jN" (i.e. compile N files simultaneously), all files    ###
###       in this directory must have a listed dependency.                  ###
###                                                                         ###
###############################################################################

a3_read_mod.o               : a3_read_mod.F                                  \
                              diag_mod.o

a6_read_mod.o               : a6_read_mod.F                                  \
                              dao_mod.o               diag_mod.o              

aerosol_mod.o               : aerosol_mod.F                                  \
                              chemgrid_mod.o          comode_mod.o           \
                              dao_mod.o               diag_mod.o             \
                              tracerid_mod.o          ucx_mod.o

backsub.o                   : backsub.F

benchmark_mod.o             : benchmark_mod.F                                \
                              tracerid_mod.o

bromocarb_mod.o             : bromocarb_mod.F         dao_mod.o              \
                              pbl_mix_mod.o           tracer_mod.o

c2h6_mod.o                  : c2h6_mod.F                                     \
                              diag_mod.o              tracer_mod.o           \
                              tracerid_mod.o

calcrate.o                  : calcrate.F                                     \
                              comode_mod.o            dao_mod.o              \
                              diag_mod.o              drydep_mod.o           \
                              pbl_mix_mod.o           planeflight_mod.o      \
                              tracerid_mod.o          cldice_HBrHOBr_rxn.o   \
                              ucx_mod.o               hcoi_gc_main_mod.o

carbon_mod.o                : carbon_mod.F                                   \
                              chemgrid_mod.o                                 \
                              comode_mod.o            dao_mod.o              \
                              diag_mod.o              drydep_mod.o           \
                              future_emissions_mod.o  pbl_mix_mod.o          \
                              tomas_mod.o             tracer_mod.o           \
                              tracerid_mod.o          vdiff_pre_mod.o        \
                              hcoi_gc_main_mod.o

chemdr.o                    : chemdr.F                                       \
                              aerosol_mod.o           chemgrid_mod.o         \
                              comode_mod.o            dao_mod.o              \
                              diag_oh_mod.o           diag_pl_mod.o          \
                              dust_mod.o              future_emissions_mod.o \
                              planeflight_mod.o       restart_mod.o          \
                              tracerid_mod.o

chemgrid_mod.o              : chemgrid_mod.F                                 \
                              comode_mod.o            dao_mod.o              \
                              diag_mod.o              

chemistry_mod.o             : chemistry_mod.F                                \
                              aerosol_mod.o           isoropiaII_mod.o       \
                              c2h6_mod.o              carbon_mod.o           \
                              comode_mod.o            dust_mod.o             \
                              drydep_mod.o            global_ch4_mod.o       \
                              mercury_mod.o           optdepth_mod.o         \
                              pops_mod.o              rpmares_mod.o          \
                              RnPbBe_mod.o            seasalt_mod.o          \
                              strat_chem_mod.o        sulfate_mod.o          \
                              tagged_co_mod.o         tagged_ox_mod.o        \
                              tomas_mod.o             tracerid_mod.o

cleanup.o                   : cleanup.F                                      \
                              aerosol_mod.o                                  \
                              bromocarb_mod.o         c2h6_mod.o             \
                              carbon_mod.o            chemgrid_mod.o         \
                              co2_mod.o               comode_mod.o           \
                              dao_mod.o               depo_mercury_mod.o     \
                              diag_mod.o              diag03_mod.o           \
                              diag04_mod.o            diag41_mod.o           \
                              diag50_mod.o            diag51_mod.o           \
                              diag51b_mod.o           diag53_mod.o           \
                              diag_oh_mod.o           diag_pl_mod.o          \
                              drydep_mod.o            dust_mod.o             \
                              diagnostics_mod.o       emissions_mod.o        \
                              global_ch4_mod.o        wetscav_mod.o          \
                              isoropiaII_mod.o        land_mercury_mod.o     \
                              seasalt_mod.o           linoz_mod.o            \
                              strat_chem_mod.o        mercury_mod.o          \
                              modis_lai_mod.o         ocean_mercury_mod.o    \
                              pbl_mix_mod.o           pjc_pfix_mod.o         \
                              planeflight_mod.o       sulfate_mod.o          \
                              tagged_co_mod.o         tomas_mod.o            \
                              toms_mod.o              tracer_mod.o           \
                              transport_mod.o         ucx_mod.o              \
                              uvalbedo_mod.o          tpcore_fvdas_mod.o     \
<<<<<<< HEAD
                              geosfp_read_mod.o       merra2_read_mod.o      \
                              tpcore_geos5_window_mod.o                      \
                              tpcore_geosfp_window_mod.o                     \
=======
                              tpcore_window_mod.o                            \
>>>>>>> fcf6e39d
                              rrtmg_rad_transfer_mod.o

cldice_HBrHOBr_rxn.o        : cldice_HBrHOBr_rxn.F

co2_mod.o                   : co2_mod.F                                      \
                              diag04_mod.o            tracerid_mod.o         \
                              hcoi_gc_main_mod.o

comode_mod.o                : comode_mod.F

convection_mod.o            : convection_mod.F                               \
                              diag_mod.o              depo_mercury_mod.o     \
                              fvdas_convect_mod.o     wetscav_mod.o          \
                              gcap_convect_mod.o      mercury_mod.o          \
                              tendencies_mod.o                               \
                              tracer_mod.o            tracerid_mod.o

dao_mod.o                   : dao_mod.F                              

decomp.o                    : decomp.F

depo_mercury_mod.o          : depo_mercury_mod.F                             \
                              dao_mod.o               diag_mod.o             \
                              diag03_mod.o            tracerid_mod.o         

diag03_mod.o                : diag03_mod.F                                   \
                              tracerid_mod.o

diag04_mod.o                : diag04_mod.F

diag1.o                     : diag1.F                                        \
                              chemgrid_mod.o          dao_mod.o              \
                              diag03_mod.o            diag_mod.o             \
                              diagnostics_mod.o                              \
                              tracer_mod.o            tracerid_mod.o

diag3.o                     : diag3.F                                        \
                              diag_mod.o              diag03_mod.o           \
                              diag04_mod.o            diag41_mod.o           \
                              diag42_mod.o            diag53_mod.o           \
                              diag56_mod.o            diag_pl_mod.o          \
                              depo_mercury_mod.o      drydep_mod.o           \
                              tomas_mod.o             tracerid_mod.o         \
                              wetscav_mod.o           hcoi_gc_main_mod.o

diag41_mod.o                : diag41_mod.F                                   \
                              pbl_mix_mod.o

diag42_mod.o                : diag42_mod.F                                   \
                              carbon_mod.o            tracerid_mod.o

diag48_mod.o                : diag48_mod.F                                   \
                              pbl_mix_mod.o           tracerid_mod.o         \
                              tracer_mod.o

diag49_mod.o                : diag49_mod.F                                   \
                              modis_lai_mod.o         pbl_mix_mod.o          \
                              tracer_mod.o            tracerid_mod.o

diag50_mod.o                : diag50_mod.F                                   \
                              chemgrid_mod.o          comode_mod.o           \
                              pbl_mix_mod.o           tracer_mod.o           \
                              tracerid_mod.o

diag51_mod.o                : diag51_mod.F                                   \
                              chemgrid_mod.o          modis_lai_mod.o        \
                              pbl_mix_mod.o           tracer_mod.o           \
                              tracerid_mod.o

diag51b_mod.o               : diag51b_mod.F                                  \
                              chemgrid_mod.o          modis_lai_mod.o        \
                              pbl_mix_mod.o           tracer_mod.o           \
                              tracerid_mod.o

diag53_mod.o                : diag53_mod.F

diag56_mod.o                : diag56_mod.F

diag63_mod.o                : diag63_mod.F                                   \
                              diag_mod.o              pbl_mix_mod.o          \
                              tracerid_mod.o          hcoi_gc_main_mod.o

diagnostics_mod.o           : diagnostics_mod.F90                            \
                              chemgrid_mod.o                                 \
                              drydep_mod.o                                   \
                              hcoi_gc_main_mod.o                             \
                              tendencies_mod.o                               \
                              tracer_mod.o                                   \
                              tracerid_mod.o

diag_2pm.o                  : diag_2pm.F                                     \
                              chemgrid_mod.o          diag_mod.o


diag_mod.o                  : diag_mod.F

diag_oh_mod.o               : diag_oh_mod.F                                  \
                              comode_mod.o            tracerid_mod.o         \
                              tracer_mod.o  

diag_pl_mod.o               : diag_pl_mod.F                                  \
                              comode_mod.o            tracerid_mod.o         \
                              tracer_mod.o

drydep_mod.o                : drydep_mod.F                                   \
                              comode_mod.o            dao_mod.o              \
                              diag_mod.o              get_ndep_mod.o         \
                              pbl_mix_mod.o           tomas_mod.o            \
                              tracerid_mod.o

diagoh.o                    : diagoh.F                                       \
                              diag_mod.o

dust_mod.o                  : dust_mod.F                                     \
                              comode_mod.o            diag_mod.o             \
                              drydep_mod.o            hcoi_gc_main_mod.o     \
                              tomas_mod.o             tracerid_mod.o

emissions_mod.o             : emissions_mod.F90                              \
                              bromocarb_mod.o         carbon_mod.o           \
                              co2_mod.o               global_ch4_mod.o       \
                              hcoi_gc_main_mod.o      mercury_mod.o          \
                              sulfate_mod.o           tomas_mod.o            \
                              tracerid_mod.o          ucx_mod.o        

exchange_mod.o              : exchange_mod.F                                 \
	                      tpcore_bc_mod.o         dao_mod.o              \
			      tracer_mod.o

fast_jx_mod.o               : fast_jx_mod.F                                  \
                              chemgrid_mod.o          dao_mod.o              \
                              toms_mod.o              tracerid_mod.o

future_emissions_mod.o      : future_emissions_mod.F

fvdas_convect_mod.o         : fvdas_convect_mod.F                            \
                              diag_mod.o              depo_mercury_mod.o     \
                              tracerid_mod.o          tracer_mod.o

gamap_mod.o                 : gamap_mod.F                                    \
                              diag03_mod.o            diag04_mod.o           \
                              diag41_mod.o            diag42_mod.o           \
                              diag48_mod.o            diag49_mod.o           \
                              diag50_mod.o            diag51_mod.o           \
                              diag51b_mod.o           diag53_mod.o           \
                              diag56_mod.o            diag63_mod.o           \
                              diag_pl_mod.o  	      drydep_mod.o           \
                              tomas_mod.o             tracerid_mod.o         \
                              tracer_mod.o            wetscav_mod.o

ifeq ($(COMPILER),sun)
	$(F90) -O0 -c $<
endif

gasconc.o                   : gasconc.F                                      \
                              chemgrid_mod.o          comode_mod.o           \
                              drydep_mod.o

gcap_convect_mod.o          : gcap_convect_mod.F                             \
                              diag_mod.o

gcap_read_mod.o             : gcap_read_mod.F                                \
                              diag_mod.o

geosfp_read_mod.o           : geosfp_read_mod.F90                            \
                              dao_mod.o               diag_mod.o

get_global_ch4.o            : get_global_ch4.F                               \
                              future_emissions_mod.o

get_ndep_mod.o              : get_ndep_mod.F                                 \
                              tracerid_mod.o

gigc_environment_mod.o      : gigc_environment_mod.F90                       \
			      tracer_mod.o            vdiff_pre_mod.o        \
                              get_ndep_mod.o

global_br_mod.o             : global_br_mod.F                                \
                              chemgrid_mod.o          ocean_mercury_mod.o

global_ch4_mod.o            : global_ch4_mod.F                               \
                              diag_mod.o                                     \
                              diag_oh_mod.o           tracer_mod.o           \
                              vdiff_pre_mod.o         hcoi_gc_main_mod.o

hcoi_gc_diagn_mod.o         : hcoi_gc_diagn_mod.F90                          \
                              hcoi_gc_diagn_include.H                        \
                              diag_mod.o              diag53_mod.o           \
                              diag56_mod.o            tracerid_mod.o

hcoi_gc_main_mod.o          : hcoi_gc_main_mod.F90                           \
                              tracerid_mod.o          get_ndep_mod.o         \
                              drydep_mod.o            modis_lai_mod.o        \
                              fast_jx_mod.o           hcoi_gc_diagn_mod.o    \
                              tomas_mod.o

i6_read_mod.o               : i6_read_mod.F                                  \
                              diag_mod.o              

initialize.o                : initialize.F                                   \
                              diag_mod.o              diag03_mod.o           \
                              diag04_mod.o            diag41_mod.o           \
                              diag42_mod.o            diag53_mod.o           \
                              diag56_mod.o            diag_pl_mod.o

input_mod.o                 : input_mod.F                                    \
                              aerosol_mod.o           benchmark_mod.o        \
                              fvdas_convect_mod.o     carbon_mod.o           \
                              chemgrid_mod.o          depo_mercury_mod.o     \
                              diag03_mod.o            diag04_mod.o           \
                              diag41_mod.o            diag42_mod.o  	     \
                              diag48_mod.o            diag49_mod.o  	     \
                              diag50_mod.o            diag51_mod.o  	     \
                              diag51b_mod.o           diag56_mod.o  	     \
                              diag63_mod.o            diag_oh_mod.o          \
                              diag_pl_mod.o           drydep_mod.o           \
                              dust_mod.o              pops_mod.o             \
                              future_emissions_mod.o  gamap_mod.o            \
                              land_mercury_mod.o      co2_mod.o              \
                              linoz_mod.o             vdiff_pre_mod.o        \
                              mercury_mod.o           modis_lai_mod.o        \
                              ocean_mercury_mod.o     planeflight_mod.o      \
                              restart_mod.o           seasalt_mod.o          \
                              sulfate_mod.o           tomas_mod.o            \
                              tpcore_bc_mod.o         tracerid_mod.o         \
                              tracer_mod.o            transport_mod.o        \
                              wetscav_mod.o           tagged_co_mod.o        \
                              tagged_ox_mod.o         global_ch4_mod.o       \
                              c2h6_mod.o              gamap_mod.o

isoropiaII_mod.o            : isoropiaII_mod.F                               \
                              chemgrid_mod.o          tracerid_mod.o

jsparse.o                   : jsparse.F               comode_mod.o

ksparse.o                   : ksparse.F

land_mercury_mod.o          : land_mercury_mod.F                             \
                              dao_mod.o               tracerid_mod.o         \
                              depo_mercury_mod.o      modis_lai_mod.o        \
                              hcoi_gc_main_mod.o

linoz_mod.o                 : linoz_mod.F                                    \
                              chemgrid_mod.o          tracerid_mod.o

lump.o                      : lump.F                                         \
                              comode_mod.o            tracerid_mod.o

main.o                      : main.F                                         \
                              a3_read_mod.o           a6_read_mod.o          \
                              benchmark_mod.o                                \
                              chemgrid_mod.o          chemistry_mod.o        \
                              carbon_mod.o            convection_mod.o       \
                              comode_mod.o            diag_mod.o             \
                              diagnostics_mod.o                              \
                              diag41_mod.o            diag42_mod.o           \
                              diag48_mod.o            diag49_mod.o           \
                              diag50_mod.o            diag51_mod.o           \
                              diag51b_mod.o           diag63_mod.o           \
                              diag_oh_mod.o           dao_mod.o              \
                              depo_mercury_mod.o      drydep_mod.o           \
                              toms_mod.o              gcap_read_mod.o        \
                              geosfp_read_mod.o       gigc_environment_mod.o \
                              global_ch4_mod.o        i6_read_mod.o          \
                              input_mod.o             linoz_mod.o            \
                              mapping_mod.o           toms_mod.o             \
                              mercury_mod.o           merra_cn_mod.o         \
                              merra_a1_mod.o          merra_a3_mod.o         \
                              merra_i6_mod.o          modis_lai_mod.o        \
                              ocean_mercury_mod.o     olson_landmap_mod.o    \
                              pbl_mix_mod.o           planeflight_mod.o      \
                              restart_mod.o           tracer_mod.o           \
                              strat_chem_mod.o        transport_mod.o        \
                              tpcore_bc_mod.o         uvalbedo_mod.o         \
                              tracerid_mod.o          wetscav_mod.o          \
                              ucx_mod.o               vdiff_mod.o            \
                              emissions_mod.o         cleanup.o              \
                              mixing_mod.o            merra2_read_mod.o      \
                              rrtmg_rad_transfer_mod.o

mapping_mod.o               : mapping_mod.F90                              

mercury_mod.o               : mercury_mod.F                                  \
                              chemgrid_mod.o          dao_mod.o              \
                              depo_mercury_mod.o      diag03_mod.o           \
                              diag_mod.o              drydep_mod.o           \
                              global_br_mod.o         vdiff_pre_mod.o        \
                              land_mercury_mod.o      hcoi_gc_main_mod.o     \
                              ocean_mercury_mod.o     tracerid_mod.o         \
                              pbl_mix_mod.o

merra_a1_mod.o              : merra_a1_mod.F                                 \
                              diag_mod.o

merra_a3_mod.o              : merra_a3_mod.F                                 \
                              dao_mod.o               diag_mod.o

merra_cn_mod.o              : merra_cn_mod.F                                 \
                              diag_mod.o

merra_i6_mod.o              : merra_i6_mod.F

merra2_read_mod.o           : merra2_read_mod.F90                            \
                              dao_mod.o               diag_mod.o

mixing_mod.o                : mixing_mod.F90                                 \
                              chemgrid_mod.o                                 \
                              dao_mod.o                                      \
                              diag_mod.o                                     \
                              drydep_mod.o                                   \
                              hcoi_gc_main_mod.o                             \
                              get_ndep_mod.o                                 \
                              pbl_mix_mod.o                                  \
                              tracerid_mod.o                                 \
                              tendencies_mod.o                               \
                              vdiff_mod.o                                    

modis_lai_mod.o             : modis_lai_mod.F90       mapping_mod.o

nc_soilnox_read.o           : nc_soilnox_read.F90

ndxx_setup.o                : ndxx_setup.F                                   \
                              diag_mod.o                                     \
                              diag63_mod.o            diag_oh_mod.o          \
                              drydep_mod.o            planeflight_mod.o      \
                              tomas_mod.o             tracer_mod.o           \
                              tracerid_mod.o          wetscav_mod.o

ocean_mercury_mod.o         : ocean_mercury_mod.F                            \
                              dao_mod.o               depo_mercury_mod.o     \
                              diag03_mod.o            tracerid_mod.o         \
                              toms_mod.o

ohsave.o                    : ohsave.F                                       \
                              comode_mod.o            tracerid_mod.o

olson_landmap_mod.o         : olson_landmap_mod.F90                          \
                              mapping_mod.o

optdepth_mod.o              : optdepth_mod.F          diag_mod.o  

partition.o                 : partition.F                                    \
                              comode_mod.o            tracerid_mod.o

pbl_mix_mod.o               : pbl_mix_mod.F                                  \
                              tendencies_mod.o                               \
                              diag_mod.o              tracer_mod.o

pderiv.o                    : pderiv.F

physproc.o                  : physproc.F                                     \
                              comode_mod.o            chemistry_mod.o

pjc_pfix_window_mod.o       : pjc_pfix_window_mod.F

pjc_pfix_mod.o              : pjc_pfix_mod.F

planeflight_mod.o           : planeflight_mod.F                              \
                              chemgrid_mod.o          comode_mod.o           \
                              diag_mod.o              ocean_mercury_mod.o    \
                              tracer_mod.o

pops_mod.o           	    : pops_mod.F    	                             \
			      diag_mod.o	      diag53_mod.o           \
                              drydep_mod.o                                   \
                              pbl_mix_mod.o	      tracerid_mod.o         \
                              vdiff_pre_mod.o

readchem.o                  : readchem.F                                     \
                              diag_pl_mod.o           drydep_mod.o

reader.o                    : reader.F

read_jv_atms_dat.o          : read_jv_atms_dat.F90

restart_mod.o               : restart_mod.F                                  \
                              comode_mod.o            

RnPbBe_mod.o                : RnPbBe_mod.F                                   \
                              chemgrid_mod.o          diag_mod.o             \
                              tracerid_mod.o                                 \
                              hcoi_gc_main_mod.o

rrtmg_rad_transfer_mod.o    : rrtmg_rad_transfer_mod.F                        \
                              chemgrid_mod.o          comode_mod.o            \
                              diag_mod.o              set_prof_o3.o           \
                              toms_mod.o              tracerid_mod.o

rpmares_mod.o               : rpmares_mod.F                                  \
                              chemgrid_mod.o                                 \
                              tracer_mod.o            tracerid_mod.o

ruralbox.o                  : ruralbox.F                                     \
                              chemgrid_mod.o          comode_mod.o  

seasalt_mod.o               : seasalt_mod.F           dao_mod.o              \
                              diag_mod.o              drydep_mod.o           \
                              pbl_mix_mod.o           tomas_mod.o            \
                              tracerid_mod.o          vdiff_pre_mod.o        \
                              tracer_mod.o            hcoi_gc_main_mod.o

set_prof_o3.o               : set_prof_o3.F                                   

setemdep.o                  : setemdep.F                                     \
                              tracerid_mod.o

setemis.o                   : setemis.F                                      \
                              chemgrid_mod.o          comode_mod.o           \
                              pbl_mix_mod.o           tracerid_mod.o         \
                              hcoi_gc_main_mod.o

species_database_mod.o      : species_database_mod.F90

ucx_mod.o                   : ucx_mod.F                                      \
                              chemgrid_mod.o          global_ch4_mod.o       \
                              fast_jx_mod.o           hcoi_gc_main_mod.o     \
                              tracer_mod.o                                   \
                              tracerid_mod.o          future_emissions_mod.o

setmodel.o                  : setmodel.F

smvgear.o                   : smvgear.F                                      \
                              comode_mod.o

soil_nox_mod.o              : soil_nox_mod.F

strat_chem_mod.o            : strat_chem_mod.F90                             \
                              chemgrid_mod.o          dao_mod.o              \
                              linoz_mod.o             tagged_ox_mod.o        \
                              tracer_mod.o            tracerid_mod.o

subfun.o                    : subfun.F

sulfate_mod.o               : sulfate_mod.F                                  \
                              chemgrid_mod.o          comode_mod.o           \
                              dao_mod.o               diag_mod.o             \
                              drydep_mod.o            dust_mod.o             \
                              future_emissions_mod.o  get_ndep_mod.o         \
                              pbl_mix_mod.o                                  \
                              wetscav_mod.o           tomas_mod.o            \
                              tracer_mod.o            tracerid_mod.o         \
                              ucx_mod.o               uvalbedo_mod.o         \
                              vdiff_pre_mod.o         wetscav_mod.o

tagged_co_mod.o             : tagged_co_mod.F                                \
                              tracer_mod.o            hcoi_gc_main_mod.o     \
                              chemgrid_mod.o          diag_mod.o             \
                              diag_pl_mod.o           pbl_mix_mod.o          \
                              tracerid_mod.o

tagged_ox_mod.o             : tagged_ox_mod.F                                \
                              chemgrid_mod.o          diag_mod.o             \
                              diag_pl_mod.o           drydep_mod.o           \
                              pbl_mix_mod.o           tracerid_mod.o         \
                              hcoi_gc_main_mod.o

tcorr.o                     : tcorr.F

tendencies_mod.o            : tendencies_mod.F90                             \
                              tracerid_mod.o

toms_mod.o                  : toms_mod.F

tpcore_bc_mod.o             : tpcore_bc_mod.F                                \
                              tracer_mod.o

tpcore_window_mod.o         : tpcore_window_mod.F90
ifeq ($(PRECISION),8)
	$(F90) -c $(FREEFORM) $(R8) $<
endif

tracer_mod.o                : tracer_mod.F

tracerid_mod.o              : tracerid_mod.F                                 \
                              tracer_mod.o

transport_mod.o             : transport_mod.F                                \
                              diag_mod.o              pjc_pfix_mod.o         \
                              tpcore_bc_mod.o         tpcore_fvdas_mod.o     \
<<<<<<< HEAD
                              tracer_mod.o                                   \
                              tpcore_geos5_window_mod.o                      \
                              tpcore_geosfp_window_mod.o                     \
                              tendencies_mod.o                               \
                              pjc_pfix_geos5_window_mod.o                    \
                              pjc_pfix_geosfp_window_mod.o                   \
                              dao_mod.o
=======
                              tracer_mod.o            tpcore_window_mod.o    \
                              pjc_pfix_window_mod.o   dao_mod.o
>>>>>>> fcf6e39d

update.o                    : update.F

uvalbedo_mod.o              : uvalbedo_mod.F90

vdiff_pre_mod.o             : vdiff_pre_mod.F90
ifeq ($(COMPILER),sun)
	$(F90) -O3 -c $<
endif

vdiff_mod.o                 : vdiff_mod.F90                                  \
                              comode_mod.o            dao_mod.o              \
                              depo_mercury_mod.o      diag_mod.o             \
                              drydep_mod.o            ocean_mercury_mod.o    \
                              pbl_mix_mod.o           vdiff_pre_mod.o        \
                              tracer_mod.o            tracerid_mod.o         \
                              tendencies_mod.o                               \
                              hcoi_gc_main_mod.o      global_ch4_mod.o       \
                              mercury_mod.o      

wetscav_mod.o               : wetscav_mod.F                                  \
                              dao_mod.o               diag_mod.o             \
                              depo_mercury_mod.o      get_ndep_mod.o         \
                              tracerid_mod.o          tracer_mod.o           \
                              tendencies_mod.o                               \
                              tomas_mod.o

###############################################################################
###                                                                         ###
###  Dependencies of files specific to the TOMAS microphysics simulation    ###
###                                                                         ###
###############################################################################

tomas_mod.o                 : tomas_mod.F                                    \
                              chemgrid_mod.o          dao_mod.o              \
                              diag_mod.o              diag_pl_mod.o          \
                              tracerid_mod.o          YuIMN_Code.o 

tomas_tpcore_mod.o          : tomas_tpcore_mod.F90                           \
                              tomas_mod.o             tracerid_mod.o


aero_drydep.o               : aero_drydep.F                                  \
                              chemgrid_mod.o          diag_mod.o             \
                              drydep_mod.o            dust_mod.o             \
                              pbl_mix_mod.o           tomas_mod.o            \
                              tracerid_mod.o

YuIMN_Code.o                : YuIMN_Code.F

#EOC<|MERGE_RESOLUTION|>--- conflicted
+++ resolved
@@ -496,13 +496,8 @@
                               toms_mod.o              tracer_mod.o           \
                               transport_mod.o         ucx_mod.o              \
                               uvalbedo_mod.o          tpcore_fvdas_mod.o     \
-<<<<<<< HEAD
                               geosfp_read_mod.o       merra2_read_mod.o      \
-                              tpcore_geos5_window_mod.o                      \
-                              tpcore_geosfp_window_mod.o                     \
-=======
                               tpcore_window_mod.o                            \
->>>>>>> fcf6e39d
                               rrtmg_rad_transfer_mod.o
 
 cldice_HBrHOBr_rxn.o        : cldice_HBrHOBr_rxn.F
@@ -982,18 +977,9 @@
 transport_mod.o             : transport_mod.F                                \
                               diag_mod.o              pjc_pfix_mod.o         \
                               tpcore_bc_mod.o         tpcore_fvdas_mod.o     \
-<<<<<<< HEAD
-                              tracer_mod.o                                   \
-                              tpcore_geos5_window_mod.o                      \
-                              tpcore_geosfp_window_mod.o                     \
-                              tendencies_mod.o                               \
-                              pjc_pfix_geos5_window_mod.o                    \
-                              pjc_pfix_geosfp_window_mod.o                   \
+                              tracer_mod.o            tpcore_window_mod.o    \
+                              tendencies_mod.o        pjc_pfix_window_mod.o  \
                               dao_mod.o
-=======
-                              tracer_mod.o            tpcore_window_mod.o    \
-                              pjc_pfix_window_mod.o   dao_mod.o
->>>>>>> fcf6e39d
 
 update.o                    : update.F
 
