#------------------------------------------------------------------------------
#                  GEOS-Chem Global Chemical Transport Model                  #
#------------------------------------------------------------------------------
#BOP
#
# !MODULE: Makefile (in the GeosCore subdirectory)
#
# !DESCRIPTION: This is the main GEOS-Chem makefile.  It compiles the 
# GEOS-Chem core source code files and bundles all of the object files (*.o) 
# into the libGeosCore.a library (located in the LIB directory).  Module files 
# (*.mod) are copied to the MOD directory.
#\\
#\\
# !REMARKS:
# To build the programs, call "make" with the following syntax:
#                                                                             .
#   make -jN TARGET REQUIRED-FLAGS [ OPTIONAL-FLAGS ]
#                                                                             .
# To display a complete list of options, type "make help".
#                                                                             .
# %%%%%%%%%%%%%%%%%%%%%%%%%%%%%%%%%%%%%%%%%%%%%%%%%%%%%%%%%%%%%%%%%%%%%%%%%%%%
# %%% NOTE: Most of the time this Makefile will be called automatically    %%%
# %%% from the router Makefile in the top-level directory.  However, if    %%%
# %%% you are in the ./GeosCore directory, then you can call this Makefile %%%
# %%% to build the GEOS-Chem source code, libraries, and executables.      %%%
# %%%%%%%%%%%%%%%%%%%%%%%%%%%%%%%%%%%%%%%%%%%%%%%%%%%%%%%%%%%%%%%%%%%%%%%%%%%%
#                                                                             .
# Makefile uses the following variables:
#                                                                             .
# Variable   Description
# --------   -----------
# SHELL      Specifies the shell for "make" to use (usually SHELL=/bin/sh)
# ROOTDIR    Specifies the root directory for the GEOS-Chem code
# BIN        Specifies the directory where executable files are stored
# BPCH       Specifies the directory where the G-C bpch routines are stored
# DOC        Specifies the directory for generating documentation w/ ProTeX
# EXE        Specifies the name of the executable file
# HDR        Specifies the directory where include files are found
# LIB        Specifies the directory where library files (*.a) are stored
# LINK       Specifies the link commands to the GEOS-Chem library files
# KPP        Specifies the directory where th KPP solver files reside
# MOD        Specifies the directory where module files (*.mod) are stored
# NCDF       Specifies the directory where netCDF utilities are stored
# OBJ        Specifies the list of object files (*.o) to be created.
# UTIL       Specifies the directory where the G-C utility modules are found
# AR         Sys var w/ name of library creator program (i.e., "ar", "ranlib")
# MAKE       Sys var w/ name of Make command (i.e, "make" or "gmake")
# NTRAC      Cmd line argument; specifies either 43 or 54 tracer simulation
# KPPSOLVER  Cmd line argument; specifies the type of integrator to use
#                                                                             .
# NOTE: CC, F90, FREEFORM, LD, R8 are included from "Makefile_header.mk".
#                                                                             .
# %%%%%%%%%%%%%%%%%%%%%%%%%%%%%%%%%%%%%%%%%%%%%%%%%%%%%%%%%%%%%%%%%%%%%%%%%%%%
# %%% You can compile GEOS-Chem in parallel using the "make -jN" option!   %%%
# %%%                                                                      %%%
# %%% N = number of proceses that you want to run simultaneously (i.e.     %%%
# %%% (when one file is finished compiling, "make" will immediately start  %%%
# %%% on the next one).  Usually N is the # of processors on your system.  %%%
# %%%%%%%%%%%%%%%%%%%%%%%%%%%%%%%%%%%%%%%%%%%%%%%%%%%%%%%%%%%%%%%%%%%%%%%%%%%%
#                                                                             .
# GEOS-Chem routines will be compiled in the following order, by directory:
# ----------------------------------------------------------------------------
# (1) NcdfUtil/            : NetCDF I/O modules
# (2) Headers/             : Header files (i.e. CMN_SIZE_mod.F, etc.)
# (3) KPP/                 : KPP solver routines
# (4) GeosUtil/            : GEOS-Chem utility modules (i.e. pressure_mod.F)
# (5) HEMCO/Core/          : HEMCO Core modules
# (6) HEMCO/Extensions/    : HEMCO Extensions modules
# (7) HEMCO/Interfaces/    : HEMCO Interface modules
# (7) ISOROPIA/            : ISORROPIA aerosol thermodyn equilibrium module
# (8) GeosCore/            : "Core" GEOS-Chem modules
#
# !REVISION HISTORY: 
#  16 Sep 2009 - R. Yantosca - Initial version
#  18 Sep 2009 - P. Le Sager - Removed -lKppInt
#  21 Sep 2009 - R. Yantosca - Now call Makefile in help directory to
#                              display the help screen options
#  19 Nov 2009 - R. Yantosca - Now compile the various GEOS-Chem utility
#                              modules in the GeosUtil subdirectory
#  19 Nov 2009 - R. Yantosca - Now compile the GEOS-Chem bpch module 
#                              separately in the GeosBpch subdirectory
#  19 Nov 2009 - R. Yantosca - Now list all object dependencies explicitly,
#                              to be able to use "make -j" (parallel make)
#  23 Nov 2009 - R. Yantosca - Remove "main.o" explicitly form the "exe"
#                              makefile target.  This will be now compiled in
#                              the proper sequence given the dependency
#                              ordering.  This allows "make -j" to work. 
#  23 Nov 2009 - R. Yantosca - Now don't copy module files; they will be
#                              automatically written to the mod directory
#  23 Nov 2009 - R. Yantosca - Removed libbpch; bundled that into libutil
#  23 Nov 2009 - R. Yantosca - Added separate target libcore.  lib is now
#                              a synonym for "libkpp libutil libcore"
#  01 Dec 2009 - R. Yantosca - Modified the "exe" target for SunStudio compiler
#                              which chokes at link time if the list of object
#                              files is not explicitly passed
#  02 Dec 2009 - R. Yantosca - Add conditional statements in dependencies list
#                              for the SunStudio compiler
#  11 Dec 2009 - R. Yantosca - Now get SHELL from Makefile_header.mk
#  21 Dec 2009 - R. Yantosca - Now get LINK from Makefile_header.mk
#  25 Jan 2010 - R. Yantosca - Whem making "realclean", also call "clean" in
#                              the $(GEOSTOM)/Makefile.  Also make sure to 
#                              remove executables in the $(BIN) directory.
#  28 Jan 2010 - C. Carouge  - Modifications for ISORROPIA II
#  08 Feb 2010 - C. Carouge  - Modifications for F. Paulot's isoprene scheme
#  10 May 2010 - R. Yantosca - Add dependency for RD_AOD.f
#  14 May 2010 - C. Carouge  - Updates for mercury simulation
#  20 Aug 2010 - R. Yantosca - Modifications for MERRA met fields
#  16 Feb 2011 - R. Yantosca - Add modifications for APM (G. Luo)
#  05 Aug 2011 - M. Long     - Now compile module files in Headers/ directory
#  04 Nov 2011 - R. Yantosca - Remove references to ESMF subdirectory
#  08 Dec 2011 - M. Payer    - Remove obsolete GEIA biogenic emissions routines
#  24 Jan 2012 - R. Yantosca - Also add libnc target to build netCDF utils
#  25 Jan 2012 - R. Yantosca - Add ncdfcheck target to check netCDF install
#  05 Apr 2012 - R. Yantosca - Now assume netCDF will always be used
#  05 Apr 2012 - R. Yantosca - Now retire rdlai.F, readlai.F
#  11 Apr 2012 - R. Yantosca - Now retire obsolete lai_mod.F
#  11 Apr 2012 - R. Yantosca - Reference modis_lai_mod.F90 in timeseries diag
#  11 Apr 2012 - R. Yantosca - Remove all references to obsolete lai_mod.F
#  12 Apr 2012 - R. Yantosca - Remove reference to findmon.F
#  19 Apr 2012 - R. Yantosca - Remove reference to rd_prof.F
#  30 Oct 2012 - R. Yantosca - Remove reference to rdsoil.F
#  27 Nov 2012 - R. Yantosca - Remove reference to getifsun.F
#  27 Mar 2013 - S.D. Eastham- Rolled photolysis functions together
#  30 May 2013 - R. Yantosca - Remove reference to GEOS-3 TPCORE routines 
#  13 Aug 2013 - M. Sulprizio- Remove reference to soaprod_mod.F (no longer
#                              needed) (SOAupdate, hotp 7/25/10)
#  20 Aug 2013 - R. Yantosca - Make sure Makefile target names are consistent
#  20 Sep 2013 - R. Yantosca - Bug fix for make realclean: Don't try to make
#                              clean unless we compile for target hpc
#  27 Jan 2014 - R. Yantosca - Add tomas_mod.o to wetscav_mod dependency list
#  03 Feb 2014 - R. Yantosca - Add linoz_mod.o to input_mod.o dependency list
#  21 Feb 2014 - M. Sulprizio- Removed reference to tropopause_mod.F. It is now
#                              obsolete because of the UCX updates.
#  18 Mar 2014 - R. Yantosca - Add tauclean target to remove TAU profile files
#  19 Mar 2014 - R. Yantosca - Now restore GTMM functionality
#  19 Mar 2014 - R. Yantosca - Add more visible comment section dividers
#  11 Apr 2014 - R. Yantosca - Add modules to input_mod.o dependencies list
#  23 Jun 2014 - R. Yantosca - Remove references to obsolete logical_mod.o
#  21 Jul 2014 - R. Yantosca - Now build HEMCO emissions modules after
#                              NcdfUtil and GeosUtil, but before GeosCore
#  22 Jul 2014 - R. Yantosca - Move hcox_paranox_mod.F90, paranox_util_mod.F90
#                              and hcox_driver_mod.F90 back to HEMCO/Extensions
#  24 Jul 2014 - R. Yantosca - Remove canopy_nox_mod.F, readfert.F, readclim.F,
#                              and readsoil.F. HEMCO makes all these obsolete.
#  15 Sep 2014 - M. Sulprizio- Remove global_oc_mod.F and global_bc_mod.F.
#                              HEMCO makes these obsolete.
#  23 Sep 2014 - M. Sulprizio- Removed global_hno3_mod.F and global_no3_mod.F.
#                              HEMCO makes these obsolete.
#  04 Jun 2015 - R. Yantosca - Add wipeout target to remove any leftover
#                              library, module, or executable files
#  03 Sep 2015 - R. Yantosca - Add gamap_mod.o dependency to input_mod.o
#  03 Dec 2015 - R. Yantosca - cleanup.o now depends on geosfp_read_mod.o
#                              and merra2_read_mod.o
#  07 Dec 2015 - R. Yantosca - Restore fast "clean" command; add "slowclean"
#  07 Dec 2015 - R. Yantosca - Add "realclean_except_rrtmg" target
#  18 May 2016 - M. Sulprizio- Remove comode_mod.F, setemis.F, and several
#                              leftover routines from SMVGEAR
#  23 Jun 2016 - R. Yantosca - Remove references to tracerid_mod
#  23 Jun 2016 - R. Yantosca - Remove references to GeosApm
#  30 Jun 2016 - M. Sulprizio- Remove readchem.F, reader.F, jsparse.F, ksparse.F
#  09 Aug 2016 - M. Sulprizio- Remove diag_pl_mod and add diag20_mod
#  13 Jul 2017 - E. Lundgren - Remove passive_species_mod.F90
#  24 Aug 2017 - M. Sulprizio- Remove support for GCAP, GEOS-4, GEOS-5 and MERRA
#EOP
#------------------------------------------------------------------------------
#BOC

###############################################################################
###                                                                         ###
###  Initialization section                                                 ###
###                                                                         ###
###############################################################################

# Directories
ROOT    :=..
BIN     :=$(ROOT)/bin
BPCH    :=$(ROOT)/GeosBpch
DOC     :=$(ROOT)/doc
GCHP    :=$(ROOT)/GCHP
GTMM    :=$(ROOT)/GTMM
HEMCO   :=$(ROOT)/HEMCO
HDR     :=$(ROOT)/Headers
HELP    :=$(ROOT)/help
ISO     :=$(ROOT)/ISOROPIA
LIB     :=$(ROOT)/lib
KPP     :=$(ROOT)/KPP
MOD     :=$(ROOT)/mod
NCDF    :=$(ROOT)/NcdfUtil
RAD     :=$(ROOT)/GeosRad
UTIL    :=$(ROOT)/GeosUtil
DYN     :=$(GCHP)/FVdycoreCubed_GridComp

# Executables
EXE     :=geos
TOM     :=geostomas

# Include header file.  This returns CC, F90, FREEFORM, LD, R8, SHELL,
# as well as the default Makefile compilation rules for source code files.
include $(ROOT)/Makefile_header.mk

# List of source files: everything ending in .F or .F90
SOURCES :=$(wildcard *.F) $(wildcard *.F90)

# List of object files (replace .F and .F90 with .o)
TMP     :=$(SOURCES:.F=.o)
OBJECTS :=$(TMP:.F90=.o)

# List of module files.  Convert to lowercase, then prefix directory name.
MODULES :=$(OBJECTS:.o=.mod)
MODULES :=$(shell echo $(MODULES) | tr A-Z a-z)
MODULES :=$(foreach I,$(MODULES),$(MOD)/$(I))

# Library file
LIBRARY :=libcore.a

###############################################################################
###                                                                         ###
###  Makefile targets: type "make help" for a complete listing!             ###
###                                                                         ###
###############################################################################

.PHONY: clean realclean doc docclean help distclean tauclean wipeout
.PHONY: slowclean slowrealclean

all:                                               # Build libraries
	@$(MAKE) lib                               #  and the executable
ifeq ($(UNAME),Darwin)
	ranlib -c ../lib/*
endif
	@$(MAKE) exe

tomas:
	@$(MAKE) TOMAS=yes lib                     # TOMAS, 30 bins (default)
	@$(MAKE) TOMAS=yes tomexe

tomas40:
	@$(MAKE) TOMAS40=yes lib                   # TOMAS, 40 bins
	@$(MAKE) TOMAS40=yes tomexe

tomas12:
	@$(MAKE) TOMAS12=yes lib                   # TOMAS, 12 bins
	@$(MAKE) TOMAS12=yes tomexe

tomas15:
	@$(MAKE) TOMAS15=yes lib                   # TOMAS, 15 bins
	@$(MAKE) TOMAS15=yes tomexe

hpc:						   # Build ESMF & MAPL
	@$(MAKE) baselibs			   # compile for HPC environment
	@$(MAKE) lib
	@$(MAKE) libgigc
ifeq ($(UNAME),Darwin)
	ranlib -c ../lib/*
endif
	@$(MAKE) exe

lib:                                               # Build all G-C libraries
	@$(MAKE) libnc
	@$(MAKE) kppfirstpass
	@$(MAKE) libheaders         		  
	@$(MAKE) libutil 
	@$(MAKE) libkpp
	@$(MAKE) libhemco
	@$(MAKE) libiso
	@$(MAKE) librad
	@$(MAKE) libcore			  

libcore: $(OBJECTS)                                # Build code in GeosCore/

libgigc:
ifeq ($(wildcard $(FVDIR)/fvdycore.install),)
	@$(MAKE) -C $(DYN) install
	@touch $(FVDIR)/fvdycore.install
endif
	@$(MAKE) -C $(GCHP) lib

libheaders:                                        # Build code in Headers/ 
	@$(MAKE) -C $(HDR)			  

libhemco:                                          # Build code in HEMCO/*
	@$(MAKE) -C $(HEMCO) lib

libhemcosa:                                        # Build HEMCO standalone
	@$(MAKE) libnc
	@$(MAKE) kppfirstpass
	@$(MAKE) libheaders         		  
	@$(MAKE) libutil 
	@$(MAKE) libhemco

libiso:                                            # Build code in ISOROPIA/
	@$(MAKE) -C $(ISO)			  

librad:                                            # Build code in GeosRad/
ifeq ($(RRTMG_NEEDED),1)
	@$(MAKE) -C $(RAD)			  
endif

libkpp:                                            # Build code in KPP/
	@$(MAKE) -C $(KPP)			  

kppfirstpass:                                      # Compile some KPP code 1st
	@$(MAKE) -C $(KPP) firstpass

libnc:                                             # Build code in NcdfUtil/
	@$(MAKE) -C $(NCDF) libnc

libutil:                                           # Build code in GeosUtil/
	@$(MAKE) -C $(UTIL)			  

baselibs:
	@$(MAKE) -C $(GCHP) baselibs

ncdfcheck:                                         # Check netCDF library
	@$(MAKE) libnc
	@$(MAKE) -C $(NCDF) ncdfcheck

exe:                                               # Build executable
	$(LD) $(OBJECTS) $(LINK) -o $(EXE)
	cp -f $(EXE) $(BIN)

tomexe:                                            # Build executable
	$(LD) $(OBJECTS) $(LINK) -o $(TOM)
	cp -f $(TOM) $(BIN)

clean:                                             # Remove files here
	@echo "===> Making clean in directory: GeosCore <==="
	@rm -f *.o *.mod *.a *.x $(EXE) $(TOM)

slowclean:                                         # Remove files here
	@echo "===> Making slowclean in directory: GeosCore <==="
	@rm -f $(OBJECTS) $(MODULES) $(LIBRARY) $(LIB)/$(LIBRARY)
	@rm -f $(EXE) $(BIN)/$(EXE)
	@rm -f $(TOM) $(BIN)/$(TOM)

distclean:                                         # Synonym for "realclean"
	@$(MAKE) realclean

realclean:                                         # Remove files everywhere
	@$(MAKE) clean
	@$(MAKE) -C $(GTMM)  clean
	@$(MAKE) -C $(HEMCO) clean
	@$(MAKE) -C $(HDR)   clean
	@$(MAKE) -C $(ISO)   clean
	@$(MAKE) -C $(KPP)   realclean
	@$(MAKE) -C $(NCDF)  clean
	@$(MAKE) -C $(RAD)   clean
	@$(MAKE) -C $(UTIL)  clean
	@$(MAKE) docclean
ifeq ($(HPC),yes)
	@$(MAKE) -C $(GCHP)  clean
endif
	@$(MAKE) wipeout

wipeout:
	rm -f $(LIB)/*.a
	rm -f $(MOD)/*.mod
	rm -f $(BIN)/geos* $(BIN)/*.x

realclean_except_rrtmg:                            # Don't realclean RRTMG
	@$(MAKE) slowclean
	@$(MAKE) -C $(GTMM)  slowclean
	@$(MAKE) -C $(HEMCO) slowclean
	@$(MAKE) -C $(HDR)   slowclean
	@$(MAKE) -C $(ISO)   slowclean
	@$(MAKE) -C $(KPP)   slowrealclean
	@$(MAKE) -C $(NCDF)  slowclean
	@$(MAKE) -C $(UTIL)  slowclean
	@$(MAKE) docclean
ifeq ($(HPC),yes)
	@$(MAKE) -C $(GCHP) clean
endif

doc:                                               # Build documentation
	@$(MAKE) -C $(DOC) doc

docclean:                                          # Remove documentation
	@$(MAKE) -C $(DOC) clean

help:                                              # Show help screen
	@$(MAKE) -C $(HELP) help

debug:
	@echo "Targets : $(MAKECMDGOALS)"
	@echo "ROOT    : $(ROOT)"
	@echo "LIB     : $(LIB)"
	@echo "MOD     : $(MOD)"
	@echo "F90     : $(F90)"
	@echo "OBJECTS : $(OBJECTS)"
	@echo "MODULES : $(MODULES)"
	@echo "LIBRARY : $(LIBRARY)"

###############################################################################
###                                                                         ###
###  Targets for Hg simulation with Global Terrestrial Mercury Model        ###
###                                                                         ###
###############################################################################

allhg:                                             # Build Hg/GTMM executable
	@$(MAKE) GTMM_Hg=yes libhg
	@$(MAKE) GTMM_Hg=yes exehg

libhg:                                             # Compile HG/GTMM code
	@$(MAKE) GTMM_Hg=yes libgtmm           		     
	@$(MAKE) GTMM_Hg=yes lib

libgtmm:                                           # Compile GTMM model code
	@$(MAKE) -C $(GTMM) GTMM_Hg=yes

exehg:                                             # Create Hg/GTMM exec file
	$(LD) $(OBJECTS) $(LINK) -o $(EXE)
	cp -f $(EXE) $(BIN)

###############################################################################
###                                                                         ###
###  Dependencies listing                                                   ###
###  (grep "USE " to get the list of module references!)                    ###
###                                                                         ###
###  From this list of dependencies, the "make" utility will figure out     ###
###  correct order of compilation (so we don't have to do that ourselves).  ###
###  This also allows us to compile on multiple processors with "make -j".  ###
###                                                                         ###
###  NOTES:                                                                 ###
###  (1) Only specify object-file dependencies that are within this         ###
###       directory.  Object files in other directories will be referenced  ### 
###       at link-time.                                                     ###
###  (2) For "make -jN" (i.e. compile N files simultaneously), all files    ###
###       in this directory must have a listed dependency.                  ###
###                                                                         ###
###############################################################################

aerosol_mod.o               : aerosol_mod.F                                  \
                              chemgrid_mod.o          dao_mod.o              \
                              diag_mod.o              ucx_mod.o

benchmark_mod.o             : benchmark_mod.F                              

bromocarb_mod.o             : bromocarb_mod.F         dao_mod.o              \
                              pbl_mix_mod.o

c2h6_mod.o                  : c2h6_mod.F                                     \
                              diag_mod.o              hco_interface_mod.o

carbon_mod.o                : carbon_mod.F                                   \
                              chemgrid_mod.o          dao_mod.o              \
                              diag_mod.o              drydep_mod.o           \
                              future_emissions_mod.o  pbl_mix_mod.o          \
                              tomas_mod.o             vdiff_pre_mod.o        \
                              hco_interface_mod.o     aerosol_mod.o

chemgrid_mod.o              : chemgrid_mod.F                                 \
                              dao_mod.o               diag_mod.o             \
                              hco_interface_mod.o

chemistry_mod.o             : chemistry_mod.F                                \
                              aerosol_mod.o           isoropiaII_mod.o       \
                              c2h6_mod.o              carbon_mod.o           \
                              dust_mod.o              drydep_mod.o           \
                              global_ch4_mod.o        mercury_mod.o          \
                              pops_mod.o             \
                              rpmares_mod.o           RnPbBe_mod.o           \
                              seasalt_mod.o           strat_chem_mod.o       \
                              sulfate_mod.o           tagged_co_mod.o        \
                              tagged_o3_mod.o         tomas_mod.o            \
                              flexchem_mod.o

cleanup.o                   : cleanup.F                                      \
                              aerosol_mod.o                                  \
                              bromocarb_mod.o         c2h6_mod.o             \
                              carbon_mod.o            chemgrid_mod.o         \
                              co2_mod.o                                      \
                              dao_mod.o               depo_mercury_mod.o     \
                              diag_mod.o              diag03_mod.o           \
                              diag04_mod.o            diag41_mod.o           \
                              diag50_mod.o            diag51_mod.o           \
                              diag51b_mod.o           diag53_mod.o           \
                              diag_oh_mod.o           diag20_mod.o           \
                              drydep_mod.o            dust_mod.o             \
                              diagnostics_mod.o       emissions_mod.o        \
                              global_ch4_mod.o        wetscav_mod.o          \
                              isoropiaII_mod.o        land_mercury_mod.o     \
                              seasalt_mod.o           linoz_mod.o            \
                              strat_chem_mod.o        mercury_mod.o          \
                              modis_lai_mod.o         ocean_mercury_mod.o    \
                              pbl_mix_mod.o           pjc_pfix_mod.o         \
                              planeflight_mod.o       sulfate_mod.o          \
                              tagged_co_mod.o         tomas_mod.o            \
                              transport_mod.o         ucx_mod.o              \
                              uvalbedo_mod.o          tpcore_fvdas_mod.o     \
                              geosfp_read_mod.o       merra2_read_mod.o      \
                              tpcore_window_mod.o     flexchem_mod.o         \
                              toms_mod.o              rrtmg_rad_transfer_mod.o

cldice_HBrHOBr_rxn.o        : cldice_HBrHOBr_rxn.F

co2_mod.o                   : co2_mod.F                                      \
                              diag04_mod.o            hco_interface_mod.o

convection_mod.o            : convection_mod.F                               \
                              diag_mod.o              depo_mercury_mod.o     \
                              fvdas_convect_mod.o     wetscav_mod.o          \
                              mercury_mod.o           tendencies_mod.o       \
                              hco_interface_mod.o

dao_mod.o                   : dao_mod.F                              

depo_mercury_mod.o          : depo_mercury_mod.F                             \
                              dao_mod.o               diag_mod.o             \
                              diag03_mod.o                     

diag03_mod.o                : diag03_mod.F

diag04_mod.o                : diag04_mod.F

diag1.o                     : diag1.F                                        \
                              chemgrid_mod.o          dao_mod.o              \
                              diag03_mod.o            diag_mod.o             \
                              diagnostics_mod.o       hco_interface_mod.o

diag3.o                     : diag3.F                                        \
                              diag_mod.o              diag03_mod.o           \
                              diag04_mod.o            diag41_mod.o           \
                              diag42_mod.o            diag53_mod.o           \
                              diag56_mod.o            depo_mercury_mod.o     \
                              drydep_mod.o            hco_interface_mod.o    \
                              tomas_mod.o             wetscav_mod.o

diag20_mod.o                : diag20_mod.F                                   \
                              chemgrid_mod.o          

diag41_mod.o                : diag41_mod.F                                   \
                              pbl_mix_mod.o

diag42_mod.o                : diag42_mod.F                                   \
                              aerosol_mod.o           carbon_mod.o            

diag48_mod.o                : diag48_mod.F                                   \
                              pbl_mix_mod.o           

diag49_mod.o                : diag49_mod.F                                   \
                              modis_lai_mod.o         pbl_mix_mod.o

diag50_mod.o                : diag50_mod.F                                   \
                              chemgrid_mod.o          pbl_mix_mod.o          \
                              aerosol_mod.o

diag51_mod.o                : diag51_mod.F                                   \
                              chemgrid_mod.o          pbl_mix_mod.o           

diag51b_mod.o               : diag51b_mod.F                                  \
                              chemgrid_mod.o          pbl_mix_mod.o           


diag53_mod.o                : diag53_mod.F

diag56_mod.o                : diag56_mod.F

diag63_mod.o                : diag63_mod.F                                   \
                              diag_mod.o              pbl_mix_mod.o          \
                              hco_interface_mod.o

diagnostics_mod.o           : diagnostics_mod.F90                            \
                              chemgrid_mod.o                                 \
                              drydep_mod.o                                   \
                              hco_interface_mod.o                            \
                              hcoi_gc_main_mod.o                             \
                              tendencies_mod.o

diag_2pm.o                  : diag_2pm.F                                     \
                              chemgrid_mod.o          diag_mod.o


diag_mod.o                  : diag_mod.F

diag_oh_mod.o               : diag_oh_mod.F           chemgrid_mod.o

drydep_mod.o                : drydep_mod.F                                   \
                              dao_mod.o                                      \
                              diag_mod.o              get_ndep_mod.o         \
                              pbl_mix_mod.o           tomas_mod.o            \
                              hco_interface_mod.o

diagoh.o                    : diagoh.F                                       \
                              diag_mod.o

dust_mod.o                  : dust_mod.F                                     \
                              diag_mod.o              drydep_mod.o           \
                              hco_interface_mod.o     tomas_mod.o             

emissions_mod.o             : emissions_mod.F90                              \
                              bromocarb_mod.o         carbon_mod.o           \
                              co2_mod.o               global_ch4_mod.o       \
                              hcoi_gc_main_mod.o      mercury_mod.o          \
                              sulfate_mod.o           tomas_mod.o            \
                              ucx_mod.o               sfcvmr_mod.o

exchange_mod.o              : exchange_mod.F                                 \
	                      tpcore_bc_mod.o         dao_mod.o

fast_jx_mod.o               : fast_jx_mod.F                                  \
                              chemgrid_mod.o          dao_mod.o              \
                              toms_mod.o              

flexchem_mod.o              : flexchem_mod.F90                               \
                              aerosol_mod.o           chemgrid_mod.o         \
                              diag_mod.o              diag_oh_mod.o          \
                              diag20_mod.o            dust_mod.o             \
                              fast_jx_mod.o           future_emissions_mod.o \
                              tomas_mod.o

future_emissions_mod.o      : future_emissions_mod.F

fvdas_convect_mod.o         : fvdas_convect_mod.F                            \
                              diag_mod.o              depo_mercury_mod.o

gamap_mod.o                 : gamap_mod.F                                    \
                              diag03_mod.o            diag04_mod.o           \
                              diag41_mod.o            diag42_mod.o           \
                              diag48_mod.o            diag49_mod.o           \
                              diag50_mod.o            diag51_mod.o           \
                              diag51b_mod.o           diag53_mod.o           \
                              diag56_mod.o            diag63_mod.o           \
                              drydep_mod.o            tomas_mod.o            \
                              wetscav_mod.o

ifeq ($(COMPILER),sun)
	$(F90) -O0 -c $<
endif

gc_environment_mod.o        : gc_environment_mod.F90                         \
                              vdiff_pre_mod.o

geosfp_read_mod.o           : geosfp_read_mod.F90                            \
                              dao_mod.o               diag_mod.o

get_global_ch4.o            : get_global_ch4.F                               \
                              future_emissions_mod.o

get_ndep_mod.o              : get_ndep_mod.F                              

global_br_mod.o             : global_br_mod.F                                \
                              chemgrid_mod.o          ocean_mercury_mod.o    \
                              hco_interface_mod.o

global_ch4_mod.o            : global_ch4_mod.F                               \
                              diag_mod.o              diag_oh_mod.o          \
                              vdiff_pre_mod.o         hco_interface_mod.o

hco_interface_mod.o         : hco_interface_mod.F90

hcoi_gc_diagn_mod.o         : hcoi_gc_diagn_mod.F90                          \
                              hcoi_gc_diagn_include.H                        \
                              hco_interface_mod.o                            \
                              diag_mod.o              diag53_mod.o           \
                              diag56_mod.o            



hcoi_gc_main_mod.o          : hcoi_gc_main_mod.F90                           \
                              get_ndep_mod.o          drydep_mod.o           \
                              modis_lai_mod.o         fast_jx_mod.o          \
                              hcoi_gc_diagn_mod.o     tomas_mod.o            \
                              hco_interface_mod.o

initialize.o                : initialize.F                                   \
                              diag_mod.o              diag03_mod.o           \
                              diag04_mod.o            diag41_mod.o           \
                              diag42_mod.o            diag53_mod.o           \
                              diag56_mod.o

input_mod.o                 : input_mod.F                                    \
                              aerosol_mod.o           benchmark_mod.o        \
                              fvdas_convect_mod.o     carbon_mod.o           \
                              chemgrid_mod.o          depo_mercury_mod.o     \
                              diag03_mod.o            diag04_mod.o           \
                              diag41_mod.o            diag42_mod.o  	     \
                              diag48_mod.o            diag49_mod.o  	     \
                              diag50_mod.o            diag51_mod.o  	     \
                              diag51b_mod.o           diag56_mod.o  	     \
                              diag63_mod.o            diag_oh_mod.o          \
                              diag20_mod.o            drydep_mod.o           \
                              dust_mod.o              pops_mod.o             \
                              future_emissions_mod.o  gamap_mod.o            \
                              land_mercury_mod.o      co2_mod.o              \
                              linoz_mod.o             vdiff_pre_mod.o        \
                              mercury_mod.o           modis_lai_mod.o        \
                              ocean_mercury_mod.o     planeflight_mod.o      \
                              restart_mod.o           seasalt_mod.o          \
                              sulfate_mod.o           tomas_mod.o            \
                              tpcore_bc_mod.o         get_ndep_mod.o         \
                              wetscav_mod.o           tagged_co_mod.o        \
                              tagged_o3_mod.o         global_ch4_mod.o       \
                              c2h6_mod.o              gamap_mod.o            \
                              transport_mod.o

isoropiaII_mod.o            : isoropiaII_mod.F                               \
                              chemgrid_mod.o          hco_interface_mod.o

land_mercury_mod.o          : land_mercury_mod.F      modis_lai_mod.o        \
                              dao_mod.o               depo_mercury_mod.o     \
                              hco_interface_mod.o

linoz_mod.o                 : linoz_mod.F                                    \
                              chemgrid_mod.o          

main.o                      : main.F                                         \
                              benchmark_mod.o                                \
                              chemgrid_mod.o          chemistry_mod.o        \
                              carbon_mod.o            convection_mod.o       \
                              diag_mod.o              diagnostics_mod.o      \
                              diag41_mod.o            diag42_mod.o           \
                              diag48_mod.o            diag49_mod.o           \
                              diag50_mod.o            diag51_mod.o           \
                              diag51b_mod.o           diag63_mod.o           \
                              diag_oh_mod.o           dao_mod.o              \
                              depo_mercury_mod.o      drydep_mod.o           \
                              toms_mod.o              geosfp_read_mod.o      \
                              gc_environment_mod.o    global_ch4_mod.o       \
                              input_mod.o             linoz_mod.o            \
                              mapping_mod.o           toms_mod.o             \
                              mercury_mod.o           modis_lai_mod.o        \
                              ocean_mercury_mod.o     olson_landmap_mod.o    \
                              pbl_mix_mod.o           planeflight_mod.o      \
                              restart_mod.o                                  \
                              strat_chem_mod.o        transport_mod.o        \
                              tpcore_bc_mod.o         uvalbedo_mod.o         \
                              ucx_mod.o               vdiff_mod.o            \
                              emissions_mod.o         cleanup.o              \
                              mixing_mod.o            merra2_read_mod.o      \
                              wetscav_mod.o           rrtmg_rad_transfer_mod.o

mapping_mod.o               : mapping_mod.F90                              

mercury_mod.o               : mercury_mod.F                                  \
                              chemgrid_mod.o          dao_mod.o              \
                              depo_mercury_mod.o      diag03_mod.o           \
                              diag_mod.o              drydep_mod.o           \
                              global_br_mod.o         vdiff_pre_mod.o        \
                              land_mercury_mod.o      hco_interface_mod.o    \
                              ocean_mercury_mod.o     pbl_mix_mod.o

merra2_read_mod.o           : merra2_read_mod.F90                            \
                              dao_mod.o               diag_mod.o

mixing_mod.o                : mixing_mod.F90                                 \
                              chemgrid_mod.o          dao_mod.o              \
                              diag_mod.o              drydep_mod.o           \
                              hcoi_gc_main_mod.o      get_ndep_mod.o         \
                              pbl_mix_mod.o           tendencies_mod.o       \
                              hco_interface_mod.o     vdiff_mod.o

modis_lai_mod.o             : modis_lai_mod.F90                              \
                              mapping_mod.o

ndxx_setup.o                : ndxx_setup.F                                   \
                              diag_mod.o                                     \
                              diag63_mod.o            diag_oh_mod.o          \
                              drydep_mod.o            planeflight_mod.o      \
                              tomas_mod.o             wetscav_mod.o

oasave.o                    : oasave.F                                       \
                              aerosol_mod.o

ocean_mercury_mod.o         : ocean_mercury_mod.F                            \
                              dao_mod.o               depo_mercury_mod.o     \
                              diag03_mod.o            toms_mod.o             \
                              hco_interface_mod.o

ohsave.o                    : ohsave.F                                       \
                              chemgrid_mod.o          

olson_landmap_mod.o         : olson_landmap_mod.F90                          \
                              mapping_mod.o

pbl_mix_mod.o               : pbl_mix_mod.F                                  \
                              tendencies_mod.o                               \
                              diag_mod.o              

pjc_pfix_window_mod.o       : pjc_pfix_window_mod.F

pjc_pfix_mod.o              : pjc_pfix_mod.F

planeflight_mod.o           : planeflight_mod.F                              \
                              chemgrid_mod.o          diag_mod.o             \
                              ocean_mercury_mod.o     

pops_mod.o           	    : pops_mod.F    	                             \
			      diag_mod.o	      diag53_mod.o           \
                              drydep_mod.o            pbl_mix_mod.o	     \
                              vdiff_pre_mod.o         hco_interface_mod.o

restart_mod.o               : restart_mod.F                                  \
                              depo_mercury_mod.o      hco_interface_mod.o    \
                              ocean_mercury_mod.o

RnPbBe_mod.o                : RnPbBe_mod.F                                   \
                              chemgrid_mod.o          diag_mod.o             \
                              hco_interface_mod.o

rrtmg_rad_transfer_mod.o    : rrtmg_rad_transfer_mod.F                       \
                              chemgrid_mod.o          diag_mod.o             \
                              set_prof_o3.o           toms_mod.o

rpmares_mod.o               : rpmares_mod.F                                  \
                              chemgrid_mod.o                                 \
                              hco_interface_mod.o

seasalt_mod.o               : seasalt_mod.F           dao_mod.o              \
                              diag_mod.o              drydep_mod.o           \
                              pbl_mix_mod.o           tomas_mod.o            \
                              hco_interface_mod.o     vdiff_pre_mod.o

set_prof_o3.o               : set_prof_o3.F                                   

<<<<<<< HEAD
=======
sfcvmr_mod.o                : sfcvmr_mod.F90          pbl_mix_mod.o           

species_database_mod.o      : species_database_mod.F90

ucx_mod.o                   : ucx_mod.F                                      \
                              chemgrid_mod.o          global_ch4_mod.o       \
                              fast_jx_mod.o           hco_interface_mod.o    \
                              future_emissions_mod.o  

soil_nox_mod.o              : soil_nox_mod.F

>>>>>>> ffc0f25a
strat_chem_mod.o            : strat_chem_mod.F90                             \
                              chemgrid_mod.o          dao_mod.o              \
                              linoz_mod.o             hco_interface_mod.o

sulfate_mod.o               : sulfate_mod.F                                  \
                              chemgrid_mod.o                                 \
                              dao_mod.o               diag_mod.o             \
                              drydep_mod.o            dust_mod.o             \
                              future_emissions_mod.o  get_ndep_mod.o         \
                              pbl_mix_mod.o           wetscav_mod.o          \
                              ucx_mod.o               uvalbedo_mod.o         \
                              vdiff_pre_mod.o         wetscav_mod.o          \
                              hco_interface_mod.o                            \
                              tomas_mod.o

tagged_co_mod.o             : tagged_co_mod.F                                \
                              chemgrid_mod.o          diag_mod.o             \
                              pbl_mix_mod.o           hco_interface_mod.o

tagged_o3_mod.o             : tagged_o3_mod.F                                \
                              chemgrid_mod.o          diag_mod.o             \
                              drydep_mod.o            hco_interface_mod.o    \
                              pbl_mix_mod.o

tendencies_mod.o            : tendencies_mod.F90                             \
                              hco_interface_mod.o

toms_mod.o                  : toms_mod.F                                     \
                              hco_interface_mod.o

tpcore_bc_mod.o             : tpcore_bc_mod.F                              

tpcore_fvdas_mod.o          : tpcore_fvdas_mod.F90

tpcore_window_mod.o         : tpcore_window_mod.F90
ifeq ($(PRECISION),8)
	$(F90) -c $(FREEFORM) $(R8) $<
endif

transport_mod.o             : transport_mod.F                                \
                              diag_mod.o              diagnostics_mod.o      \
                              pjc_pfix_mod.o          tpcore_bc_mod.o        \
                              tpcore_fvdas_mod.o      tpcore_window_mod.o    \
                              tendencies_mod.o        pjc_pfix_window_mod.o  \
                              dao_mod.o

ucx_mod.o                   : ucx_mod.F                                      \
                              chemgrid_mod.o          global_ch4_mod.o       \
                              fast_jx_mod.o           hco_interface_mod.o    \
                              future_emissions_mod.o  

uvalbedo_mod.o              : uvalbedo_mod.F90                               \
                              hco_interface_mod.o

vdiff_pre_mod.o             : vdiff_pre_mod.F90
ifeq ($(COMPILER),sun)
	$(F90) -O3 -c $<
endif

vdiff_mod.o                 : vdiff_mod.F90                                  \
                              dao_mod.o                                      \
                              depo_mercury_mod.o      diag_mod.o             \
                              drydep_mod.o            ocean_mercury_mod.o    \
                              pbl_mix_mod.o           vdiff_pre_mod.o        \
                              tendencies_mod.o        hco_interface_mod.o    \
                              global_ch4_mod.o        mercury_mod.o

wetscav_mod.o               : wetscav_mod.F                                  \
                              dao_mod.o               diag_mod.o             \
                              depo_mercury_mod.o      get_ndep_mod.o         \
                              tendencies_mod.o        hco_interface_mod.o    \
                              tomas_mod.o

###############################################################################
###                                                                         ###
###  Dependencies of files specific to the TOMAS microphysics simulation    ###
###                                                                         ###
###############################################################################

tomas_mod.o                 : tomas_mod.F                                    \
                              chemgrid_mod.o          dao_mod.o              \
                              diag_mod.o              YuIMN_Code.o

tomas_tpcore_mod.o          : tomas_tpcore_mod.F90                           \
                              tomas_mod.o             


aero_drydep.o               : aero_drydep.F                                  \
                              chemgrid_mod.o          diag_mod.o             \
                              drydep_mod.o            dust_mod.o             \
                              pbl_mix_mod.o           tomas_mod.o

YuIMN_Code.o                : YuIMN_Code.F

#EOC<|MERGE_RESOLUTION|>--- conflicted
+++ resolved
@@ -811,20 +811,8 @@
 
 set_prof_o3.o               : set_prof_o3.F                                   
 
-<<<<<<< HEAD
-=======
 sfcvmr_mod.o                : sfcvmr_mod.F90          pbl_mix_mod.o           
 
-species_database_mod.o      : species_database_mod.F90
-
-ucx_mod.o                   : ucx_mod.F                                      \
-                              chemgrid_mod.o          global_ch4_mod.o       \
-                              fast_jx_mod.o           hco_interface_mod.o    \
-                              future_emissions_mod.o  
-
-soil_nox_mod.o              : soil_nox_mod.F
-
->>>>>>> ffc0f25a
 strat_chem_mod.o            : strat_chem_mod.F90                             \
                               chemgrid_mod.o          dao_mod.o              \
                               linoz_mod.o             hco_interface_mod.o
