!------------------------------------------------------------------------------
!             University of Minnesota Atmospheric Chemistry Group
!------------------------------------------------------------------------------
!BOP
!
! !MODULE: retro_mod 
!
! !DESCRIPTION: Module RETRO\_MOD reads emissions from the RETRO emissions 
!  inventory
!\\
!\\
! !INTERFACE:
!
      MODULE RETRO_MOD

      IMPLICIT NONE
      PRIVATE
!
! !PUBLIC DATA MEMBERS:
!      
      REAL*4, ALLOCATABLE :: RETRO_ALK4(:,:)
      REAL*4, ALLOCATABLE :: RETRO_ACET(:,:)
      REAL*4, ALLOCATABLE :: RETRO_MEK(:,:)
      REAL*4, ALLOCATABLE :: RETRO_ALD2(:,:)
      REAL*4, ALLOCATABLE :: RETRO_PRPE(:,:)
      REAL*4, ALLOCATABLE :: RETRO_C3H8(:,:)
      REAL*4, ALLOCATABLE :: RETRO_C2H6(:,:)
      REAL*4, ALLOCATABLE :: RETRO_CH2O(:,:)
      REAL*4, ALLOCATABLE :: RETRO_BENZ(:,:)
      REAL*4, ALLOCATABLE :: RETRO_TOLU(:,:)
      REAL*4, ALLOCATABLE :: RETRO_XYLE(:,:)
      REAL*4, ALLOCATABLE :: RETRO_C2H4(:,:)
      REAL*4, ALLOCATABLE :: RETRO_C2H2(:,:)
!
! !PUBLIC MEMBER FUNCTIONS:
!  
      PUBLIC  :: CLEANUP_RETRO
      PUBLIC  :: EMISS_RETRO
      PUBLIC  :: GET_RETRO_ANTHRO
!
! !PRIVATE MEMBER FUNCTIONS:
!
      PRIVATE :: INIT_RETRO
      PRIVATE :: READ_RETRO
      PRIVATE :: TOTAL_ANTHRO_Tg
!
! !REVISION HISTORY:
!  08 Mar 2011 - W. Reinhart - Initial version
!  18 Aug 2011 - D. Millet   - Partition ketones into 25% MEK and 75% ACET
!  18 Aug 2011 - D. Millet   - Remove call to GET_ANNUAL_SCALAR
!  22 Aug 2011 - R. Yantosca - Added ProTeX headers
<<<<<<< HEAD
!  01 Mar 2012 - R. Yantosca - Now reference new grid_mod.F90
=======
!  01 Dec 2011 - M. Payer    - RETRO C2H6 emissions are too low. Use
!                              Yaping Xiao's C2H6 emissions instead.
>>>>>>> eecbfba6
!EOP
!------------------------------------------------------------------------------
!BOC
      CONTAINS
!EOC
!------------------------------------------------------------------------------
!          University of Minnesota Atmospheric Chemistry Group
!------------------------------------------------------------------------------
!BOP
!
! !IROUTINE: emiss_retro
!
! !DESCRIPTION: Subroutine EMISS\_RETRO reads all RETRO emissions at the 
!  beginning of each month. 
!\\
!\\
! !INTERFACE:
!
      SUBROUTINE EMISS_RETRO
!
! !USES:
!
      USE BPCH2_MOD,            ONLY : GET_NAME_EXT_2D
      USE BPCH2_MOD,            ONLY : GET_RES_EXT
      USE FILE_MOD,             ONLY : IU_FILE
      USE FILE_MOD,             ONLY : IOERROR
      USE DIRECTORY_MOD,        ONLY : DATA_DIR
      USE FUTURE_EMISSIONS_MOD, ONLY : GET_FUTURE_SCALE_ALK4ff
      USE FUTURE_EMISSIONS_MOD, ONLY : GET_FUTURE_SCALE_PRPEff
      USE FUTURE_EMISSIONS_MOD, ONLY : GET_FUTURE_SCALE_C3H8ff
      USE FUTURE_EMISSIONS_MOD, ONLY : GET_FUTURE_SCALE_C2H6ff
      USE FUTURE_EMISSIONS_MOD, ONLY : GET_FUTURE_SCALE_VOCff
      USE LOGICAL_MOD,          ONLY : LFUTURE
      USE TIME_MOD,             ONLY : EXPAND_DATE
      USE TIME_MOD,             ONLY : GET_MONTH
      USE CMN_SIZE_MOD               ! Size parameters
! 
! !REVISION HISTORY: 
!  08 Mar 2011 - W. Reinhart - Initial version
!  22 Aug 2011 - R. Yantosca - Added ProTeX headers
!EOP
!------------------------------------------------------------------------------
!BOC
!
! !LOCAL VARIABLES:
      LOGICAL, SAVE      :: FIRST = .TRUE.
      INTEGER            :: I,      J,      THISMONTH, YYYYMMDD
      REAL*8             :: ALK4ff, PRPEff, C3H8ff
      REAL*8             :: C2H6ff, VOCff
      CHARACTER(LEN=255) :: FILENAME

      !=================================================================
      !  EMISS_RETRO begins here
      !=================================================================

      ! First-time initialization
      IF ( FIRST ) THEN

         ! Allocate arrays
         CALL INIT_RETRO

         ! Reset first-time flag
         FIRST = .FALSE.

      ENDIF

      ! Get month
      THISMONTH = GET_MONTH()

      ! Get date for 2000 emissions
      YYYYMMDD = 20000000 + ( THISMONTH * 100 ) + 01

      ! Echo info
      WRITE(6, '(a)' ) REPEAT( '=', 79)
      WRITE(6, 100   )
 100  FORMAT( 'R E T R O    E M I S S I O N S',
     &        '  --  Baseline Year: 2000', / )

      !=================================================================
      !  Read RETRO average annual anthropogenic emissions
      !=================================================================

      ! Anthro file name
      FILENAME = TRIM( DATA_DIR ) // 'RETRO_201103/' //
     &                  'YYYYMM.' // GET_RES_EXT()

      ! Replace date in filename
      CALL EXPAND_DATE( FILENAME, YYYYMMDD, 000000 )

      ! Read data
      CALL READ_RETRO( FILENAME,   RETRO_ALK4, RETRO_ACET, RETRO_MEK,
     &                 RETRO_ALD2, RETRO_PRPE, RETRO_C3H8, RETRO_C2H6,
     &                 RETRO_CH2O, RETRO_BENZ, RETRO_TOLU, RETRO_XYLE,
     &                 RETRO_C2H4, RETRO_C2H2                         )

      DO J = 1, JJPAR
      DO I = 1, IIPAR


         !-----------------------------------
         !  Calculate IPCC future emissions
         !-----------------------------------
         IF ( LFUTURE ) THEN

            ! Future anthro scale factors
            ALK4ff  = GET_FUTURE_SCALE_ALK4ff( I, J )
            VOCff   = GET_FUTURE_SCALE_VOCff(  I, J )
            PRPEff  = GET_FUTURE_SCALE_PRPEff( I, J )
            C3H8ff  = GET_FUTURE_SCALE_C3H8ff( I, J )
            C2H6ff  = GET_FUTURE_SCALE_C2H6ff( I, J )

            ! Apply scale factors
            RETRO_ALK4 (I,J) = RETRO_ALK4 (I,J) * ALK4ff
            RETRO_ACET (I,J) = RETRO_ACET (I,J) * VOCff
            RETRO_MEK  (I,J) = RETRO_MEK  (I,J) * VOCff
            RETRO_ALD2 (I,J) = RETRO_ALD2 (I,J) * VOCff
            RETRO_PRPE (I,J) = RETRO_PRPE (I,J) * PRPEff
            RETRO_C3H8 (I,J) = RETRO_C3H8 (I,J) * C3H8ff
            RETRO_C2H6 (I,J) = RETRO_C2H6 (I,J) * C2H6ff
            RETRO_CH2O (I,J) = RETRO_CH2O (I,J) * VOCff
            RETRO_BENZ (I,J) = RETRO_BENZ (I,J) * VOCff
            RETRO_TOLU (I,J) = RETRO_TOLU (I,J) * VOCff
            RETRO_XYLE (I,J) = RETRO_XYLE (I,J) * VOCff
            RETRO_C2H4 (I,J) = RETRO_C2H4 (I,J) * VOCff
            RETRO_C2H2 (I,J) = RETRO_C2H2 (I,J) * VOCff
         ENDIF
      ENDDO
      ENDDO

      ! Print totals to log
      CALL TOTAL_ANTHRO_TG( THISMONTH )

      ! Fancy output
      WRITE(6, '(a)' ) REPEAT( '=', 79)

      END SUBROUTINE EMISS_RETRO
!EOC
!------------------------------------------------------------------------------
!             University of Minnesota Atmospheric Chemistry Group
!------------------------------------------------------------------------------
!BOP
!
! !IROUTINE: read_retro
!
! !DESCRIPTION: Subroutine READ\_RETRO reads a BPCH file created from 
!  RETRO data.  The data has units of [atoms C/cm2/s].
!\\
!\\
! !INTERFACE:
!
      SUBROUTINE READ_RETRO( FILENAME, ALK4, ACET, MEK,  ALD2, PRPE,
     &                       C3H8,     C2H6, CH2O, BENZ, TOLU, XYLE, 
     &                       C2H4,     C2H2                          )
!
! !USES:
!
      USE BPCH2_MOD,        ONLY : OPEN_BPCH2_FOR_READ
      USE FILE_MOD,         ONLY : IU_FILE, IOERROR
      USE TRANSFER_MOD,     ONLY : TRANSFER_2D
      USE SCALE_ANTHRO_MOD, ONLY : GET_ANNUAL_SCALAR
      USE TIME_MOD,         ONLY : GET_YEAR
      USE CMN_SIZE_MOD           ! Size parameters
      USE CMN_O3_MOD             ! FSCLYR
!
! !INPUT PARAMETERS: 
!
      ! Name of file to read
      CHARACTER(LEN=*), INTENT(IN)    :: FILENAME 
!
! !INPUT/OUTPUT PARAMETERS: 
!
      ! RETRO emissions for various VOC species [molec/cm2/s]
      REAL*4,           INTENT(INOUT) :: ALK4(IIPAR,JJPAR)
      REAL*4,           INTENT(INOUT) :: ACET(IIPAR,JJPAR)
      REAL*4,           INTENT(INOUT) :: MEK (IIPAR,JJPAR)
      REAL*4,           INTENT(INOUT) :: ALD2(IIPAR,JJPAR)
      REAL*4,           INTENT(INOUT) :: PRPE(IIPAR,JJPAR)
      REAL*4,           INTENT(INOUT) :: C3H8(IIPAR,JJPAR)
      REAL*4,           INTENT(INOUT) :: CH2O(IIPAR,JJPAR)
      REAL*4,           INTENT(INOUT) :: C2H6(IIPAR,JJPAR)
      REAL*4,           INTENT(INOUT) :: BENZ(IIPAR,JJPAR)
      REAL*4,           INTENT(INOUT) :: TOLU(IIPAR,JJPAR)
      REAL*4,           INTENT(INOUT) :: XYLE(IIPAR,JJPAR)
      REAL*4,           INTENT(INOUT) :: C2H4(IIPAR,JJPAR)
      REAL*4,           INTENT(INOUT) :: C2H2(IIPAR,JJPAR)
! 
! !REVISION HISTORY: 
!  08 Mar 2011 - W. Reinhart - Initial Version 
!  18 Aug 2011 - D. Millet   - Remove call to GET_ANNUAL_SCALAR
!  22 Aug 2011 - R. Yantosca - Added ProTeX headers
!EOP
!------------------------------------------------------------------------------
!BOC
!
! !LOCAL VARIABLES:
!
      INTEGER           :: I, J, L, N, IOS
      INTEGER           :: NI, NJ, NL
      INTEGER           :: IFIRST, JFIRST, LFIRST
      INTEGER           :: NTRACER, NSKIP
      INTEGER           :: HALFPOLAR, CENTER180
      INTEGER           :: SCALEYEAR  !, BASEYEAR (dbm, 8/18/11)
      REAL*4            :: LONRES, LATRES
      REAL*4            :: ARRAY(IIPAR,JJPAR,1)
      REAL*4            :: SC(IIPAR,JJPAR)
      REAL*8            :: ZTAU0, ZTAU1
      CHARACTER(LEN=20) :: MODELNAME
      CHARACTER(LEN=40) :: CATEGORY
      CHARACTER(LEN=40) :: UNIT
      CHARACTER(LEN=40) :: RESERVED

      !=================================================================
      !  READ_RETRO begins here
      !=================================================================

      ! Echo info
      WRITE( 6, 100 ) TRIM( FILENAME )
 100  FORMAT( 'READ_RETRO: Reading ', a )

      ! Open file
      CALL OPEN_BPCH2_FOR_READ( IU_FILE, FILENAME)

      ! Read the entire file in one pass
      DO

         ! Read 1st data block header
         READ( IU_FILE, IOSTAT=IOS )
     &   MODELNAME, LONRES, LATRES, HALFPOLAR, CENTER180

         ! Check for EOF or errors
         IF ( IOS < 0 ) EXIT
         IF ( IOS > 0 ) CALL IOERROR( IOS, IU_FILE, 'read_data:2' )

         ! Read 2nd data block header line
         READ (IU_FILE, IOSTAT=IOS )
     &   CATEGORY, NTRACER, UNIT, ZTAU0, ZTAU1, RESERVED,
     &   NI, NJ, NL, IFIRST, JFIRST, LFIRST, NSKIP


         ! Error check
         IF ( IOS /= 0 ) CALL IOERROR( IOS, IU_FILE, 'read_data:3' )

         ! Read data
         READ( IU_FILE, IOSTAT=IOS )
     &        ( ( ( ARRAY(I,J,L), I=1,NI ), J=1,NJ ), L=1,NL )

         ! Error check
         IF ( IOS /= 0 ) CALL IOERROR( IOS, IU_FILE, 'read_data:4' )

         !==============================================================
         !  Save into tracer arrays
         !==============================================================
         SELECT CASE ( NTRACER )
            CASE( 5  )
               CALL TRANSFER_2D( ARRAY(:,:,1), ALK4 )
            CASE( 9  )
               CALL TRANSFER_2D( ARRAY(:,:,1), ACET )
            CASE( 10 )
               CALL TRANSFER_2D( ARRAY(:,:,1), MEK  )
            CASE( 11 )
               CALL TRANSFER_2D( ARRAY(:,:,1), ALD2 )
            CASE( 18 )
               CALL TRANSFER_2D( ARRAY(:,:,1), PRPE )
            CASE( 19 )
               CALL TRANSFER_2D( ARRAY(:,:,1), C3H8 )
            CASE( 20 )
               CALL TRANSFER_2D( ARRAY(:,:,1), CH2O )
            CASE( 21 )
               CALL TRANSFER_2D( ARRAY(:,:,1), C2H6 )
            CASE( 59 )
               CALL TRANSFER_2D( ARRAY(:,:,1), BENZ )
            CASE( 60 )
               CALL TRANSFER_2D( ARRAY(:,:,1), TOLU )
            CASE( 61 )
               CALL TRANSFER_2D( ARRAY(:,:,1), XYLE )
            CASE( 65 )
               CALL TRANSFER_2D( ARRAY(:,:,1), C2H4 )
            CASE( 66 )
               CALL TRANSFER_2D( ARRAY(:,:,1), C2H2 )
            CASE DEFAULT
               ! Nothing
         END SELECT
      END DO

      ! Close file
      CLOSE( IU_FILE )

      ! Apply annual scalar factor
      IF ( FSCALYR < 0 ) THEN
         SCALEYEAR = GET_YEAR()
      ELSE
         SCALEYEAR = FSCALYR
      ENDIF

      END SUBROUTINE READ_RETRO
!EOC
!------------------------------------------------------------------------------
!             University of Minnesota Atmospheric Chemistry Group
!------------------------------------------------------------------------------
!BOP
!
! !IROUTINE: TOTAL_ANTHRO_Tg
!
! !DESCRIPTION: Subroutine TOTAL\_ANTHRO\_Tg to print total RETRO 
!  anthropogenic VOC emissions each month in [Tg C].
!\\
!\\
! !INTERFACE:
!
      SUBROUTINE TOTAL_ANTHRO_Tg( THISMONTH )
!
! !USES:
!
      USE GRID_MOD,     ONLY : GET_AREA_CM2
      USE TRACER_MOD,   ONLY : TRACER_MW_KG
      USE TRACERID_MOD, ONLY : IDTALK4, IDTMEK,  IDTPRPE, IDTC3H8
      USE TRACERID_MOD, ONLY : IDTCH2O, IDTC2H6, IDTBENZ, IDTTOLU
      USE TRACERID_MOD, ONLY : IDTXYLE, IDTC2H4, IDTC2H2
      USE TRACERID_MOD, ONLY : IDTACET, IDTALD2
      USE CMN_SIZE_MOD       ! Size parameters
!
! !INPUT PARAMETERS: 
!
      INTEGER, INTENT(IN) :: THISMONTH   ! Current month
! 
! !REVISION HISTORY: 
!  08 Mar 2011 - W. Reinhart - Initial Version 
!  22 Aug 2011 - R. Yantosca - Added ProTeX headers
<<<<<<< HEAD
!  01 Mar 2012 - R. Yantosca - Now use GET_AREA_CM2(I,J,L) from grid_mod.F90
=======
!  01 Dec 2011 - M. Payer    - Remove print for C2H6 emissions
>>>>>>> eecbfba6
!EOP
!------------------------------------------------------------------------------
!BOC
!
! !LOCAL VARIABLES:
!
      INTEGER          :: I, J
      REAL*8           :: ALK4, MEK,  ALD2, PRPE, C3H8, CH2O
      REAL*8           :: BENZ, TOLU, XYLE, C2H4, C2H2, C2H6, ACET
      REAL*8           :: F_ALK4, F_MEK,  F_PRPE, F_C3H8, F_CH2O
      REAL*8           :: F_BENZ, F_TOLU, F_XYLE, F_C2H4, F_C2H2
      REAL*8           :: F_C2H6, F_ALD2, F_ACET
      REAL*8           :: A
      CHARACTER(LEN=6) :: UNIT

      ! Days per month
      INTEGER          :: D(12) = (/ 31, 28, 31, 30, 31, 30,
     &                               31, 31, 30, 31, 30, 31 /)

      !=================================================================
      ! TOTAL_ANTHRO_Tg begins here
      !=================================================================

      ! Summing variables for anthro
      ALK4 = 0d0
      ACET = 0d0
      MEK  = 0d0
      ALD2 = 0d0
      PRPE = 0d0
      C3H8 = 0d0
      CH2O = 0d0
      C2H6 = 0d0
      BENZ = 0d0
      TOLU = 0d0
      XYLE = 0d0
      C2H4 = 0d0
      C2H2 = 0d0

      ! Molecular weights
      F_ALK4 = 0d0
      F_ACET = 0d0
      F_MEK  = 0d0
      F_ALD2 = 0d0
      F_PRPE = 0d0
      F_C3H8 = 0d0
      F_CH2O = 0d0
      F_C2H6 = 0d0
      F_BENZ = 0d0
      F_TOLU = 0d0
      F_XYLE = 0d0
      F_C2H4 = 0d0
      F_C2H2 = 0d0

      ! Prevent array out of bounds error for undefined tracers
      IF ( IDTALK4 > 0 ) F_ALK4 = TRACER_MW_KG(IDTALK4)
      IF ( IDTACET > 0 ) F_ACET = TRACER_MW_KG(IDTACET)
      IF ( IDTMEK  > 0 ) F_MEK  = TRACER_MW_KG(IDTMEK )
      IF ( IDTALD2 > 0 ) F_ALD2 = TRACER_MW_KG(IDTALD2)
      IF ( IDTPRPE > 0 ) F_PRPE = TRACER_MW_KG(IDTPRPE)
      IF ( IDTC2H6 > 0 ) F_C2H6 = TRACER_MW_KG(IDTC2H6)
      IF ( IDTC3H8 > 0 ) F_C3H8 = TRACER_MW_KG(IDTC3H8)
      IF ( IDTCH2O > 0 ) F_CH2O = TRACER_MW_KG(IDTCH2O)
      IF ( IDTBENZ > 0 ) F_BENZ = TRACER_MW_KG(IDTBENZ)
      IF ( IDTTOLU > 0 ) F_TOLU = TRACER_MW_KG(IDTTOLU)
      IF ( IDTXYLE > 0 ) F_XYLE = TRACER_MW_KG(IDTXYLE)
      IF ( IDTC2H4 > 0 ) F_C2H4 = TRACER_MW_KG(IDTC2H4)
      IF ( IDTC2H2 > 0 ) F_C2H2 = TRACER_MW_KG(IDTC2H2)

      !=================================================================
      !  Sum anthropogenic emissions
      !=================================================================

      ! Loop over surface boxes
      DO J = 1, JJPAR
      DO I = 1, IIPAR

         ! Surface area [cm2] * seconds in the month / Avogadro's number
         ! Also multiply by the factor 1d-9 to convert kg to Tg
         A     = GET_AREA_CM2( I, J, 1 ) 
     &         * ( D(THISMONTH) * 86400d-9 ) / 6.0225d23

         ! Anthro emissions
         ALK4  = ALK4  + RETRO_ALK4(I,J)  * A * F_ALK4
         ACET  = ACET  + RETRO_ACET(I,J)  * A * F_ACET
         MEK   = MEK   + RETRO_MEK(I,J)   * A * F_MEK
         ALD2  = ALD2  + RETRO_ALD2(I,J)  * A * F_ALD2
         PRPE  = PRPE  + RETRO_PRPE(I,J)  * A * F_PRPE
         C3H8  = C3H8  + RETRO_C3H8(I,J)  * A * F_C3H8
         CH2O  = CH2O  + RETRO_CH2O(I,J)  * A * F_CH2O
         C2H6  = C2H6  + RETRO_C2H6(I,J)  * A * F_C2H6
         BENZ  = BENZ  + RETRO_BENZ(I,J)  * A * F_BENZ
         TOLU  = TOLU  + RETRO_TOLU(I,J)  * A * F_TOLU
         XYLE  = XYLE  + RETRO_XYLE(I,J)  * A * F_XYLE
         C2H4  = C2H4  + RETRO_C2H4(I,J)  * A * F_C2H4
         C2H2  = C2H2  + RETRO_C2H2(I,J)  * A * F_C2H2

<<<<<<< HEAD
      ENDDO
      ENDDO

      !==============================================================
      !  Print info
      !==============================================================
      WRITE( 6, '(a)' )
      WRITE( 6, 100   ) 'ALK4', THISMONTH, ALK4, ' C'
      WRITE( 6, 100   ) 'ACET', THISMONTH, ACET, ' C'
      WRITE( 6, 100   ) 'MEK',  THISMONTH, MEK,  ' C'
      WRITE( 6, 100   ) 'ALD2', THISMONTH, ALD2, ' C'
      WRITE( 6, 100   ) 'PRPE', THISMONTH, PRPE, ' C'
      WRITE( 6, 100   ) 'C3H8', THISMONTH, C3H8, ' C'
      WRITE( 6, 100   ) 'CH2O', THISMONTH, CH2O, ' C'
      WRITE( 6, 100   ) 'C2H6', THISMONTH, C2H6, ' C'
      WRITE( 6, 100   ) 'BENZ', THISMONTH, BENZ, ' C'
      WRITE( 6, 100   ) 'TOLU', THISMONTH, TOLU, ' C'
      WRITE( 6, 100   ) 'XYLE', THISMONTH, XYLE, ' C'
      WRITE( 6, 100   ) 'C2H4', THISMONTH, C2H4, ' C'
      WRITE( 6, 100   ) 'C2H2', THISMONTH, C2H2, ' C'
 100  FORMAT( 'Total anthro ', a4, ' for 2000/',
     &         i2.2, ': ', f13.6, ' Tg', a2 )

      END SUBROUTINE TOTAL_ANTHRO_TG
=======
         !==============================================================
         !  Print info
         !==============================================================
         WRITE( 6, '(a)' )
         WRITE( 6, 100   ) 'ALK4', THISMONTH, ALK4, ' C'
         WRITE( 6, 100   ) 'ACET', THISMONTH, ACET, ' C'
         WRITE( 6, 100   ) 'MEK',  THISMONTH, MEK,  ' C'
         WRITE( 6, 100   ) 'ALD2', THISMONTH, ALD2, ' C'
         WRITE( 6, 100   ) 'PRPE', THISMONTH, PRPE, ' C'
         WRITE( 6, 100   ) 'C3H8', THISMONTH, C3H8, ' C'
         WRITE( 6, 100   ) 'CH2O', THISMONTH, CH2O, ' C'
!------------------------------------------------------------------------------
! Prior to 12/1/11:
!         WRITE( 6, 100   ) 'C2H6', THISMONTH, C2H6, ' C'
!------------------------------------------------------------------------------
         WRITE( 6, 100   ) 'BENZ', THISMONTH, BENZ, ' C'
         WRITE( 6, 100   ) 'TOLU', THISMONTH, TOLU, ' C'
         WRITE( 6, 100   ) 'XYLE', THISMONTH, XYLE, ' C'
         WRITE( 6, 100   ) 'C2H4', THISMONTH, C2H4, ' C'
         WRITE( 6, 100   ) 'C2H2', THISMONTH, C2H2, ' C'
 100     FORMAT( 'Total anthro ', a4, ' for 2000/',
     &           i2.2, ': ', f13.6, ' Tg', a2 )

         WRITE( 6, '(/,a,/)' ) 'RETRO_MOD: RETRO C2H6 anthro ' //
     &         'emissions are too low. Using offline C2H6 '    //
     &         'emissions from Yaping Xiao.'

         END SUBROUTINE TOTAL_ANTHRO_TG
>>>>>>> eecbfba6
!EOC
!------------------------------------------------------------------------------
!             University of Minnesota Atmospheric Chemistry Group
!------------------------------------------------------------------------------
!BOP
!
! !IROUTINE: get_retro_anthro
!
! !DESCRIPTION: Function GET\_RETRO\_ANTHRO returns the monthly average
!  anthropogenic VOC emissions at GEOS-Chem grid box (I,J).  Data will
!  be returned in units of [atoms C/cm2/s].
!\\
!\\
! !INTERFACE:
!
      FUNCTION GET_RETRO_ANTHRO( I, J, N ) RESULT( RETRO )
!
! !USES:
!
      USE TRACERID_MOD, ONLY : IDTALK4, IDTMEK,  IDTPRPE, IDTC3H8
      USE TRACERID_MOD, ONLY : IDTCH2O, IDTC2H6, IDTBENZ, IDTTOLU
      USE TRACERID_MOD, ONLY : IDTXYLE, IDTC2H4, IDTC2H2
      USE TRACERID_MOD, ONLY : IDTACET, IDTALD2
      USE CMN_SIZE_MOD       ! Size parameters
!
! !INPUT PARAMETERS: 
!
      INTEGER, INTENT(IN) :: I   ! GEOS-Chem longitude index
      INTEGER, INTENT(IN) :: J   ! GEOS-Chem latitude index
      INTEGER, INTENT(IN) :: N   ! GEOS-Chem tracer index
!
! !RETURN VALUE:
!
      REAL*8              :: RETRO   ! RETRO emissions [mole
! 
! !REVISION HISTORY: 
!  08 Mar 2011 - W. Reinhart - Initial Version 
!  18 Aug 2011 - D. Millet   - Partition RETRO ketones into 75% acetone 
!                              and 25% MEK
!  01 Dec 2011 - M. Payer    - RETRO C2H6 emissions are too low. Use
!                              Yaping Xiao's C2H6 emissions instead.

!EOP
!------------------------------------------------------------------------------
!BOC
!
! !LOCAL VARIABLES
!

      !=================================================================
      !  GET_RETRO_ANTHRO begins here
      !=================================================================

      IF ( N == IDTALK4 )      THEN
         RETRO = RETRO_ALK4(I,J)
!------------------------------------------------------------------------------
!      ! Partition RETRO ketones into 75% acetone and 25% MEK (dbm, 8/18/2011)
!      ELSE IF ( N == IDTACET ) THEN
!         RETRO = RETRO_ACET(I,J)
!      ELSE IF ( N == IDTMEK )  THEN
!         RETRO = RETRO_MEK(I,J)
!------------------------------------------------------------------------------
      ELSE IF ( N == IDTACET ) THEN
         RETRO = 0.75d0*RETRO_MEK(I,J)   ! RETRO ketones --> 75% ACET
      ELSE IF ( N == IDTMEK )  THEN
         RETRO = 0.25d0*RETRO_MEK(I,J)   ! RETRO ketones --> 25% MEK 
      ELSE IF ( N == IDTALD2 ) THEN
         RETRO = RETRO_ALD2(I,J)
      ELSE IF ( N == IDTPRPE ) THEN
         RETRO = RETRO_PRPE(I,J)
      ELSE IF ( N == IDTC3H8 ) THEN
         RETRO = RETRO_C3H8(I,J)
      ELSE IF ( N == IDTCH2O ) THEN
         RETRO = RETRO_CH2O(I,J)
      ELSE IF ( N == IDTC2H6 ) THEN
!------------------------------------------------------------------------------
! Prior to 12/1/11:
!         RETRO = RETRO_C2H6(I,J)
!------------------------------------------------------------------------------
         RETRO = -1d0
      ELSE IF ( N == IDTBENZ ) THEN
         RETRO = RETRO_BENZ(I,J)
      ELSE IF ( N == IDTTOLU ) THEN
         RETRO = RETRO_TOLU(I,J)
      ELSE IF ( N == IDTXYLE ) THEN
         RETRO = RETRO_XYLE(I,J)
      ELSE IF ( N == IDTC2H4 ) THEN
         RETRO = RETRO_C2H4(I,J)
      ELSE IF ( N == IDTC2H2 ) THEN
         RETRO = RETRO_C2H2(I,J)
      ELSE
         RETRO = -1d0
      ENDIF

      END FUNCTION GET_RETRO_ANTHRO
!EOC
!------------------------------------------------------------------------------
!             University of Minnesota Atmospheric Chemistry Group
!------------------------------------------------------------------------------
!BOP
!
! !IROUTINE: init_retro
!
! !DESCRIPTION: Subroutine INIT\_RETRO allocates and zeroes all module arrays.
!\\
!\\
! !INTERFACE:
!
      SUBROUTINE INIT_RETRO
!
! !USES:
!
      USE ERROR_MOD,   ONLY : ALLOC_ERR
      USE LOGICAL_MOD, ONLY : LRETRO
      USE CMN_SIZE_MOD      ! Size parameters
! 
! !REVISION HISTORY: 
!  08 Mar 2011 - W. Reinhart - Initial Version 
!  22 Aug 2011 - R. Yantosca - Added ProTeX headers

!EOP
!------------------------------------------------------------------------------
!BOC
!
! !LOCAL VARIABLES:
! 
      INTEGER :: AS

      !=================================================================
      !  INIT_RETRO begins here
      !=================================================================

      ! Return if we LRETRO = .FALSE.
      IF (.not. LRETRO ) RETURN

      ALLOCATE( RETRO_ALK4( IIPAR, JJPAR ), STAT=AS )
      IF ( AS /= 0 ) CALL ALLOC_ERR( 'RETRO_ALK4' )
      RETRO_ALK4 = 0e0

      ALLOCATE( RETRO_ACET( IIPAR, JJPAR ), STAT=AS )
      IF ( AS /= 0 ) CALL ALLOC_ERR( 'RETRO_ACET' )
      RETRO_ACET = 0e0

      ALLOCATE( RETRO_MEK( IIPAR, JJPAR ), STAT=AS )
      IF ( AS /= 0 ) CALL ALLOC_ERR( 'RETRO_MEK' )
      RETRO_MEK = 0e0

      ALLOCATE( RETRO_ALD2( IIPAR, JJPAR ), STAT=AS )
      IF ( AS /= 0 ) CALL ALLOC_ERR( 'RETRO_ALD2' )
      RETRO_ALD2 = 0e0

      ALLOCATE( RETRO_PRPE( IIPAR, JJPAR ), STAT=AS )
      IF ( AS /= 0 ) CALL ALLOC_ERR( 'RETRO_PRPE' )
      RETRO_PRPE = 0e0

      ALLOCATE( RETRO_C3H8( IIPAR, JJPAR ), STAT=AS )
      IF ( AS /= 0 ) CALL ALLOC_ERR( 'RETRO_C3H8' )
      RETRO_C3H8 = 0e0

      ALLOCATE( RETRO_CH2O( IIPAR, JJPAR ), STAT=AS )
      IF ( AS /= 0 ) CALL ALLOC_ERR( 'RETRO_CH2O' )
      RETRO_CH2O = 0e0

      ALLOCATE( RETRO_C2H6( IIPAR, JJPAR ), STAT=AS )
      IF ( AS /= 0 ) CALL ALLOC_ERR( 'RETRO_C2H6' )
      RETRO_C2H6 = 0e0

      ALLOCATE( RETRO_BENZ( IIPAR, JJPAR ), STAT=AS )
      IF ( AS /= 0 ) CALL ALLOC_ERR( 'RETRO_BENZ' )
      RETRO_BENZ = 0e0

      ALLOCATE( RETRO_TOLU( IIPAR, JJPAR ), STAT=AS )
      IF ( AS /= 0 ) CALL ALLOC_ERR( 'RETRO_TOLU' )
      RETRO_TOLU = 0e0

      ALLOCATE( RETRO_XYLE( IIPAR, JJPAR ), STAT=AS )
      IF ( AS /= 0 ) CALL ALLOC_ERR( 'RETRO_XYLE' )
      RETRO_XYLE = 0e0

      ALLOCATE( RETRO_C2H4( IIPAR, JJPAR ), STAT=AS )
      IF ( AS /= 0 ) CALL ALLOC_ERR( 'RETRO_C2H4' )
      RETRO_C2H4 = 0e0

      ALLOCATE( RETRO_C2H2( IIPAR, JJPAR ), STAT=AS )
      IF ( AS /= 0 ) CALL ALLOC_ERR( 'RETRO_C2H2' )
      RETRO_C2H2 = 0e0

      END SUBROUTINE INIT_RETRO
!EOC
!------------------------------------------------------------------------------
!             University of Minnesota Atmospheric Chemistry Group
!------------------------------------------------------------------------------
!BOP
!
! !IROUTINE: cleanup_retro
!
! !DESCRIPTION: Subroutine CLEANUP\_RETRO deallocates all module arrays.
!\\
!\\
! !INTERFACE:
!
      SUBROUTINE CLEANUP_RETRO
! 
! !REVISION HISTORY: 
!  08 Mar 2011 - W. Reinhart - Initial Version 
!  22 Aug 2011 - R. Yantosca - Added ProTeX headers
!EOP
!------------------------------------------------------------------------------
!BOC
      !=================================================================
      !  CLEANUP_RETRO begins here
      !=================================================================
      IF ( ALLOCATED( RETRO_ALK4 ) ) DEALLOCATE( RETRO_ALK4 )
      IF ( ALLOCATED( RETRO_ACET ) ) DEALLOCATE( RETRO_ACET )
      IF ( ALLOCATED( RETRO_MEK  ) ) DEALLOCATE( RETRO_MEK  )
      IF ( ALLOCATED( RETRO_ALD2 ) ) DEALLOCATE( RETRO_ALD2 )
      IF ( ALLOCATED( RETRO_PRPE ) ) DEALLOCATE( RETRO_PRPE )
      IF ( ALLOCATED( RETRO_C3H8 ) ) DEALLOCATE( RETRO_C3H8 )
      IF ( ALLOCATED( RETRO_CH2O ) ) DEALLOCATE( RETRO_CH2O )
      IF ( ALLOCATED( RETRO_C2H6 ) ) DEALLOCATE( RETRO_C2H6 )
      IF ( ALLOCATED( RETRO_BENZ ) ) DEALLOCATE( RETRO_BENZ )
      IF ( ALLOCATED( RETRO_TOLU ) ) DEALLOCATE( RETRO_TOLU )
      IF ( ALLOCATED( RETRO_XYLE ) ) DEALLOCATE( RETRO_XYLE )
      IF ( ALLOCATED( RETRO_C2H4 ) ) DEALLOCATE( RETRO_C2H4 )
      IF ( ALLOCATED( RETRO_C2H2 ) ) DEALLOCATE( RETRO_C2H2 )

      END SUBROUTINE CLEANUP_RETRO
!EOC
      END MODULE RETRO_MOD<|MERGE_RESOLUTION|>--- conflicted
+++ resolved
@@ -49,12 +49,9 @@
 !  18 Aug 2011 - D. Millet   - Partition ketones into 25% MEK and 75% ACET
 !  18 Aug 2011 - D. Millet   - Remove call to GET_ANNUAL_SCALAR
 !  22 Aug 2011 - R. Yantosca - Added ProTeX headers
-<<<<<<< HEAD
 !  01 Mar 2012 - R. Yantosca - Now reference new grid_mod.F90
-=======
-!  01 Dec 2011 - M. Payer    - RETRO C2H6 emissions are too low. Use
+!  22 Mar 2012 - M. Payer    - RETRO C2H6 emissions are too low. Use
 !                              Yaping Xiao's C2H6 emissions instead.
->>>>>>> eecbfba6
 !EOP
 !------------------------------------------------------------------------------
 !BOC
@@ -383,11 +380,8 @@
 ! !REVISION HISTORY: 
 !  08 Mar 2011 - W. Reinhart - Initial Version 
 !  22 Aug 2011 - R. Yantosca - Added ProTeX headers
-<<<<<<< HEAD
 !  01 Mar 2012 - R. Yantosca - Now use GET_AREA_CM2(I,J,L) from grid_mod.F90
-=======
-!  01 Dec 2011 - M. Payer    - Remove print for C2H6 emissions
->>>>>>> eecbfba6
+!  22 Mar 2012 - M. Payer    - Remove print for C2H6 emissions
 !EOP
 !------------------------------------------------------------------------------
 !BOC
@@ -484,7 +478,6 @@
          C2H4  = C2H4  + RETRO_C2H4(I,J)  * A * F_C2H4
          C2H2  = C2H2  + RETRO_C2H2(I,J)  * A * F_C2H2
 
-<<<<<<< HEAD
       ENDDO
       ENDDO
 
@@ -499,7 +492,10 @@
       WRITE( 6, 100   ) 'PRPE', THISMONTH, PRPE, ' C'
       WRITE( 6, 100   ) 'C3H8', THISMONTH, C3H8, ' C'
       WRITE( 6, 100   ) 'CH2O', THISMONTH, CH2O, ' C'
-      WRITE( 6, 100   ) 'C2H6', THISMONTH, C2H6, ' C'
+!------------------------------------------------------------------------------
+! Prior to 3/22/12:
+!      WRITE( 6, 100   ) 'C2H6', THISMONTH, C2H6, ' C'
+!------------------------------------------------------------------------------
       WRITE( 6, 100   ) 'BENZ', THISMONTH, BENZ, ' C'
       WRITE( 6, 100   ) 'TOLU', THISMONTH, TOLU, ' C'
       WRITE( 6, 100   ) 'XYLE', THISMONTH, XYLE, ' C'
@@ -508,37 +504,11 @@
  100  FORMAT( 'Total anthro ', a4, ' for 2000/',
      &         i2.2, ': ', f13.6, ' Tg', a2 )
 
+      WRITE( 6, '(/,a,/)' ) 'RETRO_MOD: RETRO C2H6 anthro ' //
+     &   'emissions are too low. Using offline C2H6 '       //
+     &   'emissions from Yaping Xiao.'
+
       END SUBROUTINE TOTAL_ANTHRO_TG
-=======
-         !==============================================================
-         !  Print info
-         !==============================================================
-         WRITE( 6, '(a)' )
-         WRITE( 6, 100   ) 'ALK4', THISMONTH, ALK4, ' C'
-         WRITE( 6, 100   ) 'ACET', THISMONTH, ACET, ' C'
-         WRITE( 6, 100   ) 'MEK',  THISMONTH, MEK,  ' C'
-         WRITE( 6, 100   ) 'ALD2', THISMONTH, ALD2, ' C'
-         WRITE( 6, 100   ) 'PRPE', THISMONTH, PRPE, ' C'
-         WRITE( 6, 100   ) 'C3H8', THISMONTH, C3H8, ' C'
-         WRITE( 6, 100   ) 'CH2O', THISMONTH, CH2O, ' C'
-!------------------------------------------------------------------------------
-! Prior to 12/1/11:
-!         WRITE( 6, 100   ) 'C2H6', THISMONTH, C2H6, ' C'
-!------------------------------------------------------------------------------
-         WRITE( 6, 100   ) 'BENZ', THISMONTH, BENZ, ' C'
-         WRITE( 6, 100   ) 'TOLU', THISMONTH, TOLU, ' C'
-         WRITE( 6, 100   ) 'XYLE', THISMONTH, XYLE, ' C'
-         WRITE( 6, 100   ) 'C2H4', THISMONTH, C2H4, ' C'
-         WRITE( 6, 100   ) 'C2H2', THISMONTH, C2H2, ' C'
- 100     FORMAT( 'Total anthro ', a4, ' for 2000/',
-     &           i2.2, ': ', f13.6, ' Tg', a2 )
-
-         WRITE( 6, '(/,a,/)' ) 'RETRO_MOD: RETRO C2H6 anthro ' //
-     &         'emissions are too low. Using offline C2H6 '    //
-     &         'emissions from Yaping Xiao.'
-
-         END SUBROUTINE TOTAL_ANTHRO_TG
->>>>>>> eecbfba6
 !EOC
 !------------------------------------------------------------------------------
 !             University of Minnesota Atmospheric Chemistry Group
@@ -578,9 +548,8 @@
 !  08 Mar 2011 - W. Reinhart - Initial Version 
 !  18 Aug 2011 - D. Millet   - Partition RETRO ketones into 75% acetone 
 !                              and 25% MEK
-!  01 Dec 2011 - M. Payer    - RETRO C2H6 emissions are too low. Use
+!  22 Mar 2012 - M. Payer    - RETRO C2H6 emissions are too low. Use
 !                              Yaping Xiao's C2H6 emissions instead.
-
 !EOP
 !------------------------------------------------------------------------------
 !BOC
@@ -615,7 +584,7 @@
          RETRO = RETRO_CH2O(I,J)
       ELSE IF ( N == IDTC2H6 ) THEN
 !------------------------------------------------------------------------------
-! Prior to 12/1/11:
+! Prior to 3/22/12:
 !         RETRO = RETRO_C2H6(I,J)
 !------------------------------------------------------------------------------
          RETRO = -1d0
