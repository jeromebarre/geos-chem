--- conflicted
+++ resolved
@@ -47,6 +47,7 @@
       USE VDIFF_PRE_Mod,           ONLY : Cleanup_VDIFF_PRE
       USE WETSCAV_MOD,             ONLY : CLEANUP_WETSCAV
       USE EMISSIONS_MOD,           ONLY : EMISSIONS_FINAL
+      USE SFCVMR_MOD,              ONLY : fixSfcVMR_Final
 #ifdef BPCH_DIAG
       USE CMN_O3_Mod,              ONLY : Cleanup_CMN_O3
       USE DIAG_MOD,                ONLY : CLEANUP_DIAG
@@ -70,19 +71,7 @@
 #if !defined( ESMF_ ) && !defined( MODEL_ )
       USE TRANSPORT_MOD,           ONLY : CLEANUP_TRANSPORT
 #endif
-<<<<<<< HEAD
 #ifdef RRTMG
-=======
-      USE UCX_MOD,                 ONLY : CLEANUP_UCX
-      USE VDIFF_PRE_Mod,           ONLY : Cleanup_VDIFF_PRE
-      USE WETSCAV_MOD,             ONLY : CLEANUP_WETSCAV
-
-      ! HEMCO
-      USE EMISSIONS_MOD,           ONLY : EMISSIONS_FINAL
-      USE SFCVMR_MOD,              ONLY : fixSfcVMR_Final
-
-#if   defined( RRTMG )
->>>>>>> e13ec5c7
       USE RRTMG_RAD_TRANSFER_MOD,  ONLY : Cleanup_RRTMG_Rad_Transfer
 #endif
 
@@ -100,161 +89,7 @@
 !
 ! !REVISION HISTORY:
 !  29 Nov 1999 - R. Yantosca - Initial version
-<<<<<<< HEAD
 !  See the Git history with the gitk browser!
-=======
-!  (1 ) CLEANUP is written in Fixed-Format F90.
-!  (2 ) Now calls CLEANUP_WETSCAV, which deallocates arrays from
-!        "wetscav_mod.f". (bmy, 3/9/00)
-!  (3 ) Add call to CLEANUP_SULFATE, which deallocates arrays from
-!        "sulfate_mod.f".  Also now deallocate ND32 arrays. (bmy, 6/6/00)
-!  (4 ) Add call to CLEANUP_DAO, which deallocates arrays from "dao_mod.f".
-!        (bmy, 6/26/00)
-!  (5 ) Add call to CLEANUP_TAGGED_CO and CLEANUP_COMODE, which deallocates
-!        arrays from and "comode_mod.f". (bmy, 7/19/00)
-!  (6 ) Add call to CLEANUP_GLOBAL_OH and CLEANUP_COMODE, which deallocates
-!        arrays from "global_oh_mod.f". (bmy, 7/28/00)
-!  (7 ) Add calls to CLEANUP_BIOMASS and CLEANUP_BIOFUEL, which deallocates
-!        arrays from "biomass_mod.f" and "biofuel_mod.f".  Also deallocate
-!        the AD32_bf array for the biofuel NOx diagnostic. (bmy, 9/12/00)
-!  (8 ) Add call to CLEANUP_DIAG51, to deallocate module arrays from
-!        "diag51_mod.f" (bmy, 11/29/00)
-!  (9 ) Removed obsolete code from 11/29/00 (bmy, 12/21/00)
-!  (10) Add call to CLEANUP_CH4, to deallocate module arrays from
-!        "global_ch4_mod.f" (bmy, 1/16/01)
-!  (11) Now deallocate the AD34 array.  Also updated comments and
-!        made some cosmetic changes. (bmy, 3/15/01)
-!  (12) Now deallocate the AD12 array (bdf, bmy, 6/15/01)
-!  (13) Add call to CLEANUP_ACETONE, to deallocate module arrays from
-!        "acetone_mod.f"  Also deallocate AD11 array.  Also deallocate
-!        variables from dao_mod.f last, to try to avoid bus error on
-!        SGI (bmy, 8/3/01)
-!  (14) Added call to CLEANUP_UVALBEDO from "uvalbedo_mod.f".  Also removed
-!        obsolete code from 9/01.  Also only include references to CLEANUP_*
-!        subroutines in other modules for clarity. (bmy, 1/15/02)
-!  (15) Added call to CLEANUP_C2H6 from "c2h6_mod.f" (bmy, 1/25/02)
-!  (16) Added call to CLEANUP_AIRCRAFT_NOX from "aircraft_nox_mod.f"
-!        (bmy, 2/14/02)
-!  (17) Now deallocate CTNO2, CTHO2, LTNO2, LTHO2 arrays (rvm, bmy, 2/27/02)
-!  (18) Now reference CLEANUP_PLANEFLIGHT from "planeflight_mod.f".
-!        Now also deallocate AD01 and AD02 arrays. (mje, bmy, 8/7/02)
-!  (19) Now reference cleanup routines from "global_nox_mod.f",
-!        "global_hno3_mod.f", "global_no3_mod.f", "drydep_mod.f", and
-!        "rpmares_mod.f". (bmy, 12/16/02)
-!  (20) Now reference cleanup routine from "transport_mod.f" (bmy, 2/10/03)
-!  (21) Now reference cleanup routine from "pjc_pfix_mod.f" and
-!        "tpcore_fvdas_mod.f90". (bmy, 5/9/03)
-!  (22) Now reference cleanup routine from "toms_mod.f" (bmy, 7/14/03)
-!  (23) Now reference cleanup routine from "carbon_mod.f", "dust_mod.f", and
-!        "dust_dead_mod.f". (bmy, 7/14/03)
-!  (23) Now references cleanup routine from "lightning__nox_mod.f"
-!        (bmy, 4/14/04)
-!  (24) Now references cleanup routine from "seasalt_mod.f" (bmy, 4/26/04)
-!  (25) Now references cleanup routines from new modules (bmy, 7/20/04)
-!  (26) Now calls cleanup routine from "epa_nei_mod.f" (bmy, 11/5/04)
-!  (27) Now call CLEANUP_MERCURY from "mercury_mod.f" (eck, bmy, 12/7/04)
-!  (28) Now call CLEANUP_OCEAN_MERCURY from "ocean_mercury_mod.f".  Also
-!        reordered the calling sequence. (sas, bmy, 1/21/05)
-!  (29) Now call CLEANUP_PBL_MIX from "pbl_mix_mod.f".  Now call CLEANUP_DIAG41
-!        from "diag41_mod.f". (bmy, 2/17/05)
-!  (30) Now calls CLEANUP_HCN_CH3CN from "hcn_ch3cn_mod.f (bmy, 6/23/05)
-!  (31) Now calls CLEANUP_DIAG04, CLEANUP_CO2, and CLEANUP_TROPOPAUSE
-!         (bmy, 8/15/05)
-!  (32) Now calls CLEANUP_LAI from "lai_mod.f", CLEANUP_MEGAN from
-!        "megan_mod.f" and CLEANUP_REGRID_1x1 from "regrid_1x1_mod.f"
-!        (tmf, bdf, bmy, 10/24/05)
-!  (33) Now calls CLEANUP_EMEP from "emep_mod.f" (bdf, bmy, 11/1/05)
-!  (34) Now calls CLEANUP_GC_BIOMASS and CLEANUP_GFED2_BIOMASS (bmy, 4/5/06)
-!  (35) Now calls CLEANUP_DIAG56 from "diag56_mod.f" and
-!        CLEANUP_LIGHTNING_NOX_NL from "lightning_nox_nl_mod.f"
-!        (ltm, bmy, 5/5/06)
-!  (36) Now references CLEANUP_BRAVO from "bravo_mod.f" and CLEANUP_EDGAR
-!        from "edgar_mod.f" (bmy, 7/6/06)
-!  (37) Now calls CLEANUP_H2_HD from "h2_hd_mod.f" and CLEANUP_GLOBAL_O1D
-!        from "global_o1d_mod.f".  Remove call to CLEANUP_LIGHTNING_NOx_NL
-!        from "lightning_nox_nl_mod.f (hup, phs, bmy, 10/2/07)
-!  (38) Now calls GEOS5_EXIT_TPCORE_WINDOW to finalize the TPCORE for
-!        GEOS-5 nested window simulations (yxw, dan, bmy, 11/6/08)
-!  (39) Now references CLEANUP_CAC_ANTHRO (amv, phs, 3/10/08)
-!  (40) Now references CLEANUP_ARCTAS_SHIP (phs, 3/10/08)
-!  (41) Now references CLEANUP_VISTAS_ANTHRO (phs, 3/10/08)
-!  (41) Now references CLEANUP_LINOZ (phs, 10/16/09)
-!  (42) Now references CLEANUP_HDF (amv, bmy, 12/21/09)
-!  (43) Now references CLEANUP_ISORROPIAII (ccc, bmy, 1/29/09)
-!  (44) Now references CLEANUP_DEPO_MERCURY and CLEANUP_LAND_MERCURY
-!       (ccc, 5/6/10)
-!  (45) Added call to CLEANUP_GLOBAL_OC, which deallocates arrays from
-!       "global_oc_mod.f"  (clf, 2/28/2011)
-!  (46) Added call to CLEANUP_GLOBAL_BC, which deallocates arrays from
-!       "global_bc_mod.f"  (clf, 2/28/2011)
-!  13 Aug 2010 - R. Yantosca - Added ProTeX headers
-!  28 Feb 2011 - C. Friedman - Added call to CLEANUP_GLOBAL_OC, which
-!                              deallocates arrays from "global_oc_mod.f"
-!  22 Aug 2011 - R. Yantosca - Add modifications for APM microphysics (G. Luo)
-!  07 Sep 2011 - P. Kasibhatla - Add modifications for GFED3
-!  19 Mar 2012 - M. Payer    - Remove call to CLEANUP_ACETONE. It is no longer
-!                              needed after removal of JO1D and RESP routines.
-!  05 Apr 2012 - R. Yantosca - Now call CLEANUP_MODIS_LAI
-!  11 Apr 2012 - R. Yantosca - Remove reference to obsolete lai_mod.F
-!  01 May 2012 - M. Payer    - Added calls for CLEANUP_GLOBAL_GRID and
-!                              CLEANUP_GRID
-!  19 Nov 2012 - R. Yantosca - Add cleanup calls for modules in Headers;
-!                              these were omitted during development
-!  28 Nov 2012 - R. Yantosca - Remove reference to CLEANUP_DAO; we have now
-!                              removed all allocatable arrays from dao_mod.F
-!  03 Dec 2012 - R. Yantosca - Now call Cleanup_CMN_SIZE
-!  13 Dec 2012 - R. Yantosca - Remove reference to obsolete CMN_DEP_mod.F
-!  06 Mar 2013 - H. Amos     - Merge C. Friedman's PAH code
-!  14 Mar 2013 - M. Payer    - Restore reference to CLEANUP_DAO. Some arrays
-!                              have been restored to dao_mod.F for use in
-!                              the vertical regridding of OH for offline
-!                              simulations.
-!  24 Mar 2013 - S.D. Eastham- Switched TROPOPAUSE_MOD to CHEMGRID_MOD
-!  04 Apr 2013 - S.D. Eastham- Added call for CLEANUP_UCX
-!  20 Aug 2013 - R. Yantosca - Removed "define.h", this is now obsolete
-!  26 Sep 2013 - R. Yantosca - Renamed GEOS_57 Cpp switch to GEOS_FP
-!  26 Sep 2013 - R. Yantosca - Now reference EXIT_GEOSFP_TPCORE_WINDOW
-!  29 Oct 2013 - R. Yantosca - Now call CLEANUP_DAO for all simulations (if
-!                              arrays are not allocated it'll exit gracefully)
-!  03 Jun 2014 - R. Yantosca - Don't finalize HEMCO if emissions are turned
-!                              off.  This prevents a seg fault error.
-!  03 Jun 2014 - R. Yantosca - Now pass Input_Opt via the argument list
-!  03 Jun 2014 - R. Yantosca - Remove references to emissions modules that
-!                              HEMCO renders obsolete
-!  24 Jun 2014 - R. Yantosca - Remove CLEANUP_BROMOCARB; HEMCO replaces this
-!  25 Jun 2014 - R. Yantosca - Remove reference to tracer_mod.F
-!  21 Jul 2014 - R. Yantosca - Remove reference to regrid_1x1_mod.F
-!  23 Jul 2014 - R. Yantosca - Remove reference to obsolete CMN_mod.F
-!  23 Jul 2014 - R. Yantosca - Remove reference to obsolete global_grid_mod.F
-!  23 Jul 2014 - R. Yantosca - Remove reference to obsolete CMN_NOX_mod.F
-!  25 Jul 2014 - R. Yantosca - Remove reference to commsoil_mod.F90
-!  25 Jul 2014 - R. Yantosca - Now call CLEANUP_GET_NDEP
-!  15 Aug 2014 - R. Yantosca - Remove reference to biofuel_mod.F
-!  15 Aug 2014 - R. Yantosca - Remove reference to biomass_mod.F
-!  10 Sep 2014 - M. Sulprizio- Remove references to global_oc_mod.F and
-!                              global_bc_mod.F
-!  23 Sep 2014 - M. Sulprizio- Remove references to global_hno3_mod.F and
-!                              global_no3_mod.F
-!  12 Jan 2015 - R. Yantosca - Remove CLEANUP_UVALBEDO routine
-!  11 Mar 2015 - R. Yantosca - Remove call to CLEANUP_GLOBAL_OH
-!  11 Mar 2015 - R. Yantosca - Remove call to CLEANUP_GLOBAL_NOX
-!  16 Mar 2015 - R. Yantosca - Remove call to CLEANUP_HCN_CH3CN
-!  25 Mar 2015 - C. Keller   - Now cleanup UCX before emissisions.
-!  16 Apr 2015 - R. Yantosca - Remove call to CLEANUP_DAO; it's obsolete
-!  24 Mar 2016 - C. Keller   - Remove input arg Input_Opt; this is cleaned
-!                              up before routine CLEANUP is called.
-!  18 May 2016 - M. Sulprizio- Remove call to CLEANUP_COMODE; it's obsolete
-!  30 Jun 2016 - M. Sulprizio- Remove call to CLEANUP_COMODE_LOOP; it's obsolete
-!  29 Nov 2016 - R. Yantosca - grid_mod.F90 is now gc_grid_mod.F90
-!  09 Aug 2017 - R. Yantosca - Pass am_I_Root, RC to Cleanup_Grid
-!  16 Aug 2017 - R. Yantosca - Now call History_Cleanup from here
-!  23 Aug 2017 - R. Yantosca - Now time how long HISTORY_CLEANUP takes
-!  23 Aug 2017 - R. Yantosca - Now call Cleanup_Grid_Registry
-!  06 Nov 2017 - R. Yantosca - Remove call to Cleanup_Chemgrid
-!  09 Nov 2017 - R. Yantosca - Return error condition to calling program
-!  22 Jan 2019 - H.P. Lin    - Remove call to CLEANUP_LINOZ
-!  16 Aug 2019 - C. Keller   - Now cleanup SfcVMR module
->>>>>>> e13ec5c7
 !EOP
 !------------------------------------------------------------------------------
 !BOC
@@ -294,15 +129,7 @@
          RETURN
       ENDIF
 
-<<<<<<< HEAD
-      ! UCX needs to be cleaned up before emissions, because the UCX 
-=======
-#if defined( USE_TIMERS )
-      CALL GEOS_Timer_End( "=> History (netCDF diags)", RC )
-#endif
-
       ! UCX needs to be cleaned up before emissions, because the UCX
->>>>>>> e13ec5c7
       ! restart variables needs to be passed to the HEMCO diagnostics
       ! first.
       CALL CLEANUP_UCX( am_I_Root )
@@ -312,13 +139,10 @@
       !=================================================================
       CALL EMISSIONS_FINAL( am_I_Root, ERROR, RC )
 
-<<<<<<< HEAD
-      !=================================================================
-=======
       ! Cleanup surface mixing concentration module
       CALL fixSfcVMR_Final( am_I_Root, RC )
 
->>>>>>> e13ec5c7
+      !=================================================================
       ! Call cleanup routines from individual F90 modules
       !=================================================================
       CALL CLEANUP_AEROSOL()
@@ -358,28 +182,6 @@
          RETURN
       ENDIF
 
-<<<<<<< HEAD
-=======
-      CALL CLEANUP_HDF()
-      CALL CLEANUP_ISORROPIAII()
-      CALL CLEANUP_MAP_A2A()
-      CALL CLEANUP_MERCURY()
-      CALL CLEANUP_OCEAN_MERCURY()
-      CALL CLEANUP_DEPO_MERCURY()
-      CALL CLEANUP_LAND_MERCURY()
-      CALL CLEANUP_PBL_MIX()
-      CALL CLEANUP_PJC_PFIX()
-      CALL CLEANUP_PLANEFLIGHT()
-      CALL CLEANUP_PRESSURE()
-      CALL CLEANUP_SEASALT()
-      Call Cleanup_Set_Global_CH4()
-      CALL CLEANUP_SULFATE()
-      CALL CLEANUP_STRAT_CHEM()
-#if !defined( ESMF_ ) && !defined( MODEL_ )
-      CALL CLEANUP_TRANSPORT()
-#endif
-
->>>>>>> e13ec5c7
       ! Cleanup TOMS module
       CALL CLEANUP_TOMS( am_I_Root, RC )
       IF ( RC /= GC_SUCCESS ) THEN
