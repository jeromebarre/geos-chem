!------------------------------------------------------------------------------
!                  GEOS-Chem Global Chemical Transport Model                  !
!------------------------------------------------------------------------------
!BOP
!
! !MODULE: global_ch4_mod.F90
!
! !DESCRIPTION: Module GLOBAL\_CH4\_MOD contains variables and routines for
!  simulating CH4 chemistry in the troposphere.
!\\
!\\
! !INTERFACE:
!
MODULE GLOBAL_CH4_MOD
!
! !USES:
!
  USE PhysConstants, ONLY : AVO, AIRMW
  USE PRECISION_MOD       ! For GEOS-Chem Precision (fp, f4, f8)

  IMPLICIT NONE
  PRIVATE
!
! !PUBLIC MEMBER FUNCTIONS:
!
  PUBLIC :: EMISSCH4
  PUBLIC :: CHEMCH4
  PUBLIC :: INIT_GLOBAL_CH4
!
! !PUBLIC DATA MEMBERS:
!
  REAL(fp), PARAMETER,   PUBLIC :: XNUMOL_CH4 = AVO / 16d-3 ! hard-coded MW
!
! !REVISION HISTORY:
!  17 Jan 2001- J. Wang, B. Duncan, R. Yantosca -- Initial version
!  See https://github.com/geoschem/geos-chem for complete history
!------------------------------------------------------------------------------
!BOC
!
! !DEFINED PARAMETERS:
!
  !========================================================================
  ! Module Variables:
  ! XNUMOL_CH4 : Molecules CH4 / kg CH4                     [molec/kg]
  !========================================================================

  REAL(fp), PARAMETER   :: XNUMOL_OH = AVO / 17e-3_fp  ! molec OH / kg OH
                                                       ! hard-coded MW
  REAL(fp), PARAMETER   :: CM3PERM3  = 1.e+6_fp
!
! !LOCAL VARIABLES:
!
  ! Scalars
  INTEGER               :: id_CH4
  REAL(fp)              :: TROPOCH4

CONTAINS
!EOC
!------------------------------------------------------------------------------
!                  GEOS-Chem Global Chemical Transport Model                  !
!------------------------------------------------------------------------------
!BOP
!
! !IROUTINE: emissch4
!
! !DESCRIPTION: Subroutine EMISSCH4 places emissions of CH4 [kg] into the
!  chemical species array.
!\\
!\\
! !INTERFACE:
!
  SUBROUTINE EMISSCH4( Input_Opt, State_Chm, State_Grid, State_Met, RC )
!
! !USES:
!
    USE HCO_Utilities_GC_Mod, ONLY : HCO_GC_EvalFld
    USE HCO_Utilities_GC_Mod, ONLY : HCO_GC_GetDiagn
    USE ErrCode_Mod
    USE Input_Opt_Mod,        ONLY : OptInput
    USE State_Chm_Mod,        ONLY : ChmState
    USE State_Met_Mod,        ONLY : MetState
    USE State_Grid_Mod,       ONLY : GrdState
!
! !INPUT PARAMETERS:
!
    TYPE(OptInput), INTENT(IN)    :: Input_Opt   ! Input Options object
    TYPE(ChmState), INTENT(INOUT) :: State_Chm   ! Chemistry State object
    TYPE(GrdState), INTENT(IN)    :: State_Grid  ! Grid State object
    TYPE(MetState), INTENT(IN)    :: State_Met   ! Meteorology State object
!
! !OUTPUT PARAMETERS:
!
    INTEGER,        INTENT(OUT)   :: RC          ! Success or failure?
!
! !REMARKS:
!  WARNING: Soil absorption has to be the 15th field in CH4_EMIS
!  Also: the ND58 diagnostics have now been removed.  We still need to
!  read the HEMCO manual diagnostics into CH4_EMIS for the analytical
!  inversion.  Therefore, we will keep EmissCh4 for the time-being
!  but only remove the bpch diagnostic.
!
! !REVISION HISTORY:
!  (1 ) Created by Bryan Duncan (1/99).  Adapted for CH4 chemistry by
!        James Wang (7/00).  Inserted into module "global_ch4_mod.f"
!        by Bob Yantosca. (bmy, 1/16/01)
!  See https://github.com/geoschem/geos-chem for complete history
!EOP
!------------------------------------------------------------------------------
!BOC
!
! !LOCAL VARIABLES:
!
    ! Scalars
    INTEGER            :: I, J, N

    ! Strings
    CHARACTER(LEN= 63) :: DgnName
    CHARACTER(LEN=255) :: ErrMsg
    CHARACTER(LEN=255) :: ThisLoc

    ! Logicals
    LOGICAL, SAVE      :: FIRST = .TRUE.

    ! Arrays of state vector elements for applying emissions perturbations
    REAL(fp)           :: STATE_VECTOR(State_Grid%NX,State_Grid%NY)

    ! Array of scale factors for emissions (from HEMCO)
    REAL(fp)           :: EMIS_SF(State_Grid%NX,State_Grid%NY)

    ! Pointers
    REAL(f4), POINTER  :: Ptr2D(:,:)

    !=================================================================
    ! EMISSCH4 begins here!
    !=================================================================

    ! Nullify pointers
    Ptr2D => NULL()

    ! Assume success
    RC      = GC_SUCCESS
    ErrMsg  = ''
    ThisLoc = ' -> at EMISSCH4 (in GeosCore/global_ch4_mod.F90)'

    IF ( Input_Opt%Verbose ) THEN
       print*,'BEGIN SUBROUTINE: EMISSCH4'
    ENDIF

    ! =================================================================
    ! Get fields for CH4 analytical inversions if needed
    ! =================================================================
    IF ( Input_Opt%DoAnalyticalInv ) THEN

       ! Evaluate the state vector field from HEMCO
       CALL HCO_GC_EvalFld( Input_Opt, State_Grid, 'CH4_STATE_VECTOR', &
                         STATE_VECTOR, RC)
       IF ( RC /= GC_SUCCESS ) THEN
          ErrMsg = 'CH4_STATE_VECTOR not found in HEMCO data list!'
          CALL GC_Error( ErrMsg, RC, ThisLoc )
          RETURN
       ENDIF

    ENDIF

    IF ( Input_Opt%UseEmisSF ) THEN

       ! Evaluate CH4 emissions scale factors from HEMCO
       CALL HCO_GC_EvalFld( Input_Opt, State_Grid, 'EMIS_SF', EMIS_SF, RC)
       IF ( RC /= GC_SUCCESS ) THEN
          ErrMsg = 'EMIS_SF not found in HEMCO data list!'
          CALL GC_Error( ErrMsg, RC, ThisLoc )
          RETURN
       ENDIF

    ENDIF

    ! =================================================================
    ! --> All emission calculations are now done through HEMCO
    ! HEMCO stores emissions of all species internally in the HEMCO
    ! state object. Here, we pass these emissions into module array
    ! CH4_EMIS in units kg/m2/s. These values are then either added to
    ! the species array (full mixing scheme) or used later on in
    ! vdiff_mod.F90 if the non-local PBL mixing scheme is used.
    !
    ! The CH4_EMIS array is mostly used for backwards compatibility
    ! (especially the diagnostics). It is also used to ensure that
    ! in a multi-species simulation, species 1 (total CH4) is properly
    ! defined.
    !
    !                                              (ckeller, 9/12/2013)
    ! =================================================================
    State_Chm%CH4_EMIS(:,:,:) = 0e+0_fp

    !-------------------
    ! Oil
    !-------------------
    DgnName = 'CH4_OIL'
    CALL HCO_GC_GetDiagn( Input_Opt, State_Grid, DgnName, .FALSE., RC, Ptr2D=Ptr2D )

    ! Trap potential errors and assign HEMCO pointer to array
    IF ( RC /= GC_SUCCESS ) THEN
       ErrMsg = 'Cannot get pointer to HEMCO field ' // TRIM(DgnName)
       CALL GC_Error( ErrMsg, RC, ThisLoc )
       RETURN
    ELSEIF ( .NOT. ASSOCIATED(Ptr2D) ) THEN
       ErrMsg = 'Unassociated pointer to HEMCO field ' // TRIM(DgnName)
       CALL GC_Warning( ErrMsg, RC, ThisLoc=ThisLoc )
    ELSE
       State_Chm%CH4_EMIS(:,:,2) =  Ptr2D(:,:)
    ENDIF
    Ptr2D => NULL()

    !-------------------
    ! Gas
    !-------------------
    DgnName = 'CH4_GAS'
    CALL HCO_GC_GetDiagn( Input_Opt, State_Grid, DgnName, .FALSE., RC, Ptr2D=Ptr2D )

    ! Trap potential errors and assign HEMCO pointer to array
    IF ( RC /= GC_SUCCESS ) THEN
       ErrMsg = 'Cannot get pointer to HEMCO field ' // TRIM(DgnName)
       CALL GC_Error( ErrMsg, RC, ThisLoc )
       RETURN
    ELSEIF ( .NOT. ASSOCIATED(Ptr2D) ) THEN
       ErrMsg = 'Unassociated pointer to HEMCO field ' // TRIM(DgnName)
       CALL GC_Warning( ErrMsg, RC, ThisLoc=ThisLoc )
    ELSE
       State_Chm%CH4_EMIS(:,:,3) =  Ptr2D(:,:)
    ENDIF
    Ptr2D => NULL()

    !-------------------
    ! Coal
    !-------------------
    DgnName = 'CH4_COAL'
    CALL HCO_GC_GetDiagn( Input_Opt, State_Grid, DgnName, .FALSE., RC, Ptr2D=Ptr2D )

    ! Trap potential errors and assign HEMCO pointer to array
    IF ( RC /= GC_SUCCESS ) THEN
       ErrMsg = 'Cannot get pointer to HEMCO field ' // TRIM(DgnName)
       CALL GC_Error( ErrMsg, RC, ThisLoc )
       RETURN
    ELSEIF ( .NOT. ASSOCIATED(Ptr2D) ) THEN
       ErrMsg = 'Unassociated pointer to HEMCO field ' // TRIM(DgnName)
       CALL GC_Warning( ErrMsg, RC, ThisLoc=ThisLoc )
    ELSE
       State_Chm%CH4_EMIS(:,:,4) =  Ptr2D(:,:)
    ENDIF
    Ptr2D => NULL()

    !-------------------
    ! Livestock
    !-------------------
    DgnName = 'CH4_LIVESTOCK'
    CALL HCO_GC_GetDiagn( Input_Opt, State_Grid, DgnName, .FALSE., RC, Ptr2D=Ptr2D )

    ! Trap potential errors and assign HEMCO pointer to array
    IF ( RC /= GC_SUCCESS ) THEN
       ErrMsg = 'Cannot get pointer to HEMCO field ' // TRIM(DgnName)
       CALL GC_Error( ErrMsg, RC, ThisLoc )
       RETURN
    ELSEIF ( .NOT. ASSOCIATED(Ptr2D) ) THEN
       ErrMsg = 'Unassociated pointer to HEMCO field ' // TRIM(DgnName)
       CALL GC_Warning( ErrMsg, RC, ThisLoc=ThisLoc )
    ELSE
       State_Chm%CH4_EMIS(:,:,5) =  Ptr2D(:,:)
    ENDIF
    Ptr2D => NULL()

    !-------------------
    ! Landfills
    !-------------------
    DgnName = 'CH4_LANDFILLS'
    CALL HCO_GC_GetDiagn( Input_Opt, State_Grid, DgnName, .FALSE., RC, Ptr2D=Ptr2D )

    ! Trap potential errors and assign HEMCO pointer to array
    IF ( RC /= GC_SUCCESS ) THEN
       ErrMsg = 'Cannot get pointer to HEMCO field ' // TRIM(DgnName)
       CALL GC_Error( ErrMsg, RC, ThisLoc )
       RETURN
    ELSEIF ( .NOT. ASSOCIATED(Ptr2D) ) THEN
       ErrMsg = 'Unassociated pointer to HEMCO field ' // TRIM(DgnName)
       CALL GC_Warning( ErrMsg, RC, ThisLoc=ThisLoc )
    ELSE
       State_Chm%CH4_EMIS(:,:,6) =  Ptr2D(:,:)
    ENDIF
    Ptr2D => NULL()

    !-------------------
    ! Wastewater
    !-------------------
    DgnName = 'CH4_WASTEWATER'
    CALL HCO_GC_GetDiagn( Input_Opt, State_Grid, DgnName, .FALSE., RC, Ptr2D=Ptr2D )

    ! Trap potential errors and assign HEMCO pointer to array
    IF ( RC /= GC_SUCCESS ) THEN
       ErrMsg = 'Cannot get pointer to HEMCO field ' // TRIM(DgnName)
       CALL GC_Error( ErrMsg, RC, ThisLoc )
       RETURN
    ELSEIF ( .NOT. ASSOCIATED(Ptr2D) ) THEN
       ErrMsg = 'Unassociated pointer to HEMCO field ' // TRIM(DgnName)
       CALL GC_Warning( ErrMsg, RC, ThisLoc=ThisLoc )
    ELSE
       State_Chm%CH4_EMIS(:,:,7) =  Ptr2D(:,:)
    ENDIF
    Ptr2D => NULL()

    !-------------------
    ! Rice
    !-------------------
    DgnName = 'CH4_RICE'
    CALL HCO_GC_GetDiagn( Input_Opt, State_Grid, DgnName, .FALSE., RC, Ptr2D=Ptr2D )

    ! Trap potential errors and assign HEMCO pointer to array
    IF ( RC /= GC_SUCCESS ) THEN
       ErrMsg = 'Cannot get pointer to HEMCO field ' // TRIM(DgnName)
       CALL GC_Error( ErrMsg, RC, ThisLoc )
       RETURN
    ELSEIF ( .NOT. ASSOCIATED(Ptr2D) ) THEN
       ErrMsg = 'Unassociated pointer to HEMCO field ' // TRIM(DgnName)
       CALL GC_Warning( ErrMsg, RC, ThisLoc=ThisLoc )
    ELSE
       State_Chm%CH4_EMIS(:,:,8) =  Ptr2D(:,:)
    ENDIF
    Ptr2D => NULL()

    !-------------------
    ! Other anthropogenic
    !-------------------
    DgnName = 'CH4_ANTHROTHER'
    CALL HCO_GC_GetDiagn( Input_Opt, State_Grid, DgnName, .FALSE., RC, Ptr2D=Ptr2D )

    ! Trap potential errors and assign HEMCO pointer to array
    IF ( RC /= GC_SUCCESS ) THEN
       ErrMsg = 'Cannot get pointer to HEMCO field ' // TRIM(DgnName)
       CALL GC_Error( ErrMsg, RC, ThisLoc )
       RETURN
    ELSEIF ( .NOT. ASSOCIATED(Ptr2D) ) THEN
       ErrMsg = 'Unassociated pointer to HEMCO field ' // TRIM(DgnName)
       CALL GC_Warning( ErrMsg, RC, ThisLoc = ThisLoc )
    ELSE
       State_Chm%CH4_EMIS(:,:,9) =  Ptr2D(:,:)
    ENDIF
    Ptr2D => NULL()

    !-------------------
    ! Biomass burning
    !-------------------
    DgnName = 'CH4_BIOMASS'
    CALL HCO_GC_GetDiagn( Input_Opt, State_Grid, DgnName, .FALSE., RC, Ptr2D=Ptr2D )

    ! Trap potential errors and assign HEMCO pointer to array
    IF ( RC /= GC_SUCCESS ) THEN
       ErrMsg = 'Cannot get pointer to HEMCO field ' // TRIM(DgnName)
       CALL GC_Error( ErrMsg, RC, ThisLoc )
       RETURN
    ELSEIF ( .NOT. ASSOCIATED(Ptr2D) ) THEN
       ErrMsg = 'Unassociated pointer to HEMCO field ' // TRIM(DgnName)
       CALL GC_Warning( ErrMsg, RC, ThisLoc=ThisLoc )
    ELSE
       State_Chm%CH4_EMIS(:,:,10) =  Ptr2D(:,:)
    ENDIF
    Ptr2D => NULL()

    !-------------------
    ! Wetland
    !-------------------
    DgnName = 'CH4_WETLAND'
    CALL HCO_GC_GetDiagn( Input_Opt, State_Grid, DgnName, .FALSE., RC, Ptr2D=Ptr2D )

    ! Trap potential errors and assign HEMCO pointer to array
    IF ( RC /= GC_SUCCESS ) THEN
       ErrMsg = 'Cannot get pointer to HEMCO field ' // TRIM(DgnName)
       CALL GC_Error( ErrMsg, RC, ThisLoc )
       RETURN
    ELSEIF ( .NOT. ASSOCIATED(Ptr2D) ) THEN
       ErrMsg = 'Unassociated pointer to HEMCO field ' // TRIM(DgnName)
       CALL GC_Warning( ErrMsg, RC, ThisLoc=ThisLoc )
    ELSE
       State_Chm%CH4_EMIS(:,:,11) =  Ptr2D(:,:)
    ENDIF
    Ptr2D => NULL()

    !-------------------
    ! Global seeps
    !-------------------
    DgnName = 'CH4_SEEPS'
    CALL HCO_GC_GetDiagn( Input_Opt, State_Grid, DgnName, .FALSE., RC, Ptr2D=Ptr2D )

    ! Trap potential errors and assign HEMCO pointer to array
    IF ( RC /= GC_SUCCESS ) THEN
       ErrMsg = 'Cannot get pointer to HEMCO field ' // TRIM(DgnName)
       CALL GC_Error( ErrMsg, RC, ThisLoc )
       RETURN
    ELSEIF ( .NOT. ASSOCIATED(Ptr2D) ) THEN
       ErrMsg = 'Unassociated pointer to HEMCO field ' // TRIM(DgnName)
       CALL GC_Warning( ErrMsg, RC, ThisLoc=ThisLoc )
    ELSE
       State_Chm%CH4_EMIS(:,:,12) =  Ptr2D(:,:)
    ENDIF
    Ptr2D => NULL()

    !-------------------
    ! Lakes
    !-------------------
    DgnName = 'CH4_LAKES'
    CALL HCO_GC_GetDiagn( Input_Opt, State_Grid, DgnName, .FALSE., RC, Ptr2D=Ptr2D )

    ! Trap potential errors and assign HEMCO pointer to array
    IF ( RC /= GC_SUCCESS ) THEN
       ErrMsg = 'Cannot get pointer to HEMCO field ' // TRIM(DgnName)
       CALL GC_Error( ErrMsg, RC, ThisLoc )
       RETURN
    ELSEIF ( .NOT. ASSOCIATED(Ptr2D) ) THEN
       ErrMsg = 'Unassociated pointer to HEMCO field ' // TRIM(DgnName)
       CALL GC_Warning( ErrMsg, RC, ThisLoc=ThisLoc )
    ELSE
       State_Chm%CH4_EMIS(:,:,13) =  Ptr2D(:,:)
    ENDIF
    Ptr2D => NULL()

    !-------------------
    ! Termites
    !-------------------
    DgnName = 'CH4_TERMITES'
    CALL HCO_GC_GetDiagn( Input_Opt, State_Grid, DgnName, .FALSE., RC, Ptr2D=Ptr2D )

    ! Trap potential errors and assign HEMCO pointer to array
    IF ( RC /= GC_SUCCESS ) THEN
       ErrMsg = 'Cannot get pointer to HEMCO field ' // TRIM(DgnName)
       CALL GC_Error( ErrMsg, RC, ThisLoc )
       RETURN
    ELSEIF ( .NOT. ASSOCIATED(Ptr2D) ) THEN
       ErrMsg = 'Unassociated pointer to HEMCO field ' // TRIM(DgnName)
       CALL GC_Warning( ErrMsg, RC, ThisLoc=ThisLoc )
    ELSE
       State_Chm%CH4_EMIS(:,:,14) =  Ptr2D(:,:)
    ENDIF
    Ptr2D => NULL()

    !-------------------
    ! Soil absorption (those are negative!)
    !-------------------
    DgnName = 'CH4_SOILABSORB'
    CALL HCO_GC_GetDiagn( Input_Opt, State_Grid, DgnName, .FALSE., RC, Ptr2D=Ptr2D )

    ! Trap potential errors and assign HEMCO pointer to array
    IF ( RC /= GC_SUCCESS ) THEN
       ErrMsg = 'Cannot get pointer to HEMCO field ' // TRIM(DgnName)
       CALL GC_Error( ErrMsg, RC, ThisLoc )
       RETURN
    ELSEIF ( .NOT. ASSOCIATED(Ptr2D) ) THEN
       ErrMsg = 'Unassociated pointer to HEMCO field ' // TRIM(DgnName)
       CALL GC_Warning( ErrMsg, RC, ThisLoc=ThisLoc )
    ELSE
       State_Chm%CH4_EMIS(:,:,15) =  Ptr2D(:,:) * -1.0_fp
    ENDIF
    Ptr2D => NULL()

    !-------------------
    ! Reservoirs
    !-------------------
    DgnName = 'CH4_RESERVOIRS'
    CALL HCO_GC_GetDiagn( Input_Opt, State_Grid, DgnName, .FALSE., RC, Ptr2D=Ptr2D )

    ! Trap potential errors and assign HEMCO pointer to array
    IF ( RC /= GC_SUCCESS ) THEN
       ErrMsg = 'Cannot get pointer to HEMCO field ' // TRIM(DgnName)
       CALL GC_Error( ErrMsg, RC, ThisLoc )
       RETURN
    ELSEIF ( .NOT. ASSOCIATED(Ptr2D) ) THEN
       ErrMsg = 'Unassociated pointer to HEMCO field ' // TRIM(DgnName)
       CALL GC_Warning( ErrMsg, RC, ThisLoc=ThisLoc )
    ELSE
       State_Chm%CH4_EMIS(:,:,16) =  Ptr2D(:,:)
    ENDIF
    Ptr2D => NULL()

    ! =================================================================
    ! Total emission: sum of all emissions - (2*soil absorption)
    ! We have to substract soil absorption twice because it is added
    ! to other emissions in the SUM function. (ccc, 7/23/09)
    ! =================================================================
    State_Chm%CH4_EMIS(:,:,1) = SUM(State_Chm%CH4_EMIS, 3) - (2 * State_Chm%CH4_EMIS(:,:,15))

    IF ( Input_Opt%Verbose ) THEN
       WRITE(*,*) 'CH4_EMIS (kg/m2/s):'
       WRITE(*,*) 'Total        : ', SUM(State_Chm%CH4_EMIS(:,:,1))
       WRITE(*,*) 'Oil          : ', SUM(State_Chm%CH4_EMIS(:,:,2))
       WRITE(*,*) 'Gas          : ', SUM(State_Chm%CH4_EMIS(:,:,3))
       WRITE(*,*) 'Coal         : ', SUM(State_Chm%CH4_EMIS(:,:,4))
       WRITE(*,*) 'Livestock    : ', SUM(State_Chm%CH4_EMIS(:,:,5))
       WRITE(*,*) 'Landfills    : ', SUM(State_Chm%CH4_EMIS(:,:,6))
       WRITE(*,*) 'Wastewater   : ', SUM(State_Chm%CH4_EMIS(:,:,7))
       WRITE(*,*) 'Rice         : ', SUM(State_Chm%CH4_EMIS(:,:,8))
       WRITE(*,*) 'Other anth   : ', SUM(State_Chm%CH4_EMIS(:,:,9))
       WRITE(*,*) 'Biomass burn : ', SUM(State_Chm%CH4_EMIS(:,:,10))
       WRITE(*,*) 'Wetlands     : ', SUM(State_Chm%CH4_EMIS(:,:,11))
       WRITE(*,*) 'Seeps        : ', SUM(State_Chm%CH4_EMIS(:,:,12))
       WRITE(*,*) 'Lakes        : ', SUM(State_Chm%CH4_EMIS(:,:,13))
       WRITE(*,*) 'Termites     : ', SUM(State_Chm%CH4_EMIS(:,:,14))
       WRITE(*,*) 'Soil absorb  : ', SUM(State_Chm%CH4_EMIS(:,:,15))
       WRITE(*,*) 'Reservoirs   : ', SUM(State_Chm%CH4_EMIS(:,:,16))
    ENDIF

    ! =================================================================
    ! Do scaling for analytical inversion
    ! =================================================================
    IF ( Input_Opt%DoAnalyticalInv  .or. &
         Input_Opt%UseEmisSF      .or. &
         Input_Opt%UseOHSF        ) THEN

       ! Don't optimize for soil absorption so remove from the total
       ! emissions array
       State_Chm%CH4_EMIS(:,:,1) = State_Chm%CH4_EMIS(:,:,1) + State_Chm%CH4_EMIS(:,:,15)

       !$OMP PARALLEL DO       &
       !$OMP DEFAULT( SHARED ) &
       !$OMP PRIVATE( I, J)	 
       DO J = 1, State_Grid%NY
       DO I = 1, State_Grid%NX

          !------------------------------------------------------------
          ! Apply emission scale factors from a previous inversion
          !------------------------------------------------------------
          IF ( Input_Opt%UseEmisSF ) THEN
             ! Scale total emissions
             State_Chm%CH4_EMIS(I,J,1) = State_Chm%CH4_EMIS(I,J,1) * EMIS_SF(I,J)
          ENDIF

          !------------------------------------------------------------
          ! Perturb emissions for analytical inversion
          !------------------------------------------------------------
          IF ( Input_Opt%DoAnalyticalInv ) THEN

             ! Only apply emission perturbation to current state vector
             ! element number
             IF ( Input_Opt%StateVectorElement .GT. 0 ) THEN
<<<<<<< HEAD

                ! Convert STATE_VECTOR value to nearest integer for comparison
                IF ( NINT(STATE_VECTOR(I,J)) == Input_Opt%StateVectorElement) THEN
                   State_Chm%CH4_EMIS(I,J,1) = State_Chm%CH4_EMIS(I,J,1) * Input_Opt%PerturbEmis
                   !Print*, 'Analytical Inversion: Scaled state vector element ', &
                   !        Input_Opt%StateVectorElement, ' by ', &
                   !        Input_Opt%PerturbEmis
=======
                IF ( STATE_VECTOR(I,J) == Input_Opt%StateVectorElement ) THEN
                   State_Chm%CH4_EMIS(I,J,1) = State_Chm%CH4_EMIS(I,J,1) * &
                                               Input_Opt%EmisPerturbFactor
                   IF ( Input_Opt%Verbose ) THEN
                      Print*, 'Analytical Inversion: ',              &
                              'Scaled state vector element ',       &
                              Input_Opt%StateVectorElement, ' by ', &
                              Input_Opt%EmisPerturbFactor
                   ENDIF
>>>>>>> 3af9d3bb
                ENDIF
             ENDIF
          ENDIF

       ENDDO
       ENDDO
       !$OMP END PARALLEL DO

       ! Now that we've done the emission factor scaling, add soil absorption
       ! back to the total emissions array
       State_Chm%CH4_EMIS(:,:,1) = State_Chm%CH4_EMIS(:,:,1) - State_Chm%CH4_EMIS(:,:, 15)

    ENDIF

    IF ( Input_Opt%Verbose ) THEN
       print*,'END SUBROUTINE: EMISSCH4'
    ENDIF

  END SUBROUTINE EMISSCH4
!EOC
!------------------------------------------------------------------------------
!                  GEOS-Chem Global Chemical Transport Model                  !
!------------------------------------------------------------------------------
!BOP
!
! !IROUTINE: chemch4
!
! !DESCRIPTION: Subroutine CHEMCH4 computes the chemical loss of CH4
!  (sources - sinks). (jsw, bnd, bmy, 6/8/00, 10/3/05)
!\\
!\\
! !INTERFACE:
!
  SUBROUTINE CHEMCH4( Input_Opt,  State_Chm, State_Diag, &
                      State_Grid, State_Met, RC )
!
! !USES:
!
    USE ErrCode_Mod
    USE HCO_Utilities_GC_Mod, ONLY : HCO_GC_EvalFld
    USE Input_Opt_Mod,        ONLY : OptInput
    USE Species_Mod,          ONLY : SpcConc
    USE State_Chm_Mod,        ONLY : ChmState
    USE State_Diag_Mod,       ONLY : DgnState
    USE State_Grid_Mod,       ONLY : GrdState
    USE State_Met_Mod,        ONLY : MetState
!
! !INPUT PARAMETERS:
!
    TYPE(OptInput), INTENT(IN)    :: Input_Opt   ! Input Options object
    TYPE(GrdState), INTENT(IN)    :: State_Grid  ! Grid State object
    TYPE(MetState), INTENT(IN)    :: State_Met   ! Meteorology State object
!
! !INPUT/OUTPUT PARAMETERS:
!
    TYPE(ChmState), INTENT(INOUT) :: State_Chm   ! Chemistry State object
    TYPE(DgnState), INTENT(INOUT) :: State_Diag  ! Diagnostics State object
!
! !OUTPUT PARAMETERS:
!
    INTEGER,        INTENT(OUT)   :: RC          ! Success or failure?
!
! !REMARKS:
!  CH4 SOURCES
!  ============================================================================
!  (1 ) Oxidation of methane, isoprene and monoterpenes (SRCO_fromHCs).
!  (2 ) Direct emissions of CO from fossil fuel combustion, biomass
!        burning and wood (for fuel) burning (SR SETEMIS).
!  (3 ) Emissions.
!                                                                             .
!  CH4 SINKS:
!  ============================================================================
!  (1 ) Removal of CO by OH (SR OHparam & CO_decay).
!  (2 ) CO uptake by soils (neglected).
!  (3 ) Transport of CO to stratosphere from troposphere
!        (in dynamical subroutines).
!  (4 ) Removal by OH (Clarissa's OH--climatol_OH.f and CO_decay.f)
!  (5 ) Transport of CH4 between troposphere and stratosphere, and
!        destruction in strat (CH4_strat.f).
!  (6 ) Removel by Cl
!
! !REVISION HISTORY:
!  (1 ) Created by Bryan Duncan (1/99).  Adapted for CH4 chemistry by
!        James Wang (6/8/00).  Inserted into module "global_ch4_mod.f"
!        by Bob Yantosca. (bmy, 1/16/01)
!  See https://github.com/geoschem/geos-chem for complete history
!EOP
!------------------------------------------------------------------------------
!BOC
!
! !LOCAL VARIABLES:
!
    LOGICAL, SAVE      :: FIRSTCHEM = .TRUE.
    INTEGER            :: I, J, L
    REAL(fp)           :: PREVCH4(State_Grid%NX,State_Grid%NY,State_Grid%NZ)

    ! Number of days per month
    INTEGER            :: NODAYS(12) = (/ 31, 28, 31, 30, 31, 30, &
                                          31, 31, 30, 31, 30, 31 /)

    ! Pointers
    TYPE(SpcConc), POINTER :: Spc(:)

    ! Strings
    CHARACTER(LEN=255) :: ErrMsg
    CHARACTER(LEN=255) :: ThisLoc

    !=================================================================
    ! CHEMCH4 begins here!
    !=================================================================

    ! Assume success
    RC      = GC_SUCCESS
    ErrMsg  = ''
    ThisLoc = ' -> at CHEMCH4 (in module GeosCore/global_ch4_mod.F90)'

    ! Point to the chemical species
    Spc     => State_Chm%Species

    IF ( Input_Opt%Verbose ) THEN
       WRITE( 6, '(a)' ) '% --- ENTERING CHEMCH4! ---'
    ENDIF

    !================================================================
    ! Evaluate OH and Cl fields from HEMCO. Doing this every call
    ! allows usage of HEMCO scaling and masking features.
    !================================================================

    ! Evalulate the global OH from HEMCO
    CALL HCO_GC_EvalFld( Input_Opt, State_Grid, 'GLOBAL_OH', State_Chm%BOH, RC )
    IF ( RC /= GC_SUCCESS ) THEN
       ErrMsg = 'GLOBAL_OH not found in HEMCO data list!'
       CALL GC_Error( ErrMsg, RC, ThisLoc )
       RETURN
    ENDIF

    ! Evalulate the global Cl from HEMCO
    CALL HCO_GC_EvalFld( Input_Opt, State_Grid, 'GLOBAL_Cl', State_Chm%BCl, RC )
    IF ( RC /= GC_SUCCESS ) THEN
       ErrMsg = 'GLOBAL_Cl not found in HEMCO data list!'
       CALL GC_Error( ErrMsg, RC, ThisLoc )
       RETURN
    ENDIF

    !=================================================================
    ! HISTORY (aka netCDF diagnostics)
    ! OH concentration in [molec/cm3] after chemistry
    !
    ! BOH from HEMCO is in kg/m3, convert to molec/cm3
    !=================================================================
    IF ( State_Diag%Archive_OHconcAfterChem ) THEN
       DO L = 1, State_Grid%NZ
       DO J = 1, State_Grid%NY
       DO I = 1, State_Grid%NX
          IF ( State_Met%InChemGrid(I,J,L) ) THEN
             State_Diag%OHconcAfterChem(I,J,L) = &
                  ( State_Chm%BOH(I,J,L) * XNUMOL_OH / CM3PERM3 )
          ELSE
             State_Diag%OHconcAfterChem(I,J,L) = 0.0_f4
          ENDIF
       ENDDO
       ENDDO
       ENDDO
    ENDIF

    !=================================================================
    ! HISTORY (aka netCDF diagnostics)
    ! Archive quantities for computing CH4 metrics such as global
    ! mean OH, MCF lifetime, and CH4 lifetimes.
    !=================================================================
    CALL CH4_Metrics( Input_Opt,  State_Chm, State_Diag,                     &
                      State_Grid, State_Met, RC                             )

    ! Trap potential errors
    IF ( RC /= GC_SUCCESS ) THEN
       ErrMsg = 'Error encountered in routine "CH4_Metrics!"'
       CALL GC_Error( ErrMsg, RC, ThisLoc )
       RETURN
    ENDIF

    !=================================================================
    ! If multi-CH4 species, we store the CH4 total conc. to
    ! distribute the sink after the chemistry. (ccc, 2/10/09)
    !=================================================================
    IF ( Input_Opt%ITS_A_TAGCH4_SIM ) THEN

       !$OMP PARALLEL DO       &
       !$OMP DEFAULT( SHARED ) &
       !$OMP PRIVATE( I, J, L )
       DO L = 1, State_Grid%NZ
       DO J = 1, State_Grid%NY
       DO I = 1, State_Grid%NX
          PREVCH4(I,J,L) = Spc(1)%Conc(I,J,L)
       ENDDO
       ENDDO
       ENDDO
       !$OMP END PARALLEL DO

    ENDIF

    !=================================================================
    ! Calculate rate of decay of CH4 by OH oxidation.
    !=================================================================
    CALL CH4_DECAY( Input_Opt,  State_Chm, State_Diag, &
                    State_Grid, State_Met, RC )

    !=================================================================
    ! Calculate CH4 chemistry in layers above tropopause
    !=================================================================
    CALL CH4_STRAT( Input_Opt,  State_Chm, State_Diag, &
                    State_Grid, State_Met, RC )

    !=================================================================
    ! Distribute the chemistry sink from total CH4 to other CH4
    !     species. (ccc, 2/10/09)
    !=================================================================
    IF ( Input_Opt%ITS_A_TAGCH4_SIM ) THEN
       CALL CH4_DISTRIB( Input_Opt, State_Chm, State_Grid, PREVCH4 )
    ENDIF

    ! Free pointer
    Spc => NULL()


    ! Set FIRSTCHEM to FALSE
    FIRSTCHEM = .FALSE.

  END SUBROUTINE CHEMCH4
!EOC
!------------------------------------------------------------------------------
!                  GEOS-Chem Global Chemical Transport Model                  !
!------------------------------------------------------------------------------
!BOP
!
! !IROUTINE: ch4_decay
!
! !DESCRIPTION: Subroutine CH4\_DECAY calculates the decay rate of CH4 by OH.
!  OH is the only sink for CH4 considered here. (jsw, bnd, bmy, 1/16/01,
!  7/20/04)
!\\
!\\
! !INTERFACE:
!
  SUBROUTINE CH4_DECAY( Input_Opt,  State_Chm, State_Diag,  &
                        State_Grid, State_Met, RC )
!
! !USES:
!
    USE ErrCode_Mod
    USE HCO_Utilities_GC_Mod, ONLY : HCO_GC_EvalFld
    USE Input_Opt_Mod,        ONLY : OptInput
    USE Species_Mod,          ONLY : SpcConc
    USE State_Chm_Mod,        ONLY : ChmState
    USE State_Diag_Mod,       ONLY : DgnState
    USE State_Grid_Mod,       ONLY : GrdState
    USE State_Met_Mod,        ONLY : MetState
    USE TIME_MOD,             ONLY : GET_TS_CHEM
    USE TIME_MOD,             ONLY : GET_MONTH
!
! !INPUT PARAMETERS:
!
    TYPE(OptInput), INTENT(IN)    :: Input_Opt   ! Input Options object
    TYPE(GrdState), INTENT(IN)    :: State_Grid  ! Grid State object
    TYPE(MetState), INTENT(IN)    :: State_Met   ! Meteorology State object
!
! !INPUT/OUTPUT PARAMETERS:
!
    TYPE(ChmState), INTENT(INOUT) :: State_Chm   ! Chemistry State object
    TYPE(DgnState), INTENT(INOUT) :: State_Diag  ! Diagnostics State object
!
! !OUTPUT PARAMETERS:
!
    INTEGER,        INTENT(OUT)   :: RC          ! Success or failure
!
! !REMARKS:
!  Monthly loss of CH4 is summed in TCH4(3)
!     TCH4(3)  = CH4 sink by OH
!
! !REVISION HISTORY:
!  (1 ) Created by Bryan Duncan (1/99).  Adapted for CH4 chemistry by
!        James Wang (7/00).  Inserted into module "global_ch4_mod.f"
!        by Bob Yantosca. (bmy, 1/16/01)
!  See https://github.com/geoschem/geos-chem for complete history
!EOP
!------------------------------------------------------------------------------
!BOC
!
! !LOCAL VARIABLES:
!
    ! Scalars
    INTEGER            :: I,  J,    L
    REAL(fp)           :: DT, GCH4, Spc2GCH4
    REAL(fp)           :: KRATE, C_OH
    REAL(fp)           :: KRATE_Cl, C_Cl
    CHARACTER(LEN=255) :: ErrMsg
    CHARACTER(LEN=255) :: ThisLoc
    ! Pointers
    TYPE(SpcConc), POINTER :: Spc(:)

    ! Array of scale factors for OH (from HEMCO)
    REAL(fp)           :: OH_SF(State_Grid%NX,State_Grid%NY)

    !=================================================================
    ! CH4_DECAY begins here!
    !=================================================================

    ! Assume success
    RC = GC_SUCCESS

    ! Chemistry timestep in seconds
    DT = GET_TS_CHEM()

    ! Point to the chemical species array
    Spc => State_Chm%Species

    ! =================================================================
    ! Get fields for CH4 analytical inversions if needed
    ! =================================================================
    IF ( Input_Opt%UseOHSF ) THEN

       ! Evaluate OH scale factors from HEMCO
       CALL HCO_GC_EvalFld( Input_Opt, State_Grid, 'OH_SF', OH_SF, RC)
       IF ( RC /= GC_SUCCESS ) THEN
          ErrMsg = 'OH_SF not found in HEMCO data list!'
          CALL GC_Error( ErrMsg, RC, ThisLoc )
          RETURN
       ENDIF

    ENDIF

    !=================================================================
    ! %%%%% HISTORY (aka netCDF diagnostics) %%%%%
    !
    ! Zero the relevant diagnostic fields of State_Diag because the
    ! position of the tropopause changes from one timestep to the next
    !=================================================================
    IF ( State_Diag%Archive_LossCH4byClinTrop ) THEN
       State_Diag%LossCH4byClinTrop = 0.0_f4
    ENDIF

    IF ( State_Diag%Archive_LossCH4byOHinTrop ) THEN
       State_Diag%LossCH4byOHinTrop = 0.0_f4
    ENDIF

    !=================================================================
    ! Compute decay of CH4 by OH and Cl in the troposphere
    !
    ! The decay for CH4 is calculated by:
    !    OH + CH4 -> CH3 + H2O
    !    k = 2.45E-12 exp(-1775/T)
    !
    !    This is from JPL '97.
    !    JPL '00, '06, & '11 do not revise '97 value. (jsw, kjw, ajt)
    !
    ! The decay for CH4 by Cl is calculated by:
    !    Cl + CH4 -> HCl + CH3
    !    k = 9.6E-12 exp(-1360/T)
    !
    !    This is from Kirschke et al., Nat. Geosci., 2013.
    !=================================================================

    !$OMP PARALLEL DO       &
    !$OMP DEFAULT( SHARED ) &
    !$OMP PRIVATE( L, J, I, KRATE, Spc2GCH4, GCH4, C_OH ) &
    !$OMP PRIVATE( C_Cl, KRATE_Cl                       ) &
    !$OMP REDUCTION( +:TROPOCH4 )
    DO L = 1, State_Grid%NZ
    DO J = 1, State_Grid%NY
    DO I = 1, State_Grid%NX

       ! Only consider tropospheric boxes
       IF ( State_Met%InTroposphere(I,J,L) ) THEN

          ! Calculate rate coefficients
          KRATE    = 2.45e-12_fp * EXP( -1775e+0_fp / State_Met%T(I,J,L))
          KRATE_Cl = 9.60e-12_fp * EXP( -1360e+0_fp / State_Met%T(I,J,L))

          ! Conversion from [kg/box] --> [molec/cm3]
          ! [kg CH4/box] * [box/cm3] * XNUMOL_CH4 [molec CH4/kg CH4]
          Spc2GCH4 = 1e+0_fp / State_Met%AIRVOL(I,J,L) / 1e+6_fp * XNUMOL_CH4

          ! CH4 in [molec/cm3]
          GCH4 = Spc(1)%Conc(I,J,L) * Spc2GCH4

          ! OH in [molec/cm3]
          ! BOH from HEMCO in units of kg/m3, convert to molec/cm3
          C_OH = State_Chm%BOH(I,J,L) * XNUMOL_OH / CM3PERM3

          ! Apply OH scale factors from a previous inversion
          IF ( Input_Opt%UseOHSF ) THEN
             C_OH = C_OH * OH_SF(I,J)
             IF ( Input_Opt%Verbose ) THEN
                !This will print over every grid box; comment out for now
                !Print*, 'Applying scale factor to OH: ', OH_SF(I,J)
             ENDIF
          ENDIF

          ! Cl in [molec/cm3]
          ! BCl from HEMCO in units of mol/mol, convert to molec/cm3
          C_Cl = State_Chm%BCl(I,J,L) * State_Met%AIRNUMDEN(I,J,L)

          TROPOCH4 = TROPOCH4 + GCH4 * KRATE    * C_OH * DT / Spc2GCH4 &
                              + GCH4 * KRATE_Cl * C_Cl * DT / Spc2GCH4

          !-----------------------------------------------------------
          ! %%%%% HISTORY (aka netCDF diagnostics) %%%%%
          !
          ! Archive Loss of CH4 (kg/s) reactions with OH and Cl
          !-----------------------------------------------------------

          ! Loss CH4 by reaction with Cl [kg/s]
          IF ( State_Diag%Archive_LossCH4byClinTrop ) THEN
             State_Diag%LossCH4byClinTrop(I,J,L) = &
                  ( GCH4 * KRATE_Cl * C_Cl ) / Spc2GCH4
          ENDIF

          IF ( State_Diag%Archive_LossCH4byOHinTrop ) THEN
             State_Diag%LossCH4byOHinTrop(I,J,L) = &
                  ( GCH4 * KRATE * C_OH ) / Spc2GCH4
          ENDIF

          ! Calculate new CH4 value: [CH4]=[CH4](1-k[OH]*delt)
          GCH4 = GCH4 *                                                      &
             ( 1.0_fp - ( KRATE * C_OH * DT ) - ( KRATE_Cl * C_Cl * DT )    )

          ! Convert back from [molec/cm3] --> [kg/box]
          Spc(1)%Conc(I,J,L) = GCH4 / Spc2GCH4

       ENDIF
    ENDDO
    ENDDO
    ENDDO
    !$OMP END PARALLEL DO

    IF ( Input_Opt%Verbose ) THEN
       print*,'% --- CHEMCH4: CH4_DECAY: TROP DECAY (Tg): ',TROPOCH4/1e9
       print*,'Trop decay should be over 1Tg per day globally'
       print*,'    ~ 500Tg/365d ~ 1.37/d'
    ENDIF

    ! Free pointers
    Spc => NULL()

  END SUBROUTINE CH4_DECAY
!EOC
!------------------------------------------------------------------------------
!                  GEOS-Chem Global Chemical Transport Model                  !
!------------------------------------------------------------------------------
!BOP
!
! !IROUTINE: ch4_metrics
!
! !DESCRIPTION: Computes mass-weighted mean OH columns (full-atmosphere and
!  trop-only) that are needed to compute the overall mean OH concentration.
!  This is used as a metric as to how reactive, or "hot" the chemistry
!  mechanism is.
!\\
!\\
! !INTERFACE:
!
  SUBROUTINE CH4_Metrics( Input_Opt,  State_Chm, State_Diag, &
                          State_Grid, State_Met, RC )
!
! !USES:
!
    USE ErrCode_Mod
    USE Input_Opt_Mod,  ONLY : OptInput
    USE State_Chm_Mod,  ONLY : ChmState
    USE PhysConstants,  ONLY : AVO
    USE PhysConstants,  ONLY : XNUMOLAIR
    USE State_Chm_Mod,  ONLY : Ind_
    USE State_Diag_Mod, ONLY : DgnState
    USE State_Grid_Mod, ONLY : GrdState
    USE State_Met_Mod,  ONLY : MetState
!
! !INPUT PARAMETERS:
!
    TYPE(OptInput), INTENT(IN)    :: Input_Opt    ! Input Options object
    TYPE(ChmState), INTENT(IN)    :: State_Chm    ! Chemistry State object
    TYPE(GrdState), INTENT(IN)    :: State_Grid   ! Grid State object
    TYPE(MetState), INTENT(IN)    :: State_Met    ! Meteorology State object
!
! !INPUT/OUTPUT PARAMETERS:
!
    TYPE(DgnState), INTENT(INOUT) :: State_Diag   ! Diagnostics State object
!
! !OUTPUT PARAMETERS:
!
    INTEGER,        INTENT(OUT)   :: RC           ! Success or failure?
!
! !REMARKS:
!  References:
!  (1) Prather, M. and C. Spivakovsky, "Tropospheric OH and
!       the lifetimes of hydrochlorofluorocarbons", JGR,
!       Vol 95, No. D11, 18723-18729, 1990.
!  (2) Lawrence, M.G, Joeckel, P, and von Kuhlmann, R., "What
!       does the global mean OH concentraton tell us?",
!       Atm. Chem. Phys, 1, 37-49, 2001.
!  (3) WMO/UNEP Scientific Assessment of Ozone Depletion: 2010
!
! !REVISION HISTORY:
!  18 Aug 2020 - R. Yantosca - Initial version
!  See https://github.com/geoschem/geos-chem for complete history
!EOP
!------------------------------------------------------------------------------
!BOC
!
! !DEFINED PARAMETERS
!
    REAL(f8), PARAMETER :: M3toCM3        = 1.0e+6_f8
    REAL(f8), PARAMETER :: MCM3toKGM3_OH  = M3toCM3 * 17.01e-3_f8 / AVO
!
! !LOCAL VARIABLES:
!
    ! SAVEd scalars
    LOGICAL,  SAVE      :: first          = .TRUE.
    INTEGER,  SAVE      :: id_CH4         = -1
    REAL(f8), SAVE      :: MCM3toKGM3_CH4 = -1.0_f8

    ! Scalars
    INTEGER             :: I,           J,            L
    REAL(f8)            :: airMass_m,   airmass_kg,   airMassFull
    REAL(f8)            :: airMassTrop, CH4conc_kgm3, CH4conc_mcm3
    REAL(f8)            :: CH4mass_kg,  CH4mass_m,    CH4massFull
    REAL(f8)            :: CH4massTrop, OHconc_kgm3,  OHconc_mcm3
    REAL(f8)            :: OHmassWgt,   OHmassFull,   OHmassTrop
    REAL(f8)            :: Ktrop,       LossOHbyCH4,  LossOHbyMCF
    REAL(f8)            :: volume

    ! Strings
    CHARACTER(LEN=255)  :: errMsg,      thisLoc

    !========================================================================
    ! Compute_Mean_OH_and_CH4 begins here!
    !========================================================================

    ! Initialize
    RC      = GC_SUCCESS
    errMsg  = ''
    thisLoc = ' -> at Compute_Mean_OH (in module GeosCore/diagnostics_mod.F90)'

    ! Exit if we have not turned on the Metrics collection
    IF ( .not. State_Diag%Archive_Metrics ) RETURN

    !========================================================================
    ! First-time setup
    !========================================================================
    IF ( first ) THEN

       ! Get the species ID for CH4
       id_CH4 = Ind_('CH4')
       IF ( id_CH4 < 0 ) THEN
          errMsg = 'CH4 is not a defined species in this simulation!!!'
          CALL GC_Error( errMsg, RC, thisLoc )
          RETURN
       ENDIF

       ! Convert [molec CH4 cm-3] --> [kg CH4 m-3]
       MCM3toKGM3_CH4 = M3toCM3                                              &
                      * ( State_Chm%SpcData(id_CH4)%Info%MW_g * 1.0e-3_f8 )  &
                      / AVO

       ! Reset first-time flag
       first  = .FALSE.
    ENDIF

    !========================================================================
    ! Loop over surface boxes and compute mean OH in columns
    !========================================================================
    !$OMP PARALLEL DO                                                        &
    !$OMP DEFAULT( SHARED                                                   )&
    !$OMP PRIVATE( I,            J,           L,           airMass_kg       )&
    !$OMP PRIVATE( airMass_m,    airMassFull, airMassTrop, CH4conc_kgm3     )&
    !$OMP PRIVATE( CH4conc_mcm3, CH4mass_kg,  CH4massFull, CH4massTrop      )&
    !$OMP PRIVATE( Ktrop,        LossOHbyCH4, LossOHbyMCF, OHconc_kgm3      )&
    !$OMP PRIVATE( OHconc_mcm3,  OHmassWgt,   OHmassFull,  OHmassTrop       )&
    !$OMP PRIVATE( volume                                                   )&
    !$OMP SCHEDULE( DYNAMIC, 4                                              )
    DO J = 1, State_Grid%NY
    DO I = 1, State_Grid%NX

       !--------------------------------------------------------------------
       ! Zero column-specific quantities
       !--------------------------------------------------------------------
       airMass_kg   = 0.0_f8
       airMass_m    = 0.0_f8
       airMassFull  = 0.0_f8
       airMassTrop  = 0.0_f8
       CH4conc_kgm3 = 0.0_f8
       CH4conc_mcm3 = 0.0_f8
       CH4mass_kg   = 0.0_f8
       CH4massFull  = 0.0_f8
       CH4massTrop  = 0.0_f8
       Ktrop        = 0.0_f8
       LossOHbyCH4  = 0.0_f8
       LossOHbyMCF  = 0.0_f8
       OHconc_kgm3  = 0.0_f8
       OHconc_mcm3  = 0.0_f8
       OHmassWgt    = 0.0_f8
       OHmassFull   = 0.0_f8
       OHmassTrop   = 0.0_f8
       volume       = 0.0_f8

       !--------------------------------------------------------------------
       ! Loop over the number of levels in the chemistry grid
       ! (which for CH4 simulations is within the troposphere)
       !--------------------------------------------------------------------
       DO L = 1, State_Grid%NZ

          ! Compute box volume [cm3], and air mass ([molec] and [kg])
          ! Note: air mass in [molec] is also the atmospheric burden of
          ! methyl chloroform (aka MCF, formula=CH3CCl3), since we assume
          ! a uniform mixing ratio (=1) of MCF in air.
          volume       = State_Met%AIRVOL(I,J,L)    * M3toCM3
          airMass_m    = State_Met%AIRNUMDEN(I,J,L) * volume
          airMass_kg   = airMass_m / XNUMOLAIR

          ! CH4 mass [kg]
          CH4mass_kg   = State_Chm%Species(id_CH4)%Conc(I,J,L)

          ! CH4 concentration [kg m-3] and [molec cm-3]
          CH4conc_kgm3 = CH4mass_kg   / volume
          CH4conc_mcm3 = CH4conc_kgm3 / MCM3toKGM3_CH4

          ! OH concentration [kg m-3] and [molec cm-3]
          OHconc_kgm3  = State_Chm%BOH(I,J,L)
          OHconc_mcm3  = OHconc_kgm3 /  MCM3toKGM3_OH

          ! Airmass-weighted OH [kg air * (kg OH  m-3)]
          OHmassWgt    = airmass_kg * OHconc_kgm3

          ! Sum the air mass, mass-weighted CH4,
          ! and mass-weighted OH in the full-atm column
          airMassFull  = airMassFull + airMass_kg
          CH4massFull  = CH4MassFull + CH4mass_kg
          OHmassFull   = OHmassFull  + OHmassWgt

          !------------------------------------------------------------------
          ! Only do the following for tropospheric boxes
          !------------------------------------------------------------------
          IF ( State_Met%InTroposphere(I,J,L) ) THEN

             ! Sum the air mass, mass-weighted CH4,
             ! and mass-weighted OH in the trop-only column
             airMassTrop = airMassTrop + airMass_kg
             CH4massTrop = CH4MassTrop + CH4mass_kg
             OHmassTrop  = OHmassTrop  + OHmassWgt

             ! Compute CH4 + OH loss rate in troposphere
             ! Ktrop (Arrhenius parameter) has units [cm3/molec/s]
             ! OHconc has units [molec/cm3]
             ! AirMass has units [molec]
             ! Resultant units of CH4 loss rate = [molec/s]
             Ktrop = 2.45e-12_f8 * EXP( -1775.0_f8 / State_Met%T(I,J,L) )
             LossOHbyCH4 = LossOHbyCH4 + ( Ktrop * OHconc_MCM3 * airMass_m )

             ! Compute MCF + OH loss rate in the troposphere
             ! Ktrop (Arrhenius parameter) has units [cm3/molec/s]
             ! OHconc has units [molec/cm3]
             ! AirMass has units [molec]
             ! Resultant units of MCF loss rate = [molec/s]
             Ktrop = 1.64e-12_f8 * EXP( -1520.0_f8 / State_Met%T(I,J,L) )
             LossOHbyMCF = LossOHbyMCF + ( Ktrop * OHconc_MCM3 * airMass_m )

             !---------------------------------------------------------------
             ! HISTORY (aka netCDF diagnostics)
             !
             ! Keep track of CH4 emisisons [kg/s] for computing
             ! the various lifetime metrics in post-processing
             !---------------------------------------------------------------
             IF ( L == 1 .and. State_Diag%Archive_CH4emission ) THEN
                State_Diag%CH4emission(I,J) = State_Chm%CH4_EMIS(I,J,id_CH4)           &
                                            * State_Grid%Area_M2(I,J)
             ENDIF
          ENDIF
       ENDDO

       !---------------------------------------------------------------------
       ! HISTORY (aka netCDF diagnostics)
       ! Air mass [kg]
       !---------------------------------------------------------------------
       IF ( State_Diag%Archive_AirMassColumnFull ) THEN
          State_Diag%AirMassColumnFull(I,J) = airMassFull
       ENDIF

       IF ( State_Diag%Archive_AirMassColumnTrop ) THEN
          State_Diag%AirMassColumnTrop(I,J) = airMassTrop
       ENDIF

       !---------------------------------------------------------------------
       ! HISTORY (aka netCDF diagnostics)
       ! CH4 mass [kg], full-atmosphere and trop-only column sums
       !---------------------------------------------------------------------
       IF ( State_Diag%Archive_CH4massColumnFull ) THEN
          State_Diag%CH4massColumnFull(I,J) = CH4massFull
       ENDIF

       IF ( State_Diag%Archive_CH4massColumnTrop ) THEN
          State_Diag%CH4massColumnTrop(I,J) = CH4massTrop
       ENDIF

       !---------------------------------------------------------------------
       ! HISTORY (aka netCDF diagnostics)
       ! Mass-weighted mean OH [kg air * (kg OH m-3)]
       !---------------------------------------------------------------------
       IF ( State_Diag%Archive_OHwgtByAirMassColumnFull ) THEN
          State_Diag%OHwgtByAirMassColumnFull(I,J) = OHmassFull
       ENDIF

       IF ( State_Diag%Archive_OHwgtByAirMassColumnTrop ) THEN
          State_Diag%OHwgtByAirMassColumnTrop(I,J) = OHmassTrop
       ENDIF

       !-----------------------------------------------------------------
       ! HISTORY (aka netCDF diagnostics)
       !
       ! OH loss by CH4 + OH loss in troposphere [molec/s] and
       ! OH loss by MCF + OH loss in troposphere [molec/s]
       !----------------------------------------------------------------
       IF ( State_Diag%Archive_LossOHbyCH4columnTrop ) THEN
          State_Diag%LossOHbyCH4columnTrop(I,J) = LossOHbyCH4
       ENDIF

       IF ( State_Diag%Archive_LossOHbyMCFcolumnTrop ) THEN
          State_Diag%LossOHByMCFcolumnTrop(I,J) = LossOHbyMCF
       ENDIF

    ENDDO
    ENDDO
    !$OMP END PARALLEL DO

  END SUBROUTINE CH4_Metrics
!EOC
!------------------------------------------------------------------------------
!                  GEOS-Chem Global Chemical Transport Model                  !
!------------------------------------------------------------------------------
!BOP
!
! !IROUTINE: ch4_strat
!
! !DESCRIPTION: Subroutine CH4\_STRAT calculates uses production rates for CH4
!  to  calculate loss of CH4 in above the tropopause. (jsw, bnd, bmy, 1/16/01,
!  7/20/04). This is only done if unified chemistry is not active.
!\\
!\\
! !INTERFACE:
!
  SUBROUTINE CH4_STRAT( Input_Opt,  State_Chm, State_Diag, &
                        State_Grid, State_Met, RC )
!
! !USES:
!
    USE ErrCode_Mod
    USE HCO_Utilities_GC_Mod, ONLY : HCO_GC_EvalFld
    USE Input_Opt_Mod,        ONLY : OptInput
    USE Species_Mod,          ONLY : SpcConc
    USE State_Chm_Mod,        ONLY : ChmState
    USE State_Diag_Mod,       ONLY : DgnState
    USE State_Grid_Mod,       ONLY : GrdState
    USE State_Met_Mod,        ONLY : MetState
    USE TIME_MOD,             ONLY : GET_TS_CHEM
!
! !INPUT PARAMETERS:
!
    TYPE(OptInput), INTENT(IN)    :: Input_Opt   ! Input options
    TYPE(GrdState), INTENT(IN)    :: State_Grid  ! Grid State object
    TYPE(MetState), INTENT(IN)    :: State_Met   ! Meteorology State object
!
! !INPUT/OUTPUT PARAMETERS:
!
    TYPE(ChmState), INTENT(INOUT) :: State_Chm   ! Chemistry State object
    TYPE(DgnState), INTENT(INOUT) :: State_Diag  ! Diagnostics State object
!
! !OUTPUT PARAMETERS:
!
    INTEGER,        INTENT(OUT)   :: RC          ! Success or failure?
!
! !REMARKS:
!  Production (mixing ratio/sec) rate provided by Dylan Jones.
!  Only production by CH4 + OH is considered.
!
! !REVISION HISTORY:
!  (1 ) Created by Bryan Duncan (1/99).  Adapted for CH4 chemistry by
!        James Wang (7/00).  Inserted into module "global_ch4_mod.f"
!        by Bob Yantosca. (bmy, 1/16/01)
!  See https://github.com/geoschem/geos-chem for complete history
!EOP
!------------------------------------------------------------------------------
!BOC
!
! !LOCAL VARIABLES:
!
    ! Scalars
    INTEGER           :: I,  J,    L
    REAL(fp)          :: DT, GCH4, Spc2GCH4, LRATE

    ! Strings
    CHARACTER(LEN=255)    :: ThisLoc
    CHARACTER(LEN=255)    :: ErrMsg

    ! Pointers
    TYPE(SpcConc), POINTER :: Spc(:)

    ! Array for monthly average CH4 loss freq [1/s] (from HEMCO)
    REAL(fp)          :: CH4LOSS(State_Grid%NX,State_Grid%NY,State_Grid%NZ)

    !=================================================================
    ! CH4_STRAT begins here!
    !=================================================================

    ! Initialize
    RC    =  GC_SUCCESS
    ErrMsg      = ''
    ThisLoc     = ' -> at CH4_STRAT (in module GeosCore/global_ch4_mod.F90)'

    ! Point to chemical species
    Spc   => State_Chm%Species

    ! Evalulate CH4 loss frequency from HEMCO. This must be done
    ! every timestep to allow masking or scaling in HEMCO config.
    CALL HCO_GC_EvalFld( Input_Opt, State_Grid, 'CH4_LOSS', CH4LOSS, RC )
    IF ( RC /= GC_SUCCESS ) THEN
       ErrMsg = 'CH4_LOSS not found in HEMCO data list!'
       CALL GC_Error( ErrMsg, RC, ThisLoc )
       RETURN
    ENDIF

    !==============================================================
    ! %%%%% HISTORY (aka netCDF diagnostics) %%%%%
    !
    ! Zero the relevant diagnostic fields of State_Diag because
    ! the position of the tropopause changes from one timestep
    ! to the next
    !==============================================================
    IF ( State_Diag%Archive_LossCH4inStrat ) THEN
       State_Diag%LossCH4inStrat = 0.0_f4
    ENDIF

    ! Chemistry timestep [s]
    DT  = GET_TS_CHEM()

    !=================================================================
    ! Loop over stratospheric boxes only
    !=================================================================
    !$OMP PARALLEL DO       &
    !$OMP DEFAULT( SHARED ) &
    !$OMP PRIVATE( I, J, L, Spc2GCH4, GCH4, LRATE )
    DO L = 1, State_Grid%NZ
    DO J = 1, State_Grid%NY
    DO I = 1, State_Grid%NX

       ! Only proceed if we are outside of the chemistry grid
       IF ( .not. State_Met%InTroposphere(I,J,L) ) THEN

          ! Conversion factor [kg/box] --> [molec/cm3]
          ! [kg/box] / [AIRVOL * 1e6 cm3] * [XNUMOL_CH4 molec/mole]
          Spc2GCH4 = 1e+0_fp / State_Met%AIRVOL(I,J,L) / 1e+6_fp * XNUMOL_CH4

          ! CH4 in [molec/cm3]
          GCH4 = Spc(1)%Conc(I,J,L) * Spc2GCH4

          ! Loss rate [molec/cm3/s]
          LRATE = GCH4 * CH4LOSS( I,J,L )

          ! Update Methane concentration in this grid box [molec/cm3]
          GCH4 = GCH4 - ( LRATE * DT )

          ! Convert back from [molec CH4/cm3] --> [kg/box]
          Spc(1)%Conc(I,J,L) = GCH4 / Spc2GCH4

          !------------------------------------------------------------
          ! %%%%%% HISTORY (aka netCDF diagnostics) %%%%%
          !
          ! Loss of CH4 by OH above tropopause [kg/s]
          !------------------------------------------------------------
          IF ( State_Diag%Archive_LossCH4inStrat ) THEN
             State_Diag%LossCH4inStrat(I,J,L) = LRATE / Spc2GCH4
          ENDIF

       ENDIF
    ENDDO
    ENDDO
    ENDDO
    !$OMP END PARALLEL DO

    ! Free pointer
    Spc => NULL()

  END SUBROUTINE CH4_STRAT
!EOC
!------------------------------------------------------------------------------
!                  GEOS-Chem Global Chemical Transport Model                  !
!------------------------------------------------------------------------------
!BOP
!
! !IROUTINE: ch4_distrib
!
! !DESCRIPTION: Subroutine CH4\_DISTRIB allocates the chemistry sink to
!  different emission species. (ccc, 10/2/09)
!\\
!\\
! !INTERFACE:
!
  SUBROUTINE CH4_DISTRIB( Input_Opt, State_Chm, State_Grid, PREVCH4 )
!
! !USES:
!
    USE ERROR_MOD,          ONLY : SAFE_DIV
    USE Input_Opt_Mod,      ONLY : OptInput
    USE Species_Mod,        ONLY : SpcConc
    USE State_Chm_Mod,      ONLY : ChmState
    USE State_Grid_Mod,     ONLY : GrdState

    IMPLICIT NONE
!
! !INPUT PARAMETERS:
!
    TYPE(OptInput), INTENT(IN)    :: Input_Opt   ! Input Options object
    TYPE(GrdState), INTENT(IN)    :: State_Grid  ! Grid State object
    REAL(fp),       INTENT(IN)    :: PREVCH4(State_Grid%NX, & ! CH4 before chem
                                             State_Grid%NY, &
                                             State_Grid%NZ)
!
! !INPUT/OUTPUT PARAMETERS:
!
    TYPE(ChmState), INTENT(INOUT) :: State_Chm   ! Chemistry State object
!
! !REVISION HISTORY:
!  See https://github.com/geoschem/geos-chem for complete history
!EOP
!------------------------------------------------------------------------------
!BOC
!
! !LOCAL VARIABLES:
!
    ! Scalars
    INTEGER           :: I, J, L, N, NA, nAdvect

    ! Pointers
    TYPE(SpcConc), POINTER :: Spc(:)

    !========================================================================
    ! CH4_DISTRIB begins here
    !========================================================================

    ! Point to chemical species array [kg]
    Spc => State_Chm%Species

    ! fix nAdvect (Xueying Yu, 12/10/2017)
    nAdvect = State_Chm%nAdvect

    ! Loop over the number of advected species
    DO NA = 2, nAdvect

       ! Advected species ID
       N = State_Chm%Map_Advect(NA)

       !$OMP PARALLEL DO       &
       !$OMP DEFAULT( SHARED ) &
       !$OMP PRIVATE( I, J, L )
       DO L = 1, State_Grid%NZ
       DO J = 1, State_Grid%NY
       DO I = 1, State_Grid%NX
          Spc(N)%Conc(I,J,L) = &
                         SAFE_DIV(Spc(N)%Conc(I,J,L),PREVCH4(I,J,L),0.e+0_fp) &
                         * Spc(1)%Conc(I,J,L)
       ENDDO
       ENDDO
       ENDDO
       !$OMP END PARALLEL DO

    ENDDO

    ! Free pointer
    Spc => NULL()

  END SUBROUTINE CH4_DISTRIB
!EOC
!------------------------------------------------------------------------------
!                  GEOS-Chem Global Chemical Transport Model                  !
!------------------------------------------------------------------------------
!BOP
!
! !IROUTINE: init_global_ch4
!
! !DESCRIPTION: Subroutine INIT\_GLOBAL\_CH4 allocates and zeroes module
!  arrays.
!\\
!\\
! !INTERFACE:
!
  SUBROUTINE INIT_GLOBAL_CH4( Input_Opt, State_Chm, State_Diag, State_Grid, RC )
!
! !USES:
!
    USE ErrCode_Mod
    USE Input_Opt_Mod,      ONLY : OptInput
    USE State_Chm_Mod,      ONLY : Ind_, ChmState
    USE State_Diag_Mod,     ONLY : DgnState
    USE State_Grid_Mod,     ONLY : GrdState
!
! !INPUT PARAMETERS:
!
    TYPE(OptInput), INTENT(IN)    :: Input_Opt   ! Input Options object
    TYPE(ChmState), INTENT(INOUT) :: State_Chm   ! Chemistry State object
    TYPE(GrdState), INTENT(IN)    :: State_Grid  ! Grid State object
!
! !INPUT/OUTPUT PARAMETERS:
!
    TYPE(DgnState), INTENT(INOUT) :: State_Diag  ! Diagnostics State object
!
! !OUTPUT PARAMETERS:
!
    INTEGER,        INTENT(OUT)   :: RC          ! Success or failure?
!
! !REVISION HISTORY:
!  See https://github.com/geoschem/geos-chem for complete history
!EOP
!------------------------------------------------------------------------------
!BOC
!
! !LOCAL VARIABLES:
!
    ! Strings
    CHARACTER(LEN=255) :: ErrMsg
    CHARACTER(LEN=255) :: ThisLoc

    !=================================================================
    ! INIT_GLOBAL_CH4 begins here!
    !=================================================================

    ! Assume Success
    RC      = GC_SUCCESS
    ErrMsg  = ''
    ThisLoc = ' -> INIT_CH4 (in module GeosCore/global_ch4_mod.F90)'

    ! Exit immediately if it's a dry-run simulation
    IF ( Input_Opt%DryRun ) RETURN

    ! Define species ID flag
    id_CH4  = Ind_('CH4')

    ! Make sure CH4 is a defined species (bmy, 6/20/16)
    IF ( id_CH4 <= 0 ) THEN
       ErrMsg = 'CH4 is an undefined species!'
       CALL GC_Error( ErrMsg, RC, ThisLoc )
       RETURN
    ENDIF

    ! Initialize tropoch4 (counts total decay of CH4 due to OH)
    TROPOCH4 = 0e+0_fp

  END SUBROUTINE INIT_GLOBAL_CH4
!EOC
END MODULE GLOBAL_CH4_MOD<|MERGE_RESOLUTION|>--- conflicted
+++ resolved
@@ -536,25 +536,19 @@
              ! Only apply emission perturbation to current state vector
              ! element number
              IF ( Input_Opt%StateVectorElement .GT. 0 ) THEN
-<<<<<<< HEAD
 
                 ! Convert STATE_VECTOR value to nearest integer for comparison
-                IF ( NINT(STATE_VECTOR(I,J)) == Input_Opt%StateVectorElement) THEN
-                   State_Chm%CH4_EMIS(I,J,1) = State_Chm%CH4_EMIS(I,J,1) * Input_Opt%PerturbEmis
-                   !Print*, 'Analytical Inversion: Scaled state vector element ', &
-                   !        Input_Opt%StateVectorElement, ' by ', &
-                   !        Input_Opt%PerturbEmis
-=======
-                IF ( STATE_VECTOR(I,J) == Input_Opt%StateVectorElement ) THEN
-                   State_Chm%CH4_EMIS(I,J,1) = State_Chm%CH4_EMIS(I,J,1) * &
-                                               Input_Opt%EmisPerturbFactor
+                IF ( NINT(STATE_VECTOR(I,J)) ==                              &
+                     Input_Opt%StateVectorElement) THEN
+                   State_Chm%CH4_EMIS(I,J,1) = State_Chm%CH4_EMIS(I,J,1)     &
+                                             * Input_Opt%EmisPerturbFactor
+
                    IF ( Input_Opt%Verbose ) THEN
-                      Print*, 'Analytical Inversion: ',              &
-                              'Scaled state vector element ',       &
-                              Input_Opt%StateVectorElement, ' by ', &
+                      Print*, 'Analytical Inversion: ',                      &
+                              'Scaled state vector element ',                &
+                              Input_Opt%StateVectorElement, ' by ',          &
                               Input_Opt%EmisPerturbFactor
                    ENDIF
->>>>>>> 3af9d3bb
                 ENDIF
              ENDIF
           ENDIF
