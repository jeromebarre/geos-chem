--- conflicted
+++ resolved
@@ -823,13 +823,10 @@
 !
 ! !REVISION HISTORY: 
 !  16 Jul 2013 - S. D. Eastham - Initial version
-<<<<<<< HEAD
+!  14 Feb 2014 - R. Yantosca   - Now pull computation of ZMID out of main
+!                                parallel DO loop.  Switch loop order to L-J-I.
 !  21 Feb 2014 - M. Sulprizio  - Now pass Input_Opt, State_Met, and State_Chm
 !                                objects via the arg list
-=======
-!  14 Feb 2014 - R. Yantosca - Now pull computation of ZMID out of main
-!                              parallel DO loop.  Switch loop order to L-J-I.
->>>>>>> 42a67fa9
 !EOP
 !------------------------------------------------------------------------------
 !BOC
@@ -968,7 +965,7 @@
 
          ! Compute the array of midpoint heights [m]
          DO L = 1, LLPAR
-            ZDEL        = BXHEIGHT(I,J,L)
+            ZDEL        = State_Met%BXHEIGHT(I,J,L)
             ZMID(I,J,L) = ZBASE + (ZDEL/2.d0)
             ZBASE       = ZBASE + ZDEL
          ENDDO
@@ -988,24 +985,6 @@
 !$OMP+PRIVATE( LOCALO1D, NO_ALPHA, NO_BETA,  NO_GAMMA      )
 !$OMP+PRIVATE( FRACNO2,  FRACNO3,  FRACNO,   FRACN         )
 !$OMP+PRIVATE( NOXRATE,  N2ORATE,  DNOX,     MESONOX_DELTA )
-<<<<<<< HEAD
-!$OMP+PRIVATE( DN2O                                        )
-      DO J=1,JJPAR
-      DO I=1,IIPAR
-      ! Grid box longitude/latitude [degrees]
-      MIDLAT = PI*GET_YMID( I, J, 1 )/180.d0
-      SOL_B = TAN(SOL_DEC)*TAN(MIDLAT)
-      SOL_C = COS(SOL_DEC)*COS(MIDLAT)
-      !SOLFUNC  = 1.d0-(0.034d0*cos(dble(NDAY-172)*2.d0*PI/365.d0))
-      TSTART = GET_LOCALTIME(I,J,1,GMTSTART)
-      TEND = TSTART + DTCHEM_HR
-      !DAYFRAC = SOLFUNC
-      ZBASE = 0d0
-      DO L=1,LLPAR
-         ZDEL  = State_Met%BXHEIGHT(I,J,L)
-         ZMID  = ZBASE + (ZDEL/2.d0)
-         ZBASE = ZBASE + ZDEL
-=======
 !$OMP+PRIVATE( SOL_TEST, TMIN                              )
       DO L = 1, LLPAR
       DO J = 1, JJPAR
@@ -1025,11 +1004,10 @@
 ! the loop order to a more optimal L-J-L (bmy, 2/14/14)
 !      ZBASE = 0d0
 !      DO L=1,LLPAR
-!         ZDEL = BXHEIGHT(I,J,L)
+!         ZDEL = State_Met%BXHEIGHT(I,J,L)
 !         ZMID = ZBASE + (ZDEL/2.d0)
 !         ZBASE = ZBASE + ZDEL
 !------------------------------------------------------------------------------
->>>>>>> 42a67fa9
          CYCLEBOX = .FALSE.
          ! Are the pre-calculated J-rates zero (ie in darkness)?
          CYCLEBOX = (ANY(NOX_J(I,J,L,:).lt.TINY(1d0)))
@@ -1238,12 +1216,9 @@
 !
 ! !REVISION HISTORY: 
 !  26 Mar 2013 - S. D. Eastham - Initial version
-<<<<<<< HEAD
+!  14 Feb 2014 - R. Yantosca   - Parallelize main DO loop 
 !  21 Feb 2014 - M. Sulprizio  - Now pass Input_Opt and State_Met objects via
 !                                the arg list
-=======
-!  14 Feb 2014 - R. Yantosca - Parallelize main DO loop 
->>>>>>> 42a67fa9
 !EOP
 !------------------------------------------------------------------------------
 !BOC
@@ -1355,12 +1330,8 @@
          LSTART = GET_CHEMGRID_LEVEL( I, J, State_Met)
 
          DO L = LSTART, LLPAR
-<<<<<<< HEAD
             IF (ITS_IN_THE_CHEMGRID(I,J,L,State_Met)) CYCLE
-=======
-            IF (ITS_IN_THE_CHEMGRID(I,J,L)) CYCLE
-
->>>>>>> 42a67fa9
+
             ! Pressure at center of cell
             PCENTER = GET_PCENTER(I,J,L)
             FOUNDLEV = (PCENTER.gt.AER_PLEVS(VERTCOUNT))
@@ -1402,7 +1373,7 @@
             ENDDO ! ITRAC
          ENDDO ! L
       ENDDO ! I
-      ENDDO ! J]
+      ENDDO ! J
 !$OMP END PARALLEL DO
 
       DEALLOCATE( NOXDATA2D )
@@ -1455,12 +1426,9 @@
 !
 ! !REVISION HISTORY: 
 !  26 Mar 2013 - S. D. Eastham - Initial version
-<<<<<<< HEAD
+!  14 Feb 2014 - R. Yantosca   - Now parallelize main DO loop
 !  21 Feb 2014 - M. Sulprizio  - Now pass Input_Opt, State_Met, and State_Chm 
 !                                objects via the arg list
-=======
-!  14 Feb 2014 - R. Yantosca - Now parallelize main DO loop
->>>>>>> 42a67fa9
 !EOP
 !------------------------------------------------------------------------------
 !BOC
@@ -1654,14 +1622,10 @@
 ! 
 ! !REVISION HISTORY: 
 !  28 Mar 2013 - S. D. Eastham - Initial version
-<<<<<<< HEAD
 !  11 Feb 2014 - R. Yantosca   - Rewrote DO loop to be more efficient
+!  14 Feb 2014 - R. Yantosca   - Now parallelize main DO loop
 !  21 Feb 2014 - M. Sulprizio  - Now pass Input_Opt, State_Met, and State_Chm 
 !                                objects via the arg list
-=======
-!  11 Feb 2014 - R. Yantosca - Rewrote DO loop to be more efficient
-!  14 Feb 2014 - R. Yantosca - Now parallelize main DO loop
->>>>>>> 42a67fa9
 !EOP
 !------------------------------------------------------------------------------
 !BOC
@@ -1707,26 +1671,6 @@
           CALL READ_SFC( Input_Opt )
        END IF
   
-<<<<<<< HEAD
-!------------------------------------------------------------------------------
-! Prior to 2/11/14:
-! This DO-loop can be more efficiently written.  See below (bmy, 2/11/14)
-!      ! Loop over surface grid boxes
-!      DO J = 1, JJPAR
-!         DO I = 1, IIPAR
-!            ! Set kg/box using vol/vol (see CONVERT_UNITS in DAO_MOD)
-!            DO N=1,N_EMIT
-!               IF (IDT_EMIT(N) .ne. 0) THEN
-!                  STT(I,J,1,IDT_EMIT(N))= GRID_EMIT(J,N)
-!     &                                  * State_Met%AD(I,J,1)
-!     &                                  / TCVV(IDT_EMIT(N))
-!               ENDIF
-!            ENDDO
-!         ENDDO ! I
-!      ENDDO ! J
-!------------------------------------------------------------------------------
-=======
->>>>>>> 42a67fa9
        ! Loop over emitted species
 !$OMP PARALLEL DO
 !$OMP+DEFAULT( SHARED )
@@ -2755,15 +2699,11 @@
 !
 ! !REVISION HISTORY: 
 !  11 Apr 2013 - S. D. Eastham - Initial version
-<<<<<<< HEAD
 !  07 Feb 2014 - R. Yantosca   - Cosmetic changes
+!  14 Feb 2014 - R. Yantosca   - Changed parallel DO loop order to L-J-I,
+!                                which is the most efficient configuration
 !  21 Feb 2014 - M. Sulprizio  - Now pass Input_Opt, State_Met, and State_Chm
 !                                objects via the arg list
-=======
-!  07 Feb 2014 - R. Yantosca - Cosmetic changes
-!  14 Feb 2014 - R. Yantosca - Changed parallel DO loop order to L-J-I,
-!                              which is the most efficient configuration
->>>>>>> 42a67fa9
 !EOP
 !------------------------------------------------------------------------------
 !BOC
@@ -2838,17 +2778,12 @@
          INVAIR  = AIRMW / State_Met%AD(I,J,L)
          IF (PCENTER.ge.1.d2) THEN
             AERFRAC(I,J,L,1) = 1d0
-<<<<<<< HEAD
-            CYCLE LLOOP
-         ELSEIF (ITS_IN_THE_TROP(I,J,L,State_Met)) THEN
-=======
 !-----------------------------------------------------------------------------
 ! Prior to 2/14/14:
 ! The IF statement means we don't have to cycle (bmy, 2/14/14)
 !            CYCLE LLOOP
 !-----------------------------------------------------------------------------
-         ELSEIF (ITS_IN_THE_TROP(I,J,L)) THEN
->>>>>>> 42a67fa9
+         ELSEIF (ITS_IN_THE_TROP(I,J,L,State_Met)) THEN
             ! Don't want to interfere with tropospheric aerosols
             AERFRAC(I,J,L,1) = 1d0
 !-----------------------------------------------------------------------------
@@ -2985,14 +2920,10 @@
 !
 ! !REVISION HISTORY: 
 !  13 Apr 2013 - S. D. Eastham - Initial version
-<<<<<<< HEAD
 !  06 Feb 2014 - R. Yantosca   - Add missing variables to OpenMP loop
+!  14 Feb 2014 - R. Yantosca   - Make the L-loop the outermost DO loop
 !  21 Feb 2014 - M. Sulprizio  - Now pass Input_Opt, State_Met, and State_Chm 
 !                                objects via the arg list
-=======
-!  06 Feb 2014 - R. Yantosca - Add missing variables to OpenMP loop
-!  14 Feb 2014 - R. Yantosca - Make the L-loop the outermost DO loop
->>>>>>> 42a67fa9
 !EOP
 !------------------------------------------------------------------------------
 !BOC
@@ -4926,7 +4857,7 @@
 ! 
 ! !REVISION HISTORY: 
 !  28 Apr 2013 - S. D. Eastham - Initial version, based on READ_CSPEC_FILE
-!  14 Feb 2014 - R. Yantosca - Reorder DO loops for efficiency
+!  14 Feb 2014 - R. Yantosca   - Reorder DO loops for efficiency
 !EOP
 !------------------------------------------------------------------------------
 !BOC
@@ -5106,11 +5037,8 @@
 !
 ! !REVISION HISTORY: 
 !  16 Oct 2013 - S. D. Eastham - Initial version
-<<<<<<< HEAD
+!  14 Feb 2014 - R. Yantosca   - Reorder DO loop for efficiency
 !  21 Feb 2014 - M. Sulprizio  - Now pass State_Chm object via the arg list
-=======
-!  14 Feb 2014 - R. Yantosca - Reorder DO loop for efficiency
->>>>>>> 42a67fa9
 !EOP
 !------------------------------------------------------------------------------
 !BOC
@@ -5138,17 +5066,12 @@
       DO L=1,LCLOCK
       DO J=1,JJPAR
       DO I=1,IIPAR
-<<<<<<< HEAD
-      DO L=1,LCLOCK
-         State_Chm%Tracers(I,J,L,IDTCLOCK) = CLOCKMR
-=======
 !-----------------------------------------------------------------------------
 ! Prior to 2/14/14:
 ! Make the L-Loop the outermost loop, for efficiency (bmy, 2/14/14)
 !      DO L=1,LCLOCK
 !-----------------------------------------------------------------------------
-         STT(I,J,L,IDTCLOCK) = CLOCKMR
->>>>>>> 42a67fa9
+         State_Chm%Tracers(I,J,L,IDTCLOCK) = CLOCKMR
       ENDDO ! L
       ENDDO ! I
       ENDDO ! J
@@ -5197,12 +5120,9 @@
 !
 ! !REVISION HISTORY: 
 !  28 Mar 2013 - S. D. Eastham - Initial version
-<<<<<<< HEAD
+!  14 Feb 2014 - R. Yantosca   - Reordered DO loop for efficiency
 !  21 Feb 2014 - M. Sulprizio  - Now pass Input_Opt, State_Met, and State_Chm 
 !                                objects via the arg list
-=======
-!  14 Feb 2014 - R. Yantosca - Reordered DO loop for efficiency
->>>>>>> 42a67fa9
 !EOP
 !------------------------------------------------------------------------------
 !BOC
@@ -5237,18 +5157,6 @@
 !$OMP PARALLEL DO
 !$OMP+DEFAULT( SHARED )
 !$OMP+PRIVATE( I, J, L, PRES, TEMP, ESAT, SHMB, READ_SPHU )
-<<<<<<< HEAD
-      DO J=1,JJPAR
-      DO I=1,IIPAR
-      DO L=1,LLPAR
-
-         READ_SPHU = ( ITS_IN_THE_TROP( I, J, L, State_Met ) .or.
-     &                 SETSTRAT .or. ( .not. LACTIVEH2O )  )
-
-         IF ( READ_SPHU ) THEN
-            STT(I,J,L,IDTH2O) = State_Met%SPHU(I,J,L) * 1.d-3 *
-     &                          State_Met%AD(I,J,L)
-=======
       DO L = 1, LLPAR
       DO J = 1, JJPAR
       DO I = 1, IIPAR
@@ -5259,11 +5167,12 @@
 !      DO I=1,IIPAR
 !      DO L=1,LLPAR
 !---------------------------------------------------------------------------
-         READ_SPHU = (ITS_IN_THE_TROP(I,J,L).or.SETSTRAT.or.
-     &                             (.not.LACTIVEH2O))
-         IF (READ_SPHU) THEN
-            STT(I,J,L,IDTH2O) = SPHU(I,J,L) * 1.d-3 * AD(I,J,L)
->>>>>>> 42a67fa9
+         READ_SPHU = ( ITS_IN_THE_TROP( I, J, L, State_Met ) .or.
+     &                 SETSTRAT .or. ( .not. LACTIVEH2O )  )
+
+         IF ( READ_SPHU ) THEN
+            STT(I,J,L,IDTH2O) = State_Met%SPHU(I,J,L) * 1.d-3 *
+     &                          State_Met%AD(I,J,L)
          ELSE
             ! Set specific humidity to transported H2O
             State_Met%SPHU(I,J,L) = STT(I,J,L,IDTH2O) * 1.d3 /
@@ -5339,12 +5248,9 @@
 ! 
 ! !REVISION HISTORY: 
 !  17 Aug 2013 - S. D. Eastham - Initial version
-<<<<<<< HEAD
+!  14 Feb 2014 - R. Yantosca   - Reorder DO loops for efficiency
 !  21 Feb 2014 - M. Sulprizio  - Now pass Input_Opt, State_Met, and State_Chm
 !                                objects via the arg list
-=======
-!  14 Feb 2014 - R. Yantosca - Reorder DO loops for efficiency
->>>>>>> 42a67fa9
 !EOP
 !------------------------------------------------------------------------------
 !BOC
@@ -5410,7 +5316,7 @@
 !      DO J=1,JJPAR
 !----------------------------------------------------------------------------
       DO J=1,JJPAR
-<<<<<<< HEAD
+      DO I=1,IIPAR
 
          IJWINDOW  = (J-1)*IIPAR + I
          GMU       = State_Met%SUNCOSmid(I,J)
@@ -5436,29 +5342,7 @@
             ENDDO
 
          ENDIF
-=======
-      DO I=1,IIPAR
-      IJWINDOW = (J-1)*IIPAR + I
-      GMU = SUNCOS(IJWINDOW)
-      DAYCOLUMN = (GMU.gt.0d0)
-      IF (DAYCOLUMN) THEN
-         LMINPHOT = GET_CHEMGRID_LEVEL(I,J)
-         ! Retrieve photolysis rate as a fraction of gaseous SO4
-         PHOTDELTA = FJXFUNC(I,J,LMINPHOT,LOCAL_IPHOT,IBRCH,LOCAL_NAME)
-     &                                                         * DTCHEM
-         PHOTDELTA = MIN(1.d0,PHOTDELTA)
-         DO L=LMINPHOT+1,LLPAR
-            ! Apply photolysis to SO4
-            ! First retrieve gaseous fraction
-            SO4_IN = STT(I,J,L,IDTSO4)*SO4_PHOTFRAC(I,J,L)
-            SO4_DELTA = PHOTDELTA*SO4_IN
-            ! Remove from SO4
-            STT(I,J,L,IDTSO4) = STT(I,J,L,IDTSO4) - SO4_DELTA
-            ! Add to SO2. Note change in molar mass
-            STT(I,J,L,IDTSO2) = STT(I,J,L,IDTSO2) + (SO4_DELTA*RELWT)
-         ENDDO
-      ENDIF
->>>>>>> 42a67fa9
+
       ENDDO
       ENDDO
 !$OMP END PARALLEL DO
