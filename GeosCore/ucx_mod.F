!------------------------------------------------------------------------------
!               MIT Laboratory for Aviation and the Environment               !
!------------------------------------------------------------------------------
!BOP
!     
! !MODULE: ucx_mod
!     
! !DESCRIPTION: Module UCX\_MOD contains routines and variables which
!  are associated with the addition of full stratospheric chemistry to
!  GEOS-Chem (based on the NASA GMI implementation, forming the Unified
!  Chemistry eXtension (UCX).
!\\   
!\\   
! !INTERFACE: 
!
      MODULE UCX_MOD
!
! !USES:
!
      USE CMN_SIZE_MOD
      USE ERROR_MOD,     ONLY : DEBUG_MSG
      USE inquireMod,    ONLY : findFreeLUN
      USE PhysConstants       ! Physical constants
      USE PRECISION_MOD       ! For GEOS-Chem Precision (fp)

!#if !defined(ESMF_)
      ! NcdfUtil modules for netCDF I/O
      USE m_netcdf_io_open                    ! netCDF open
      USE m_netcdf_io_get_dimlen              ! netCDF dimension queries
      USE m_netcdf_io_read                    ! netCDF data reads
      USE m_netcdf_io_close                   ! netCDF close
!#endif

      IMPLICIT NONE
!#if !defined(ESMF_)
#     include "netcdf.inc"
!#endif

      PRIVATE

!
! !PUBLIC DATA MEMBERS:
!
      CHARACTER(LEN=255), PUBLIC :: AVG_FILE_ROOT ! Directory for diurnal avg data
      CHARACTER(LEN=255), PUBLIC :: NOON_FILE_ROOT ! Directory for noontime data
      CHARACTER(LEN=255), PUBLIC :: MONTREAL_FILE_ROOT ! Root directoy for WHO data 
                          PUBLIC :: T_STS ! Max temperature of STS formation (K)
      REAL(fp),           PUBLIC :: T_NAT_SUPERCOOL ! NAT supercooling (K)
      REAL(fp),           PUBLIC :: P_ICE_SUPERSAT ! Ice supersaturation (-)
                          PUBLIC :: NDENS_AER ! See below
      INTEGER,            PUBLIC :: CFCYEAR ! Year for CFC emissions
!
! !PUBLIC MEMBER FUNCTIONS:
!
      PUBLIC  :: SET_INITIAL_MIXRATIOS
      PUBLIC  :: SET_H2O_TRAC
      PUBLIC  :: SET_CLOCK_TRAC
      PUBLIC  :: EMISS_BASIC
      PUBLIC  :: SETTLE_STRAT_AER
      PUBLIC  :: SO4_PHOTFRAC
      PUBLIC  :: UCX_NOX
      PUBLIC  :: UCX_H2SO4PHOT
      PUBLIC  :: CALC_STRAT_AER
      PUBLIC  :: GET_STRAT_OPT
      PUBLIC  :: KG_STRAT_AER
      PUBLIC  :: RHO_STRAT_AER
      PUBLIC  :: INIT_UCX
      PUBLIC  :: DIAGINIT_UCX
      PUBLIC  :: CLEANUP_UCX
      PUBLIC  :: READ_PSC_FILE
      PUBLIC  :: WRITE_STATE_PSC
!
! PRIVATE MEMBER FUNCTIONS:
!
      PRIVATE :: APPLY_2DTRAC
      PRIVATE :: READ_SFC
      PRIVATE :: SET_MONTREAL
      PRIVATE :: SET_MONTREAL_NCDF
      PRIVATE :: GET_MONTREAL_NCDF
      PRIVATE :: MONTREAL_SCALEFAC
      PRIVATE :: TERNARY
      PRIVATE :: CARSLAW_DENSITY
      PRIVATE :: CALC_H2SO4_GAS
      PRIVATE :: CALC_SLA_GAMMA
      PRIVATE :: MOLEC_SPEED
      PRIVATE :: SFCMR_INIT
      PRIVATE :: SFCMR_READ
      PRIVATE :: SFCMR_GET
      PRIVATE :: NOXCOEFF_INIT
      PRIVATE :: GET_JJNOX 
!
! !REVISION HISTORY: 
!  26 Mar 2013 - S. D. Eastham - Initial version
!  04 Apr 2013 - S. D. Eastham - Rolled several routines into module
!  20 Feb 2014 - M. Sulprizio  - Removed "define.h", this is now obsolete
!  24 Nov 2014 - M. Yannetti   - Added PRECISION_MOD
!  05 Dec 2014 - C. Keller     - Added SFCMR object for reading surface mixing
!                                ratios to buffer (from ASCII file).
!                                Now map NOx coefficients onto grids other than
!                                4x5 or 2x25.
!  14 Jan 2014 - C. Keller     - Now read and diagnose STATE_PSC through HEMCO.
!  08 Apr 2015 - R. Yantosca   - Now make READ_PSC_FILE a PUBLIC routine
!  08 May 2015 - C. Keller     - Added WRITE_STATE_PSC
!  05 Jan 2016 - E. Lundgren   - Use global physical parameters AVO, PI, AIRMW, 
!                                RE, RSTARG, and ATM
!  28 Jan 2016 - M. Sulprizio  - STATE_PSC and KHETI_SLA are now fields in
!                                State_Chm instead of public arrays. These need
!                                to be added to the derived type object to be
!                                accessed in gckpp_HetRates.F90.
!  28 Jan 2016 - M. Sulprizio  - Move routine CHECK_NAT to gckpp_HetRates.F90
!  21 Jun 2016 - R. Yantosca   - Now store species ID flags as module variables
!  23 Jun 2016 - R. Yantosca - Remove references to APM code; it is no longer
!                              compatible with the FlexChem implementation
!  18 Jul 2016 - M. Sulprizio- Remove CFCX and HCFCX everywhere and replace with
!                              their constituents. Family tracers have been
!                              eliminated.
!EOP
!------------------------------------------------------------------------------
!BOC
!
! !DEFINED PARAMETERS:
!
      !=================================================================
      ! MODULE PARAMETERS
      !
      ! UCX_NLEVS       : Number of levels in AER data
      ! UCX_NLAT        : Number of latitudes in AER data
      ! T_STS           : Maximum temperature of STS formation (K)
      ! I_SLA           : Index of liquid aerosols
      ! I_SPA           : Index of particulate PSCs
      ! INITMR_BASIS    : Year for which the initializing mixing ratios
      !                   were calculated (needed for future-scaling)
      ! UCXNETCDF       : Read data from NetCDF
      !
      !=================================================================

      INTEGER,  PARAMETER           :: UCX_NLEVS=51
      INTEGER,  PARAMETER           :: UCX_NLAT=19
      REAL(fp), PARAMETER           :: T_STS=240.0e+0_fp
      INTEGER,  PARAMETER           :: I_SLA=1
      INTEGER,  PARAMETER           :: I_SPA=2
      INTEGER,  PARAMETER           :: INITMR_BASIS = 2005

#if defined(ESMF_)
      ! Never use NETCDF in ESMF environment (ckeller, 12/05/14). 
      LOGICAL, PARAMETER            :: UCXNETCDF = .FALSE.
#else
      LOGICAL, PARAMETER            :: UCXNETCDF = .TRUE.
#endif

      ! OCS and H2 surface boundary conditions
      REAL(fp),PARAMETER :: OCS_MR = 5.00e-10_fp ! OCS is fixed to 500 pptv
      REAL(fp),PARAMETER :: H2_MR  = 5.00e-7_fp  ! H2 is fixed to 500 ppbv
!
! PRIVATE TYPES:
!
      !=================================================================
      ! MODULE VARIABLES:
      !
      ! Scalars
      !
      ! TRAC_IDX           : Species index for output
      ! N_EMIT             : Number of species to emit
      ! MAX_EMIT           : Limit on species emission count
      ! SFC_MONTH          : Current month
      ! OFFSETYEAR         : Number of year-ends since simulation start
      ! MONTH_STR_INT      : Current month
      ! SLA_VA             : SLA volume-area conversion
      ! SLA_RR             : SLA effective-liquid radius conversion
      ! SLA_VR             : SLA volume-effective radius conversion
      ! NATMW              : Molar mass of NAT (kg/kmol)
      ! ICEMEW             : Molar mass of ice (kg/kmol)
      ! DENSNAT            : Density of pure NAT (kg/m3)
      ! DENSICE            : Density of pure ice (kg/m3)
      ! ISR_ClNO3          : ClNO3 MW (inverse sqrt) (kg/kmol)^-0.5 
      ! ISR_BrNO3          : BrNO3 MW (inverse sqrt) (kg/kmol)^-0.5 
      ! ISR_N2O5           : N2O5 MW (inverse sqrt) (kg/kmol)^-0.5
      ! ISR_HOCl           : HOCl MW (inverse sqrt) (kg/kmol)^-0.5
      ! ISR_HOBr           : HOBr MW (inverse sqrt) (kg/kmol)^-0.5
      ! CLOCKMR            : Current base MR for the clock species
      !
      ! Arrays
      !
      ! UCX_MR             : AER 2D mixing ratios (v/v)
      ! UCX_PLEVS          : Pressure levels of 2D data (hPa)
      ! UCX_LATS           : Latitude edges of 2D data (deg)
      ! IDT_EMIT           : IDs of emitted species
      ! GRID_EMIT          : Surface CFC mixing ratios
      ! SFC_MONTH          : Month of last read-in
      ! RAD_AER            : Strat. aerosol radius (cm)
      ! KG_AER             : Aerosol mass (kg/box)
      ! SAD_AER            : Aerosol surface area density (cm2/cm3)
      ! NDENS_AER          : Aerosol number density (#/m3)
      ! RHO_AER            : Aerosol mass density (kg/m3 aerosol)
      ! AERFRAC            : Mass fraction of species in liquid aerosols
      ! AERFRACIND         : Indices of liquid aerosol species
      ! NOX_O              : Monthly mean noontime O3P/O1D for NOx calcs
      ! NOX_J              : Monthly mean noontime J-rates for NOx calcs
      ! SO4_TOPPHOT        : Photolysis rate at the top of the chemgrid (1/s)
      !
      ! Strings
      !
      ! TRAC_FILE          : Input filename
      ! MONTH_STR          : Current month
      ! TRAC_SET           : Species name to be overwritten
      ! TRAC_EMIT          ! Species names for emission
      !
      ! Logicals
      ! 
      ! TRAC_ADD            : Add to (rather than overwrite) species
      ! STRAT2DCH4          : Use 2D estimates of stratospheric CH4?
      ! 
      !=================================================================

      ! Scalars
      INTEGER              :: TRAC_IDX
      INTEGER              :: N_EMIT
      INTEGER, PARAMETER   :: MAX_EMIT=50
      INTEGER              :: SFC_MONTH
      INTEGER              :: OFFSETYEAR
      INTEGER              :: MONTH_STR_INT
      REAL(fp)             :: SLA_VA
      REAL(fp)             :: SLA_RR
      REAL(fp)             :: SLA_VR
      REAL(fp), PARAMETER  :: NATMW   = 117.0
      REAL(fp), PARAMETER  :: ICEMW   = 18.0
      REAL(fp), PARAMETER  :: DENSNAT = 1626.e+0_fp
      REAL(fp), PARAMETER  :: DENSICE = 990.0e+0_fp
      REAL(fp), PARAMETER  :: ISR_ClNO3=1.e+0_fp/sqrt(97.46e+0_fp)
      REAL(fp), PARAMETER  :: ISR_BrNO3=1.e+0_fp/sqrt(141.9e+0_fp)
      REAL(fp), PARAMETER  :: ISR_N2O5 =1.e+0_fp/sqrt(108.0e+0_fp)
      REAL(fp), PARAMETER  :: ISR_HOCl =1.e+0_fp/sqrt(52.46e+0_fp)
      REAL(fp), PARAMETER  :: ISR_HOBr =1.e+0_fp/sqrt(96.91e+0_fp)
      REAL(fp)             :: CLOCKMR

      ! Arrays
      REAL(fp),DIMENSION(:,:),ALLOCATABLE     :: UCX_MR_IN
      REAL(fp),DIMENSION(:,:),ALLOCATABLE     :: UCX_MR
      REAL(fp),DIMENSION(:,:),ALLOCATABLE     :: UCX_REGRID
      REAL(fp),DIMENSION(:),ALLOCATABLE       :: UCX_PLEVS
      REAL(fp),DIMENSION(:),ALLOCATABLE       :: UCX_LATS
      INTEGER,DIMENSION(MAX_EMIT)           :: IDT_EMIT
      REAL(fp),DIMENSION(:,:),ALLOCATABLE     :: GRID_EMIT
      REAL(fp),DIMENSION(:,:,:,:),ALLOCATABLE :: RAD_AER
      REAL(fp),DIMENSION(:,:,:,:),ALLOCATABLE :: KG_AER
      REAL(fp),DIMENSION(:,:,:,:),ALLOCATABLE :: SAD_AER
      REAL(fp),DIMENSION(:,:,:,:),ALLOCATABLE :: NDENS_AER
      REAL(fp),DIMENSION(:,:,:,:),ALLOCATABLE :: RHO_AER
      REAL(fp),DIMENSION(:,:,:,:),ALLOCATABLE :: AERFRAC
      INTEGER,DIMENSION(:),ALLOCATABLE      :: AERFRACIND
      REAL(fp),DIMENSION(:,:,:,:),ALLOCATABLE :: NOX_O
      REAL(fp),DIMENSION(:,:,:,:),ALLOCATABLE :: NOX_J
      REAL(fp),DIMENSION(:,:),ALLOCATABLE     :: SO4_TOPPHOT
 
      ! Strings
      CHARACTER(LEN=255)                :: TRAC_FILE
      CHARACTER(LEN=2)                  :: MONTH_STR
      CHARACTER(LEN=255)                :: TRAC_SET
      CHARACTER*20,DIMENSION(50)        :: TRAC_EMIT

      ! Logicals
      LOGICAL                           :: doPrint
      LOGICAL                           :: TRAC_ADD
#if defined(ESMF_)
      LOGICAL,PARAMETER                 :: STRAT2DCH4=.FALSE.
#else
      LOGICAL,PARAMETER                 :: STRAT2DCH4=.TRUE.
#endif

      !=================================================================
      ! Derived type object for the surface boundary conditions.
      ! This type holds the surface boundary mixing ratios MR of a given
      ! species (NAME) and for the given dates (YR). The dates are in
      ! decimal years, i.e. 1990.04 refers to (mid of) January 1990. SCAL
      ! is the scale factor to be applied to the MR values, e.g. to 
      ! convert ppt to mixing ratios.
      ! The SFCMR vector will be allocated and filled during the UCX
      ! initialization call (SFCMR_INIT). Surface boundary conditions 
      ! for any given year and month can then be obtained by calling
      ! SFCMR_GET without the need to read the file anymore
      ! (ckeller, 05/12/2014).
      !=================================================================
      TYPE :: SfcMrTyp
         CHARACTER(LEN=31)      :: NAME   ! Species name
         INTEGER                :: ID     ! Species ID 
         INTEGER                :: NX     ! # of values
         REAL(fp)               :: SCAL   ! Scale factor
         REAL(fp), ALLOCATABLE  :: YR(:)  ! year
         REAL(fp), ALLOCATABLE  :: MR(:)  ! mixing ratio
      END TYPE SfcMrTyp

      ! Vector holding all boundary conditions
      TYPE(SfcMrTyp), POINTER   :: SFCMR(:) => NULL()

      ! Maximum number of elements fo SFCMR
      INTEGER,        PARAMETER :: MAXSFCMR = 20

      ! Actual number of used elements in SFCMR
      INTEGER                   :: NSFCMR   = 0

      !=================================================================
      ! Variables to use NOx coefficients in ESMF / grid-independent
      ! envionment. The NOx coefficients are climatological 2D 
      ! (lat/lev/12 months) data that are currently available for 
      ! horizontal (latitude) resolutions of 2 and 4 degrees. For other
      ! resolutions, the horizontal data becomes mapped onto the
      ! simulation grid (see GET_JJNOX).
      ! Similar to the surface mixing ratio boundary conditions, we now
      ! read all the NOx coefficients during initialization to avoid
      ! additional I/O calls during run time (only if UCXNETCDF = false)
      ! (ckeller, 05/12/2014).
      !=================================================================
      REAL(fp), ALLOCATABLE, TARGET :: NOXCOEFF(:,:,:,:)
      REAL(fp), ALLOCATABLE         :: NOXLAT(:)
      INTEGER                     :: JJNOXCOEFF

      !=================================================================
      ! Species ID flags
      ! These are now defined in INIT_UCX and used where needed.
      ! (sde, bmy, 6/21/16)
      !=================================================================
      INTEGER :: id_BCPI,    id_Br,       id_Br2,    id_BrCl,  id_BrNO2
      INTEGER :: id_BrNO3,   id_BrO,      id_CCl4,   id_CFC11, id_CFC12 
      INTEGER :: id_CH3Br,   id_CHBr3,    id_CH2Br2, id_CH3Cl
      INTEGER :: id_CH3CCl3, id_CH4,      id_Cl,     id_Cl2,   id_Cl2O2
      INTEGER :: id_ClNO2,   id_ClNO3,    id_ClO,    id_ClOO,  id_H1211
      INTEGER :: id_H1301,   id_H2,       id_H2402,  id_H2O,   id_HBr
      INTEGER :: id_HCFC22,  id_HCl,      id_HNO2,   id_HNO3
      INTEGER :: id_HNO4,    id_HOBr,     id_HOCl,   id_N2O,   id_N2O5
      INTEGER :: id_NIT,     id_NO,       id_NO2,    id_NO3,   id_O3
      INTEGER :: id_OClO,    id_OCS,      id_PAN,    id_SO2,   id_SO4
      INTEGER :: id_CFC113,  id_CFC114,   id_CFC115
      INTEGER :: id_HCFC123, id_HCFC141b, id_HCFC142b
      INTEGER :: id_CLOCK

      !=================================================================
      ! MODULE ROUTINES -- follow below the "CONTAINS" statement 
      !=================================================================
      CONTAINS
!
!EOC
!------------------------------------------------------------------------------
!               MIT Laboratory for Aviation and the Environment               !
!------------------------------------------------------------------------------
!BOP
!
! !IROUTINE: set_initial_mixratios
!
! !DESCRIPTION: Subroutine SET\_INITIAL\_MIXRATIOS is a public interface.
!  Concentrations of species are read from 2D estimates made using the
!  AER 2D model.
!\\
!\\
! !INTERFACE:
!
      SUBROUTINE SET_INITIAL_MIXRATIOS( am_I_Root, Input_Opt, State_Met,
     &                                  State_Chm )
!
! !USES:
!
      USE ERROR_MOD,          ONLY : ALLOC_ERR,ERROR_STOP
      USE GRID_MOD,           ONLY : GET_YMID
      USE Input_Opt_Mod,      ONLY : OptInput
      USE State_Chm_Mod,      ONLY : ChmState
      USE State_Met_Mod,      ONLY : MetState
      USE TIME_MOD,           ONLY : GET_MONTH
      USE TIME_MOD,           ONLY : GET_YEAR
!
! !INPUT PARAMETERS:
!
      LOGICAL,        INTENT(IN)  :: am_I_Root   ! Are we on the root CPU?
      TYPE(OptInput), INTENT(IN)  :: Input_Opt   ! Input Options object
      TYPE(MetState), INTENT(IN)  :: State_Met   ! Meteorology State object
!
! !INPUT/OUTPUT PARAMETERS: ! ewl note: can't be just output for trc removal
!
      TYPE(ChmState), INTENT(INOUT) :: State_Chm   ! Chemistry State object
!
! !REMARKS:
!  Concentrations of each of the following species are read from
!  2D estimates made using the AER 2D model:
!                                                                             .
!     (# ) TRC                 = Constituents         < Controlled by
! ----------------------------------------------------------------------------
!     (1 ) CH4                 = CH4                  < LSETCH4
!     (2 ) N2O                 = N2O                  < LSETN2O
!     (3 ) OCS                 = OCS                  < LSETOCS
!     (4 ) SO4                 = H2SO4                < LSETH2SO4
!     (5 ) CFC                 = CFC-113/114/115      < LSETCFC
!     (6 ) HCFC                = HCFC-22/141b/142b    < LSETCFC
!     (7 ) CFC11               = CFC-11               < LSETCFC
!     (8 ) CFC12               = CFC-12               < LSETCFC
!     (9 ) H1202               = Halon 1202           < LSETCFC
!     (10) H1211               = Halon 1211           < LSETCFC
!     (11) H1301               = Halon 1301           < LSETCFC
!     (12) H2402               = Halon 2402           < LSETCFC
!     (13) Cl2                 = Cl2                  < LSETCL
!     (14) ClOx                = Cl + ClO             < LSETCL
!     (15) CCl4                = CCl4                 < LSETCL
!     (16) CH3Cl               = CH3Cl                < LSETCL
!     (17) CH3CCl3             = CH3CCl3              < LSETCL
!     (18) HCl                 = HCl                  < LSETCL
!     (19) HOCl                = HOCl                 < LSETCL
!     (20) Cl2O2               = Cl2O2                < LSETCL
!     (21) ClNO2               = ClNO2                < LSETCL
!     (22) ClONO2              = ClNO3                < LSETCL
!     (23) OClO                = OClO                 < LSETCL
!     (24) ClOO                = ClOO                 < LSETCL
!     (25) BrCl                = BrCl                 < (LSETCL || LSETBR || LSETBRSTRAT)
!     (26) Br2                 = Br2                  < LSETBR || LSETBRSTRAT
!     (27) Br                  = Br                   < LSETBR || LSETBRSTRAT 
!     (28) BrO                 = BrO                  < LSETBR || LSETBRSTRAT
!     (29) HOBr                = HOBr                 < LSETBR || LSETBRSTRAT
!     (30) HBr                 = HBr                  < LSETBR || LSETBRSTRAT
!     (31) BrNO2               = BrNO2                < LSETBR || LSETBRSTRAT
!     (32) BrNO3               = BrNO3                < LSETBR || LSETBRSTRAT
!     (33) CHBr3               = CHBr3                < LSETBR || LSETBRSTRAT
!     (34) CH2Br2              = CH2Br2               < LSETBR || LSETBRSTRAT
!     (35) CH3Br               = CH3Br                < LSETBR || LSETBRSTRAT
!
! !REVISION HISTORY: 
!  26 Mar 2013 - S. D. Eastham - Initial version
!  07 Feb 2014 - R. Yantosca   - !$OMP DO loops now go in L-J-I order
!  21 Feb 2014 - M. Sulprizio  - Now pass Input_Opt, State_Met, and State_Chm 
!                                objects via the arg list
!  18 Jun 2014 - S. D. Eastham - Now read data for individual NOx species
!  24 Nov 2014 - C. Keller     - Update for stratospheric NOy (as suggested by 
!                                Seb Eastham)
!  16 Mar 2015 - E. Lundgren   - Change tracer units from kg to kg/kg
!  16 Jun 2016 - S. D. Eastham - Remove references to tracerid_mod.F
!  21 Jun 2016 - R. Yantosca   - Now use module variables for species ID's
!  21 Jun 2016 - R. Yantosca   - Add error checks to make sure that each
!                                species ID flag has a valid value before
!                                calling APPLY_2DRATIO routine
!  22 Jun 2016 - M. Yannetti   - Replace TCVV with spc db MW and phys constant
!  07 Jul 2016 - E. Lundgren   - Replace tracer pointer with species pointer
!EOP
!------------------------------------------------------------------------------
!BOC
!
! !LOCAL VARIABLES:
!
      INTEGER            :: AS, N, I, J, L
      REAL(fp)           :: PLAST, PCURR, PNEXT
      REAL(fp)           :: YLAT
      CHARACTER(LEN=255) :: MSG
      LOGICAL            :: USE2DDATA
      REAL(fp)           :: C3090S, C0030S, C0030N, C3090N
      INTEGER            :: CH4_YEAR, INIT_MO
      REAL(fp)           :: SCALEFAC
      INTEGER            :: FUTURE_LINE
      INTEGER            :: BASIS_LINE
      REAL(fp)           :: MW_g

      ! Local variables for quantities from Input_Opt
      LOGICAL            :: LPRT
      LOGICAL            :: LSETCH4
      LOGICAL            :: LSETOCS
      LOGICAL            :: LSETCFC
      LOGICAL            :: LSETCL
      LOGICAL            :: LSETBR
      LOGICAL            :: LSETN2O
      LOGICAL            :: LSETH2SO4
      LOGICAL            :: LSETBRSTRAT
      LOGICAL            :: LSETNOYSTRAT
!      LOGICAL            :: LBASICEMIS
      Real(fp)           :: MWTemp

      ! Pointers
      REAL(fp), POINTER  :: Spc (:,:,:,:)

      !=================================================================
      ! SET_INITIAL_MIXRATIOS begins here!
      !=================================================================

      ! Copy fields from INPUT_OPT
      LPRT         = ( Input_Opt%LPRT .and. am_I_Root )
      LSETCH4      = Input_Opt%LSETCH4
      LSETOCS      = Input_Opt%LSETOCS
      LSETCFC      = Input_Opt%LSETCFC
      LSETCL       = Input_Opt%LSETCL
      LSETBR       = Input_Opt%LSETBR
      LSETN2O      = Input_Opt%LSETN2O
      LSETH2SO4    = Input_Opt%LSETH2SO4
      LSETBRSTRAT  = Input_Opt%LSETBRSTRAT
      LSETNOYSTRAT = Input_Opt%LSETNOYSTRAT
!      LBASICEMIS   = Input_Opt%LBASICEMIS

      ! Set module variable

      ! Initialize GEOS-Chem species array [kg/kg]
      Spc => State_Chm%Species

      IF ( am_I_Root ) THEN
         WRITE( 6, '(a)' ) REPEAT( '=', 79 )
         WRITE( 6, 100   )
         WRITE( 6, 110   )
         WRITE( 6, 120   )
         WRITE( 6, '(a)' ) REPEAT( '=', 79 )
      ENDIF
   
      ! FORMAT strings
 100  FORMAT( 'T R A C E R   I N I T I A L I Z A T I O N'   )
 110  FORMAT( 'Routine written by SEBASTIAN D. EASTHAM' )
 120  FORMAT( 'Last modified: 03/26/13' )

      ! Get current month string
      MONTH_STR_INT = GET_MONTH()
      WRITE( MONTH_STR, '(i0.2)' ) MONTH_STR_INT

      ! Are we using 2D data?
      ! Don't use LBASICEMIS in check below (ckeller, 05/12/14)
      USE2DDATA = ( LSETOCS     .or. LSETCFC      .or. LSETCL     .or.
     &              LSETBR      .or. LSETH2SO4    .or. STRAT2DCH4 .or.
     &              LSETBRSTRAT .or. LSETNOYSTRAT .or. LSETN2O        )

      IF (USE2DDATA) THEN

         ! Calculate future scaling factor
         INIT_MO = GET_MONTH()
         FUTURE_LINE = (12*(CFCYEAR+OFFSETYEAR-1959)) + INIT_MO
         BASIS_LINE = (12*(INITMR_BASIS-1959)) + INIT_MO

         ALLOCATE( UCX_MR_IN( UCX_NLAT, UCX_NLEVS ), STAT=AS )
         IF ( AS /= 0 ) CALL ALLOC_ERR( 'UCX_MR_IN' )
         UCX_MR_IN = 0e+0_fp

         ALLOCATE( UCX_MR( JJPAR, UCX_NLEVS ), STAT=AS )
         IF ( AS /= 0 ) CALL ALLOC_ERR( 'UCX_MR' )
         UCX_MR = 0e+0_fp

         IF ( am_I_Root ) THEN
            WRITE(6,*) 'Setting initial values for:'
            WRITE(6,*) '|---------|---------|---------|'
         ENDIF

         ! Bromine species (except Halons)
         IF (LSETBR.or.LSETBRSTRAT) THEN
            IF ( am_I_Root ) THEN
               WRITE(6,*) '|Br2      |Br       |BrO      |'
               WRITE(6,*) '|HOBr     |HBr      |BrNO2    |'
               WRITE(6,*) '|BrONO2   |CHBr3    |CH2Br2   |'
               WRITE(6,*) '|CH3Br    |         |         |'
               WRITE(6,*) '|---------|---------|---------|'
            ENDIF

            ! Scaling data only available for CH3Br
            SCALEFAC = 1.e+0_fp

            !==============================================================
            ! NOTE: Species ID flags are now module variables, and
            ! are defined during the INIT phase in INIT_UCX_MOD.
            !
            ! Also note, we have added error checks to prevent calling
            ! APPLY_2DTRAC if a species is undefined (bmy, 6/21/16)
            !==============================================================
            IF ( id_Br2 > 0 ) THEN
               TRAC_IDX = id_Br2
               TRAC_SET = 'BR2'
               CALL APPLY_2DTRAC( .FALSE.,    LSETBRSTRAT, 
     &                            .FALSE.,    SCALEFAC,
     &                             Input_Opt, State_Met, State_Chm )
            ENDIF

            IF ( id_Br > 0 ) THEN
               TRAC_IDX = id_Br
               TRAC_SET = 'BR'
               CALL APPLY_2DTRAC( .FALSE.,   LSETBRSTRAT, 
     &                            .FALSE.,   SCALEFAC,
     &                            Input_Opt, State_Met, State_Chm )
            ENDIF

            IF ( id_BrO > 0 ) THEN
               TRAC_IDX = id_BrO
               TRAC_SET = 'BRO'
               CALL APPLY_2DTRAC( .FALSE.,   LSETBRSTRAT, 
     &                            .FALSE.,   SCALEFAC,
     &                            Input_Opt, State_Met, State_Chm )
            ENDIF

            IF ( id_HOBr > 0 ) THEN
               TRAC_IDX = id_HOBr
               TRAC_SET = 'HOBR'
               CALL APPLY_2DTRAC( .FALSE.,   LSETBRSTRAT, 
     &                            .FALSE.,   SCALEFAC,
     &                            Input_Opt, State_Met, State_Chm )
            ENDIF

            IF (  id_HBr > 0 ) THEN
               TRAC_IDX = id_HBr
               TRAC_SET = 'HBR'
               CALL APPLY_2DTRAC( .FALSE.,   LSETBRSTRAT, 
     &                            .FALSE.,   SCALEFAC,
     &                            Input_Opt, State_Met, State_Chm )
            ENDIF

            IF ( id_BrNO2 > 0 ) THEN 
               TRAC_IDX = id_BrNO2
               TRAC_SET = 'BRNO2'
               CALL APPLY_2DTRAC( .FALSE.,   LSETBRSTRAT, 
     &                            .FALSE.,   SCALEFAC,
     &                            Input_Opt, State_Met, State_Chm )
            ENDIF

            IF ( id_BrNO3 > 0 ) THEN
               TRAC_IDX = id_BrNO3 
               TRAC_SET = 'BRNO3'
               CALL APPLY_2DTRAC( .FALSE.,   LSETBRSTRAT, 
     &                            .FALSE.,   SCALEFAC,
     &                            Input_Opt, State_Met, State_Chm )
            ENDIF

            IF ( id_CHBr3 > 0 ) THEN
               TRAC_IDX = id_CHBr3
               TRAC_SET = 'CHBR3'
               CALL APPLY_2DTRAC( .FALSE.,    LSETBRSTRAT, 
     &                            .FALSE.,    SCALEFAC,
     &                             Input_Opt, State_Met, State_Chm )
            ENDIF
              
            IF ( id_CH2Br2 > 0 ) THEN 
               TRAC_IDX = id_CH2Br2
               TRAC_SET = 'CH2BR2'
               CALL APPLY_2DTRAC( .FALSE.,   LSETBRSTRAT, 
     &                            .FALSE.,   SCALEFAC,
     &                            Input_Opt, State_Met, State_Chm )
            ENDIF

            IF ( id_CH3Br > 0 ) THEN
               TRAC_IDX = id_CH3Br
               TRAC_SET = 'CH3BR'
               SCALEFAC = MONTREAL_SCALEFAC('CH3Br',
     &              CFCYEAR+OFFSETYEAR,INITMR_BASIS,INIT_MO)
               CALL APPLY_2DTRAC(.FALSE.,   LSETBRSTRAT,
     &                           .FALSE.,   SCALEFAC,
     &                           Input_Opt, State_Met, State_Chm )
            ENDIF
         ENDIF

         ! Stratospheric NOy (update ckeller, 11/25/14)
         IF (LSETNOYSTRAT) THEN
            IF ( am_I_Root ) THEN
               WRITE(6,*) '|NO       |NO2      |NO3      |'
               WRITE(6,*) '|---------|---------|---------|'
               WRITE(6,*) '|HNO2     |HNO3     |HNO4     |'
               WRITE(6,*) '|---------|---------|---------|'
               WRITE(6,*) '|N2O5     |PAN      |         |'
               WRITE(6,*) '|---------|---------|---------|'
            ENDIF
 
            ! No Montreal scaling
            SCALEFAC = 1.e+0_fp

            IF ( id_NO > 0 ) THEN
               TRAC_IDX = id_NO
               TRAC_SET = 'NO'
               CALL APPLY_2DTRAC( .FALSE., .TRUE., .FALSE., SCALEFAC,
     &                            Input_Opt, State_Met, State_Chm )
            ENDIF

            IF ( id_NO2 > 0 ) THEN
               TRAC_IDX = id_NO2
               TRAC_SET = 'NO2'
               CALL APPLY_2DTRAC( .FALSE., .TRUE., .FALSE., SCALEFAC,
     &                            Input_Opt, State_Met, State_Chm )

               ! Unstable product of ETO2 + NO2 gets lumped into NO2 for now
               TRAC_SET = 'ETHO2NO2'
               CALL APPLY_2DTRAC( .TRUE., .TRUE., .FALSE., SCALEFAC,
     &                            Input_Opt, State_Met, State_Chm )
            ENDIF

            IF ( id_NO3 > 0 ) THEN 
               TRAC_IDX = id_NO3
               TRAC_SET = 'NO3'
               CALL APPLY_2DTRAC( .FALSE., .TRUE., .FALSE., SCALEFAC,
     &                            Input_Opt, State_Met, State_Chm )
            ENDIF

            IF ( id_N2O5 > 0 ) THEN
               TRAC_IDX = id_N2O5
               TRAC_SET = 'N2O5'
               CALL APPLY_2DTRAC( .FALSE., .TRUE., .FALSE., SCALEFAC,
     &                            Input_Opt, State_Met, State_Chm )
            ENDIF

            IF ( id_HNO2 > 0 ) THEN
               TRAC_IDX = id_HNO2
               TRAC_SET = 'HONO'
               CALL APPLY_2DTRAC( .FALSE., .TRUE., .FALSE., SCALEFAC,
     &                             Input_Opt, State_Met, State_Chm )
            ENDIF

            IF ( id_HNO3 > 0 ) THEN
               TRAC_IDX = id_HNO3
               TRAC_SET = 'HNO3'
               CALL APPLY_2DTRAC( .FALSE., .TRUE., .FALSE., SCALEFAC,
     &                            Input_Opt, State_Met, State_Chm )
            ENDIF

            IF ( id_HNO4 > 0 ) THEN
               TRAC_IDX = id_HNO4
               TRAC_SET = 'HO2NO2'
               CALL APPLY_2DTRAC( .FALSE., .TRUE., .FALSE., SCALEFAC,
     &                            Input_Opt, State_Met, State_Chm )
            ENDIF

            IF ( id_PAN > 0 ) THEN
               TRAC_IDX = id_PAN
               TRAC_SET = 'PAN'
               CALL APPLY_2DTRAC( .FALSE., .TRUE., .FALSE., SCALEFAC,
     &                            Input_Opt, State_Met, State_Chm )
            ENDIF
         ENDIF

         ! Br-Cl (special case)
         IF (LSETCL.or.LSETBR.or.LSETBRSTRAT) THEN
            IF ( am_I_Root ) THEN
               WRITE(6,*) '|BrCl     |         |         |'
               WRITE(6,*) '|---------|---------|---------|'
            ENDIF

            ! No Montreal scaling
            SCALEFAC = 1.e+0_fp

            IF ( id_BrCl > 0 ) THEN
               TRAC_IDX = id_BrCl
               TRAC_SET = 'BRCL'
               CALL APPLY_2DTRAC( .FALSE., LSETBRSTRAT, 
     &                            .FALSE., SCALEFAC,
     &                             Input_Opt, State_Met, State_Chm )
            ENDIF
     
         ENDIF

         ! Chlorine species (except CFCS, HCFCs and Halons)
         IF (LSETCL) THEN
            IF ( am_I_Root ) THEN
               WRITE(6,*) '|Cl2      |ClO      |Cl2O2    |'
               WRITE(6,*) '|Cl       |ClONO2   |HCl      |'
               WRITE(6,*) '|HOCl     |OClO     |CH3Cl    |'
               WRITE(6,*) '|CH3CCl3  |CCl4     |ClOO     |'
               WRITE(6,*) '|         |         |         |'
               WRITE(6,*) '|---------|---------|---------|'
            ENDIF

            ! No Montreal scaling for non-long-lived-species
            SCALEFAC = 1e+0_fp

            IF ( id_Cl > 0 ) THEN
               TRAC_IDX = id_Cl
               TRAC_SET = 'CL'
               CALL APPLY_2DTRAC( .FALSE., .FALSE., .FALSE., SCALEFAC,
     &                            Input_Opt, State_Met, State_Chm )
            ENDIF

            IF ( id_ClO > 0 ) THEN
               TRAC_IDX = id_ClO
               TRAC_SET = 'CLO'
               CALL APPLY_2DTRAC( .FALSE., .FALSE., .FALSE., SCALEFAC,
     &                            Input_Opt, State_Met, State_Chm )
            ENDIF

            IF ( id_ClNO2 > 0 ) THEN
               TRAC_IDX = id_ClNO2
               TRAC_SET = 'CLNO2'
               CALL APPLY_2DTRAC( .FALSE., .FALSE., .FALSE., SCALEFAC,
     &                            Input_Opt, State_Met, State_Chm )
            ENDIF

            IF ( id_ClNO3 > 0 ) THEN
               TRAC_IDX = id_ClNO3
               TRAC_SET = 'CLNO3'
               CALL APPLY_2DTRAC( .FALSE., .FALSE., .FALSE., SCALEFAC,
     &                            Input_Opt, State_Met, State_Chm )
            ENDIF

            IF ( id_HOCl > 0 ) THEN
               TRAC_IDX = id_HOCl
               TRAC_SET = 'HOCL'
               CALL APPLY_2DTRAC( .FALSE., .FALSE., .FALSE., SCALEFAC,
     &                            Input_Opt, State_Met, State_Chm )
            ENDIF

            IF ( id_OClO > 0 ) THEN
               TRAC_IDX = id_OClO
               TRAC_SET = 'OCLO'
               CALL APPLY_2DTRAC( .FALSE., .FALSE., .FALSE., SCALEFAC,
     &                            Input_Opt, State_Met, State_Chm )
            ENDIF

            IF ( id_ClOO > 0 ) THEN
               TRAC_IDX = id_ClOO
               TRAC_SET = 'CLOO'
               CALL APPLY_2DTRAC( .FALSE., .FALSE., .FALSE., SCALEFAC,
     &                            Input_Opt, State_Met, State_Chm )
            ENDIF

            IF ( id_Cl2 > 0 ) THEN
               TRAC_IDX = id_Cl2
               TRAC_SET = 'CL2'
               CALL APPLY_2DTRAC( .FALSE., .FALSE., .FALSE., SCALEFAC,
     &                            Input_Opt, State_Met, State_Chm )
            ENDIF

            IF ( id_Cl2O2 > 0 ) THEN
               TRAC_IDX = id_Cl2O2
               TRAC_SET = 'CL2O2'
               CALL APPLY_2DTRAC( .FALSE., .FALSE., .FALSE., SCALEFAC,
     &                            Input_Opt, State_Met, State_Chm )
            ENDIF

            IF ( id_HCl > 0 ) THEN
               TRAC_IDX = id_HCl
               TRAC_SET = 'HCL'
               CALL APPLY_2DTRAC( .FALSE., .FALSE., .FALSE., SCALEFAC,
     &                            Input_Opt, State_Met, State_Chm )
            ENDIF

            ! Handle chloroalkanes      
            IF ( id_CH3Cl > 0 ) THEN
               TRAC_IDX = id_CH3Cl
               TRAC_SET = 'CH3CL'
               SCALEFAC = MONTREAL_SCALEFAC('CH3Cl',
     &                    CFCYEAR+OFFSETYEAR,INITMR_BASIS,INIT_MO)
               CALL APPLY_2DTRAC(.FALSE.,.FALSE.,.FALSE.,SCALEFAC,
     &                            Input_Opt, State_Met, State_Chm )
            ENDIF

            IF ( id_CH3CCl3 > 0 ) THEN
               TRAC_IDX = id_CH3CCl3
               TRAC_SET = 'CH3CCL3'
               SCALEFAC = MONTREAL_SCALEFAC('CH3CCl3',
     &                    CFCYEAR+OFFSETYEAR,INITMR_BASIS,INIT_MO)
               CALL APPLY_2DTRAC(.FALSE.,.FALSE.,.FALSE.,SCALEFAC,
     &                         Input_Opt, State_Met, State_Chm )
            ENDIF

            IF ( id_CCl4 > 0 ) THEN
               TRAC_IDX = id_CCl4
               TRAC_SET = 'CCL4'
               SCALEFAC = MONTREAL_SCALEFAC('CCl4',
     &                    CFCYEAR+OFFSETYEAR,INITMR_BASIS,INIT_MO)
               CALL APPLY_2DTRAC(.FALSE.,.FALSE.,.FALSE.,SCALEFAC,
     &                           Input_Opt, State_Met, State_Chm )
            ENDIF
         ENDIf
         
         ! CFCs, HCFCs and Halons
         IF (LSETCFC) THEN
            IF ( am_I_Root ) THEN
               WRITE(6,*) '|H-1211   |H-1301   |H-2402   |'
               WRITE(6,*) '|HCFC-123 |HCFC-141b|HCFC-142b|'
               WRITE(6,*) '|HCFC-22  |R-11     |R-12     |'
               WRITE(6,*) '|R-113    |R-114    |R-115    |'
               WRITE(6,*) '|---------|---------|---------|'
            ENDIF

            ! H-1211, 1301 and 2402
            IF ( id_H1211 > 0 ) THEN
               TRAC_IDX = id_H1211
               TRAC_SET = 'CBRCLF2'
               SCALEFAC = MONTREAL_SCALEFAC('H1211',
     &                    CFCYEAR+OFFSETYEAR,INITMR_BASIS,INIT_MO)
               CALL APPLY_2DTRAC(.FALSE.,.FALSE.,.FALSE.,SCALEFAC,
     &                           Input_Opt, State_Met, State_Chm )
            ENDIF

            IF ( id_H1301 > 0 ) THEN
               TRAC_IDX = id_H1301
               TRAC_SET = 'CBRF3'
               SCALEFAC = MONTREAL_SCALEFAC('H1301',
     &                    CFCYEAR+OFFSETYEAR,INITMR_BASIS,INIT_MO)
               CALL APPLY_2DTRAC(.FALSE.,.FALSE.,.FALSE.,SCALEFAC,
     &                           Input_Opt, State_Met, State_Chm )
            ENDIF

            IF ( id_H2402 > 0 ) THEN
               TRAC_IDX = id_H2402
               TRAC_SET = 'C2BR2F4'

               IF (UCXNETCDF) THEN
                  SCALEFAC = MONTREAL_SCALEFAC('C2BR2F4',
     &                       CFCYEAR+OFFSETYEAR,INITMR_BASIS,INIT_MO)
               ELSE
!                  SCALEFAC=GET_MONTREAL('C2BR2F4',CFCYEAR+OFFSETYEAR-1949)/
!     &                     GET_MONTREAL('C2BR2F4',INITMR_BASIS-1949)
                  SCALEFAC = SFCMR_GET('C2BR2F4',CFCYEAR+OFFSETYEAR,1)
     &                     / SFCMR_GET('C2BR2F4',INITMR_BASIS,1)
               ENDIF

               CALL APPLY_2DTRAC( .FALSE., .FALSE., .FALSE., SCALEFAC,
     &                            Input_Opt, State_Met, State_Chm )
            ENDIF
     
            ! CFC  11, 12, and [113/114/115]
            IF ( id_CFC11 > 0 ) THEN
               TRAC_IDX = id_CFC11
               TRAC_SET = 'CFCL3'
               SCALEFAC = MONTREAL_SCALEFAC('CFC11',
     &                    CFCYEAR+OFFSETYEAR,INITMR_BASIS,INIT_MO)
               CALL APPLY_2DTRAC(.FALSE.,.FALSE.,.FALSE.,SCALEFAC,
     &                            Input_Opt, State_Met, State_Chm )
            ENDIF

            IF ( id_CFC12 > 0 ) THEN
               TRAC_IDX = id_CFC12
               TRAC_SET = 'CF2CL2'
               SCALEFAC = MONTREAL_SCALEFAC('CFC12',
     &                    CFCYEAR+OFFSETYEAR,INITMR_BASIS,INIT_MO)
               CALL APPLY_2DTRAC(.FALSE.,.FALSE.,.FALSE.,SCALEFAC,
     &                            Input_Opt, State_Met, State_Chm )
            ENDIF

            IF ( id_CFC113 > 0 ) THEN
               TRAC_IDX = id_CFC113
               TRAC_SET = 'C2CL3F3'
               SCALEFAC = MONTREAL_SCALEFAC('CFC113',
     &                    CFCYEAR+OFFSETYEAR,INITMR_BASIS,INIT_MO)
               CALL APPLY_2DTRAC(.FALSE.,.FALSE.,.FALSE.,SCALEFAC,
     &                            Input_Opt, State_Met, State_Chm )
            ENDIF

            IF ( id_CFC114 > 0 ) THEN
               TRAC_IDX = id_CFC114
               TRAC_SET = 'C2CL2F4'
               SCALEFAC = MONTREAL_SCALEFAC('CFC114',
     &                    CFCYEAR+OFFSETYEAR,INITMR_BASIS,INIT_MO)
               CALL APPLY_2DTRAC(.FALSE.,.FALSE.,.FALSE.,SCALEFAC,
     &                            Input_Opt, State_Met, State_Chm )
            ENDIF

            IF ( id_CFC115 > 0 ) THEN
               TRAC_IDX = id_CFC115
               TRAC_SET = 'C2CLF5'
               SCALEFAC = MONTREAL_SCALEFAC('CFC115',
     &                    CFCYEAR+OFFSETYEAR,INITMR_BASIS,INIT_MO)
               CALL APPLY_2DTRAC(.FALSE.,.FALSE.,.FALSE.,SCALEFAC,
     &                            Input_Opt, State_Met, State_Chm )
            ENDIF

            ! HCFC 22, 123, 141b and 142b
            IF ( id_HCFC22 > 0 ) THEN
               TRAC_IDX = id_HCFC22
               TRAC_SET = 'CHCLF2'
               SCALEFAC = MONTREAL_SCALEFAC('HCFC22',
     &                    CFCYEAR+OFFSETYEAR,INITMR_BASIS,INIT_MO)
               CALL APPLY_2DTRAC(.FALSE.,.FALSE.,.FALSE.,SCALEFAC,
     &                            Input_Opt, State_Met, State_Chm )
            ENDIF

            IF ( id_HCFC123 > 0 ) THEN
               TRAC_IDX = id_HCFC123
               TRAC_SET = 'C2HF3CL2'

               ! Take scaling factor for HCFC22 (no data for 123)
               CALL APPLY_2DTRAC(.FALSE.,.FALSE.,.FALSE.,SCALEFAC,
     &                            Input_Opt, State_Met, State_Chm )
            ENDIF

            IF ( id_HCFC141b > 0 ) THEN
               TRAC_IDX = id_HCFC141b
               TRAC_SET = 'C2H3FCL2'
               SCALEFAC = MONTREAL_SCALEFAC('HCFC141b',
     &                    CFCYEAR+OFFSETYEAR,INITMR_BASIS,INIT_MO)
               CALL APPLY_2DTRAC(.FALSE.,.FALSE.,.FALSE.,SCALEFAC,
     &                            Input_Opt, State_Met, State_Chm )
            ENDIF

            IF ( id_HCFC142b > 0 ) THEN
               TRAC_IDX = id_HCFC142b
               TRAC_SET = 'C2H3F2CL'
               SCALEFAC = MONTREAL_SCALEFAC('HCFC142b',
     &                    CFCYEAR+OFFSETYEAR,INITMR_BASIS,INIT_MO)
               CALL APPLY_2DTRAC(.FALSE.,.FALSE.,.FALSE.,SCALEFAC,
     &                            Input_Opt, State_Met, State_Chm )
            ENDIF
         ENDIF

         IF (LSETOCS) THEN
            IF ( am_I_Root ) THEN
               WRITE(6,*) '|OCS      |         |         |'
               WRITE(6,*) '|---------|---------|---------|'
            ENDIF

            IF ( id_OCS > 0 ) THEN
               TRAC_IDX = id_OCS
               TRAC_SET = 'OCS'

               ! No Montreal scaling
               SCALEFAC = 1.e+0_fp

               CALL APPLY_2DTRAC( .FALSE., .FALSE., .FALSE., SCALEFAC,
     &                            Input_Opt, State_Met, State_Chm )
            ENDIF
         ENDIF

         IF (LSETH2SO4) THEN
            IF ( am_I_Root ) THEN
               WRITE(6,*) '|H2SO4    |         |         |'
               WRITE(6,*) '|---------|---------|---------|'
            ENDIF
            ! No Montreal scaling
            SCALEFAC = 1.e+0_fp

            IF ( id_SO4 > 0 ) THEN
               TRAC_IDX = id_SO4
               ! Actually H2SO4 aerosol
               TRAC_SET = 'SO4'
               CALL APPLY_2DTRAC( .FALSE., .TRUE., .FALSE., SCALEFAC,
     &                            Input_Opt, State_Met, State_Chm )
            ENDIF
         ENDIF
      ENDIF ! USE2DDATA

      IF (LSETN2O) THEN
         IF ( am_I_Root ) THEN
            WRITE(6,*) '|N2O      |         |         |'
            WRITE(6,*) '|---------|---------|---------|'
            IF ( LPRT ) CALL DEBUG_MSG( '### UCX: Forcing 2D N2O' )
         ENDIF

         IF ( id_N2O > 0 ) THEN
            TRAC_IDX = id_N2O
            TRAC_SET = 'N2O'
            SCALEFAC = MONTREAL_SCALEFAC('N2O',
     &                 CFCYEAR+OFFSETYEAR,INITMR_BASIS,INIT_MO)
            CALL APPLY_2DTRAC(.FALSE.,.FALSE.,.FALSE.,SCALEFAC,
     &                         Input_Opt, State_Met, State_Chm )
         ENDIF
      ENDIF

      ! CH4 taken from the existing GEOS-Chem input data,
      ! rather than from 2D data

      IF (LSETCH4) THEN
         IF ( am_I_Root ) THEN
            WRITE(6,*) '|CH4      |         |         |'
            WRITE(6,*) '|---------|---------|---------|'
         ENDIF

         ! Retrieve 4 large-scale averages, scaled to target year
         CALL GET_UCX_CH4( CFCYEAR+OFFSETYEAR,
     &                     C3090S, C0030S, C0030N, C3090N,
     &                     am_I_Root, Input_Opt )

         ! Convert from [vv] to [kg CH4/kg air]
         ! (ewl, 3/16/15) 
         TRAC_IDX = id_CH4
         MW_g = State_Chm%SpcData(TRAC_IDX)%Info%emMW_g 
         C3090S = C3090S / ( AIRMW / MW_g )
         C0030S = C0030S / ( AIRMW / MW_g )
         C0030N = C0030N / ( AIRMW / MW_g )
         C3090N = C3090N / ( AIRMW / MW_g )

!$OMP PARALLEL DO
!$OMP+DEFAULT( SHARED )
!$OMP+PRIVATE( I, J, L, YLAT )
         DO L = 1, LLPAR
         DO J = 1, JJPAR
         DO I = 1, IIPAR

            ! Grid-box latitude index
            YLAT  = GET_YMID( I,J,L )

            ! Set CH4 according to latitude
            ! Spc now in [kg/kg] (ewl, 3/16/15)
            IF ( YLAT < -30e+0_fp ) THEN
               Spc(I,J,L,TRAC_IDX) = C3090S
            ELSE IF ( YLAT >= -30e+0_fp .and. YLAT < 0e+0_fp  ) THEN
               Spc(I,J,L,TRAC_IDX) = C0030S
            ELSE IF ( YLAT >=   0e+0_fp .and. YLAT < 30e+0_fp ) THEN
               Spc(I,J,L,TRAC_IDX) = C0030N
            ELSE
               Spc(I,J,L,TRAC_IDX) = C3090N
            ENDIF
         ENDDO
         ENDDO
         ENDDO
!$OMP END PARALLEL DO

         ! Set stratospheric CH4 from AER data?
         IF ( STRAT2DCH4 ) THEN
            IF ( am_I_Root ) THEN
               WRITE(6,*) 'Setting stratospheric CH4 from 2D data.'
            ENDIF
            ! No Montreal scaling (already applied)
            SCALEFAC = 1.e+0_fp

            ! Code to set strat using AER 2D data
            TRAC_SET = 'CH4'
            CALL APPLY_2DTRAC( .FALSE., .TRUE., .FALSE., SCALEFAC,
     &                         Input_Opt, State_Met, State_Chm )
         ENDIF
      ENDIF

      ! Free pointer
      NULLIFY( Spc )
 
      END SUBROUTINE SET_INITIAL_MIXRATIOS
!EOC
!------------------------------------------------------------------------------
!               MIT Laboratory for Aviation and the Environment               !
!------------------------------------------------------------------------------
!BOP
!
! !IROUTINE: montreal_scalefac
!
! !DESCRIPTION: Function MONTREAL\_SCALEFAC calculates a scaling factor for  
!  long-lived species between a future year and a reference year, based
!  on WMO projections.
!\\
!\\
! !INTERFACE:
!
      FUNCTION MONTREAL_SCALEFAC(MS_TRAC,MS_FUTRYR,
     &                 MS_INITYR,MS_TARGMO) RESULT(SCALEFAC)
!
! !USES:
!
!
! !INPUT PARAMETERS:
!
      CHARACTER(*),INTENT(IN)     :: MS_TRAC
      INTEGER,INTENT(IN)          :: MS_FUTRYR  ! Future year
      INTEGER,INTENT(IN)          :: MS_INITYR  ! Future year
      INTEGER,INTENT(IN)          :: MS_TARGMO  ! Target month
!
! !OUTPUT VARIABLES:
!
      REAL(fp)                      :: SCALEFAC   ! Scaling factor
!
! !REMARKS:
! (1) A remark
! 
! !REVISION HISTORY: 
!  28 Mar 2013 - S. D. Eastham - Initial version
!EOP
!------------------------------------------------------------------------------
!BOC
!
! !LOCAL VARIABLES:
!
!      INTEGER :: FUTURE_LINE, BASIS_LINE

      !=================================================================
      ! MONTREAL_SCALEFAC begins here!
      !=================================================================
       
      IF (UCXNETCDF) THEN
         SCALEFAC = GET_MONTREAL_NCDF(MS_TRAC,MS_FUTRYR,MS_TARGMO)/
     &              GET_MONTREAL_NCDF(MS_TRAC,MS_INITYR,MS_TARGMO)
      ELSE
!         FUTURE_LINE = (12*(MS_FUTRYR-1959)) + MS_TARGMO
!         BASIS_LINE = (12*(MS_INITYR-1959)) + MS_TARGMO
!         SCALEFAC = GET_MONTREAL(MS_TRAC,FUTURE_LINE)/
!     &              GET_MONTREAL(MS_TRAC,BASIS_LINE)
         SCALEFAC = SFCMR_GET(MS_TRAC,MS_FUTRYR,MS_TARGMO)
     &            / SFCMR_GET(MS_TRAC,MS_INITYR,MS_TARGMO)
      ENDIF

      END FUNCTION MONTREAL_SCALEFAC
!
!EOC
!------------------------------------------------------------------------------
!               MIT Laboratory for Aviation and the Environment               !
!------------------------------------------------------------------------------
!BOP
!
! !IROUTINE: ucx_nox
!
! !DESCRIPTION: Subroutine UCX\_NOX calculates NOx and N2O loss  
!  rates above the chemistry grid, based on estimates of j-rates from 
!  a 2D model and simple photochemical assumptiones.              
!\\
!\\
! !INTERFACE:
!
      SUBROUTINE UCX_NOX( Input_Opt, State_Met, State_Chm )
!
! !USES:
!
      USE CHEMGRID_MOD,       ONLY : ITS_IN_THE_CHEMGRID
      USE ERROR_MOD,          ONLY : ERROR_STOP
      USE ERROR_MOD,          ONLY : DEBUG_MSG
      USE GRID_MOD,           ONLY : GET_YMID
      USE Input_Opt_Mod,      ONLY : OptInput
      USE State_Chm_Mod,      ONLY : ChmState
      USE State_Met_Mod,      ONLY : MetState
      USE TIME_MOD,           ONLY : GET_TS_CHEM
      USE TIME_MOD,           ONLY : GET_DAY_OF_YEAR
      USE TIME_MOD,           ONLY : GET_MONTH
      USE TIME_MOD,           ONLY : ITS_A_LEAPYEAR
      USE TIME_MOD,           ONLY : GET_HOUR
      USE TIME_MOD,           ONLY : GET_LOCALTIME
      USE TIME_MOD,           ONLY : GET_MINUTE
!
! !INPUT PARAMETERS:
!
      TYPE(OptInput), INTENT(IN)    :: Input_Opt   ! Input options
      TYPE(MetState), INTENT(IN)    :: State_Met   ! Meteorology State object
!
! !INPUT/OUTPUT PARAMETERS: 
!
      TYPE(ChmState), INTENT(INOUT) :: State_Chm   ! Chemistry State object
!
! !REVISION HISTORY: 
!  16 Jul 2013 - S. D. Eastham - Initial version
!  14 Feb 2014 - R. Yantosca   - Now pull computation of ZMID out of main
!                                parallel DO loop.  Switch loop order to L-J-I.
!  21 Feb 2014 - M. Sulprizio  - Now pass Input_Opt, State_Met, and State_Chm
!                                objects via the arg list
!  24 Feb 2014 - E. Lundgren   - Replace GET_PCENTER, which retrieves wet
!                                air pressure, with State_Met%PMID_DRY.
!                                Remove dependency on PRESSURE_MOD.
!  16 Jun 2016 - S. D. Eastham - Remove references to tracerid_mod.F
!  21 Jun 2016 - R. Yantosca   - Use the module variables for species ID flags
!  22 Jun 2016 - M. Yannetti   - Replace TCVV with spc db MW and phys constant
!  07 Jul 2016 - E. Lundgren   - Replace tracer pointer with species pointer
!  11 Aug 2016 - R. Yantosca   - Remove temporary tracer-removal code
!EOP
!------------------------------------------------------------------------------
!BOC
!
! !LOCAL VARIABLES:
!
      ! For indexing the O1D/O3P concentration array
      INTEGER, PARAMETER :: O3PIDX = 1
      INTEGER, PARAMETER :: O1DIDX = 2

      ! For indexing the J-rate coefficient array
      INTEGER, PARAMETER :: JNOIDX = 1
      INTEGER, PARAMETER :: JNO2IDX= 2
      INTEGER, PARAMETER :: JNO3IDX= 3
      INTEGER, PARAMETER :: JN2OIDX= 4

      ! Reaction rates and indices
      REAL(fp),DIMENSION(12):: RRATE
      INTEGER, PARAMETER :: k_JNO = 6
      INTEGER, PARAMETER :: k_JNO2 = 4
      INTEGER, PARAMETER :: k_JNO3 = 5
      INTEGER, PARAMETER :: k_JN2O = 12

      ! Intermediate variables
      REAL(fp) :: LOCALNOX, LOCALN2O, LOCALO3, LOCALO1D, LOCALO3P
      REAL(fp) :: FRACNO, FRACNO2, FRACNO3, FRACN
      REAL(fp) :: NOXRATE, N2ORATE, KGNOX, KGN2O
      REAL(fp) :: NO_ALPHA, NO_BETA, NO_GAMMA, NO_EPSILON
      REAL(fp) :: NO_QA, NO_QX, NO_QC, DNOX, DN2O
      REAL(fp) :: MESONOX_DELTA
      REAL(fp) :: MESON2O_DELTA

      ! Local air number density (molec/cm3) and box mass (kg)
      REAL(fp) :: NDAIR
      REAL(fp) :: XAIR

      ! Local temperature (K) and inverted T (1/K)
      REAL(fp) :: T3K, TINV

      ! Chemistry timestep in seconds
      REAL(f8) :: DTCHEM

      ! Timestep in hours
      REAL(f8) :: DTCHEM_HR

      ! Timing information
      INTEGER       :: NDAY
      INTEGER, SAVE :: LASTMONTH=0

      ! Grid indexing
      INTEGER :: I,J,L
      REAL(fp)  :: MIDLAT, ZDEL, ZBASE
      REAL(fp)  :: ZMID(IIPAR,JJPAR,LLPAR)

      ! Local daylight fraction
      REAL(fp)             :: DAYFRAC
      REAL(fp)             :: SOL_ME, SOL_FE, SOL_LS, SOL_DEC
      REAL(fp)             :: SOL_ECC2, SOL_B, SOL_C, SOL_TEST
      REAL(fp)             :: TSTART, TEND, TMIN, TMAX
      REAL(f8)             :: GMTSTART
      REAL(fp), PARAMETER  :: SOL_ECC=0.016
      INTEGER              :: NDYEAR, AS
      LOGICAL              :: CYCLEBOX
      CHARACTER(LEN=255)   :: DBGMSG

      ! Local variables for quantities from Input_Opt
      LOGICAL              :: LPRT

      ! Pointers
      REAL(fp), POINTER    :: Spc (:,:,:,:)

      !=================================================================
      ! UCX_NOX begins here!
      !=================================================================

      ! Copy fields from INPUT_OPT
      LPRT      = Input_Opt%LPRT

      ! Initialize GEOS-Chem species array [kg]
      Spc => State_Chm%Species

      ! Retrieve monthly mean data if necessary
      IF (LASTMONTH.ne.GET_MONTH()) THEN
         LASTMONTH = GET_MONTH()
         CALL GET_NOXCOEFF( LASTMONTH, Input_Opt, State_Met )
      ENDIF

      ! Get chemistry step length in seconds
      DTCHEM = GET_TS_CHEM()*60.e+0_f8
      DTCHEM_HR = DTCHEM/3600.e+0_f8

      IF (ITS_A_LEAPYEAR()) THEN
         NDYEAR = 366
      ELSE
         NDYEAR = 365
      ENDIF

      NDAY = GET_DAY_OF_YEAR()

      ! Calculate timestep start and end (GMT)
      GMTSTART = REAL(GET_HOUR()) + (REAL(GET_MINUTE())/60.e+0_f8)
      GMTSTART = GMTSTART - (DTCHEM_HR/2.e+0_f8)

      ! Eccentricity^2
      SOL_ECC2 = SOL_ECC*SOL_ECC

      ! Calculate solar declination
      SOL_ME = 2.e+0_fp*PI*(REAL(NDAY)/REAL(NDYEAR)-0.009589)
      SOL_FE = SOL_ME + (2.*SOL_ECC*SIN(SOL_ME)) + 
     &         (1.25e+0_fp*SOL_ECC2*SIN(2.e+0_fp*SOL_ME))
      SOL_LS = SOL_FE - (77.240e+0_fp*PI/180.e+0_fp)
      SOL_DEC = ASIN(SIN(23.44*PI/180.e+0_fp)*SIN(SOL_LS))

      ! Reset NOx/N2O mass counters
      MESONOX_DELTA = 0e+0_fp
      MESON2O_DELTA = 0e+0_fp

      ! First compute ZMID outside of main parallel loop
!$OMP PARALLEL DO
!$OMP+DEFAULT( SHARED )
!$OMP+PRIVATE( I, J, L, ZBASE, ZDEL )
      DO J = 1, JJPAR
      DO I = 1, IIPAR

         ! Zero base height
         ZBASE = 0e+0_fp

         ! Compute the array of midpoint heights [m]
         DO L = 1, LLPAR
            ZDEL        = State_Met%BXHEIGHT(I,J,L)
            ZMID(I,J,L) = ZBASE + (ZDEL/2.e+0_fp)
            ZBASE       = ZBASE + ZDEL
         ENDDO
      ENDDO
      ENDDO
!$OMP END PARALLEL DO

      ! Main parallel DO loop over lon, lat, alt
!$OMP PARALLEL DO
!$OMP+DEFAULT( SHARED )
!$OMP+PRIVATE( I,        J,        MIDLAT,   SOL_B         ) 
!$OMP+PRIVATE( SOL_C,    TSTART,   TEND,     MESON2O_DELTA )
!$OMP+PRIVATE( DAYFRAC,  L,        DN2O,     CYCLEBOX      )
!$OMP+PRIVATE( TMAX,     RRATE,    T3K,      TINV          )
!$OMP+PRIVATE( NDAIR,    XAIR,     KGNOX,    KGN2O         )
!$OMP+PRIVATE( LOCALNOX, LOCALN2O, LOCALO3,  LOCALO3P      )
!$OMP+PRIVATE( LOCALO1D, NO_ALPHA, NO_BETA,  NO_GAMMA      )
!$OMP+PRIVATE( FRACNO2,  FRACNO3,  FRACNO,   FRACN         )
!$OMP+PRIVATE( NOXRATE,  N2ORATE,  DNOX,     MESONOX_DELTA )
!$OMP+PRIVATE( SOL_TEST, TMIN                              )
      DO L = 1, LLPAR
      DO J = 1, JJPAR
      DO I = 1, IIPAR

         ! Grid box longitude/latitude [degrees]
         MIDLAT = PI*GET_YMID( I, J, 1 )/180.e+0_fp
         SOL_B = TAN(SOL_DEC)*TAN(MIDLAT)
         SOL_C = COS(SOL_DEC)*COS(MIDLAT)
         !SOLFUNC  = 1.e+0_fp-(0.034e+0_fp*cos(dble(NDAY-172)*2.e+0_fp*PI/365.e+0_fp))
         TSTART = GET_LOCALTIME(I,J,1,GMTSTART)
         TEND = TSTART + DTCHEM_HR
         !DAYFRAC = SOLFUNC
         CYCLEBOX = .FALSE.
         ! Are the pre-calculated J-rates zero (ie in darkness)?
         CYCLEBOX = (ANY(NOX_J(I,J,L,:).lt.TINY(1e+0_fp)))
         IF (ITS_IN_THE_CHEMGRID(I,J,L,State_Met).or.CYCLEBOX) THEN
            CYCLE
         ENDIF
         ! Calculate daylight fraction
         SOL_TEST = (-SOL_B) 
     &            - SQRT( ZMID(I,J,L) * ( ZMID(I,J,L) + 2.e+0_fp*RE )
     &            / ( ( ZMID(I,J,L) +RE ) * ( ZMID(I,J,L) +RE ) ) )
     &            / SOL_C
         IF (SOL_TEST.ge.0.9998e+0_fp) THEN
            DAYFRAC = 0.e+0_fp
            CYCLEBOX=.TRUE.
            TMIN = 0e+0_fp
            TMAX = 0e+0_fp
         ELSEIF (SOL_TEST.le.-0.998e+0_fp) THEN
            DAYFRAC = 1.e+0_fp
            TMIN = TSTART
            TMAX = TEND
            CYCLEBOX=.FALSE.
         ELSE
            DAYFRAC = ACOS(SOL_TEST)/PI
            ! Determine how much of the current timestep is within daylight
            TMIN = 12.e+0_fp*(1.e+0_fp-DAYFRAC)
            TMAX = 12.e+0_fp*(1.e+0_fp+DAYFRAC)
            IF ((TMIN.ge.TEND).or.(TMAX.le.TSTART)) THEN
               ! In darkness
               DAYFRAC = 0.e+0_fp
               CYCLEBOX = .TRUE.
            ELSEIF ((TSTART.gt.TMIN).and.(TEND.lt.TMAX)) THEN
               ! Full daylight
               DAYFRAC = 1.e+0_fp
            ELSE
               ! Partial daylight
               TMIN = MAX(TSTART,TMIN)
               TMAX = MIN(TEND,TMAX)
               DAYFRAC = (TMAX-TMIN)/DTCHEM_HR
            ENDIF
         ENDIF
         IF (CYCLEBOX) THEN
            CYCLE
         ENDIF
         ! Reset reaction rates
         RRATE = 0e+0_fp

         ! Retrieve air mass (kg) and local temperature (K)
         T3K   = State_Met%T(I,J,L)
         TINV  = 1.e+0_fp/T3K

         ! Calculate air number density (molec/cm3)
         ! Now using dry air partial pressure (ewl, 3/2/15)
         NDAIR = State_Met%PMID_DRY(I,J,L)*1.d-4*AVO/(RSTARG*T3K)
         XAIR  = NDAIR / State_Met%AD(I,J,L)

         ! Calculate local NOx, N2O and O3 number density
         KGNOX = Spc(I,J,L,id_NO)
         ! Add local NO2
         ! KGNOX = KGNOX + ( Spc(I,J,L,id_NO2) *
         ! & ( AIRMW / State_Chm%SpcData(id_NO)%Info%emMW_g ) / 
         ! & ( AIRMW / State_Chm%SpcData(id_NO2)%Info%emMW_g ) )

         KGN2O = Spc(I,J,L,id_N2O)
         LOCALNOX = KGNOX *  ( AIRMW /  
     &              State_Chm%SpcData(id_NO)%Info%emMW_g ) * XAIR
         LOCALN2O = KGN2O * ( AIRMW / 
     &              State_Chm%SpcData(id_N2O)%Info%emMW_g ) * XAIR
         LOCALO3  = Spc(I,J,L,id_O3) *  ( AIRMW / 
     &              State_Chm%SpcData(id_O3)%Info%emMW_g ) * XAIR

         ! Retrieve local O3P/O1D mixing ratios and relevant
         ! j-rates from interpolated 2D arrays
         LOCALO3P = NOX_O(I,J,L,1)*NDAIR*DAYFRAC
         LOCALO1D = NOX_O(I,J,L,2)*NDAIR*DAYFRAC

         ! Calculate reaction rates
         ! 1:  NO2 + O -> NO + O2
         RRATE(1)  = 5.1e-12_fp*exp(210.e+0_fp*TINV)
         ! 2:  NO + O3 -> NO2 + O2
         RRATE(2)  = 3.0e-12_fp*exp(-1500.e+0_fp*TINV)
         ! 3:  NO2 + O3 -> NO3 + O2
         RRATE(3)  = 1.2e-13_fp*exp(-2450.e+0_fp*TINV)
         ! 4:  NO2 + hv -> NO + O1D
         RRATE(k_JNO2) = NOX_J(I,J,L,JNO2IDX)*DAYFRAC
         ! 5:  NO3 + hv -> NO2 + O
         RRATE(k_JNO3) = NOX_J(I,J,L,JNO3IDX)*DAYFRAC
         ! 6:  NO + hv -> N + O
         RRATE(k_JNO ) = NOX_J(I,J,L,JNOIDX)*DAYFRAC
         ! 7:  N + NO2 -> N2O + O
         RRATE(7)  = 5.8e-12_fp*exp(220.e+0_fp*TINV)
         ! 8:  N + NO -> N2 + O
         RRATE(8)  = 2.1e-11_fp*exp(100.e+0_fp*TINV)
         ! 9:  N + O2 -> NO + O
         RRATE(9)  = 1.5e-11_fp*exp(-3600.e+0_fp*TINV)
         ! 10:  N2O + O1D -> N2 + O2
         RRATE(10) = 4.63e-11_fp*exp(20.e+0_fp*TINV)
         ! 11:  N2O + O1D -> 2NO
         RRATE(11) = 7.25e-11_fp*exp(20.e+0_fp*TINV)
         ! 12:  N2O + hv -> N2 + O1D
         RRATE(k_JN2O) = NOX_J(I,J,L,JN2OIDX)*DAYFRAC

         ! Partition NOx into N, NO, NO2 and NO3 based on PSSA
         ! Two cases: Daytime/nighttime
         NO_ALPHA =          RRATE(k_JNO)/
     &                  (RRATE(9)*0.21e+0_fp*NDAIR)
         NO_BETA  = (RRATE(k_JNO2)+(RRATE(1)*LOCALO3P))/
     &                     (RRATE(2)*LOCALO3)
         NO_GAMMA =        (RRATE(3)*LOCALO3)/
     &                         RRATE(k_JNO3)

         ! Calculate the partition fractions
         FRACNO2 = 1.e+0_fp/(1.e+0_fp+NO_GAMMA+(NO_BETA*
     &            (1.e+0_fp+NO_ALPHA)))
         FRACNO3 = NO_GAMMA * FRACNO2
         FRACNO  = NO_BETA  * FRACNO2
         FRACN   = NO_ALPHA * FRACNO

         ! Estimate net production rates for NOx and N2O
         NOXRATE = 2.e+0_fp*((RRATE(11)*LOCALN2O*LOCALO1D) -
     &    (((RRATE(7)*FRACN*FRACNO2)+(RRATE(8)*FRACN*FRACNO))
     &                                   *LOCALNOX*LOCALNOX))
         N2ORATE = (RRATE(7)*FRACN*FRACNO2*LOCALNOX*LOCALNOX) - 
     &   ((RRATE(k_JN2O)+((RRATE(10)+RRATE(11))*LOCALO1D))*LOCALN2O)
        
         ! Calculate fractional loss and apply to species
         ! Explicit Euler method (fast)
         DNOX = NOXRATE * DTCHEM / ( ( AIRMW / 
     &          State_Chm%SpcData(id_NO)%Info%emMW_g) * XAIR )
         IF ((DNOX*-1e+0_fp).gt.KGNOX) THEN
            DNOX = -1e+0_fp*KGNOX
            KGNOX = 0e+0_fp
            LOCALNOX = 0e+0_fp
         ELSE
            KGNOX = KGNOX + DNOX
            LOCALNOX = LOCALNOX + (NOXRATE*DTCHEM)
         ENDIF
         ! Separate into NO and NO2...
         !Spc(I,J,L,id_NO)  = (LOCALNOX*(FRACN  +FRACNO ))/(AIRMW/
         ! &                   State_Chm%SpcData(id_NO)%Info%emMW_g) *XAIR)
         !Spc(I,J,L,id_NO2) = (LOCALNOX*(FRACNO3+FRACNO2))/(AIRMW/
         ! &                   State_Chm%SpcData(id_NO)%Info%emMW_g)*XAIR)
         ! NOTE: should id_NO be id_NO2 in latter equation above?
         Spc(I,J,L,id_NO) = KGNOX

         MESONOX_DELTA = MESONOX_DELTA + DNOX

         DN2O = N2ORATE * DTCHEM / ( AIRMW / 
     &          State_Chm%SpcData(id_N2O)%Info%emMW_g * XAIR )
         IF ((DN2O*-1e+0_fp).gt.KGN2O) THEN
            DN2O = -1e+0_fp*KGN2O
            KGN2O = 0e+0_fp
         ELSE
            KGN2O = KGN2O + DN2O
         ENDIF
         Spc(I,J,L,id_N2O) = KGN2O

         MESON2O_DELTA = MESON2O_DELTA + DN2O
         
      ENDDO ! J
      ENDDO ! I
      ENDDO ! L
!$OMP END PARALLEL DO

      IF (LPRT) THEN
         ! Print mean NOx tendency in mesosphere
         DBGMSG = ' ### UCX_NOX: Mesospheric NOx processed'
         CALL DEBUG_MSG(TRIM(DBGMSG))
         WRITE(DBGMSG,'(a,2(1x,F10.5),a)') ' ### Time (start/step):',
     &       GMTSTART, DTCHEM_HR, ' hours'
         CALL DEBUG_MSG(TRIM(DBGMSG))
         WRITE(DBGMSG,'(a,1x,E10.4,1x,a)') ' ### NOx direct delta: ',
     &       MESONOX_DELTA, ' kg'
         CALL DEBUG_MSG(TRIM(DBGMSG))
         WRITE(DBGMSG,'(a,1x,E10.4,1x,a)') ' ### N2O direct delta: ',
     &       MESON2O_DELTA, ' kg'
         CALL DEBUG_MSG(TRIM(DBGMSG))
      ENDIF

      ! Free pointer
      NULLIFY( Spc )

      END SUBROUTINE UCX_NOX
!EOC
!------------------------------------------------------------------------------
!               MIT Laboratory for Aviation and the Environment               !
!------------------------------------------------------------------------------
!BOP
!
! !IROUTINE: get_noxcoeff
!
! !DESCRIPTION: Subroutine GET\_NOXCOEFF reads in O1D and O3P mixing  
!  ratios along with NO, NO2, NO3 and N2O J-rates from 2D data, 
!  interpolating onto the 3D grid and storing in NOX\_O and NOX\_J.
!\\
!\\
! !INTERFACE:
!
      SUBROUTINE GET_NOXCOEFF( TARG_MONTH, Input_Opt, State_Met )
!
! !USES:
!
      USE CHEMGRID_MOD,       ONLY : ITS_IN_THE_CHEMGRID
      USE CHEMGRID_MOD,       ONLY : GET_CHEMGRID_LEVEL
      USE ERROR_MOD,          ONLY : ERROR_STOP
      USE ERROR_MOD,          ONLY : ALLOC_ERR
      USE FILE_MOD,           ONLY : IOERROR
      USE Input_Opt_Mod,      ONLY : OptInput
      USE State_Met_Mod,      ONLY : MetState
!
! !INPUT PARAMETERS: 
!
      INTEGER,        INTENT(IN)    :: TARG_MONTH
      TYPE(OptInput), INTENT(IN)    :: Input_Opt   ! Input options
      TYPE(MetState), INTENT(IN)    :: State_Met   ! Meteorology State object
!
! !REMARKS:
!  At some later point we should attempt to rewrite the parallel DO loop so
!  that the loop order is L-J-I.  Not sure how easy that is. (bmy, 2/14/14)
!
! !REVISION HISTORY: 
!  26 Mar 2013 - S. D. Eastham - Initial version
!  14 Feb 2014 - R. Yantosca   - Parallelize main DO loop 
!  21 Feb 2014 - M. Sulprizio  - Now pass Input_Opt and State_Met objects via
!                                the arg list
!  24 Feb 2014 - E. Lundgren   - Replace GET_PCENTER, which retrieves wet
!                                air pressure, with State_Met%PMID and
!                                remove dependency on PRESSURE_MOD.
!EOP
!------------------------------------------------------------------------------
!BOC
!
! !LOCAL VARIABLES:
!
      INTEGER                               :: IOS
      INTEGER                               :: ILEV
      INTEGER                               :: I, J, L, ITRAC
      INTEGER                               :: JJNOX
      REAL(fp)                              :: PCENTER
      REAL(fp)                              :: CURRVAL
      INTEGER                               :: VERTCOUNT, AS
      LOGICAL                               :: FOUNDLEV,EXTRAP
      INTEGER                               :: IU_FILE, fId
      INTEGER                               :: st3d(3), ct3d(3) ! Start/count
      LOGICAL                               :: ISRATE
      CHARACTER(LEN=255)                    :: NOX_FILE
      CHARACTER(LEN=255)                    :: TARG_TRAC
      CHARACTER(LEN=255)                    :: DBGMSG
      REAL(fp), DIMENSION(:,:,:), POINTER   :: NOXDATA2D => NULL()
      REAL(fp), DIMENSION(:,:), ALLOCATABLE :: NOXD2D_IN
      INTEGER                               :: LSTART

      ! Local variables for quantities from Input_Opt
      LOGICAL                               :: LPRT

      !=================================================================
      ! GET_NOXCOEFF begins here!
      !=================================================================

      ! Copy fields from INPUT_OPT
      LPRT = Input_Opt%LPRT

      ! Clear interpolated arrays
      NOX_O = 0e+0_fp
      NOX_J = 0e+0_fp

      IF (UCXNETCDF) THEN
         ! Allocate and zero 2D data array
         ALLOCATE( NOXDATA2D( JJPAR, 51, 6 ), STAT=AS )
         IF ( AS /= 0 ) CALL ALLOC_ERR( 'NOXDATA2D' )
         NOXDATA2D = 0e+0_fp

         ! Allocate and zero 2D input array
         ALLOCATE( NOXD2D_IN( UCX_NLAT, UCX_NLEVS ), STAT=AS )
         IF ( AS /= 0 ) CALL ALLOC_ERR( 'NOXD2D_IN' )
         NOXD2D_IN = 0e+0_fp
         
         NOX_FILE = TRIM(NOON_FILE_ROOT)

         IF (LPRT) THEN
            WRITE(DBGMSG,'(a,a,I02,a,a)') ' ### UCX: Reading ', 
     &           'mesospheric NOx coeff for month ', MONTH_STR_INT ,
     &           ' from ', TRIM( NOX_FILE )
            CALL DEBUG_MSG( TRIM(DBGMSG) )
         ENDIF

         CALL NcOp_Rd (fId,TRIM(NOX_FILE))

         ! Start and count indices
         st3d = (/ 1,        1,          TARG_MONTH /)
         ct3d = (/ UCX_NLAT, UCX_NLEVS,  1          /)

         DO ITRAC = 1,6
            SELECT CASE (ITRAC)
               CASE ( 1 )
                  TARG_TRAC = 'O'
               CASE ( 2 )
                  TARG_TRAC = 'O1D'
               CASE ( 3 )
                  TARG_TRAC = 'JNO'
               CASE ( 4 )
                  TARG_TRAC = 'JNO2'
               CASE ( 5 )
                  TARG_TRAC = 'JNO3'
               CASE ( 6 )
                  TARG_TRAC = 'JN2O'
            END SELECT
            CALL NcRd( NOXD2D_IN, fId, TRIM(TARG_TRAC), st3d, ct3d )

!            ! Debug
!            IF (LPRT) THEN
!               WRITE(DBGMSG,'(a,a,a)') ' ### UCX: Base ', 
!     &            TRIM(TARG_TRAC), ', native: '
!               CALL DEBUG_MSG( DBGMSG )
!               DO J=1,19
!                  WRITE(DBGMSG,'(I02,x,E16.4)') J,NOXD2D_IN(J,1)
!                  CALL DEBUG_MSG( DBGMSG )
!               ENDDO
!            ENDIF

            ! Regrid each level from 19 to JJPAR latitudes
            ! Precalculated matrix for simple linear algebra
            ! Need to reverse levels - have layer 1 = TOA
            DO ILEV = 1,51
               NOXDATA2D(:,UCX_NLEVS+1-ILEV,ITRAC) = 
     &            MATMUL(UCX_REGRID,NOXD2D_IN(:,ILEV))
            ENDDO

!            ! Debug
!            IF (LPRT) THEN
!               WRITE(DBGMSG,'(a,a,a)') ' ### UCX: Base ', 
!     &            TRIM(TARG_TRAC), ', regridded: '
!               CALL DEBUG_MSG( DBGMSG )
!               DO J=1,JJPAR
!                  WRITE(DBGMSG,'(I02,x,E16.4)') J,NOXDATA2D(J,1,ITRAC)
!                  CALL DEBUG_MSG( DBGMSG )
!               ENDDO
!            ENDIF
         ENDDO

         DEALLOCATE( NOXD2D_IN )
         CALL NcCl( fId )
      ELSE

          ! All the coefficients are now stored in NOXCOEFF. 
          ! NOXDATA2D points to the desired month slice.
          ! (ckeller, 05/12/14)
          NOXDATA2D => NOXCOEFF(:,:,:,TARG_MONTH)

!         ! Allocate and zero 2D data array
!         ALLOCATE( NOXDATA2D( JJPAR, 51, 6 ), STAT=AS )
!         IF ( AS /= 0 ) CALL ALLOC_ERR( 'NOXDATA2D' )
!         NOXDATA2D = 0d0
!
!         DO ITRAC = 1,6
!            SELECT CASE (ITRAC)
!               CASE ( 1 )
!                  TARG_TRAC = 'O'
!               CASE ( 2 )
!                  TARG_TRAC = 'O1D'
!               CASE ( 3 )
!                  TARG_TRAC = 'JNO'
!               CASE ( 4 )
!                  TARG_TRAC = 'JNO2'
!               CASE ( 5 )
!                  TARG_TRAC = 'JNO3'
!               CASE ( 6 )
!                  TARG_TRAC = 'JN2O'
!            END SELECT
!            WRITE(NOX_FILE,'(a,a,a,I0.2,a)') TRIM(NOON_FILE_ROOT),
!     &       TRIM(TARG_TRAC), '_', TARG_MONTH, '.dat'
!
!            ! Get a free LUN
!            IU_FILE = findFreeLUN()
!
!            IOS = 1
!            OPEN( IU_FILE,FILE=TRIM(NOX_FILE),STATUS='OLD',IOSTAT=IOS) 
!            IF ( IOS /= 0 ) THEN
!               WRITE(6,*) 'UCX_MOD: Could not read ', TRIM(NOX_FILE)
!               CALL IOERROR( IOS, IU_FILE,'UCX_MOD:GET_NOXCOEFF')
!            ENDIF
!  
!           IF (LPRT) THEN
!               WRITE(DBGMSG,'(a,a)') ' ### UCX: Reading ', 
!     &           TRIM( NOX_FILE )
!               CALL DEBUG_MSG( TRIM(DBGMSG) )
!            ENDIF
! 
!            ! Read in data
!            DO ILEV = 1,51
!               READ(IU_FILE, 110, IOSTAT=IOS ) NOXDATA2D(:,ILEV,ITRAC)
!               IF ( IOS /= 0 ) THEN
!                  WRITE(6,'(a,a,I4,a,1x,a)') 'UCX_MOD: Error reading '
!     &    , 'line ', ILEV, ' in file ', TRIM( NOX_FILE )
!                  CALL IOERROR( IOS, IU_FILE,'UCX_MOD:GET_NOXCOEFF')
!               ENDIF
!            ENDDO
!
!#if defined( GRID2x25 )
!110   FORMAT(91E10.3)
!#elif defined( GRID4x5 )
!110   FORMAT(46E10.3)
!#elif defined( GRID05x0666 )   && defined( NESTED_CH )
!110   FORMAT(133E10.3)
!#elif defined( GRID05x0666 )   && defined( NESTED_NA )
!110   FORMAT(121E10.3)
!#elif defined( GRID05x0666 )   && defined( NESTED_EU )
!110   FORMAT(81E10.3)
!#elif defined( GRID025x03125 ) && defined( NESTED_CH )
!110   FORMAT(161E10.3)
!#elif defined( GRID025x03125 ) && defined( NESTED_NA )
!110   FORMAT(202E10.3)
!#else
!      ! use 2x25 as default 
!110   FORMAT(91E10.3)
!#endif
!
!            CLOSE(IU_FILE)

!            ! Debug
!            IF (LPRT) THEN
!               WRITE(DBGMSG,'(a,a,a)') ' ### UCX: Base ', 
!     &            TRIM(TARG_TRAC), ', regridded: '
!               CALL DEBUG_MSG( DBGMSG )
!               DO J=1,JJPAR
!                  WRITE(DBGMSG,'(I02,x,E16.4)') J,NOXDATA2D(J,1,ITRAC)
!                  CALL DEBUG_MSG( DBGMSG )
!               ENDDO
!            ENDIF
!         ENDDO

      ENDIF

      ! Scan through target array, element by element
!$OMP PARALLEL DO
!$OMP+DEFAULT( SHARED )
!$OMP+PRIVATE( I,      J,      L,       VERTCOUNT )
!$OMP+PRIVATE( EXTRAP, LSTART, PCENTER, FOUNDLEV  )
!$OMP+PRIVATE( ITRAC,  ISRATE, CURRVAL, JJNOX     )
      DO J = 1, JJPAR
      DO I = 1, IIPAR

         ! Get corresponding J value in NOXDATA2D. This can be different
         ! from J if the simulation grid is not 2x25 or 4x5.
         JJNOX = GET_JJNOX( I, J )

         ! Vertcount is the layer count for the input, where layer 1
         ! is at the *top* of the atmosphere
         VERTCOUNT = 51
         EXTRAP = .TRUE.
         LSTART = GET_CHEMGRID_LEVEL( I, J, State_Met)

         DO L = LSTART, LLPAR
            IF (ITS_IN_THE_CHEMGRID(I,J,L,State_Met)) CYCLE

            ! Pressure at center of cell
            PCENTER = State_Met%PMID(I,J,L)
            FOUNDLEV = (PCENTER.gt.UCX_PLEVS(VERTCOUNT))
            DO WHILE (.not. FOUNDLEV)
               IF (VERTCOUNT.eq.1) THEN
                 ! At top layer; use it anyway
                 FOUNDLEV = .TRUE.
                 EXTRAP = .TRUE.
               ELSE
                 VERTCOUNT = VERTCOUNT - 1
                 FOUNDLEV = (PCENTER.gt.UCX_PLEVS(VERTCOUNT))
                 EXTRAP = .FALSE.
               ENDIF
            ENDDO

            DO ITRAC=1,6
               ISRATE = (ITRAC.gt.2)
               ! Interpolate data
               IF (EXTRAP) THEN
                  ! Just take outside value if at edges
                  CURRVAL = NOXDATA2D(JJNOX,VERTCOUNT,ITRAC)
               ELSE
                  ! Interpolate by pressure
                  CURRVAL = (UCX_PLEVS(VERTCOUNT+1)-PCENTER)
                  CURRVAL = CURRVAL/(UCX_PLEVS(VERTCOUNT+1)-
     &                               UCX_PLEVS(VERTCOUNT))
                  CURRVAL = CURRVAL * 
     &               (NOXDATA2D(JJNOX,VERTCOUNT+1,ITRAC)-
     &                NOXDATA2D(JJNOX,VERTCOUNT,ITRAC))
                  CURRVAL = NOXDATA2D(JJNOX,VERTCOUNT+1,ITRAC) - CURRVAL
               ENDIF
               IF (.not.ISRATE) THEN
                  ! Reading in mixing ratios (v/v)
                  NOX_O(I,J,L,ITRAC) = CURRVAL
               ELSE
                  ! J-rate (no conversion necessary)
                  NOX_J(I,J,L,ITRAC-2) = CURRVAL
               ENDIF
            ENDDO ! ITRAC
         ENDDO ! L

      ENDDO ! I
      ENDDO ! J
!$OMP END PARALLEL DO

      ! Cleanup
      IF (UCXNETCDF) THEN
         IF ( ASSOCIATED(NOXDATA2D) ) DEALLOCATE( NOXDATA2D )
      ELSE 
         NOXDATA2D => NULL()
      ENDIF

      END SUBROUTINE GET_NOXCOEFF
!EOC
!------------------------------------------------------------------------------
!               MIT Laboratory for Aviation and the Environment               !
!------------------------------------------------------------------------------
!BOP
!
! !IROUTINE: apply_2dtrac
!
! !DESCRIPTION: Subroutine APPLY\_2DTRAC reads in and applies 2D data 
!  from AER 2D model output to the 3D GEOS-Chem grid. Zonally-averaged
!  mixing ratios vary by month, but no interpolation is performed.
!\\
!\\
! !INTERFACE:
!
      SUBROUTINE APPLY_2DTRAC( TRAC_ADD, STRAT_ONLY, SFC_ONLY, SCALEFAC,
     &                         Input_Opt, State_Met, State_Chm )
!
! !USES:
!
      USE CHEMGRID_MOD,       ONLY : ITS_IN_THE_STRATMESO
      USE ERROR_MOD,          ONLY : ERROR_STOP
      USE FILE_MOD,           ONLY : IOERROR
      USE Input_Opt_Mod,      ONLY : OptInput
      USE State_Chm_Mod,      ONLY : ChmState
      USE State_Met_Mod,      ONLY : MetState
!
! !INPUT PARAMETERS: 
!
      LOGICAL,        INTENT(IN)    :: TRAC_ADD    ! Add (instead of overwrite)
      LOGICAL,        INTENT(IN)    :: STRAT_ONLY  ! Only write to stratosphere
      LOGICAL,        INTENT(IN)    :: SFC_ONLY    ! Only write to surface
      REAL(fp),         INTENT(IN)    :: SCALEFAC    ! Future scaling factor
      TYPE(OptInput), INTENT(IN)    :: Input_Opt   ! Input options
      TYPE(MetState), INTENT(IN)    :: State_Met   ! Meteorology State object
!
! !INPUT/OUTPUT PARAMETERS: 
!
      TYPE(ChmState), INTENT(INOUT) :: State_Chm   ! Chemistry State object
!
! !REMARKS:
!  At some later point we should attempt to rewrite the parallel DO loop so
!  that the loop order is L-J-I.  Not sure how easy that is. (bmy, 2/14/14)
!
! !REVISION HISTORY: 
!  26 Mar 2013 - S. D. Eastham - Initial version
!  14 Feb 2014 - R. Yantosca   - Now parallelize main DO loop
!  21 Feb 2014 - M. Sulprizio  - Now pass Input_Opt, State_Met, and State_Chm 
!                                objects via the arg list
!  24 Feb 2014 - E. Lundgren   - Replace GET_PCENTER, which retrieves wet
!                                air pressure, with State_Met%PMID and
!                                remove dependency on PRESSURE_MOD.
!  19 Mar 2015 - E. Lundgren   - Change tracer units from kg to kg/kg
!  25 Jul 2016 - M. Yannetti   - Pass State_Chem as argument to access spc db;
!                                Replace TCVV with spc db MW and phys constant
!  07 Jul 2016 - E. Lundgren   - Replace tracer pointer with species pointer
!EOP
!------------------------------------------------------------------------------
!BOC
!
! !LOCAL VARIABLES:
!
      INTEGER            :: IOS
      INTEGER            :: ILEV
      INTEGER            :: I, J, L
      REAL(fp)           :: PCENTER
      REAL(fp)           :: TRACMR,TRACMASS
      INTEGER            :: VERTCOUNT
      LOGICAL            :: FOUNDLEV,EXTRAP
      REAL(fp)           :: TRACMULT
      LOGICAL            :: SET_CELL
      INTEGER            :: IU_FILE
      INTEGER            :: L_MAX
      CHARACTER(LEN=255) :: DBGMSG
      INTEGER :: fId
      INTEGER :: st3d(3), ct3d(3)   ! Start + count, for 3D arrays 

      ! Local variables for quantities from Input_Opt
      LOGICAL            :: LPRT

      ! Pointers
      REAL(fp), POINTER  :: Spc(:,:,:,:)

      !=================================================================
      ! APPLY_2DTRAC begins here!
      !=================================================================

      ! Copy fields from INPUT_OPT
      LPRT      = Input_Opt%LPRT

      ! Initialize GEOS-Chem species array [kg/kg]
      Spc => State_Chm%Species

      ! Filename
      TRAC_FILE = TRIM(AVG_FILE_ROOT)//TRIM(TRAC_SET )
      TRAC_FILE = TRIM(TRAC_FILE)//'_'//TRIM(MONTH_STR)//'.dat'

      ! Error check
      IF ((STRAT_ONLY).and.(SFC_ONLY)) THEN
         CALL ERROR_STOP('Cannot have both SFC_ONLY and STRAT_ONLY!',
     &                           'APPLY_2DTRAC(UCX_mod.F)')
      ENDIF

      IF (UCXNETCDF) THEN
         ! Read from NetCDF
         TRAC_FILE = TRIM(AVG_FILE_ROOT)

         IF (LPRT) THEN
            WRITE(DBGMSG,'(a,a,a,I02,a,a)') ' ### UCX: Reading ', 
     &           TRIM(TRAC_SET), ' for month ', MONTH_STR_INT ,
     &           ' from ', TRIM( TRAC_FILE )
            CALL DEBUG_MSG( TRIM(DBGMSG) )
         ENDIF

         ! By the end of this, need to have data in the form
         ! of an array size JJPARx51 [LAT x LEV]

         ! UCX_MR:      JJPARx51
         ! UCX_MR_IN:   19x51
         CALL NcOp_Rd (fId,TRIM(TRAC_FILE))

         ! Start and count indices
         st3d = (/ 1,                1,  MONTH_STR_INT /)
         ct3d = (/ UCX_NLAT, UCX_NLEVS,  1             /)

         CALL NcRd( UCX_MR_IN, fId, TRIM(TRAC_SET), st3d, ct3d )
         CALL NcCl( fId )

         ! Regrid each level from 19 to JJPAR latitudes
         ! Precalculated matrix for simple linear algebra
         ! Need to reverse levels - have layer 1 = TOA
         DO ILEV = 1,UCX_NLEVS
            UCX_MR(:,UCX_NLEVS+1-ILEV) = 
     &         MATMUL(UCX_REGRID,UCX_MR_IN(:,ILEV))
         ENDDO
      ELSE
         TRAC_FILE = TRIM(AVG_FILE_ROOT)//TRIM(TRAC_SET )
         TRAC_FILE = TRIM(TRAC_FILE)//'_'//TRIM(MONTH_STR)//'.dat'

         ! Get a free LUN
         IU_FILE = findFreeLUN()

         IOS = 1
         OPEN( IU_FILE, FILE=TRIM( TRAC_FILE ),STATUS='OLD',IOSTAT=IOS) 
         IF ( IOS /= 0 ) THEN
            WRITE(6,*) 'UCX_MOD: Could not read ', TRIM( TRAC_FILE )
            CALL IOERROR( IOS, IU_FILE,'UCX_MOD:APPLY_2DTRAC')
         ENDIF
  
         IF (LPRT) THEN
            WRITE(DBGMSG,'(a,a)') ' ### UCX: Reading ', 
     &           TRIM( TRAC_FILE )
            CALL DEBUG_MSG( TRIM(DBGMSG) )
         ENDIF
 
         ! Read in mixing ratios
         DO ILEV = 1,51
            READ(IU_FILE, 110, IOSTAT=IOS ) UCX_MR(:,ILEV)
            IF ( IOS /= 0 ) THEN
               WRITE(6,'(a,I4,a,1x,a)') 'UCX_MOD: Error reading line '
     &    , ILEV, ' in file ', TRIM( TRAC_FILE )
               CALL IOERROR( IOS, IU_FILE,'UCX_MOD:APPLY_2DTRAC')
            ENDIF
         ENDDO

#if defined( GRID2x25 )
110   FORMAT(91E10.3)
#elif defined( GRID4x5 )
110   FORMAT(46E10.3)
#elif defined( GRID05x0666 )   && defined( NESTED_CH )
110   FORMAT(133E10.3)
#elif defined( GRID05x0666 )   && defined( NESTED_NA )
110   FORMAT(121E10.3)
#elif defined( GRID05x0666 )   && defined( NESTED_EU )
110   FORMAT(81E10.3)
#elif defined( GRID025x03125 ) && defined( NESTED_CH )
110   FORMAT(161E10.3)
#elif defined( GRID025x03125 ) && defined( NESTED_NA )
110   FORMAT(202E10.3)
      ! dummy so that code works if none of the comp. switches is enabled
#else
110   FORMAT(300E10.3)
#endif

         CLOSE(IU_FILE)    
      ENDIF
 
      IF (SFC_ONLY) THEN
         L_MAX = 1
      ELSE
         L_MAX = LLPAR
      ENDIF

      ! Scan through Spc, element by element
!$OMP PARALLEL DO
!$OMP+DEFAULT( SHARED )
!$OMP+PRIVATE( I,        J,       L,        VERTCOUNT, EXTRAP   )
!$OMP+PRIVATE( SET_CELL, PCENTER, FOUNDLEV, TRACMR,    TRACMASS )
      DO J = 1,JJPAR
         DO I = 1,IIPAR
            ! Vertcount is the layer count for the input, where layer 1
            ! is at the *top* of the atmosphere
            VERTCOUNT = 51
            EXTRAP = .TRUE.
            DO L = 1, L_MAX
               IF (STRAT_ONLY) THEN
                  ! Only want to set non-trop cells
                  SET_CELL = ITS_IN_THE_STRATMESO(I,J,L,State_Met)
               ELSE
                  SET_CELL = .TRUE.
               ENDIF
               ! Pressure at center of cell
               PCENTER = State_Met%PMID(I,J,L)
               FOUNDLEV = (PCENTER.gt.UCX_PLEVS(VERTCOUNT))
               DO WHILE (.not. FOUNDLEV)
                  IF (VERTCOUNT.eq.1) THEN
                    ! At top layer; use it anyway
                    FOUNDLEV = .TRUE.
                    EXTRAP = .TRUE.
                  ELSE
                    VERTCOUNT = VERTCOUNT - 1
                    FOUNDLEV = (PCENTER.gt.UCX_PLEVS(VERTCOUNT))
                    EXTRAP = .FALSE.
                  ENDIF
               ENDDO

               ! Interpolate mixing ratio
               IF (EXTRAP) THEN
                  ! Just take outside value if at edges
                  TRACMR = UCX_MR(J,VERTCOUNT)
               ELSE
                  ! Interpolate by pressure
                  TRACMR = (UCX_PLEVS(VERTCOUNT+1)-PCENTER)
                  TRACMR = TRACMR/(UCX_PLEVS(VERTCOUNT+1)-
     &                               UCX_PLEVS(VERTCOUNT))
                  TRACMR = TRACMR * 
     &               (UCX_MR(J,VERTCOUNT+1)-UCX_MR(J,VERTCOUNT))
                  TRACMR = UCX_MR(J,VERTCOUNT+1) - TRACMR
               ENDIF
               ! Send to Spc (currently kg/box)
               IF (SET_CELL) THEN

                  ! Convert from [ppbv] to [kg/kg] (ewl, 3/19/15)
                  TRACMASS = SCALEFAC * TRACMR / ( AIRMW / 
     &                       State_Chm%SpcData(TRAC_IDX)%Info%emMW_g )

                  IF (TRAC_ADD) THEN
                     Spc(I,J,L,TRAC_IDX) = Spc(I,J,L,TRAC_IDX)+TRACMASS
                  ELSE
                     Spc(I,J,L,TRAC_IDX) = TRACMASS
                  ENDIF
                ENDIF
            ENDDO
         ENDDO
      ENDDO
!$OMP END PARALLEL DO
 
      ! Free pointer
      NULLIFY( Spc )

      ! Return to calling program
      END SUBROUTINE APPLY_2DTRAC
!EOC
!------------------------------------------------------------------------------
!               MIT Laboratory for Aviation and the Environment               !
!------------------------------------------------------------------------------
!BOP
!
! !IROUTINE: emiss_basic
!
! !DESCRIPTION: Subroutine EMISS\_BASIC sets surface mixing ratios of N2O,
!  OCS and ozone-depleting substances covered by the Montreal protocol.
!\\
!\\
! !INTERFACE:
!
      SUBROUTINE EMISS_BASIC( am_I_Root, Input_Opt, State_Met,
     &                        State_Chm, RC  )
!
! !USES:
!
      USE ErrCode_Mod
      USE ERROR_MOD,              ONLY : GC_Error
      USE Input_Opt_Mod,          ONLY : OptInput     
      USE State_Chm_Mod,          ONLY : ChmState
      USE State_Met_Mod,          ONLY : MetState
      USE TIME_MOD,               ONLY : GET_MONTH
!
! !INPUT PARAMETERS:
!
      LOGICAL,        INTENT(IN)    :: am_I_Root   ! Is this the root CPU?
      TYPE(OptInput), INTENT(IN)    :: Input_Opt   ! Input options
      TYPE(MetState), INTENT(IN)    :: State_Met   ! Meteorology State object
!
! !INPUT/OUTPUT PARAMETERS: 
!
      TYPE(ChmState), INTENT(INOUT) :: State_Chm   ! Chemistry State object
      INTEGER,          INTENT(INOUT)  :: RC       ! Failure or success
!
! !REMARKS:
!  
! 
! !REVISION HISTORY: 
!  28 Mar 2013 - S. D. Eastham - Initial version
!  11 Feb 2014 - R. Yantosca   - Rewrote DO loop to be more efficient
!  14 Feb 2014 - R. Yantosca   - Now parallelize main DO loop
!  21 Feb 2014 - M. Sulprizio  - Now pass Input_Opt, State_Met, and State_Chm 
!                                objects via the arg list
!  10 Sep 2015 - E. Lundgren   - Tracer units are now kg/kg dry air (prev v/v)
!  25 Jul 2016 - M. Yannetti   - Pass State_Chm as arg for spc db access;
!                                Replace TCVV with spc db MW and phys constant
!  07 Jul 2016 - E. Lundgren   - Replace tracer pointer with species pointer
!  11 Aug 2016 - R. Yantosca   - Remove temporary tracer-removal code

!EOP
!------------------------------------------------------------------------------
!BOC
!
! !LOCAL VARIABLES:
!
      INTEGER              :: I, J, N, N_EMITTED
      REAL(fp)             :: N2O_MULT,OCS_MULT,CFC_MULT,HCFC_MULT
      REAL(fp)             :: DT_YR
      CHARACTER(LEN=255)   :: OUTMSG

      ! Local variables for quantities from Input_Opt
      LOGICAL              :: LPRT

      ! Pointers
      REAL(fp), POINTER     :: Spc (:,:,:,:)

      !=================================================================
      ! EMISS_BASIC begins here!
      !=================================================================

      ! Assume success
      RC = GC_SUCCESS

      ! Copy fields from INPUT_OPT
      LPRT      = Input_Opt%LPRT

      ! Check that species units are in kg/kg dry air (ewl, 9/10/15)
      IF ( TRIM( State_Chm%Spc_Units ) /= 'kg/kg dry' ) THEN
         CALL GC_Error( 'Incorrect species units: ' //
     &                  State_Chm%Spc_Units, RC, 
     &                  'Routine EMISS_BASIC in ucx_mod.F' )
         RETURN
      ENDIF

      ! Initialize GEOS-Chem species array [kg/kg dry]
      Spc => State_Chm%Species

       ! If not correct hour block and day read in new fields
       IF (SFC_MONTH/=GET_MONTH()) THEN
          IF (GET_MONTH().lt.SFC_MONTH) THEN
             OFFSETYEAR = OFFSETYEAR + 1
          ENDIF
          SFC_MONTH = GET_MONTH()
          IF (LPRT) THEN
             WRITE(OUTMSG,'(a,a,1x,I4)') ' ### UCX: ',
     &          'Using Montreal reference year', (CFCYEAR+OFFSETYEAR)
             CALL DEBUG_MSG( OUTMSG )
          ENDIF
          CALL READ_SFC( am_I_Root, Input_Opt )
       END IF
  
       ! Loop over emitted species
!$OMP PARALLEL DO
!$OMP+DEFAULT( SHARED )
!$OMP+PRIVATE( I, J, N, N_EMITTED )
!$OMP+SCHEDULE( DYNAMIC )
       DO N = 1, N_EMIT

          ! Get the species # of the emitted species
          N_EMITTED = IDT_EMIT(N)

          ! Convert units if the species is valied
          IF ( N_EMITTED /= 0 ) THEN

             ! Loop over surface grmid boxes
             DO J = 1, JJPAR
             DO I = 1, IIPAR
           
                ! Set kg/kg dry air using vol/vol (ewl, 9/10/15)
                Spc(I,J,1,N_EMITTED) = GRID_EMIT(J,N)
     &                        / ( AIRMW /
     &                        State_Chm%SpcData(N_EMITTED)%Info%emMW_g ) 

             ENDDO
             ENDDO
          ENDIF
      ENDDO
!$OMP END PARALLEL DO

      ! Free pointer
      NULLIFY( Spc )

      IF ( LPRT ) CALL DEBUG_MSG( '### UCX: Emissions complete' )

      END SUBROUTINE EMISS_BASIC
!EOC
!------------------------------------------------------------------------------
!               MIT Laboratory for Aviation and the Environment               !
!------------------------------------------------------------------------------
!BOP
!
! !IROUTINE: read_sfc
!
! !DESCRIPTION: Subroutine READ\_SFC fills out the surface emissions for some
!  species introduced as part of the unified chemistry upgrade.
!\\
!\\
! !INTERFACE:
!
      SUBROUTINE READ_SFC( am_I_Root, Input_Opt )
!
! !USES:
!
      USE GRID_MOD,           ONLY : GET_YMID
      USE Input_Opt_Mod,      ONLY : OptInput
!
! !INPUT PARAMETERS:
!
      LOGICAL,        INTENT(IN)  :: am_I_Root   ! Is this the root CPU?
      TYPE(OptInput), INTENT(IN)  :: Input_Opt   ! Input Options object
!
! !OUTPUT VARIABLES:
!
!
! !REVISION HISTORY: 
!  04 Apr 2013 - S. D. Eastham - Initial version
!  21 Feb 2014 - M. Sulprizio  - Now pass Input_Opt object via the arg list
!EOP
!------------------------------------------------------------------------------
!BOC
!
! !LOCAL VARIABLES:
!
      REAL(fp)           :: YLAT
      REAL(fp)           :: MR90S,MR30S,MR30N,MR90N
      INTEGER          :: N, TARG_LINE, J
      CHARACTER(LEN=20):: LOCAL_NAME
      INTEGER          :: TARG_YR_NC, TARG_MO_NC

      !=================================================================
      ! READ_SFC begins here!
      !=================================================================

      ! Re-zero GRID_EMIT
      GRID_EMIT = 0e+0_fp

      IF (UCXNETCDF) THEN
         TARG_YR_NC = CFCYEAR+OFFSETYEAR
         TARG_MO_NC = SFC_MONTH
         DO N=1,N_EMIT
            LOCAL_NAME = TRIM(TRAC_EMIT(N))
            SELECT CASE (LOCAL_NAME)
               CASE ('CFC113')
                  LOCAL_NAME = TRIM('CFC113')
                  CALL SET_MONTREAL_NCDF(LOCAL_NAME,
     &                    TARG_YR_NC,TARG_MO_NC,N)
               CASE ('CFC114')
                  LOCAL_NAME = TRIM('CFC114')
                  CALL SET_MONTREAL_NCDF(LOCAL_NAME,
     &                    TARG_YR_NC,TARG_MO_NC,N)
               CASE ('CFC115')
                  LOCAL_NAME = TRIM('CFC115')
                  CALL SET_MONTREAL_NCDF(LOCAL_NAME,
     &                    TARG_YR_NC,TARG_MO_NC,N)
               CASE ('HCFC141b')
                  LOCAL_NAME = TRIM('HCFC141b')
                  CALL SET_MONTREAL_NCDF(LOCAL_NAME,
     &                    TARG_YR_NC,TARG_MO_NC,N)
               CASE ('HCFC142b')
                  LOCAL_NAME = TRIM('HCFC142b')
                  CALL SET_MONTREAL_NCDF(LOCAL_NAME,
     &                    TARG_YR_NC,TARG_MO_NC,N)
                  ! Ignore HCFC123 for the moment
               CASE ('H2402')
                  ! Limited data available for H2402
                  LOCAL_NAME = TRIM('C2BR2F4')
                  CALL SET_MONTREAL_NCDF(LOCAL_NAME,
     &                    TARG_YR_NC,TARG_MO_NC,N)
               CASE ('OCS')
                  ! Simple boundary condition
                  GRID_EMIT(:,N) = OCS_MR
               CASE ('H2')
                  ! Simple boundary condition
                  GRID_EMIT(:,N) = H2_MR
               CASE ('CH4')
                  ! Get the 4 major mixing ratios
                  CALL GET_UCX_CH4(CFCYEAR+OFFSETYEAR,
     &                             MR90S, MR30S, MR30N, MR90N,
     &                             am_I_Root, Input_Opt )
                  ! Figure out which box each is in
                  DO J=1,JJPAR   
                     ! Grid-box latitude index
                     YLAT  = GET_YMID( 1,J,1 )
                     IF ( YLAT < -30e+0_fp ) THEN
                        GRID_EMIT(J,N) = MR90S
                     ELSE IF ( YLAT >= -30e+0_fp .and. YLAT < 0e+0_fp  )
     &                THEN
                        GRID_EMIT(J,N) = MR30S
                     ELSE IF ( YLAT >=   0e+0_fp .and. YLAT < 30e+0_fp )
     &                THEN
                        GRID_EMIT(J,N) = MR30N
                     ELSE
                        GRID_EMIT(J,N) = MR90N
                     ENDIF
                  ENDDO
               CASE DEFAULT
                  ! Standard 1:1
                  CALL SET_MONTREAL_NCDF(LOCAL_NAME,
     &                    TARG_YR_NC,TARG_MO_NC,N)
            END SELECT
         ENDDO
      ELSE
         ! Read from ASCII
         ! Determine which line needs to be read in
         TARG_LINE = (12*(CFCYEAR+OFFSETYEAR-1959)) + SFC_MONTH

         ! Loop over species IDs pegged for emissions
         DO N=1,N_EMIT
            LOCAL_NAME = TRIM(TRAC_EMIT(N))
            SELECT CASE (LOCAL_NAME)
               CASE ('CFC113')
                  LOCAL_NAME = TRIM('CFC113')
                  CALL SET_MONTREAL(LOCAL_NAME,TARG_LINE,N)
               CASE ('CFC114')
                  LOCAL_NAME = TRIM('CFC114')
                  CALL SET_MONTREAL(LOCAL_NAME,TARG_LINE,N)
               CASE ('CFC115')
                  LOCAL_NAME = TRIM('CFC115')
                  CALL SET_MONTREAL(LOCAL_NAME,TARG_LINE,N)
               CASE ('HCFC141b')
                  LOCAL_NAME = TRIM('HCFC141b')
                  CALL SET_MONTREAL(LOCAL_NAME,TARG_LINE,N)
               CASE ('HCFC142b')
                  LOCAL_NAME = TRIM('HCFC142b')
                  CALL SET_MONTREAL(LOCAL_NAME,TARG_LINE,N)
                  ! Ignore HCFC123 for the moment
               CASE ('H2402')
                  ! Limited data available for H2402
                  LOCAL_NAME = TRIM('C2BR2F4')
                  CALL SET_MONTREAL(LOCAL_NAME,
     &                         CFCYEAR+OFFSETYEAR-1949,N)
               CASE ('OCS')
                  ! Simple boundary condition
                  GRID_EMIT(:,N) = OCS_MR
               CASE ('H2')
                  ! Simple boundary condition
                  GRID_EMIT(:,N) = H2_MR
               CASE ('CH4')
                  ! Get the 4 major mixing ratios
                  CALL GET_UCX_CH4(CFCYEAR+OFFSETYEAR,
     &                             MR90S, MR30S, MR30N, MR90N,
     &                             am_I_Root, Input_Opt )
                  ! Figure out which box each is in
                  DO J=1,JJPAR   
                     ! Grid-box latitude index
                     YLAT  = GET_YMID( 1,J,1 )
                     IF ( YLAT < -30e+0_fp ) THEN
                        GRID_EMIT(J,N) = MR90S
                     ELSE IF ( YLAT >= -30e+0_fp .and. YLAT < 0e+0_fp  )
     &                THEN
                        GRID_EMIT(J,N) = MR30S
                     ELSE IF ( YLAT >=   0e+0_fp .and. YLAT < 30e+0_fp )
     &                THEN
                        GRID_EMIT(J,N) = MR30N
                     ELSE
                        GRID_EMIT(J,N) = MR90N
                     ENDIF
                  ENDDO
               CASE DEFAULT
                  ! Standard 1:1
                  CALL SET_MONTREAL(LOCAL_NAME,TARG_LINE,N)
            END SELECT
         ENDDO
      ENDIF

      END SUBROUTINE READ_SFC
!
!EOC
!------------------------------------------------------------------------------
!               MIT Laboratory for Aviation and the Environment               !
!------------------------------------------------------------------------------
!BOP
!
! !IROUTINE: set_montreal_ncdf
!
! !DESCRIPTION: Subroutine SET\_MONTREAL\_NCDF calls GET\_MONTREAL\_NCDF
!  for the surface mixing ratio for a specific year, and applies it to
!  GRID\_EMIT.
!\\
!\\
! !INTERFACE:
!
      SUBROUTINE SET_MONTREAL_NCDF (TRAC_NAME,TARG_YR_NC,TARG_MO_NC,N)
!
! !USES:
!
! !INPUT PARAMETERS:
!
      CHARACTER(LEN=20),INTENT(IN)   :: TRAC_NAME
      INTEGER,INTENT(IN)             :: TARG_YR_NC
      INTEGER,INTENT(IN)             :: TARG_MO_NC
      INTEGER,INTENT(IN)             :: N
!
! !REVISION HISTORY: 
!  10 Oct 2013 - S. D. Eastham - Wrapper built from edges of original GET
!  04 Mar 2014 - S. D. Eastham - Updated to NetCDF
!EOP
!------------------------------------------------------------------------------
!BOC
!
! !LOCAL VARIABLES:
!

      !=================================================================
      ! SET_MONTREAL_NCDF begins here!
      !=================================================================

      GRID_EMIT(:,N) = GRID_EMIT(:,N) + 
     &      GET_MONTREAL_NCDF(TRAC_NAME,TARG_YR_NC,TARG_MO_NC)

      ! Return to calling routine
      END SUBROUTINE SET_MONTREAL_NCDF
!
!EOC
!------------------------------------------------------------------------------
!               MIT Laboratory for Aviation and the Environment               !
!------------------------------------------------------------------------------
!BOP
!
! !IROUTINE: get_montreal_ncdf
!
! !DESCRIPTION: Function GET\_MONTREAL\_NCDF gets mean surface mixing ratio
!  of a given species based on forecasts from WHO estimates. Values are
!  interpolated between two monthly averages.
!\\
!\\
! !INTERFACE:
!
      FUNCTION GET_MONTREAL_NCDF (TRAC_NAME,TARG_YR_NC,TARG_MO_NC)
     &                            RESULT (MEAN_MIXRATIO)
!
! !USES:
!
      USE ERROR_MOD,   ONLY : ERROR_STOP, ALLOC_ERR
      USE FILE_MOD,    ONLY : IOERROR
!
! !INPUT PARAMETERS:
!
      REAL(fp)                         :: MEAN_MIXRATIO
      CHARACTER*(*),INTENT(IN)       :: TRAC_NAME
      INTEGER,INTENT(IN)             :: TARG_YR_NC
      INTEGER,INTENT(IN)             :: TARG_MO_NC
!
! !REVISION HISTORY: 
!  04 Apr 2013 - S. D. Eastham - Initial version
!  10 Oct 2013 - S. D. Eastham - Split into two routines (GET and SET)
!  04 Mar 2014 - S. D. Eastham - Added NetCDF compatibility
!EOP
!------------------------------------------------------------------------------
!BOC
!
! !LOCAL VARIABLES:
!
      CHARACTER(LEN=255)             :: FILENAME, DBGMSG
      ! For NetCDF
      INTEGER                        :: fId
      INTEGER                        :: st1d(1), ct1d(1)   ! Start + count, for 3D arrays 
      REAL(fp)                         :: ncTemp(1)

      !=================================================================
      ! GET_MONTREAL_NCDF begins here!
      !=================================================================

#if !defined(ESMF_)
      ! Read direct from master file
      FILENAME = TRIM(MONTREAL_FILE_ROOT)

      IF ( doPrint ) THEN
         WRITE(DBGMSG,'(a,a,a,a)') ' ### UCX: Reading ', 
     &        TRIM(TRAC_NAME), ' from ', TRIM( FILENAME )
         CALL DEBUG_MSG( TRIM(DBGMSG) )
      ENDIF

      ! By the end of this, need to have data in the form
      ! of an array size JJPARx51 [LAT x LEV]

      ! UCX_MR:      JJPARx51
      ! UCX_MR_IN:   19x51
      CALL NcOp_Rd (fId,TRIM(FILENAME))

      ! Start and count indices
      st1d(1) = (12*(TARG_YR_NC-1959)) + TARG_MO_NC
      ct1d(1) = 1

      ! Data is stored as v/v, so no adjustment necessary
      ! Seems to be having difficulties with overloaded function
      !CALL Ncrd_1d_R8( MIXRATIO_MEAN, fId, TRIM(TRAC_NAME), st1d, ct1d )
      CALL NcRd( ncTemp, fId, TRIM(TRAC_NAME), st1d, ct1d )
      MEAN_MIXRATIO = ncTemp(1)
      CALL NcCl( fId )

!      IF (LPRT) THEN
!         WRITE(DBGMSG,'(a,E16.4)') ' ### UCX: Retrieved value: ', 
!     &        MEAN_MIXRATIO
!         CALL DEBUG_MSG( TRIM(DBGMSG) )
!      ENDIF

#else
      MEAN_MIXRATIO = 0.0_fp
#endif

      ! Return to calling program
      END FUNCTION GET_MONTREAL_NCDF
!
!EOC
!------------------------------------------------------------------------------
!               MIT Laboratory for Aviation and the Environment               !
!------------------------------------------------------------------------------
!BOP
!
! !IROUTINE: set_montreal
!
! !DESCRIPTION: Subroutine SET\_MONTREAL calls GET\_MONTREAL for the surface 
!  mixing ratio for a specific year, and applies it to GRID\_EMIT.
!\\
!\\
! !INTERFACE:
!
      SUBROUTINE SET_MONTREAL (TRAC_NAME,TARG_LINE,N)
!
! !USES:
!
! !INPUT PARAMETERS:
!
      CHARACTER(LEN=20),INTENT(IN)   :: TRAC_NAME
      INTEGER,INTENT(IN)             :: TARG_LINE
      INTEGER,INTENT(IN)             :: N
!
! !REVISION HISTORY: 
!  10 Oct 2013 - S. D. Eastham - Wrapper built from edges of original GET
!EOP
!------------------------------------------------------------------------------
!BOC
!
! !LOCAL VARIABLES:
!
      INTEGER :: YY, MM

      !=================================================================
      ! SET_MONTREAL begins here!
      !=================================================================

!      GRID_EMIT(:,N) = GRID_EMIT(:,N)+GET_MONTREAL(TRAC_NAME,TARG_LINE)

      YY = CFCYEAR+OFFSETYEAR
      MM = SFC_MONTH
      GRID_EMIT(:,N) = GRID_EMIT(:,N) + SFCMR_GET( TRAC_NAME, YY, MM )

      ! Return to calling routine
      END SUBROUTINE SET_MONTREAL
!EOC
!------------------------------------------------------------------------------
!               MIT Laboratory for Aviation and the Environment               !
!------------------------------------------------------------------------------
!BOP
!
! !IROUTINE: settle_strat_aer
!
! !DESCRIPTION: Subroutine SETTLE\_STRAT\_AER performs gravitational settling
!  of stratospheric aerosols. It is copied largely from GRAV\_SETTLING in
!  sulfate\_mod.F. All of this is ignored if APM is active.
!\\
!\\
! !INTERFACE:
!
      SUBROUTINE SETTLE_STRAT_AER( am_I_Root, Input_Opt, State_Met, 
     &                             State_Chm, RC )
!
! !USES:
!
      USE CHEMGRID_MOD,       ONLY : ITS_IN_THE_STRATMESO
      USE CHEMGRID_MOD,       ONLY : ITS_IN_THE_TROP
      USE CHEMGRID_MOD,       ONLY : ITS_IN_THE_CHEMGRID
      USE CMN_DIAG_MOD             ! ND44
      USE CMN_FJX_MOD,        ONLY : RAA, IND999
      USE CMN_SIZE_MOD             ! Size parameters
      USE ErrCode_Mod
      USE ERROR_MOD,          ONLY : IT_IS_NAN,ERROR_STOP
      USE Input_Opt_Mod,      ONLY : OptInput
      USE State_Chm_Mod,      ONLY : ChmState
      USE State_Met_Mod,      ONLY : MetState
      USE TIME_MOD,           ONLY : GET_ELAPSED_SEC, GET_TS_CHEM
!
! !INPUT PARAMETERS:
!
      LOGICAL,        INTENT(IN)    :: am_I_Root   ! Root CPU?
      TYPE(OptInput), INTENT(IN)    :: Input_Opt   ! Input options
      TYPE(MetState), INTENT(IN)    :: State_Met   ! Meteorology State object
!
! !INPUT/OUTPUT PARAMETERS: 
!
      TYPE(ChmState), INTENT(INOUT) :: State_Chm   ! Chemistry State object
      INTEGER,        INTENT(INOUT) :: RC          ! Return code
!
! !REVISION HISTORY: 
!  11 Apr 2013 - S. D. Eastham - Initial version
!  07 Feb 2014 - R. Yantosca - Add missing variables to !$OMP PRIVATE statement
!  07 Feb 2014 - R. Yantosca - Cosmetic changes
!  21 Feb 2014 - M. Sulprizio- Now pass Input_Opt, State_Met, and State_Chm 
!                              objects via the arg list
!  24 Feb 2014 - E. Lundgren - Replace GET_PCENTER and GET_PEDGE with 
!                              State_Met%PMID and State_Met%PEDGE
!  24 Feb 2014 - E. Lundgren - Remove dependency on PRESSURE_MOD
!  24 Feb 2014 - E. Lundgren - Use State_Met%DELP in place of PEDGE difference
!  08 Apr 2015 - R. Yantosca - Remove call to READ_PSC_FILE, this is
!                              now done from DO_CHEMISTRY (chemistry_mod.F) 
!  12 May 2016 - M. Sulprizio- Remove 1D arrays that depend on KLOOP. WERADIUS,
!                              is now a pointer that point to 3D fields in
!                              in State_Chm.
!  31 May 2016 - E. Lundgren - Replace Input_Opt%TRACER_MW_G with species
!                              database emMW_g (emitted species g/mol)
!  16 Jun 2016 - S.D.Eastham - Remove references to tracerid_mod.F
!  15 Jul 2016 - E. Lundgren - Replace tracer pointer with species pointer
!EOP
!------------------------------------------------------------------------------
!BOC
!
! !LOCAL VARIABLES:
!
      ! Common
      INTEGER                :: I,      J,     L,        DTCHEM
      REAL(fp)               :: DELZ,   DELZ1
      REAL(fp)               :: P,      TEMP,  DP,       PDP     
      REAL(fp)               :: CONST,  SLIP,  VISC,     FAC1
      REAL(fp)               :: FAC2,   FLUX,  AREA_CM2, RHB
      REAL(fp)               :: RCM
      REAL(fp)               :: TOT1,   TOT2,  NIT_MW_G, HNO3_MW_G
      INTEGER                :: K
      LOGICAL                :: NATCOL
     
      ! Specific to each class
      REAL(fp)               :: RWET(2),CONST_V(2)
      REAL(fp)               :: RHO(2),RATIO_R(2),REFF(2)
      REAL(fp)               :: VTS(LLPAR,2)
 
      ! Used for old Seinfeld & Pandis slip factor calc
      REAL(fp)               :: sp_Lambda, sp_Num

      ! Parameters
      REAL(fp), PARAMETER    :: BCDEN = 1000.e+0_fp ! density (kg/m3)

      ! Indexing
      INTEGER, PARAMETER     :: IBC  = 1
      INTEGER, PARAMETER     :: ILIQ = 2
      INTEGER, PARAMETER     :: NSETTLE = 2
      INTEGER                :: IAERO
      LOGICAL                :: RUNCALC

      ! Partitioning
      REAL(fp)               :: PHASEMASS(3,2)
      REAL(fp)               :: SEDMASS
      INTEGER                :: IDTCURRENT

      ! NAT only
      REAL(fp)               :: VFALLMAX
      REAL(fp)               :: VNAT(LLPAR)
      INTEGER                :: MAXALT, MINALT
      REAL(fp)               :: BXMIN, SEDSTEP, TEMPREAL, P_0, P_ABOVE
      REAL(fp)               :: PSED0, PSEDABOVE, INVAIR_0, INVAIR_ABOVE
      REAL(fp)               :: XPSC_ABOVE, XPSC_0, XPSC_BELOW
      REAL(fp)               :: XNAT_ABOVE, XNAT_0, XNAT_BELOW
      REAL(fp)               :: XNO3_ABOVE, XNO3_0, XNO3_BELOW
      REAL(fp)               :: XICE_ABOVE, XICE_0, XICE_BELOW
      REAL(fp)               :: SEDPSC, SEDNAT, SEDICE, SEDQUANT
      REAL(fp)               :: SEDH2O, SEDNO3
      REAL(fp)               :: BELOWGRAD, ABOVEGRAD
      INTEGER                :: LOCALPROFILE, NUMSEDSTEPS, STARTPT, ISED

      ! SDE 2013-07-07: Debug variables
      REAL(fp)               :: D_XH2O, D_PPA,  D_TK,   D_XHNO3,D_XNAT
      REAL(fp)               :: D_ICE1, D_ICE0, D_H2O1, D_H2O0
      REAL(fp)               :: D_NAT1, D_NAT0, D_SEDQ, D_PSED, D_HNO3
      REAL(fp)               :: D_RMAX, D_VMAX, MAXLOSS, FRACLOSS

      ! Local variables for quantities from Input_Opt
      LOGICAL                :: LPRT
      LOGICAL                :: LGRAVSTRAT

      ! Pointers
      REAL(fp), POINTER      :: Spc (:,:,:,:)
      REAL(f4), POINTER      :: STATE_PSC(:,:,:)
      REAL(fp), POINTER      :: WERADIUS(:,:,:,:)

      !=================================================================
      ! SETTLE_STRAT_AER begins here!
      !=================================================================

      ! Assume success
      RC = GC_SUCCESS

      ! Copy fields from INPUT_OPT
      LPRT        = Input_Opt%LPRT
      LGRAVSTRAT  = Input_Opt%LGRAVSTRAT

      ! Copy fields from species database
      NIT_MW_G    = State_Chm%SpcData(id_NIT)%Info%emMW_g  ! g/mol
      HNO3_MW_G   = State_Chm%SpcData(id_HNO3)%Info%emMW_g ! g/mol

      ! Initialize pointers
      Spc       => State_Chm%Species     ! Chemical species [kg]       
      STATE_PSC => State_Chm%STATE_PSC   ! PSC type (Kirner et al. 2011, GMD)
      WERADIUS  => State_Chm%WetAeroRadi ! Aerosol Radius [cm]

      ! Return if gravitational settling disabled
      IF (.not. LGRAVSTRAT) RETURN

      ! Return if it's the start of the run
      IF ( GET_ELAPSED_SEC() == 0 ) RETURN

      ! Chemistry timestep [s]
      DTCHEM = GET_TS_CHEM() * 60e+0_fp

      ! For debugging
      MAXLOSS= 0e+0_fp
      D_XHNO3= 0e+0_fp
      D_XNAT = 0e+0_fp
      D_PPA  = 0e+0_fp
      D_TK   = 0e+0_fp
      D_XH2O = 0e+0_fp
      D_SEDQ = 0e+0_fp
      D_PSED = 0e+0_fp
      D_ICE0 = 0e+0_fp
      D_ICE1 = 0e+0_fp
      D_H2O0 = 0e+0_fp
      D_H2O1 = 0e+0_fp
      D_NAT0 = 0e+0_fp
      D_NAT1 = 0e+0_fp
      D_HNO3 = 0e+0_fp
      D_RMAX = 0e+0_fp
      D_VMAX = 0e+0_fp

      ! First settle liquid aerosols (SLA) using scheme found
      ! elsewhere in GEOS-Chem
!$OMP PARALLEL DO
!$OMP+DEFAULT( SHARED  )
!$OMP+PRIVATE( J,            I,            L,          VTS        )
!$OMP+PRIVATE( VNAT,         NATCOL,       BXMIN,      MINALT     )
!$OMP+PRIVATE( MAXALT,       VFALLMAX,     TEMP,       P          )
!$OMP+PRIVATE( RUNCALC,      RWET,         RHO                    )
!$OMP+PRIVATE( SP_NUM,       SP_LAMBDA,    VISC,       IAERO      )
!$OMP+PRIVATE( DP,           PDP,          CONST,      SLIP       )
!$OMP+PRIVATE( DELZ,         CONST_V,      PHASEMASS,  K          )
!$OMP+PRIVATE( IDTCURRENT,   SEDMASS,      DELZ1,      SEDSTEP    )
!$OMP+PRIVATE( NUMSEDSTEPS,  TEMPREAL,     ISED,       STARTPT    )
!$OMP+PRIVATE( XNO3_0,       XNAT_0,       XICE_0,     XPSC_0     )
!$OMP+PRIVATE( INVAIR_0,     INVAIR_ABOVE, XNO3_ABOVE, XNAT_ABOVE )
!$OMP+PRIVATE( XICE_ABOVE,   XPSC_ABOVE,   P_ABOVE,    ABOVEGRAD  )
!$OMP+PRIVATE( XNO3_BELOW,   XNAT_BELOW,   XICE_BELOW, XPSC_BELOW )
!$OMP+PRIVATE( P_0,          PSED0,        PSEDABOVE,  BELOWGRAD  )
!$OMP+PRIVATE( LOCALPROFILE, SEDQUANT,     SEDNO3,     SEDICE     )
!$OMP+PRIVATE( SEDH2O,       SEDNAT,       SEDPSC,     FRACLOSS   )
!$OMP+PRIVATE( MAXLOSS,      D_ICE0,       D_ICE1,     D_H2O1     )
!$OMP+PRIVATE( D_H2O0,       D_NAT1,       D_NAT0,     D_HNO3     )
!$OMP+PRIVATE( D_RMAX,       D_VMAX,       D_SEDQ,     D_PSED     )
!$OMP+PRIVATE( D_XH2O,       D_XHNO3,      D_XNAT,     D_PPA      )
!$OMP+PRIVATE( D_TK                                               )
!$OMP+SCHEDULE( DYNAMIC )
      DO J = 1, JJPAR
      DO I = 1, IIPAR       

         ! Initialize 
         DO L = 1, LLPAR
            VTS(L,:) = 0e+0_fp
            VNAT(L) = 0e+0_fp
         ENDDO
         NATCOL = .FALSE.

         ! Arbitrary limits
         BXMIN = 1.e+20_fp
         MINALT = LLPAR+1
         MAXALT = 0
         VFALLMAX = 0e+0_fp

         ! Loop over levels
         DO L = 1, LLPAR

            ! Temperature [K]
            TEMP    = State_Met%T(I,J,L)
 
            ! Pressure at center of the level [kPa]
            ! Use moist air pressure for mean free path (ewl, 3/2/15)
            P       = State_Met%PMID(I,J,L)  * 0.1e+0_fp

            RUNCALC = ITS_IN_THE_STRATMESO(I,J,L,State_Met)

            IF (RUNCALC) THEN
               ! Need to translate for BC radii
               IF (ITS_IN_THE_CHEMGRID(I,J,L,State_Met)) THEN
                  RWET(IBC) = WERADIUS(I,J,L,2)*1.e-2_fp
               ELSE
                  ! Use defaults, assume dry (!)
                  RWET(IBC) = RAA(IND999,29) * 1.0e-6_fp
               ENDIF

               ! Taken from aerosol_mod (MSDENS(2))
               RHO(IBC) = BCDEN

               ! Get aerosol properties
               RWET(ILIQ) = RAD_AER(I,J,L,I_SLA)*1.e-2_fp
               RHO(ILIQ)  = RHO_AER(I,J,L,I_SLA)

               ! Do we need to sediment NAT?
               IF (NDENS_AER(I,J,L,I_SPA).gt.TINY(0e+0_fp)) THEN
                  NATCOL = .TRUE.
                  BXMIN  = MIN(BXMIN, State_Met%BXHEIGHT(I,J,L))
                  MINALT = MIN(L,MINALT)
                  MAXALT = MAX(L,MAXALT)
               ENDIF
            ENDIF

            IF (.not.RUNCALC) THEN
               VTS(L,:) = 0e+0_fp
               VNAT(L) = 0e+0_fp
            ELSE
               ! Calculate common variables first
               sp_Num = P * 1.e+3_fp * AVO / (RSTARG * Temp)
               sp_Lambda = 1.e+6_fp / ( SQRT(2e+0_fp) * sp_Num * PI
     &                     * (3.7e-10_fp)**2 )

               ! Viscosity [Pa*s] of air as a function of temperature 
               VISC = 1.458e-6_fp * (Temp)**(1.5e+0_fp) 
     &               / ( Temp + 110.4e+0_fp )

               DO IAERO=1,2
                  IF (RWET(IAERO).le.TINY(0e+0_fp)) THEN
                     VTS(L,IAERO) = 0e+0_fp
                  ELSE
                     ! Dp = particle diameter [um]
                     DP = 2.e+0_fp * RWET(IAERO) * 1.e+6_fp        

                     ! PdP = P * dP [hPa * um]
                     PDp     = P * Dp

                     ! Constant
                     CONST = 2.e+0_fp * RHO(IAERO) * RWET(IAERO)**2 
     &                      * g0 / 9.e+0_fp

                     !=========================================================
                     ! NOTE: Slip correction factor calculations following 
                     ! Seinfeld, pp464 which is thought to be more accurate 
                     ! but more computation required. (rjp, 1/24/02)
                     !
                     ! # air molecule number density
                     ! num = P * 1d3 * 6.023d23 / (8.314 * Temp) 
                     !
                     ! # gas mean free path
                     ! lamda = 1.d6/( 1.41421 * num * 3.141592 * (3.7d-10)**2 ) 
                     !
                     ! # Slip correction
                     ! Slip = 1. + 2. * lamda * (1.257 + 0.4 * exp( -1.1 * Dp  
                     !     &     / (2. * lamda))) / Dp
                     !
                     ! NOTE: Eq) 3.22 pp 50 in Hinds (Aerosol Technology)
                     ! which produces slip correction factore with small error
                     ! compared to the above with less computation.
                     !========================================================= 
                   
                     ! Slip correction factor (as function of P*dp)
                     ! Slip = 1.e+0_fp+(15.60e+0_fp + 7.0e+0_fp *
     &               !           EXP(-0.059e+0_fp * PDp)) / PDp
                     ! Reverting to Seinfeld and Pandis
                     Slip = 1. + 2. * sp_Lambda * (1.257 + 0.4*exp(-1.1*
     &                     Dp / (2. * sp_Lambda))) / Dp
   
                     ! Settling velocity [m/s]
                     VTS(L,IAERO) = CONST * Slip / VISC 
                  ENDIF ! RWET
               ENDDO ! IAERO
               
               ! Now solid PSC particles
               IF (NATCOL) THEN
                  ! sp_Num: Air molecule#/m3
                  VNAT(L) = CALC_FALLVEL(RHO_AER(I,J,L,I_SPA),
     &                          RAD_AER(I,J,L,I_SPA),TEMP,P)
                  IF (VNAT(L).gt.VFALLMAX) VFALLMAX = VNAT(L)
               ELSE
                  VNAT(L) = 0.e+0_fp
               ENDIF
            ENDIF ! RUNCALC
         ENDDO

         ! First apply simpler SLA sedimentation scheme
         ! Handle model top condition
         L    = LLPAR
         DELZ = State_Met%BXHEIGHT(I,J,L)
         
         DO IAERO=1,2
            CONST_V(IAERO) = 1.e+0_fp / (1.e+0_fp + DTCHEM
     &                      * VTS(L,IAERO) / DELZ)
         ENDDO

         ! Zero arrays
         PHASEMASS(:,:) = 0e+0_fp

         ! Only want to sediment fraction of species currently
         ! in the aerosol
         DO K = 1,7
            ! Only process transported species
            IDTCURRENT = AERFRACIND(K)
            IF (IDTCURRENT.ne.0) THEN
               ! Calculate local phase partitioning
               ! Total upper gridbox mass
               PHASEMASS(3,2) = Spc(I,J,L,IDTCURRENT)
               ! Aerosol-phase upper gridbox mass
               PHASEMASS(2,2) = AERFRAC(I,J,L,K)*PHASEMASS(3,2)
               ! Gas-phase upper gridbox mass
               PHASEMASS(1,2) = PHASEMASS(3,2) - PHASEMASS(2,2)

               ! Calculate total sedimented mass
               SEDMASS = PHASEMASS(2,2) * (1.e+0_fp-CONST_V(ILIQ))

               ! Remove from upper gridbox
               PHASEMASS(2,2) = PHASEMASS(2,2) - SEDMASS
               PHASEMASS(3,2) = PHASEMASS(1,2) + PHASEMASS(2,2)

               ! Recalculate phase fractions
               IF (PHASEMASS(3,2).gt.TINY(1e+0_fp)) THEN
                  AERFRAC(I,J,L,K) = PHASEMASS(2,2)/PHASEMASS(3,2)
               ELSE
                  AERFRAC(I,J,L,K) = 0e+0_fp
               ENDIF

               ! Store result
               Spc(I,J,L,IDTCURRENT) = PHASEMASS(3,2)
            ENDIF
         ENDDO
         Spc(I,J,L,id_BCPI)= Spc(I,J,L,id_BCPI)* CONST_V(IBC) 

         DO L = LLPAR-1,1,-1
            IF (ITS_IN_THE_TROP(I,J,L+1,State_Met)) CYCLE
            DELZ  = State_Met%BXHEIGHT(I,J,L)
            DELZ1 = State_Met%BXHEIGHT(I,J,L+1)

            DO K=1,7
               IDTCURRENT = AERFRACIND(K)
               IF (IDTCURRENT.ne.0) THEN
                  ! Total upper gridbox mass
                  PHASEMASS(3,2) = Spc(I,J,L+1,IDTCURRENT)
                  ! Aerosol-phase upper gridbox mass
                  PHASEMASS(2,2) = AERFRAC(I,J,L+1,K)*PHASEMASS(3,2)
                  ! Gas-phase upper gridbox mass
                  PHASEMASS(1,2) = PHASEMASS(3,2) - PHASEMASS(2,2)
                  
                  ! Total lower gridbox mass
                  PHASEMASS(3,1) = Spc(I,J,L,IDTCURRENT)
                  ! Aerosol-phase lower gridbox mass
                  PHASEMASS(2,1) = AERFRAC(I,J,L,K)*PHASEMASS(3,1)
                  ! Gas-phase lower gridbox mass
                  PHASEMASS(1,1) = PHASEMASS(3,1) - PHASEMASS(2,1)
                  
                  ! New lower gridbox mass
                  PHASEMASS(2,1) = 1.e+0_fp/(1.e+0_fp+DTCHEM
     &               * VTS(L,ILIQ) / DELZ)
     &               * (PHASEMASS(2,1)+DTCHEM*VTS(L+1,ILIQ)/DELZ1
     &               * PHASEMASS(2,2))

                  ! Calculate new total mass in lower gridbox
                  PHASEMASS(3,1) = PHASEMASS(2,1) + PHASEMASS(1,1)

                  ! Recalculate phase fraction
                  IF (PHASEMASS(3,1).gt.TINY(1e+0_fp)) THEN
                     AERFRAC(I,J,L,K) = PHASEMASS(2,1)/PHASEMASS(3,1)
                  ELSE
                     AERFRAC(I,J,L,K) = 0e+0_fp
                  ENDIF

                  ! Store result
                  Spc(I,J,L,IDTCURRENT) = PHASEMASS(3,1)
               ENDIF
            ENDDO
            Spc(I,J,L,id_BCPI) = 1.e+0_fp/(1.e+0_fp+DTCHEM
     &              * VTS(L,IBC) / DELZ)
     &              * (Spc(I,J,L,id_BCPI)+DTCHEM*VTS(L+1,IBC)/DELZ1
     &              * Spc(I,J,L+1,id_BCPI)) 
         ENDDO

         ! Now perform trapezoidal scheme for particulates
         ! Calculate maximum allowable timestep (seconds)
         IF (VFALLMAX.gt.TINY(1e+0_fp)) THEN
            SEDSTEP = BXMIN/VFALLMAX
            IF(DTCHEM.le.SEDSTEP)THEN
               NUMSEDSTEPS = 1
               SEDSTEP = DTCHEM
            ELSE
               ! Will need to run iteratively
               ! Calculate minimum necessary number of steps, limiting to
               ! 10 steps if excessive
               TEMPREAL = DTCHEM/SEDSTEP 
               NUMSEDSTEPS = CEILING(TEMPREAL)
               NUMSEDSTEPS = MIN(10,NUMSEDSTEPS)
               SEDSTEP = DTCHEM/(NUMSEDSTEPS*1.e+0_fp)
               VFALLMAX = BXMIN/SEDSTEP
            ENDIF

            SEDSTEPLOOP: DO ISED=1,NUMSEDSTEPS
               STARTPT = MAX(1,MINALT-1)
               ! XPSC is the number of molecules tied up in solid particles
               ! per m3 in a grid box
               L = STARTPT
               IF (STATE_PSC(I,J,L) < 2.0e+0_f4 ) THEN
                  XNO3_0 = 0e+0_fp
                  XNAT_0 = 0e+0_fp
                  XICE_0 = 0e+0_fp
               ELSE
                  XNO3_0 = Spc(I,J,L,id_NIT) * AIRMW / 
     &                     ( NIT_MW_G * State_Met%AD(I,J,L) )
                  XNAT_0 = XNO3_0! * 4.e+0_fp
                  XICE_0 = (KG_AER(I,J,L,I_SPA)-
     &                     ( ( NATMW / NIT_MW_G ) *
     &                     Spc(I,J,L,id_NIT)))*AIRMW/(ICEMW*
     &                     State_Met%AD(I,J,L))
               ENDIF
               XPSC_0   = XNAT_0 + XICE_0
               P_0      = 100.0e+0_fp * State_Met%PMID(I,J,L) 
               INVAIR_0 = AIRMW/State_Met%AD(I,J,L)
               IF (L .lt. (LLPAR-1)) THEN
                  INVAIR_ABOVE  = AIRMW/State_Met%AD(I,J,L+1)
                  IF (STATE_PSC(I,J,L+1) < 2.0e+0_f4 ) THEN
                     XNO3_ABOVE = 0e+0_fp
                     XNAT_ABOVE = 0e+0_fp
                     XICE_ABOVE = 0e+0_fp
                  ELSE
                     XNO3_ABOVE = Spc(I,J,L+1,id_NIT) * INVAIR_ABOVE / 
     &                            NIT_MW_G
                     ! NAT = HNO3.3H2O = 4 molecules
                     XNAT_ABOVE = XNO3_ABOVE! * 4.e+0_fp
!                     XICE_ABOVE = (KG_AER(I,J,L+1,I_SPA)-Spc(I,J,L+1,id_NIT))
!     &                                          *INVAIR_ABOVE/ICEMW
                     XICE_ABOVE = (KG_AER(I,J,L+1,I_SPA)-
     &                   ( ( NATMW / NIT_MW_G ) *
     &                   Spc(I,J,L+1,id_NIT)))*INVAIR_ABOVE/ICEMW
                  ENDIF
                  XPSC_ABOVE = XNAT_ABOVE + XICE_ABOVE
                  P_ABOVE    = 100.0e+0_fp * State_Met%PMID(I,J,L+1)

                  ! Replace PEDGE(I,J,L+1) - PEDGE(I,J,L+2)
                  ! with equivalent State_Met%DELP(I,J,L+1)
                  ! (ewl, 3/2/15)
                  PSEDABOVE  = VNAT(L+1) * SEDSTEP * 1.e+2_fp *
     &                         State_Met%DELP(I,J,L+1)
     &                         / State_Met%BXHEIGHT(I,J,L+1)
!                  PSEDABOVE=g0 * (1.0d3*AIRMW) * P_ABOVE * 
!     &               VNAT(L+1) / (Rd * T(I,J,L+1))*SEDSTEP
               ELSE
                  INVAIR_ABOVE = 1.0e+0_fp
                  XNO3_ABOVE = 0.0e+0_fp
                  XNAT_ABOVE = 0.0e+0_fp
                  XICE_ABOVE = 0.0e+0_fp
                  XPSC_ABOVE = 0.0e+0_fp
                  P_ABOVE = State_Met%PEDGE(I,J,L+2) * 100.0e+0_fp
                  PSEDABOVE = 0.0e+0_fp
               ENDIF
               ABOVEGRAD = (XPSC_ABOVE-XPSC_0)/(P_0-P_ABOVE)
               SED_LLOOP: DO L=STARTPT,MAXALT
                  ! Actually calculating sedimentation for the box above this
                  ! one. By the time we get around to processing a given
                  ! box, it is actually the (i-1)th box
                  ! We are therefore concerned with calculating
                  ! sedimentation *out* of the box above us and *into* this
                  ! one
                  XNO3_BELOW = XNO3_0
                  XNAT_BELOW = XNAT_0
                  XICE_BELOW = XICE_0
                  XPSC_BELOW = XPSC_0
                  XNO3_0 = XNO3_ABOVE
                  XNAT_0 = XNAT_ABOVE
                  XICE_0 = XICE_ABOVE
                  XPSC_0 = XPSC_ABOVE
                  P_0 = P_ABOVE
                  PSED0 = PSEDABOVE
                  INVAIR_0 = INVAIR_ABOVE
                  
                  IF (L.lt.(LLPAR-1)) THEN
                     INVAIR_ABOVE  = AIRMW/State_Met%AD(I,J,L+2)
                     IF (STATE_PSC(I,J,L+2) >= 2.0e+0_f4 ) THEN
                        XNO3_ABOVE = Spc(I,J,L+2,id_NIT)*INVAIR_ABOVE/ 
     &                               NIT_MW_G
                        XNAT_ABOVE = XNO3_ABOVE! * 4.e+0_fp
                        XICE_ABOVE = (KG_AER(I,J,L+2,I_SPA)-
     &                      ( ( NATMW / NIT_MW_G )*
     &                      Spc(I,J,L+2,id_NIT)))*INVAIR_ABOVE/ICEMW
                     ELSE
                        XNO3_ABOVE = 0e+0_fp
                        XNAT_ABOVE = 0e+0_fp
                        XICE_ABOVE = 0e+0_fp
                     ENDIF
                     XPSC_ABOVE = XNAT_ABOVE + XICE_ABOVE
                     P_ABOVE    = State_Met%PMID(I,J,L+2) 
     &                            * 100.0e+0_fp

                     ! Replace PEDGE(I,J,L+2) - PEDGE(I,J,L+3) 
                     ! with equivalent State_Met%DELP(I,J,L+2)
                     ! (ewl, 3/2/15)
                     PSEDABOVE  = VNAT(L+2) * SEDSTEP * 1.e+2_fp *
     &                            State_Met%DELP(I,J,L+2)
     &                            / State_Met%BXHEIGHT(I,J,L+2)
!                     PSEDABOVE = g0 * (1.0d3*AIRMW) * P_ABOVE *
!     &                  VNAT(L+2)/(Rd * T(I,J,L+2))*SEDSTEP
                  ELSE
                     INVAIR_ABOVE = 0.0e+0_fp
                     XNO3_ABOVE = 0.0e+0_fp
                     XNAT_ABOVE = 0.0e+0_fp
                     XICE_ABOVE = 0.0e+0_fp
                     XPSC_ABOVE = 0.0e+0_fp
                     P_ABOVE = State_Met%PEDGE(I,J,L+2) 
     &                         * 100.0e+0_fp
                     PSEDABOVE = 0.0e+0_fp
                  ENDIF
                  ! Note reversal of pressure values as pressure falls with
                  ! height. If a value is positive, PSC particle substance
                  ! mixing ratios are increasing with height, and vice versa
                  BELOWGRAD = ABOVEGRAD
                  ABOVEGRAD = (XPSC_ABOVE-XPSC_0)/(P_0-P_ABOVE)

                  ! NB: Order of following conditionals is important! Could
                  ! theoretically do without localprofile as a variable, but
                  ! should be sure to check for the possible (but phenomenally
                  ! unlikely) condition that the gradients are both zero
                  IF ((ABOVEGRAD .eq. 0e+0_fp) .and. 
     &                            (BELOWGRAD .eq. 0e+0_fp)) THEN
                     ! Extremelely unlikely case, but use standard scheme
                     ! for flat vertical profile
                     LOCALPROFILE = 0
                  ELSEIF ((ABOVEGRAD .le. 0e+0_fp) .and.
     &                     (BELOWGRAD .le. 0e+0_fp)) THEN
                     ! Consistently decreasing with height - above a peak
                     LOCALPROFILE = -1
                  ELSEIF ((ABOVEGRAD .ge. 0e+0_fp) .and. 
     &                     (BELOWGRAD .ge. 0e+0_fp)) THEN
                     ! Consistently increasing with height - below a peak
                     LOCALPROFILE = +1
                  ELSE
                     ! Local minmum or maximum
                     LOCALPROFILE = 0
                  ENDIF

                  IF (LOCALPROFILE.eq.0) THEN
                     ! Standard sedimentation scheme
                     SEDQUANT = XPSC_0 * PSED0
                     SEDNO3   = XNO3_0 * PSED0
                     SEDICE   = XICE_0 * PSED0
                  ELSEIF (LOCALPROFILE.eq.1) THEN
                     ! Currently below a peak
                     ! Use gradient of bottom and centre boxes
                     IF (XPSC_0 .le. (0.5e+0_fp * XPSC_ABOVE)) THEN
                        ! Interpret as nearing peak; use lower gradient
                        SEDQUANT = (XPSC_0+XPSC_BELOW)*0.5e+0_fp*PSED0
                        SEDNO3   = (XNO3_BELOW+XNO3_0)*0.50*PSED0
                        SEDICE   = (XICE_BELOW+XICE_0)*0.50*PSED0
                     ELSE
                        SEDQUANT = (XPSC_ABOVE+XPSC_0)*0.50*PSED0
                        SEDNO3   = (XNO3_ABOVE+XNO3_0)*0.50*PSED0
                        SEDICE   = (XICE_ABOVE+XICE_0)*0.50*PSED0
                     ENDIF
                  ELSE
                     ! Above a peak
                     SEDQUANT = (XPSC_0+XPSC_BELOW)*0.5e+0_fp*PSED0
                     SEDNO3   = (XNO3_0+XNO3_BELOW)*0.5e+0_fp*PSED0
                     SEDICE   = (XICE_0+XICE_BELOW)*0.5e+0_fp*PSED0
                  ENDIF
                  ! Divide sedimenting quantity by the pressure difference
                  ! across the box being sedimented from
                  ! Note conversion from hPa to Pa for denominator, ie
                  ! multiply numerator by (1/100)
                  IF (L .ne. LLPAR) THEN

                     ! Replace PEDGE(I,J,L+1) - PEDGE(I,J,L+2) 
                     ! with equivalent State_Met%DELP(I,J,L+1)
                     ! (ewl, 3/2/15)
                     SEDQUANT = (1.e-2_fp) * SEDQUANT /
     &                          State_Met%DELP(I,J,L+1)
                     SEDNO3 = (1.e-2_fp) * SEDNO3 / 
     &                          State_Met%DELP(I,J,L+1)
                     SEDICE = (1.e-2_fp) * SEDICE / 
     &                          State_Met%DELP(I,J,L+1)
                  ELSE
                     ! This shouldn't be possible?
                     CALL ERROR_STOP('Unknown sedimentation error',
     &                               'UCX_mod.F')
                  ENDIF
            
                  ! Apply limits so that sedimented quantity is:
                  ! Greater than or equal to zero
                  ! Less than or equal to the total available quantity

                  ! Note that we are calculating sedimentation using
                  ! the total ice and NAT, but are only actually
                  ! transporting the local NO3
                  SEDQUANT = MAX(0.0e+0_fp,SEDQUANT)
                  SEDNO3 = MAX(0.0e+0_fp,SEDNO3)
                  SEDICE = MAX(0.0e+0_fp,SEDICE)
                  
                  ! Convert v/v to kg/box
                  SEDNO3 = SEDNO3 * NIT_MW_G / INVAIR_0
                  SEDICE = SEDICE*ICEMW/INVAIR_0
                  
                  SEDNO3 = MIN(SEDNO3,Spc(I,J,L+1,id_NIT))
                  Spc(I,J,L,id_NIT) = Spc(I,J,L,id_NIT) + SEDNO3
                  Spc(I,J,L+1,id_NIT)=Spc(I,J,L+1,id_NIT)-SEDNO3

                  ! Settle the ice out too
                  SEDH2O = MIN(SEDICE,Spc(I,J,L+1,id_H2O))
                  Spc(I,J,L,id_H2O) = Spc(I,J,L,id_H2O) + SEDH2O
                  Spc(I,J,L+1,id_H2O)=Spc(I,J,L+1,id_H2O)-SEDH2O

                  ! Now correct aerosol totals
                  SEDNAT = SEDNO3 * NATMW / NIT_MW_G
                  SEDPSC = SEDNAT + SEDICE
                  SEDPSC = MIN(SEDPSC,KG_AER(I,J,L+1,I_SPA))
                  KG_AER(I,J,L,I_SPA) = KG_AER(I,J,L,I_SPA) + SEDPSC
                  KG_AER(I,J,L+1,I_SPA)=KG_AER(I,J,L+1,I_SPA)-SEDPSC
                  
                  ! Store for debug
                  IF (LPRT) THEN
                     FRACLOSS = SEDH2O/Spc(I,J,L+1,id_H2O)
                     IF (FRACLOSS .gt. MAXLOSS) THEN
                        MAXLOSS = FRACLOSS
                        D_ICE0 = XICE_0*ICEMW/INVAIR_0
                        D_ICE1 = D_ICE0 - SEDICE
                        D_H2O1 = Spc(I,J,L+1,id_H2O)
                        D_H2O0 = D_H2O1 + SEDH2O
                        D_NAT1 = Spc(I,J,L+1,id_NIT) * NATMW / NIT_MW_G
                        D_NAT0 = D_NAT1 + SEDNAT
                        D_HNO3 = Spc(I,J,L+1,id_HNO3)
                        D_RMAX = RAD_AER(I,J,L+1,I_SPA)
                        D_VMAX = VNAT(L+1)
                        D_SEDQ = SEDQUANT
                        D_PSED = PSED0
                        D_XH2O = D_H2O0*INVAIR_0/ICEMW
                        D_XHNO3= D_HNO3*INVAIR_0 / HNO3_MW_G
                        D_XNAT = D_NAT0*INVAIR_0/NATMW
                        D_PPA  = P_0
                        D_TK   = TEMP
                     ENDIF
                  ENDIF

               ENDDO SED_LLOOP
            ENDDO SEDSTEPLOOP
         ENDIF ! VFALLMAX > 0

      ENDDO
      ENDDO
!$OMP END PARALLEL DO

      IF (LPRT) THEN
         CALL DEBUG_MSG( '### UCX: after SETTLE_STRAT_AER' )
         WRITE(6,'(a)') 'Max ice loss statistics:'
         WRITE(6,'(a,1x,2E12.4)') 'Source ice (before/after) (kg): ',
     &                         D_ICE0, D_ICE1
         WRITE(6,'(a,1x,2E12.4)') 'Source H2O (before/after) (kg): ',
     &                         D_H2O0, D_H2O1
         WRITE(6,'(a,1x,1E12.4)') 'Source HNO3 (total) (kg)      : ',
     &                         D_HNO3
         WRITE(6,'(a,1x,2E12.4)') 'Source NAT (before/after) (kg): ',
     &                         D_NAT0, D_NAT1
         WRITE(6,'(a,1x,3E12.4)') 'Source MR (H2O-HNO3-NAT) (v/v): ',
     &                         D_XH2O, D_XHNO3, D_XNAT
         WRITE(6,'(a,1x,2E12.4)') 'Source T (K) and P (Pa)       : ',
     &                         D_TK,   D_PPA
         WRITE(6,'(a,1x,2E12.4)') 'Particle radius (cm) & V (m/s): ',
     &                         D_RMAX, D_VMAX
         WRITE(6,'(a,1x,2E12.4)') 'Sedquant and PSed variables   : ',
     &                         D_SEDQ, D_PSED
      ENDIF

      ! Free pointers
      Spc       => NULL()
      STATE_PSC => NULL() 
      WERADIUS  => NULL()

      END SUBROUTINE SETTLE_STRAT_AER
!EOC
!------------------------------------------------------------------------------
!               MIT Laboratory for Aviation and the Environment               !
!------------------------------------------------------------------------------
!BOP
!
! !IROUTINE: calc_h2so4_gas
!
! !DESCRIPTION: Subroutine CALC\_H2SO4\_GAS calculates the fraction of strat.
!  SO4 aerosol which can be considered to be gaseous H2SO4.
!\\
!\\
! !INTERFACE:
!
      SUBROUTINE CALC_H2SO4_GAS( Input_Opt, State_Met, State_Chm )
!
! !USES:
!
      USE CHEMGRID_MOD,       ONLY : ITS_IN_THE_TROP
      USE Input_Opt_Mod,      ONLY : OptInput
      USE State_Chm_Mod,      ONLY : ChmState
      USE State_Met_Mod,      ONLY : MetState
!
! !INPUT PARAMETERS:
!
      TYPE(OptInput), INTENT(IN) :: Input_Opt   ! Input options
      TYPE(MetState), INTENT(IN) :: State_Met   ! Meteorology State object
      TYPE(ChmState), INTENT(IN) :: State_Chm   ! Chemistry State object
!
! !REVISION HISTORY: 
!  11 Apr 2013 - S. D. Eastham - Initial version
!  07 Feb 2014 - R. Yantosca   - Cosmetic changes
!  14 Feb 2014 - R. Yantosca   - Changed parallel DO loop order to L-J-I,
!                                which is the most efficient configuration
!  21 Feb 2014 - M. Sulprizio  - Now pass Input_Opt, State_Met, and State_Chm
!                                objects via the arg list
!  24 Feb 2015 - E. Lundgren   - Replace GET_PCENTER with State_Met%PMID_DRY
!  24 Feb 2015 - E. Lundgren   - Remove dependency on PRESSURE_MOD
!  26 Mar 2015 - E. Lundgren   - Now use moist and dry air partial pressures
!  31 May 2016 - E. Lundgren   - Replace Input_Opt%TRACER_MW_G with species
!                                database emMW_g (emitted species g/mol)
!  07 Jul 2016 - E. Lundgren   - Replace tracer pointer with species pointer
!EOP
!------------------------------------------------------------------------------
!BOC
!
! !LOCAL VARIABLES:
!
      LOGICAL, SAVE      :: FIRST=.TRUE.
      REAL(fp),PARAMETER :: GF_THRESHOLD = 0.0e+0_fp
      REAL(fp),PARAMETER :: GF_RANGE     = 1.0e-8_fp
      REAL(fp),PARAMETER :: GF_DELTAHBYR = 10156.e+0_fp
      REAL(fp),PARAMETER :: GF_T0        = 360.e+0_fp
      REAL(fp),PARAMETER :: GF_TC        = 905.e+0_fp
      REAL(fp),SAVE      :: GF_LOGP0
      REAL(fp),SAVE      :: GF_BFACTOR
      REAL(fp),SAVE      :: GF_ATMCONV
      REAL(fp),SAVE      :: GF_INVT0
      REAL(fp)           :: GF_INVT,GF_LOGPSULFATE,GF_CFACTOR
      REAL(fp)           :: GF_AFACTOR
      REAL(fp)           :: GF_PP,GF_PVAP,GF_DIFF

      INTEGER            :: I, J, L
      REAL(fp)           :: PCENTER, PCENTER_P, TCENTER, H2SO4SUM 
      REAL(fp)           :: INVAIR
      REAL(fp)           :: SO4_MW_G

      ! Local variables for quantities from Input_Opt
      LOGICAL            :: LPRT

      ! Pointers
      REAL(fp), POINTER  :: Spc (:,:,:,:)

      !=================================================================
      ! CALC_H2SO4_GAS begins here!
      !=================================================================

      ! Copy fields from INPUT_OPT
      LPRT        = Input_Opt%LPRT

      ! Copy fields from species database
      SO4_MW_G    = State_Chm%SpcData(id_SO4)%Info%emMW_g ! g/mol

      ! Initialize GEOS-Chem species array [kg]
      Spc => State_Chm%Species

      IF (FIRST) THEN
         FIRST = .FALSE.
         ! Calculate H2SO4 gas phase prefactors
         GF_INVT0 = 1.e+0_fp/GF_T0
         GF_LOGP0 = (-1.e+0_fp*GF_DELTAHBYR*GF_INVT0) + 16.259e+0_fp
         GF_BFACTOR = 0.38e+0_fp/(GF_TC - GF_T0)
         GF_ATMCONV = LOG(ATM)
      ENDIF

!$OMP PARALLEL DO
!$OMP+DEFAULT( SHARED )
!$OMP+PRIVATE( J,          I,              L       )
!$OMP+PRIVATE( PCENTER,    PCENTER_P,      TCENTER )
!$OMP+PRIVATE( INVAIR )
!$OMP+PRIVATE( H2SO4SUM,   GF_PP,          GF_INVT )
!$OMP+PRIVATE( GF_CFACTOR, GF_LOGPSULFATE, GF_PVAP )
!$OMP+PRIVATE( GF_DIFF                             )
!$OMP+SCHEDULE( DYNAMIC )
      DO L = 1, LLPAR
      DO J = 1, JJPAR
      DO I = 1, IIPAR
         ! Only interested in low-pressure boxes
         TCENTER = State_Met%T(I,J,L)

         ! Use moist air pressure thresholding (ewl, 3/26/15)
         PCENTER = State_Met%PMID(I,J,L)
         ! Use dry air partial pressure for part. P calc (ewl, 3/26/15)
         PCENTER_P = State_Met%PMID_DRY(I,J,L)

         INVAIR  = AIRMW / State_Met%AD(I,J,L)
         IF (PCENTER.ge.1.e+2_fp) THEN
            AERFRAC(I,J,L,1) = 1e+0_fp
         ELSEIF (ITS_IN_THE_TROP(I,J,L,State_Met)) THEN
            ! Don't want to interfere with tropospheric aerosols
            AERFRAC(I,J,L,1) = 1e+0_fp
         ELSE
            H2SO4SUM = Spc(I,J,L,id_SO4) * INVAIR / SO4_MW_G
            ! Use approximation from Kumala (1990)
            ! Use dry air partial pressure (ewl, 3/26/15)
            GF_PP = H2SO4SUM*PCENTER_P
            GF_INVT = 1./TCENTER
            GF_CFACTOR = 1.e+0_fp+(LOG(GF_T0*GF_INVT))-(GF_T0*GF_INVT)
            GF_LOGPSULFATE = GF_LOGP0 + (GF_DELTAHBYR*(GF_INVT0 -
     &               GF_INVT + (GF_BFACTOR*GF_CFACTOR)))
            GF_LOGPSULFATE = GF_LOGPSULFATE + GF_ATMCONV
            GF_PVAP = 1.e-2_fp * EXP(GF_LOGPSULFATE)
            GF_DIFF = (GF_PVAP+GF_THRESHOLD) - GF_PP
            IF (GF_DIFF .lt. 0) THEN
               AERFRAC(I,J,L,1) = 1.e+0_fp
            ELSEIF (GF_DIFF .lt. GF_RANGE) THEN
               AERFRAC(I,J,L,1) = 1.e+0_fp-(GF_DIFF/GF_RANGE)
            ELSE
               AERFRAC(I,J,L,1) = 0e+0_fp
            ENDIF
         ENDIF
      ENDDO
      ENDDO
      ENDDO

!$OMP END PARALLEL DO

      ! Free pointer
      NULLIFY( Spc )

      IF ( LPRT ) CALL DEBUG_MSG( '### UCX: H2SO4 partitioned' )

      END SUBROUTINE CALC_H2SO4_GAS
!
!EOC
!------------------------------------------------------------------------------
!               MIT Laboratory for Aviation and the Environment               !
!------------------------------------------------------------------------------
!BOP
!
! !IROUTINE: SO4_PHOTFRAC
!
! !DESCRIPTION: FUNCTION SO4\_PHOTFRAC returns the fraction of H2SO4 which 
!  is available for photolysis.
!\\
!\\
! !INTERFACE:
!
      REAL(fp) FUNCTION SO4_PHOTFRAC(I,J,L)
!
! !INPUT PARAMETERS:
!
      INTEGER,INTENT(IN)          :: I,J,L      ! Location indices
!
! !OUTPUT VARIABLES:
!
!      REAL(fp), INTENT(OUT)         :: PHOTFRAC   ! Gaseous fraction of H2SO4
!
! !REVISION HISTORY: 
!  11 Apr 2013 - S. D. Eastham - Initial version
!EOP
!------------------------------------------------------------------------------
!BOC
!
      !=================================================================
      ! SO4_PHOTFRAC begins here!
      !=================================================================

      SO4_PHOTFRAC = 1.e+0_fp - AERFRAC(I,J,L,1)

      END FUNCTION SO4_PHOTFRAC
!
!EOC
!------------------------------------------------------------------------------
!               MIT Laboratory for Aviation and the Environment               !
!------------------------------------------------------------------------------
!BOP
!
! !IROUTINE: calc_strat_aer
!
! !DESCRIPTION: Subroutine CALC\_STRAT\_AER calculates aerosol properties    
!  stratosphere using the thermodynamic parameterization described in
!  Kirner et al. (`Simulation of polar stratospheric clouds in the
!  chemistry-climate-model EMAC via the submodel PSC', Geosci. Mod. Dev.,
!  4, 169-182, 2011).
!\\
!\\
! !INTERFACE:
!
      SUBROUTINE CALC_STRAT_AER( am_I_Root, Input_Opt,
     &                           State_Met, State_Chm, RC )
!
! !USES:
!
      USE CHEMGRID_MOD,       ONLY : ITS_IN_THE_STRATMESO
      USE ErrCode_Mod
      USE ERROR_MOD,          ONLY : DEBUG_MSG
      USE ERROR_MOD,          ONLY : ERROR_STOP
      USE ERROR_MOD,          ONLY : IS_SAFE_DIV
      USE GRID_MOD,           ONLY : GET_YMID
      USE Input_Opt_Mod,      ONLY : OptInput
      USE State_Chm_Mod,      ONLY : ChmState
      USE State_Met_Mod,      ONLY : MetState
!
! !INPUT PARAMETERS:
!
      LOGICAL,        INTENT(IN)    :: am_I_Root   ! Is this the root CPU?
      TYPE(OptInput), INTENT(IN)    :: Input_Opt   ! Input options
      TYPE(MetState), INTENT(IN)    :: State_Met   ! Meteorology State object
!
! !INPUT/OUTPUT PARAMETERS: 
!
      TYPE(ChmState), INTENT(INOUT) :: State_Chm   ! Chemistry State object
!
! !OUTPUT PARAMETERS:
!      
      INTEGER,        INTENT(OUT)   :: RC          ! Success or failure?
!
! !REVISION HISTORY: 
!  13 Apr 2013 - S. D. Eastham - Initial version
!  06 Feb 2014 - R. Yantosca   - Add missing variables to OpenMP loop
!  14 Feb 2014 - R. Yantosca   - Make the L-loop the outermost DO loop
!  21 Feb 2014 - M. Sulprizio  - Now pass Input_Opt, State_Met, and State_Chm 
!                                objects via the arg list
!  06 Nov 2014 - R. Yantosca   - Now use State_Met%CLDF(I,J,L)
!  24 Feb 2014 - E. Lundgren   - Replace GET_PCENTER, which retrieves wet
!                                air pressure, with State_Met%PMID_DRY and
!                                remove dependency on PRESSURE_MOD.
!  08 Apr 2015 - R. Yantosca   - Remove call to READ_PSC_FILE, this is
!                                now done from DO_CHEMISTRY (chemistry_mod.F) 
!  31 May 2016 - E. Lundgren   - Replace Input_Opt%TRACER_MW_G with emMW_g
!                                from species database (emitted species g/mol) 
!  16 Jun 2016 - S. D. Eastham - Remove references to tracerid_mod.F
!  21 Jun 2016 - R. Yantosca   - Now use module variables for species ID flags
!  07 Jul 2016 - E. Lundgren   - Replace tracer pointer with species pointer
!  11 Aug 2016 - R. Yantosca   - Remove temporary tracer removal code
!EOP
!------------------------------------------------------------------------------
!BOC
!
! !LOCAL VARIABLES:
!
      ! Limits on PSC formation
      REAL(fp),PARAMETER      :: PSC_MAXLAT =  45.0e+0_fp
      REAL(fp),PARAMETER      :: PSC_MINLAT = -55.0e+0_fp
      REAL(fp),PARAMETER      :: PSC_PMAX   =  18.0e+3_fp
      REAL(fp),PARAMETER      :: PSC_PMIN   =   5.0e+2_fp

      ! Allow PSC formation outsize Kirner limits?
      LOGICAL,PARAMETER       :: PSC_FULL   =.FALSE.

      ! Saturation and nucleation properties of HNO3
      REAL(fp), PARAMETER     :: TSATHNO3_A = -2.7836e+0_fp
      REAL(fp), PARAMETER     :: TSATHNO3_B = -0.00088e+0_fp
      REAL(fp), PARAMETER     :: TSATHNO3_C = 38.9855e+0_fp
      REAL(fp), PARAMETER     :: TSATHNO3_D = -11397.0e+0_fp
      REAL(fp), PARAMETER     :: TSATHNO3_E = 0.009179e+0_fp

      ! Saturation and nucleation properties of water
      REAL(fp), PARAMETER     :: TSATH2O_A  = -2663.5e+0_fp
      REAL(fp), PARAMETER     :: TSATH2O_B  = 12.537e+0_fp

      ! Peak pressure at which NAT can form homogeneously
      REAL(fp), PARAMETER     :: P_MAXNAT = 1.40e+4_fp ! Pa

      ! Maximum temperature for PSC formation (K)
      REAL(fp), PARAMETER     :: T_MAX = 215.0e+0_fp

      ! Limits on NAT/ice formation
      REAL(fp), PARAMETER     :: MIN_RAD = 1.0e-7_fp ! m
      REAL(fp), PARAMETER     :: MAX_NDENS=42.0e+3_fp ! #/m3

      ! Local conditions
      REAL(fp)                :: TCENTER, PCENTER, PCENTER_PA, DENAIR
      REAL(fp)                :: INVAIR, TINV, TOFFSET

      ! Gridbox mixing ratios and partial pressures
      REAL(fp)                :: HNO3SUM, H2OSUM
      REAL(fp)                :: HNO3PP,  H2OPP
      REAL(fp)                :: PSATHNO3_SUPERCOOL
      REAL(fp)                :: PSATH2O_SUPERSAT
      REAL(fp)                :: PSATHNO3, PSATH2O
      REAL(fp)                :: H2SO4SUM
      REAL(fp)                :: ClNO3SUM, HClSUM, HOClSUM
      REAL(fp)                :: BrNO3SUM, HBrSUM, HOBrSUM

      ! Gridbox aerosol and phase data
      REAL(fp)                :: HNO3_BOX_G, HNO3_BOX_L, HNO3_BOX_S
      REAL(fp)                :: H2O_BOX_G,  H2O_BOX_L,  H2O_BOX_S
      REAL(fp)                :: H2SO4_BOX_G,H2SO4_BOX_L
      REAL(fp)                :: HCl_BOX_G,  HCl_BOX_L
      REAL(fp)                :: HOCl_BOX_G, HOCl_BOX_L
      REAL(fp)                :: HBr_BOX_G,  HBr_BOX_L
      REAL(fp)                :: HOBr_BOX_G, HOBr_BOX_L
      REAL(fp)                :: HNO3GASFRAC, HClGASFRAC, HOClGASFRAC
      REAL(fp)                :: HBrGASFRAC, HOBrGASFRAC
      REAL(fp)                :: VOL_NAT, VOL_ICE, VOL_SLA, VOL_TOT
      REAL(fp)                :: RAD_AER_BOX,RHO_AER_BOX
      REAL(fp)                :: KG_AER_BOX,NDENS_AER_BOX,SAD_AER_BOX
      REAL(fp)                :: KG_NAT, KG_ICE, KG_NO3

      ! SLA weight fractions
      REAL(fp)                :: W_H2SO4, W_H2O, W_HNO3
      REAL(fp)                :: W_HCl, W_HOCl, W_HBr, W_HOBr

      ! Reaction prefactors
      REAL(fp)                :: KHET_COMMON
      REAL(fp)                :: KHET_SPECIFIC

      ! Grid box location
      REAL(fp)                :: BOX_LAT_S, BOX_LAT_N, BOX_LAT
      LOGICAL                 :: IS_VALID, IS_POLAR, IS_STRAT

      ! Local properties
      REAL(fp), DIMENSION(11) :: GAMMA_BOX
      INTEGER                 :: STATE_LOCAL

      ! Loop variables
      INTEGER                 :: I, J, L, K

      ! SDE 2013-07-07: Debug variables
      REAL(fp)                :: D_XH2O, D_PPA,  D_TK,   D_XHNO3,D_XNAT
      REAL(fp)                :: D_MAXN, D_FRACN,D_PP,   D_PS

      ! Local variables for quantities from Input_Opt
      LOGICAL                 :: prtDebug
      LOGICAL                 :: LPRT
      LOGICAL                 :: LHOMNUCNAT
      LOGICAL                 :: LSOLIDPSC
      LOGICAL                 :: LACTIVEH2O

      ! Local variables for quantities from species database
      REAL(fp)                :: NIT_MW_G, HNO3_MW_G, H2O_MW_G

      ! Pointers
      REAL(fp), POINTER       :: Spc (:,:,:,:)
      REAL(fp), POINTER       :: KHETI_SLA(:,:,:,:)
      REAL(f4), POINTER       :: STATE_PSC(:,:,:)

      !=================================================================
      ! CALC_STRAT_AER begins here!
      !=================================================================

      ! Assume success
      RC       = GC_SUCCESS

      ! Copy fields from INPUT_OPT
      LPRT        = Input_Opt%LPRT
      LHOMNUCNAT  = Input_Opt%LHOMNUCNAT
      LSOLIDPSC   = Input_Opt%LSOLIDPSC
      LACTIVEH2O  = Input_Opt%LACTIVEH2O

      ! Copy fields from species database
      NIT_MW_G  = State_Chm%SpcData(id_NIT)%Info%emMW_g   ! g/mol
      HNO3_MW_G = State_Chm%SpcData(id_HNO3)%Info%emMW_g  ! g/mol
      H2O_MW_G  = State_Chm%SpcData(id_H2O)%Info%emMW_g   ! g/mol

      ! Initialize GEOS-Chem species array [kg]
      Spc => State_Chm%Species

      ! Initialize sticking coefficients for PSC reactions on SLA
      KHETI_SLA => State_Chm%KHETI_SLA

      ! Initialize gridbox PSC type (see Kirner et al. 2011, GMD)
      STATE_PSC => State_Chm%STATE_PSC

      ! Do we have to print debug output?
      prtDebug = ( LPRT .and. am_I_Root )

      IF ( prtDebug ) THEN
         CALL DEBUG_MSG( '### UCX: start CALC_STRAT_AER' )
      ENDIF

      ! Partition H2SO4 before proceeding
      CALL CALC_H2SO4_GAS( Input_Opt, State_Met, State_Chm )

      D_XH2O = 0e+0_fp
      D_PPA  = 0e+0_fp
      D_TK   = 0e+0_fp
      D_XHNO3= 0e+0_fp
      D_XNAT = 0e+0_fp
      D_MAXN = 0e+0_fp
      D_PP   = 0e+0_fp
      D_PS   = 0e+0_fp
      
      ! Loop over latitude boxes first
!$OMP PARALLEL DO
!$OMP+DEFAULT( SHARED )
!$OMP+PRIVATE( I,            J,                  L             )
!$OMP+PRIVATE( K,            IS_POLAR,           IS_STRAT      )
!$OMP+PRIVATE( PCENTER,      PCENTER_PA,         DENAIR        )
!$OMP+PRIVATE( INVAIR,       PSATHNO3,           PSATH2O       )
!$OMP+PRIVATE( VOL_NAT,      VOL_ICE                           )
!$OMP+PRIVATE( VOL_SLA,      PSATHNO3_SUPERCOOL, TCENTER       )
!$OMP+PRIVATE( TINV,         IS_VALID                          )
!$OMP+PRIVATE( RAD_AER_BOX,  RHO_AER_BOX                       )
!$OMP+PRIVATE( KG_AER_BOX,   NDENS_AER_BOX,      SAD_AER_BOX   )
!$OMP+PRIVATE( KG_NAT,       KG_ICE,             KG_NO3        )
!$OMP+PRIVATE( GAMMA_BOX,    PSATH2O_SUPERSAT,   H2OSUM        )
!$OMP+PRIVATE( H2OPP,        H2O_BOX_S,          H2O_BOX_L     )
!$OMP+PRIVATE( H2O_BOX_G,    H2SO4SUM,           HNO3SUM       )
!$OMP+PRIVATE( HNO3PP,       HNO3_BOX_S,         HNO3_BOX_L    )
!$OMP+PRIVATE( HNO3_BOX_G,   BrNO3SUM,           HBrSUM        )
!$OMP+PRIVATE( HOBrSUM,      ClNO3SUM,           HClSUM        )
!$OMP+PRIVATE( HOClSUM,      STATE_LOCAL,        HBrGASFRAC    )
!$OMP+PRIVATE( HOBrGASFRAC,  HNO3GASFRAC,        HClGASFRAC    )
!$OMP+PRIVATE( HOClGASFRAC,  TOFFSET,            W_H2SO4       )
!$OMP+PRIVATE( W_H2O,        W_HCl,              W_HOCl        )
!$OMP+PRIVATE( W_HBr,        W_HOBr,             W_HNO3        )
!$OMP+PRIVATE( HCl_BOX_G,    HCl_BOX_L,          HOCl_BOX_G    )
!$OMP+PRIVATE( HOCl_BOX_L,   H2SO4_BOX_G,        HBr_BOX_G     )
!$OMP+PRIVATE( HBr_BOX_L,    HOBr_BOX_G,         HOBr_BOX_L    )
!$OMP+PRIVATE( H2SO4_BOX_L,  KHET_COMMON,        KHET_SPECIFIC )
!$OMP+PRIVATE( D_FRACN,      D_MAXN,             D_XH2O        )
!$OMP+PRIVATE( D_XHNO3,      D_XNAT,             D_PPA         )
!$OMP+PRIVATE( D_PP,         D_PS,               D_TK          )
!$OMP+PRIVATE( VOL_TOT,      BOX_LAT                           )
!$OMP+SCHEDULE( DYNAMIC )
      DO L = 1, LLPAR
      DO J = 1, JJPAR
         DO I = 1, IIPAR

               ! Now do IS_POLAR check for every grid box separately
               ! and using mid-point instead of edges. This is to be
               ! applicable to cube-sphere systems (ckeller, 1/16/15).
               BOX_LAT  = GET_YMID(I,J,1)
               IS_POLAR = ( (BOX_LAT <= PSC_MINLAT) .OR.
     &                      (BOX_LAT >= PSC_MAXLAT)     )

               ! Get local conditions
               ! Now using dry air partial pressure (ewl, 3/2/15)
               PCENTER    = State_Met%PMID_DRY(I,J,L)
               PCENTER_PA = PCENTER*1.e+2_fp
               TCENTER    = State_Met%T(I,J,L)
               TINV       = 1.e+0_fp/TCENTER

               ! Apply other limits from Kirner et al.
               IS_STRAT = ITS_IN_THE_STRATMESO(I,J,L,State_Met)
               IS_VALID = (IS_POLAR).and.(IS_STRAT).and.       
     &                        (.not.((PCENTER_PA.lt.PSC_PMIN).or.
     &                               (PCENTER_PA.gt.PSC_PMAX)))
               IS_VALID = (IS_VALID.or.PSC_FULL)

               ! Initialize variables
               VOL_NAT      = 0.0e+0_fp
               KG_NAT       = 0.0e+0_fp
               VOL_ICE      = 0.0e+0_fp
               KG_ICE       = 0.0e+0_fp
 
               RAD_AER_BOX  = 0.0e+0_fp
               RHO_AER_BOX  = 0.0e+0_fp
               KG_AER_BOX   = 0.0e+0_fp
               NDENS_AER_BOX= 0.0e+0_fp

               H2O_BOX_S    = 0.0e+0_fp
               H2O_BOX_L    = 0.0e+0_fp
               H2O_BOX_G    = 0.0e+0_fp
               HNO3_BOX_S   = 0.0e+0_fp
               HNO3_BOX_L   = 0.0e+0_fp
               HNO3_BOX_G   = 0.0e+0_fp
               H2SO4_BOX_L  = 0.0e+0_fp
               H2SO4_BOX_G  = 0.0e+0_fp
               HCl_BOX_L    = 0.0e+0_fp
               HCl_BOX_G    = 0.0e+0_fp
               HOCl_BOX_L   = 0.0e+0_fp
               HOCl_BOX_G   = 0.0e+0_fp
               HBr_BOX_L    = 0.0e+0_fp
               HBr_BOX_G    = 0.0e+0_fp
               HOBr_BOX_L   = 0.0e+0_fp
               HOBr_BOX_G   = 0.0e+0_fp

               STATE_LOCAL  = NINT(STATE_PSC(I,J,L))

               ! Calculate local air density
               DENAIR = AVO * PCENTER_PA / (TCENTER*RSTARG)
               INVAIR = AIRMW / State_Met%AD(I,J,L)

               ! Get available NO3 mass
               KG_NO3 = ( Spc(I,J,L,id_HNO3) * NIT_MW_G / HNO3_MW_g ) +
     &                    Spc(I,J,L,id_NIT)

               ! Calculate HNO3 mixing ratio
               HNO3SUM = Spc(I,J,L,id_HNO3) * INVAIR / HNO3_MW_G
               HNO3SUM = HNO3SUM + Spc(I,J,L,id_NIT) * INVAIR / NIT_MW_G

               H2OSUM = Spc(I,J,L,id_H2O) * INVAIR / H2O_MW_G

               ! Calculate partial pressures (Pa)
               HNO3PP = PCENTER_PA * HNO3SUM
               H2OPP  = PCENTER_PA * H2OSUM

               IF (.not.IS_VALID) THEN
                  ! No PSCs (SSA only)
                  STATE_LOCAL = 0
               ELSEIF (TCENTER.gt.T_MAX) THEN
                  ! STS/SSA only
                  STATE_LOCAL = 1
               ELSE
                  ! Calculate saturation pressures
                  PSATHNO3 = (10.e+0_fp**(((TSATHNO3_A+(TCENTER*
     &            TSATHNO3_B))*LOG10(H2OPP*760.0e+0_fp/ATM))+
     &            (TSATHNO3_C+(TSATHNO3_D*TINV)+(TSATHNO3_E*
     &            TCENTER))))*ATM/760.0e+0_fp

                  PSATH2O = 10.0e+0_fp**((TSATH2O_A*TINV)+TSATH2O_B)

                  ! Supersaturation requirement for ice
                  PSATH2O_SUPERSAT = PSATH2O * P_ICE_SUPERSAT

                  ! If homogeneous NAT nucleation allowed, calculate
                  ! threshold saturation pressure
                  IF (LHOMNUCNAT) THEN
                     ! Calculate as if temperature is (T+T_NAT_SUPERCOOL)
                     TOFFSET = TCENTER + T_NAT_SUPERCOOL
                     PSATHNO3_SUPERCOOL = 10.e+0_fp**(((TSATHNO3_A+
     &                  (TOFFSET*TSATHNO3_B))*LOG10(H2OPP*760.0e+0_fp/
     &                  ATM))+
     &                  (TSATHNO3_C+(TSATHNO3_D/TOFFSET)+(TSATHNO3_E*
     &                  TOFFSET)))*ATM/760.0e+0_fp
                  ELSE
                     ! Make homogeneous nucleation impossible
                     TOFFSET = 280.0e+0_fp
                     PSATHNO3_SUPERCOOL = HNO3PP + 1e+0_fp
                  ENDIF
                  
                  IF (LACTIVEH2O) THEN
                     ! Only interested in sign
                     IF (STATE_LOCAL .gt. 1) THEN
                        H2O_BOX_S = H2OPP-PSATH2O
                     ELSE
                        H2O_BOX_S = H2OPP-PSATH2O_SUPERSAT
                     ENDIF
                  ELSE
                     ! Use local ice mass ratio from GEOS-5 data
                     ! Note that we are using this only for its sign!
                     H2O_BOX_S = State_Met%QI(I,J,L)
                  ENDIF

                  ! Ice exists/possible?
                  IF (H2O_BOX_S.gt.TINY(0e+0_fp)) THEN
                     STATE_LOCAL = 3
                     HNO3_BOX_S = HNO3PP-PSATHNO3
                  ELSE
                     ! If ice not possible could still have NAT
                     H2O_BOX_S = 0e+0_fp
                     ! 1. Homogeneous nucleation
                     IF ((LHOMNUCNAT).and.(STATE_LOCAL.eq.1)) THEN
                        HNO3_BOX_S = HNO3PP-PSATHNO3_SUPERCOOL
                     ENDIF
                     ! 2. Box formerly contained ice or NAT
                     IF (STATE_LOCAL.eq.2) THEN
                        HNO3_BOX_S = HNO3PP-PSATHNO3
                     ENDIF
                     IF (HNO3_BOX_S.gt.TINY(1e+0_fp)) THEN
                        STATE_LOCAL = 2
                     ELSE
                        STATE_LOCAL = 1
                     ENDIF
                  ENDIF
               ENDIF

               ! Store state
               STATE_PSC(I,J,L) = REAL(STATE_LOCAL,f4)

               ! Only continue if we want online solid PSCs
               IF (LSOLIDPSC) THEN

                  IF (STATE_LOCAL.eq.3) THEN
                     ! Form ice PSCs
                     IF (LACTIVEH2O) THEN
                        H2O_BOX_S = (H2OPP-PSATH2O)/PCENTER_PA
                        H2O_BOX_S = MAX(0e+0_fp,H2O_BOX_S)
                        KG_ICE    = H2O_BOX_S*ICEMW*
     &                              State_Met%AD(I,J,L)/AIRMW
                     ELSE
                        H2O_BOX_S = State_Met%QI(I,J,L)   *
     &                              State_Met%CLDF(I,J,L) *
     &                              AIRMW / ICEMW
                        KG_ICE    = State_Met%QI(I,J,L)   *
     &                              State_Met%CLDF(I,J,L) *
     &                              State_Met%AD(I,J,L)
                     ENDIF
                     VOL_ICE = H2O_BOX_S * DENAIR * (1.e-3_fp) * ICEMW /
     &                             (DENSICE*AVO) ! m3 ice/m3 air 
                  ELSE
                     VOL_ICE = 0e+0_fp
                     H2O_BOX_S = 0e+0_fp
                     KG_ICE = 0e+0_fp
                  ENDIF

                  ! Calculate NAT if relevant
                  IF ((HNO3_BOX_S.gt.TINY(1e+0_fp)).and.
     &                               (STATE_LOCAL.ge.2)) THEN
                     HNO3_BOX_S = (HNO3PP-PSATHNO3)/PCENTER_PA
                     HNO3_BOX_S = MAX(0e+0_fp,HNO3_BOX_S)

                     ! Calculate m3 NAT/m3 air
                     ! HNO3_BOX_S is the number of moles of HNO3
                     ! which will be frozen into HNO3.3H2O (NAT)
                     ! Therefore volume calculation must be done
                     ! with care!
                     VOL_NAT = HNO3_BOX_S * DENAIR * (1.e-3_fp) *
     &                         NATMW / (DENSNAT*AVO)
                     KG_NAT  = HNO3_BOX_S * NATMW *
     &                         State_Met%AD(I,J,L) / AIRMW

                     ! Debug
                     IF (HNO3SUM.gt.TINY(0e+0_fp)) THEN
                        D_FRACN = HNO3_BOX_S/HNO3SUM
                     ELSE
                        D_FRACN = 0e+0_fp
                     ENDIF
!
!                     IF (D_FRACN.gt.D_MAXN) THEN
!                        D_MAXN = D_FRACN
                     IF (HNO3_BOX_S.gt.D_XNAT) THEN
                        D_MAXN = D_FRACN
                        D_XH2O = H2OSUM
                        D_XHNO3= HNO3SUM
                        D_XNAT = HNO3_BOX_S
                        D_PPA  = PCENTER_PA
                        D_PP   = HNO3PP
                        D_PS   = PSATHNO3
                        D_TK   = TCENTER
                     ENDIF
                     
                  ELSE
                     HNO3_BOX_S = 0e+0_fp
                     VOL_NAT = 0e+0_fp
                     KG_NAT = 0e+0_fp
                  ENDIF

                  ! Calculate particle properties
                  IF (STATE_LOCAL.lt.2) THEN
                     ! Zero all!
                     KG_AER_BOX   = 0e+0_fp
                     RAD_AER_BOX  = 0e+0_fp
                     RHO_AER_BOX  = DENSICE
                     NDENS_AER_BOX= 0e+0_fp
                  ELSE
                     VOL_TOT = VOL_NAT + VOL_ICE
                     KG_AER_BOX = KG_NAT + KG_ICE
                     RAD_AER_BOX = MIN_RAD
                     NDENS_AER_BOX = (3.0e+0_fp*(VOL_TOT)/
     &                  (4.0e+0_fp*PI*(RAD_AER_BOX**3.0e+0_fp)))
                     IF (NDENS_AER_BOX.gt.MAX_NDENS) THEN
                        NDENS_AER_BOX = MAX_NDENS
                        RAD_AER_BOX = (3.0e+0_fp*(VOL_TOT)/
     &                   (4.0e+0_fp*PI*MAX_NDENS))**(1.e+0_fp/3.e+0_fp)
                     ENDIF

                     ! Prevent div-zero (ckeller, 1/16/15)
                     IF ( VOL_TOT > 0.0_fp ) THEN
                        RHO_AER_BOX = 
     &                     ((VOL_ICE*DENSICE)+(VOL_NAT*DENSNAT))/VOL_TOT
                     ELSE
                        RHO_AER_BOX = DENSICE ! Is that correct?
                     ENDIF
                  ENDIF

                  ! Calculate SAD (cm2/cm3)
                  SAD_AER_BOX = 4.0e-2_fp * RAD_AER_BOX *
     &               RAD_AER_BOX * NDENS_AER_BOX * PI
               ELSE
                  ! Solid PSCs not active
                  RAD_AER_BOX = 0e+0_fp
                  RHO_AER_BOX = 1000e+0_fp
                  KG_AER_BOX = 0e+0_fp
                  NDENS_AER_BOX = 0e+0_fp
                  SAD_AER_BOX = 0e+0_fp
                  HNO3_BOX_S = 0e+0_fp
                  H2O_BOX_S = 0e+0_fp
               ENDIF

               ! Store in outer arrays
               RAD_AER(I,J,L,I_SPA)  = RAD_AER_BOX*1.e+2_fp ! cm
               RHO_AER(I,J,L,I_SPA)  = RHO_AER_BOX ! kg/m3
               KG_AER(I,J,L,I_SPA)   = KG_AER_BOX  ! kg
               NDENS_AER(I,J,L,I_SPA)= NDENS_AER_BOX!#/m3
               SAD_AER(I,J,L,I_SPA)  = SAD_AER_BOX ! cm2/cm3

               ! Repartition NIT and HNO3 in strat/meso
               IF (LSOLIDPSC.and.IS_STRAT) THEN

                  ! Convert NAT from kg NAT to kg NO3
                  Spc(I,J,L,id_NIT) = KG_NAT * NIT_MW_G / NATMW

                  ! Remove (kg NO3 as NAT) from total kg NO3
                  ! then convert to kg HNO3
                  Spc(I,J,L,id_HNO3) = (KG_NO3-Spc(I,J,L,id_NIT))
     &                  * HNO3_MW_G / NIT_MW_G 
               ENDIF

               ! Now start liquid aerosol consideration
               ! Start by assuming all non-solid H2O/HNO3 is gaseous
               HNO3_BOX_G = HNO3SUM - HNO3_BOX_S
               HNO3_BOX_L = 0e+0_fp
               H2O_BOX_G = H2OSUM - H2O_BOX_S
               H2O_BOX_L = 0e+0_fp

               ! Calculate mixing ratios of other relevant species
               H2SO4SUM = Spc(I,J,L,id_SO4) * INVAIR /
     &                    State_Chm%SpcData(id_SO4)%Info%emMW_g
               BrNO3SUM = Spc(I,J,L,id_BrNO3) * INVAIR /
     &                    State_Chm%SpcData(id_BrNO3)%Info%emMW_g
               ClNO3SUM = Spc(I,J,L,id_ClNO3) * INVAIR /
     &                    State_Chm%SpcData(id_ClNO3)%Info%emMW_g
               HOClSUM  = Spc(I,J,L,id_HOCl) * INVAIR /
     &                    State_Chm%SpcData(id_HOCl)%Info%emMW_g
               HClSUM   = Spc(I,J,L,id_HCl) * INVAIR /
     &                    State_Chm%SpcData(id_HCl)%Info%emMW_g
               HOBrSUM  = Spc(I,J,L,id_HOBr) * INVAIR /
     &                    State_Chm%SpcData(id_HOBr)%Info%emMW_g
               HBrSUM   = Spc(I,J,L,id_HBr) * INVAIR /
     &                    State_Chm%SpcData(id_HBr)%Info%emMW_g

               ! H2SO4 gas fraction calculated earlier throughout grid
               ! Consider gaseoues H2SO4 to be unavailable for SLA
               H2SO4_BOX_L = H2SO4SUM * AERFRAC(I,J,L,1)
               H2SO4_BOX_G = H2SO4SUM - H2SO4_BOX_L

               ! Zero local properties
               RHO_AER_BOX   = 1000e+0_fp
               RAD_AER_BOX   = 0e+0_fp 
               KG_AER_BOX    = 0e+0_fp
               NDENS_AER_BOX = 0e+0_fp
               SAD_AER_BOX   = 0e+0_fp
               VOL_SLA       = 0e+0_fp
               W_H2O         = 0e+0_fp
               W_H2SO4       = 1e+0_fp

               IF (.not.IS_STRAT) THEN
                  ! Use JPL 10-06/Oslo CTM data, where available,
                  ! for conventional sulfates/H2SO4
                  GAMMA_BOX(1)  = 0.1e+0_fp
                  GAMMA_BOX(2)  = 0.0e+0_fp
                  GAMMA_BOX(3)  = 0.0e+0_fp
                  GAMMA_BOX(4)  = 0.0e+0_fp
                  GAMMA_BOX(5)  = 0.3e+0_fp
                  GAMMA_BOX(6)  = 0.4e+0_fp
                  GAMMA_BOX(7)  = 0.9e+0_fp
                  GAMMA_BOX(8)  = 0.0e+0_fp
                  GAMMA_BOX(9)  = 0.0e+0_fp
                  GAMMA_BOX(10) = 0.2e+0_fp
                  GAMMA_BOX(11) = 0.0e+0_fp
               ELSEIF (H2SO4_BOX_L.lt.1e-15_fp) THEN
                  ! No aerosol to speak of
                  DO K=1,11
                     GAMMA_BOX(K) = 0.0e+0_fp
                  ENDDO
               ELSE
                  IF (STATE_LOCAL.eq.0) THEN
                     ! Allow binary H2SO4.nH2O only
                     CALL TERNARY (PCENTER,TCENTER,H2OSUM,H2SO4_BOX_L,
     &                  0.e+0_fp   ,HClSUM,HOClSUM,HBrSUM,HOBrSUM,
     &                  W_H2SO4,W_H2O,W_HNO3,W_HCl,W_HOCl,W_HBr,W_HOBr,
     &                  HNO3GASFRAC,HClGASFRAC,HOClGASFRAC,
     &                  HBrGASFRAC,HOBrGASFRAC,VOL_SLA,RHO_AER_BOX)

                        ! For safety's sake, zero out HNO3 uptake
                        HNO3GASFRAC = 1.e+0_fp
                        W_H2O = W_H2O + W_HNO3
                        W_HNO3 = 0.e+0_fp
                        HNO3_BOX_G = HNO3SUM - HNO3_BOX_S
                        HNO3_BOX_L = 0.e+0_fp
                  ELSE
                     ! As per Buchholz, use only non-NAT HNO3 for STS
                     HNO3_BOX_G = HNO3SUM - HNO3_BOX_S
                     CALL TERNARY (PCENTER,TCENTER,H2OSUM,H2SO4_BOX_L,
     &                  HNO3_BOX_G,HClSUM,HOClSUM,HBrSUM,HOBrSUM,
     &                  W_H2SO4,W_H2O,W_HNO3,W_HCl,W_HOCl,W_HBr,W_HOBr,
     &                  HNO3GASFRAC,HClGASFRAC,HOClGASFRAC,
     &                  HBrGASFRAC,HOBrGASFRAC,VOL_SLA,RHO_AER_BOX)
        
                        ! Partition HNO3 here for safety
                        HNO3_BOX_G = HNO3_BOX_G*HNO3GASFRAC
                        HNO3_BOX_L = HNO3SUM - (HNO3_BOX_G+HNO3_BOX_S)
                  ENDIF

                  ! Partition minor species
                  HCl_BOX_G  = HClSUM *HClGASFRAC
                  HCl_BOX_L  = HClSUM -HCl_BOX_G
                  HOCl_BOX_G = HOClSUM*HOClGASFRAC
                  HOCl_BOX_L = HOClSUM-HOCl_BOX_G
                  HBr_BOX_G  = HBrSUM *HBrGASFRAC
                  HBr_BOX_L  = HBrSUM -HBr_BOX_G
                  HOBr_BOX_G = HOBrSUM*HOBrGASFRAC
                  HOBr_BOX_L = HOBrSUM-HOBr_BOX_G

                  ! Calculate SLA parameters (Grainger 1995)
                  SAD_AER_BOX = SLA_VA*(VOL_SLA**0.751e+0_fp)        ! cm2/cm3
                  RAD_AER_BOX = SLA_VR*SLA_RR*(VOL_SLA**0.249e+0_fp) ! m
                  KG_AER_BOX  = RHO_AER_BOX*VOL_SLA*             ! kg
     &                          State_Met%AIRVOL(I,J,L)

                  IF (VOL_SLA.gt.1.e-30_fp) THEN
                     ! Approximate particles as spherical for calculation
                     ! of aerosol number density
                     NDENS_AER_BOX = VOL_SLA*3.e+0_fp/
     &                       (4.e+0_fp*PI*(RAD_AER_BOX**3.e+0_fp))

                     ! DENAIR in #/m3 - convert to #/cm3
                     ! RHO_AER_BOX in kg/m3 - convert to g/cm3
                     ! RAD_AER_BOX in m - convert to cm
                     CALL CALC_SLA_GAMMA(DENAIR*1.e-6_fp,
     &                   TCENTER,PCENTER,
     &                   W_H2SO4,H2OSUM,HClSUM,HBrSUM,HOBrSUM,
     &                   ClNO3SUM,BrNO3SUM,RHO_AER_BOX*1.e-3_fp,
     &                   RAD_AER_BOX*1.e+2_fp,GAMMA_BOX)
                  ELSE
                     ! Ignore SLA
                     DO K=1,11
                        GAMMA_BOX(K) = 0.0e+0_fp
                     ENDDO
                  ENDIF
               ENDIF

               ! Store liquid fractions
               ! Liquid H2O is removed from the sum, then it is assumed
               ! that the pre-calculated solid H2O is taken out of this
               ! liquid total
               H2O_BOX_L = (98.09e+0_fp/18.02e+0_fp)*H2SO4_BOX_L
     &                    * (W_H2O/W_H2SO4)
               H2O_BOX_L = MAX(0e+0_fp,MIN(H2O_BOX_L-H2O_BOX_S,H2OSUM))
               H2O_BOX_G = MAX(0e+0_fp,H2O_BOX_G-(H2O_BOX_L+H2O_BOX_S))
  
               ! If very low number density, ignore settling
               AERFRAC(I,J,L,2) = 0e+0_fp 
               AERFRAC(I,J,L,3) = 0e+0_fp 
               AERFRAC(I,J,L,4) = 0e+0_fp 
               AERFRAC(I,J,L,5) = 0e+0_fp 
               AERFRAC(I,J,L,6) = 0e+0_fp 
               AERFRAC(I,J,L,7) = 0e+0_fp
 
               IF ((HNO3SUM.gt.1e+0_fp).and.
     &            (IS_SAFE_DIV(HNO3_BOX_L,HNO3SUM))) THEN
                  AERFRAC(I,J,L,2) = HNO3_BOX_L/HNO3SUM
               ENDIF

               IF ((HClSUM.gt.1e+0_fp).and.
     &            (IS_SAFE_DIV(HCl_BOX_L,HClSUM))) THEN
                  AERFRAC(I,J,L,3) = HCl_BOX_L/HClSUM
               ENDIF

               IF ((HOClSUM.gt.1e+0_fp).and.
     &            (IS_SAFE_DIV(HOCl_BOX_L,HOClSUM))) THEN
                  AERFRAC(I,J,L,4) = HOCl_BOX_L/HOClSUM
               ENDIF

               IF ((HBrSUM.gt.1e+0_fp).and.
     &            (IS_SAFE_DIV(HBr_BOX_L,HBrSUM))) THEN
                  AERFRAC(I,J,L,5) = HBr_BOX_L/HBrSUM
               ENDIF

               IF ((HOBrSUM.gt.1e+0_fp).and.
     &            (IS_SAFE_DIV(HOBr_BOX_L,HOBrSUM))) THEN
                  AERFRAC(I,J,L,6) = HOBr_BOX_L/HOBrSUM
               ENDIF

               IF ((H2OSUM.gt.1e+0_fp).and.
     &            (IS_SAFE_DIV(H2O_BOX_L,H2OSUM))) THEN
                  AERFRAC(I,J,L,7) = H2O_BOX_L/H2OSUM
               ENDIF

               ! Send properties to larger array
               ! Convert sticking coefficients into
               ! premultiplying factors ((Kirner)
               KHET_COMMON = 0.25e+0_fp*MOLEC_SPEED(TCENTER,1e+0_fp)

               ! N2O5 + H2O/HCl
               KHET_SPECIFIC= KHET_COMMON*ISR_N2O5
               KHETI_SLA(I,J,L,1)  = GAMMA_BOX(1 )*KHET_SPECIFIC
               KHETI_SLA(I,J,L,2)  = GAMMA_BOX(2 )*KHET_SPECIFIC

               ! ClNO3 + H2O/HCl/HBr
               KHET_SPECIFIC= KHET_COMMON*ISR_ClNO3
               KHETI_SLA(I,J,L,3)  = GAMMA_BOX(3 )*KHET_SPECIFIC
               KHETI_SLA(I,J,L,4)  = GAMMA_BOX(4 )*KHET_SPECIFIC
               KHETI_SLA(I,J,L,5)  = GAMMA_BOX(5 )*KHET_SPECIFIC
 
               ! BrNO3 + H2O/HCl
               KHET_SPECIFIC= KHET_COMMON*ISR_BrNO3
               KHETI_SLA(I,J,L,6)  = GAMMA_BOX(6 )*KHET_SPECIFIC
               KHETI_SLA(I,J,L,7)  = GAMMA_BOX(7 )*KHET_SPECIFIC

               ! HOCl + HCl/HBr
               KHET_SPECIFIC= KHET_COMMON*ISR_HOCl
               KHETI_SLA(I,J,L,8)  = GAMMA_BOX(8 )*KHET_SPECIFIC
               KHETI_SLA(I,J,L,9)  = GAMMA_BOX(9 )*KHET_SPECIFIC

               ! HOBr + HBr/HCl
               KHET_SPECIFIC= KHET_COMMON*ISR_HOBr
               KHETI_SLA(I,J,L,10) = GAMMA_BOX(10)*KHET_SPECIFIC
               KHETI_SLA(I,J,L,11) = GAMMA_BOX(11)*KHET_SPECIFIC

               RAD_AER(I,J,L,I_SLA)  = RAD_AER_BOX*1.e+2_fp ! cm
               RHO_AER(I,J,L,I_SLA)  = RHO_AER_BOX      ! kg/m3
               KG_AER(I,J,L,I_SLA)   = KG_AER_BOX       ! kg
               NDENS_AER(I,J,L,I_SLA)= NDENS_AER_BOX    ! #/m3
               SAD_AER(I,J,L,I_SLA)  = SAD_AER_BOX      ! cm2/cm3

         ENDDO
      ENDDO
      ENDDO
!$OMP END PARALLEL DO

      IF ( prtDebug ) THEN
         CALL DEBUG_MSG( '### UCX: after CALC_STRAT_AER' )
         WRITE(6,'(a)') 'Strat. aerosol diagnostics summary:'
         WRITE(6,'(a,1x,E12.4)') 'Peak particle # density (#/m3): ',
     &                               MAXVAL(NDENS_AER(:,:,:,I_SPA))
         WRITE(6,'(a,1x,E12.4)') 'Peak particle density (kg/m3) : ',
     &                               MAXVAL(RHO_AER(:,:,:,I_SPA))
         WRITE(6,'(a,1x,E12.4)') 'Peak particle SAD (cm2/cm3)   : ',
     &                               MAXVAL(SAD_AER(:,:,:,I_SPA))
         WRITE(6,'(a,1x,E12.4)') 'Peak particle radius (cm)     : ',
     &                               MAXVAL(RAD_AER(:,:,:,I_SPA))
         WRITE(6,'(a,1x,E12.4)') 'Peak SSA/STS # density (#/m3) : ',
     &                               MAXVAL(NDENS_AER(:,:,:,I_SLA))
         WRITE(6,'(a,1x,E12.4)') 'Peak SSA/STS density (kg/m3)  : ',
     &                               MAXVAL(RHO_AER(:,:,:,I_SLA))
         WRITE(6,'(a,1x,E12.4)') 'Peak SSA/STS SAD (cm2/cm3)    : ',
     &                               MAXVAL(SAD_AER(:,:,:,I_SLA))
         WRITE(6,'(a,1x,E12.4)') 'Peak SSA/STS radius (cm)      : ',
     &                               MAXVAL(RAD_AER(:,:,:,I_SLA))
         WRITE(6,'(a,1x,E12.4)') 'NAT/NO3 fraction in max-NAT box  : ',
     &                               D_MAXN                       
         WRITE(6,'(a,3(1x,E12.4))') 'Local MR (H2O-HNO3-NAT) (v/v) : ',
     &                               D_XH2O,D_XHNO3,D_XNAT        
         WRITE(6,'(a,3(1x,E12.4))') 'Pressure (box-HNO3-sat) (Pa)  : ',
     &                               D_PPA,D_PP,D_PS        
         WRITE(6,'(a,1x,E12.4)') 'Local temperature (K)         : ',
     &                               D_TK                    
      ENDIF

      ! Free pointers
      NULLIFY( Spc, STATE_PSC, KHETI_SLA )

      END SUBROUTINE CALC_STRAT_AER
!EOC
!------------------------------------------------------------------------------
!               MIT Laboratory for Aviation and the Environment               !
!------------------------------------------------------------------------------
!BOP
!
! !IROUTINE: kg_strat_aer
!
! !DESCRIPTION: Function KG\_STRAT\_AER returns the calculated mass of a  
!  stratospheric aerosol. The routine is essentially just an
!  interface to allow external routines to "see" the arrays.
!\\
!\\
! !INTERFACE:
!
      REAL(fp) FUNCTION KG_STRAT_AER (I,J,L,IAER)
!
! !INPUT PARAMETERS:
!
      INTEGER,INTENT(IN)          :: I,J,L      ! Grid indices
      INTEGER,INTENT(IN)          :: IAER       ! Aerosol index
                                                ! 1 = SSA (pure H2SO4)
                                                ! 2 = STS
                                                ! 3 = Solid PSC
!
! !REVISION HISTORY: 
!  18 Apr 2013 - S. D. Eastham - Initial version
!EOP
!------------------------------------------------------------------------------
!BOC
!
      !=================================================================
      ! KG_STRAT_AER begins here!
      !=================================================================

      KG_STRAT_AER = KG_AER(I,J,L,IAER)

      END FUNCTION KG_STRAT_AER
!EOC
!------------------------------------------------------------------------------
!               MIT Laboratory for Aviation and the Environment               !
!------------------------------------------------------------------------------
!BOP
!
! !IROUTINE: rho_strat_aer
!
! !DESCRIPTION: Function RHO\_STRAT\_AER returns the calculated
!  stratospheric aerosol mass density.
!\\
!\\
! !INTERFACE:
!
      REAL(fp) FUNCTION RHO_STRAT_AER (I,J,L,IAER)
!
! !INPUT PARAMETERS:
!
      INTEGER,INTENT(IN)          :: I,J,L      ! Grid indices
      INTEGER,INTENT(IN)          :: IAER       ! Aerosol index:
                                                ! 1 = Liquid aerosol
                                                ! 2 = Solid aerosol
!
! !REVISION HISTORY: 
!  18 Apr 2013 - S. D. Eastham - Initial version
!EOP
!------------------------------------------------------------------------------
!BOC
!
      !=================================================================
      ! RHO_STRAT_AER begins here!
      !=================================================================

      RHO_STRAT_AER = RHO_AER(I,J,L,IAER)

      END FUNCTION RHO_STRAT_AER
!EOC
!------------------------------------------------------------------------------
!               MIT Laboratory for Aviation and the Environment               !
!------------------------------------------------------------------------------
!BOP
!
! !IROUTINE: get_strat_opt
!
! !DESCRIPTION: Subroutine GET\_STRAT\_OPT returns local optical properties 
!  for a given stratospheric aerosol. The routine is essentially just an
!  interface to allow external routines to "see" the arrays. However, local
!  aerosol radius is adjusted from liquid to effective radius for aerosol
!  optical depth calculations with liquid aerosols.
!\\
!\\
! !INTERFACE:
!
      SUBROUTINE GET_STRAT_OPT (I,J,L,IAER,RAER,REFF,SAD,XSA)
!
! !INPUT PARAMETERS:
!
      INTEGER,  INTENT(IN)  :: I, J, L    ! Grid indices
      INTEGER,  INTENT(IN)  :: IAER       ! Aerosol index
                                          ! 1 = Liquid aerosols
                                          ! 2 = Solid PSC
!
! !OUTPUT VARIABLES:
!
      REAL(fp), INTENT(OUT) :: REFF       ! Effective radius (cm)
      REAL(fp), INTENT(OUT) :: RAER       ! Physical radius (cm)
      REAL(fp), INTENT(OUT) :: SAD        ! Surface area density (cm2/cm3)
      REAL(fp), INTENT(OUT) :: XSA        ! X-S area density (m2/m3)
!
! !REMARKS:
!  Seb Eastham writes: "I would edit GET_STRAT_OPT so that, when SAD is less
!  than some small value (say 1 nm2/cm3,  which is a vanishingly small surface
!  area), it returns SADSTRAT=XSASTRAT=0.d0 and RAER=REFF=0.1d0 for safety's
!  sake. I think that will prevent code blow-up later on."
! 
! !REVISION HISTORY: 
!  17 Apr 2013 - S. D. Eastham - Initial version
!  07 Apr 2015 - R. Yantosca   - Add error check to prevent div-by-zero errors
!                                in other areas of GEOS-Chem caused by low SAD
!EOP
!------------------------------------------------------------------------------
!BOC
!
      !=================================================================
      ! GET_STRAT_OPT begins here!
      !=================================================================

      ! Surface area density [cm2/cm3]
      SAD  = SAD_AER(I,J,L,IAER)
      
      ! Add error check: threshold is 1e-14 cm2/cm3 (bmy, 4/7/15)
      IF ( SAD < 1e-14_fp ) THEN

         !--------------------------------------------------------------
         ! FOR SAFETY'S SAKE: Set outputs to "safe" values and 
         ! exit if very small SAD is encountered. (bmy, 4/7/15)
         !--------------------------------------------------------------
         SAD  = 0.0e+0_fp
         XSA  = 0.0e+0_fp
         RAER = 0.1e+0_fp
         REFF = 0.1e+0_fp
         
      ELSE 

         !--------------------------------------------------------------
         ! Otherwise, compute RAER, REFF, XSA normally
         !--------------------------------------------------------------

         ! For SLA, convert liquid radius to effective optical radius
         RAER = RAD_AER(I,J,L,IAER)
         IF (IAER.eq.I_SLA) THEN
            REFF = RAER/SLA_RR
         ELSE
            REFF = RAER
         ENDIF

         ! Standard log-normal distribution approach
         ! Probably OK for PSCs too? Note cm2/cm3 to m2/m3 = x100
         XSA = 0.25e+2_fp*SAD

      ENDIF

      END SUBROUTINE GET_STRAT_OPT
!EOC
!------------------------------------------------------------------------------
!               MIT Laboratory for Aviation and the Environment               !
!------------------------------------------------------------------------------
!BOP
!
! !IROUTINE: ternary
!
! !DESCRIPTION: Subroutine TERNARY calculates the composition of SSA/STS 
!  aerosols using a paramaterization from Carslaw et al. "A Thermodynamic
!  Model of the System HCl-HNO3-H2SO4-H2O, Including Solubilities of HBr,
!  from <200 to 328 K". The bulk of this code was taken directly from the
!  Global Modeling Initiative implementation by David Considine.
!\\
!\\
! !INTERFACE:
!
      SUBROUTINE TERNARY (PCENTER_IN,TCENTER_IN,H2OSUM_IN,H2SO4SUM,
     &                 HNO3SUM,HClSUM,HOClSUM,HBRSum,HOBrSUM,
     &                 W_H2SO4,W_H2O,W_HNO3,W_HCl,W_HOCl,W_HBr,W_HOBr,
     &                 HNO3GASFRAC,HClGASFRAC,HOClGASFRAC,
     &                 HBrGASFRAC,HOBrGASFRAC,SLA_VOL,SLA_RHO)
!
! !USES:
!
      ! Temporary - for debug
      USE ERROR_MOD,     ONLY : IT_IS_NAN,ERROR_STOP     ! Test for NaN
      USE ERROR_MOD,     ONLY : SAFE_EXP,SAFE_DIV, DEBUG_MSG
!
! !INPUT PARAMETERS:
!
      REAL(fp), INTENT(IN)  :: PCENTER_IN   ! Pressure (hPa)
      REAL(fp), INTENT(IN)  :: TCENTER_IN   ! Temperature (K)
      REAL(fp), INTENT(IN)  :: H2OSUM_IN    ! Total H2O mixing ratio
      REAL(fp), INTENT(IN)  :: H2SO4SUM     ! Liquid H2SO4 mixing ratio
      REAL(fp), INTENT(IN)  :: HNO3SUM      ! Total HNO3 mixing ratio
      REAL(fp), INTENT(IN)  :: HClSUM       ! Total HCl mixing ratio
      REAL(fp), INTENT(IN)  :: HOClSUM      ! Total HOCl mixing ratio
      REAL(fp), INTENT(IN)  :: HBrSUM       ! Total HBr mixing ratio
      REAL(fp), INTENT(IN)  :: HOBrSUM      ! Total HOBr mixing ratio
!
! !OUTPUT VARIABLES:
!
      REAL(fp), INTENT(OUT) :: W_H2SO4      ! kg H2SO4/kg SLA
      REAL(fp), INTENT(OUT) :: W_H2O        ! kg H2O  /kg SLA
      REAL(fp), INTENT(OUT) :: W_HNO3       ! kg HNO3 /kg SLA
      REAL(fp), INTENT(OUT) :: W_HCl        ! kg HCl  /kg SLA
      REAL(fp), INTENT(OUT) :: W_HOCl       ! kg HOCl /kg SLA
      REAL(fp), INTENT(OUT) :: W_HBr        ! kg HBr  /kg SLA
      REAL(fp), INTENT(OUT) :: W_HOBr       ! kg HOBr /kg SLA
      REAL(fp), INTENT(OUT) :: HNO3GASFRAC  ! Gas fraction HNO3     
      REAL(fp), INTENT(OUT) :: HClGASFRAC   ! Gas fraction HCl     
      REAL(fp), INTENT(OUT) :: HOClGASFRAC  ! Gas fraction HOCl     
      REAL(fp), INTENT(OUT) :: HBrGASFRAC   ! Gas fraction HBr     
      REAL(fp), INTENT(OUT) :: HOBrGASFRAC  ! Gas fraction HOBr     
      REAL(fp), INTENT(OUT) :: SLA_VOL      ! Aerosol volume (m3/m3)
      REAL(fp), INTENT(OUT) :: SLA_RHO      ! Aer. mass density (kg/m3)
!
! !REVISION HISTORY: 
!  19 Apr 2013 - S. D. Eastham - Initial version
!  16 Apr 2015 - M. Yannetti   - Changed EXP to SAFE_EXP in H_HCL
!  01 Jan 2016 - E. Lundgren   - Calculate R_ATM from global params
!EOP
!------------------------------------------------------------------------------
!BOC
!
! !LOCAL VARIABLES:
!
      ! Derived inputs
      REAL(fp) :: H2OSUM
      REAL(fp) :: TCENTER
      REAL(fp) :: PCENTER

      ! Partial pressures
      REAL(fp) :: PATMH2O
      REAL(fp) :: PATMHNO3
      REAL(fp) :: PATMHCl
      REAL(fp) :: PATMHOCl
      REAL(fp) :: PATMHBr
      REAL(fp) :: PATMHOBr

      ! Molar densities (mol/m3)
      REAL(fp) :: MOLDENS_H2SO4

      ! Mass totals
      REAL(fp) :: M_H2SO4,M_HNO3
      REAL(fp) :: M_HCl,M_HOCl
      REAL(fp) :: M_HBr,M_HOBr

      ! Binary solutions denoted with BIN
      ! Mole fractions
      REAL(fp) :: X_H2SO4_BIN
      REAL(fp) :: X_HNO3_BIN

      ! Mass fractions
      REAL(fp) :: M_H2SO4_BIN
      REAL(fp) :: M_HNO3_BIN

      ! Effective Henry's Law coefficients
      REAL(fp) :: H_H2SO4_BIN
      REAL(fp) :: H_HNO3_BIN
      REAL(fp) :: H_HCL, H_HOCL
      REAL(fp) :: H_HBr, H_HOBr

      ! Frost point
      REAL(fp) :: T_ICE

      ! Equilibrium vapor pressure
      REAL(fp) :: PVAP_HNO3
      REAL(fp) :: PVAP_HCl
      REAL(fp) :: PVAP_HBr
      REAL(fp) :: PVAP_HOBr

      ! R in m3.atm/(mol K)
      REAL(fp), PARAMETER :: R_ATM = Rd * AIRMW * 1e-3_fp / ATM

      ! Transitional variables
      REAL(fp) :: DENSITY
      REAL(fp) :: TEMPERATURE
      REAL(fp) :: PR
      REAL(fp) :: TR
      REAL(fp) :: TT

      ! Coefficients (q, k) for calculation of H* for H2SO4 and HNO3
      REAL(fp),DIMENSION(10) :: QN,QS
      REAL(fp),DIMENSION(7)  :: KN,KS

      ! Derived parameters
      REAL(fp) :: A,B,C,PHI
      
      ! Debug message
      CHARACTER(LEN=255)   :: DBGMSG

! ======================================================================
        DATA QN/14.5734e+0_fp,0.0615994e+0_fp,-1.14895e+0_fp,
     &   0.691693e+0_fp,-0.098863e+0_fp,
     &   0.0051579e+0_fp,0.123472e+0_fp,-0.115574e+0_fp,
     &   0.0110113e+0_fp,0.0097914e+0_fp/
        DATA QS/14.4700e+0_fp,0.0638795e+0_fp,-3.29597e+0_fp,
     &   1.778224e+0_fp,-0.223244e+0_fp,
     &   0.0086486e+0_fp,0.536695e+0_fp,-0.335164e+0_fp,
     &   0.0265153e+0_fp,0.0157550e+0_fp/
        DATA KN/-39.136e+0_fp,6358.4e+0_fp,83.29e+0_fp,
     &   -17650.0e+0_fp,198.53e+0_fp,
     &   -11948.e+0_fp,-28.469e+0_fp/
        DATA KS/-21.661e+0_fp,2724.2e+0_fp,51.81e+0_fp,
     &   -15732.0e+0_fp,47.004e+0_fp,
     &   -6969.0e+0_fp,-4.6183e+0_fp/
! ======================================================================

      SAVE QN, QS, KN, KS

      !=================================================================
      ! TERNARY begins here!
      !=================================================================

      ! Routine only valid for certain limits
      H2OSUM = MAX(H2OSUM_IN,5.0e-7_fp)
      PCENTER = MAX(PCENTER_IN,5.0e+0_fp)
      TCENTER = TCENTER_IN

      ! Calculate partial pressure of H2O & HNO3
      ! PCENTER is in hPa, so need to convert ATM from Pa to hPa
      PATMH2O  = H2OSUM  * PCENTER / (ATM*1e-2_fp)

      ! Carslaw only valid for 2e-5 < PPH2O < 2e-3 (hPa)
      PATMH2O = MAX(PATMH2O,1.9738465e-8_fp)
      PATMH2O = MIN(PATMH2O,1.9738465e-6_fp)

      PATMHNO3 = HNO3SUM * PCENTER / (ATM*1e-2_fp)
      PATMHCl  = HClSUM  * PCENTER / (ATM*1e-2_fp)
      PATMHOCl = HOClSUM * PCENTER / (ATM*1e-2_fp)
      PATMHBr  = HBrSUM  * PCENTER / (ATM*1e-2_fp)
      PATMHOBr = HOBrSUM * PCENTER / (ATM*1e-2_fp)

      ! Moles of H2SO4 per m3 air
      MOLDENS_H2SO4 = 100.e+0_fp*PCENTER*H2SO4SUM/(RSTARG*TCENTER)

      ! Nucleation temperature of ice
      T_ICE = 2668.70e+0_fp/
     &  (10.4310e+0_fp-(LOG(PATMH2O)+LOG(760.0e+0_fp))/LOG(10.0e+0_fp))

      ! Pressure relation
      PR = LOG(PATMH2O)+18.4e+0_fp
      
      ! Therefore if temperature lower, set to T_ICE-3
      IF (TCENTER .lt. (T_ICE-3.0e+0_fp)) THEN
         TCENTER = (T_ICE-3.0e+0_fp)
      ENDIF

      IF (TCENTER .lt. 185.0e+0_fp) THEN
         TCENTER = 185.0e+0_fp
      ENDIF

      ! ??
      TT = TCENTER * R_ATM * MOLDENS_H2SO4
      
      ! Temperature relation
      TR = 1.0e+4_fp/TCENTER-43.4782608e+0_fp

      ! Determine H2SO4/H2O pure solution concentration
      ! Mole fraction of H2SO4 in binary solution
      X_H2SO4_BIN = 1.0e+0_fp/(2.0e+0_fp*(KS(3)+KS(4)/TCENTER))*
     &   (-KS(1)-KS(2)/TCENTER-((KS(1)+KS(2)/TCENTER)**
     &   2.0e+0_fp-4.0e+0_fp*(KS(3)+KS(4)/TCENTER)*(KS(5)+KS(6)/
     &   TCENTER+KS(7)*LOG(TCENTER)-LOG(PATMH2O)))**0.5e+0_fp)

      ! Molality (mol H2SO4/kg H2O) in binary solution
      M_H2SO4_BIN = 55.51e+0_fp*X_H2SO4_BIN/(1.0e+0_fp-X_H2SO4_BIN)

      IF ((TCENTER.le.215.0e+0_fp).AND.(PATMHNO3.gt.0.0e+0_fp)) THEN
         ! Determine HNO3/H2SO4/H2O solution composition
         H_H2SO4_BIN = EXP(QS(1)+QS(2)*TR**2+(QS(3)+QS(4)*TR+
     &      QS(5)*TR**2+QS(6)*TR**3)*PR+(QS(7)+QS(8)*TR+
     &      QS(9)*TR**2)*PR**2+QS(10)*TR*PR**3)
         X_HNO3_BIN=1.0e+0_fp/(2.0e+0_fp*(KN(3)+KN(4)/TCENTER))*
     &      (-KN(1)-KN(2)/TCENTER-((KN(1)+KN(2)/TCENTER)**
     &      2-4.0e+0_fp*(KN(3)+KN(4)/TCENTER)*(KN(5)+
     &      KN(6)/TCENTER+KN(7)*LOG(TCENTER)-LOG(PATMH2O)
     &      ))**0.5e+0_fp)
         M_HNO3_BIN=55.51e+0_fp*X_HNO3_BIN/(1.0e+0_fp-X_HNO3_BIN)
         H_HNO3_BIN=EXP(QN(1)+QN(2)*TR**2+(QN(3)+QN(4)*TR+QN(5)*
     &      TR**2+QN(6)*TR**3)*PR+(QN(7)+QN(8)*TR+QN(9)*TR**2)*
     &      PR**2+QN(10)*TR*PR**3)
         A=(TT*H_HNO3_BIN*M_HNO3_BIN**2-TT*H_H2SO4_BIN*M_HNO3_BIN*
     &      M_H2SO4_BIN-2.0e+0_fp*M_HNO3_BIN**2*M_H2SO4_BIN+
     &      M_HNO3_BIN*M_H2SO4_BIN**2+H_HNO3_BIN*M_HNO3_BIN*
     &      M_H2SO4_BIN*PATMHNO3-H_H2SO4_BIN*M_H2SO4_BIN**2*
     &      PATMHNO3)/(M_HNO3_BIN**2-M_HNO3_BIN*M_H2SO4_BIN)
         B=M_H2SO4_BIN*(-2.0e+0_fp*TT*H_HNO3_BIN*M_HNO3_BIN+TT*
     &      H_H2SO4_BIN*M_H2SO4_BIN+M_HNO3_BIN*M_H2SO4_BIN-
     &      H_HNO3_BIN*M_H2SO4_BIN*PATMHNO3)/(M_HNO3_BIN-
     &      M_H2SO4_BIN)
         C=(TT*H_HNO3_BIN*M_HNO3_BIN*M_H2SO4_BIN**2)/
     &      (M_HNO3_BIN-M_H2SO4_BIN)
         PHI=ATAN(SQRT(4.0e+0_fp*(A**2-3.0e+0_fp*B)**3-(-2.0e+0_fp*A**3+
     &      9.0e+0_fp*A*B-27.0e+0_fp*C)**2)/(-2.0e+0_fp*A**3+9.0e+0_fp*A
     &      *B-27.0e+0_fp*C))
         IF (PHI.lt.0.e+0_fp) THEN
            PHI = PHI + PI
         ENDIF
         M_H2SO4=-1.0e+0_fp/3.0e+0_fp*(A+2.0e+0_fp*
     &      SQRT(A**2-3.0e+0_fp*B)*
     &      COS((PI+PHI)/3.0e+0_fp))
         M_HNO3=M_HNO3_BIN*(1.0e+0_fp-M_H2SO4/M_H2SO4_BIN)
         W_H2SO4 = M_H2SO4*0.098076e+0_fp/(1.0e+0_fp+M_H2SO4*
     &      0.098076e+0_fp+M_HNO3*0.063012e+0_fp)

         ! Check for low H2SO4
         IF (M_H2SO4 .lt. 0e+0_fp) THEN
             M_H2SO4 = 0.0e+0_fp
             M_HNO3 = M_HNO3_BIN
             W_H2SO4 = 0.0e+0_fp
         ENDIF

         PVAP_HNO3=M_HNO3/(H_HNO3_BIN*M_HNO3/(M_HNO3+
     &      M_H2SO4)+H_H2SO4_BIN*M_H2SO4/(M_HNO3+M_H2SO4))
         W_HNO3 = (M_HNO3*0.063012e+0_fp)/(1.0e+0_fp+M_H2SO4*
     &      0.098076e+0_fp+M_HNO3*0.063012e+0_fp)

         HNO3GASFRAC=(1.0e+0_fp-(PATMHNO3-PVAP_HNO3)/PATMHNO3)
         M_HNO3=MAX(M_HNO3,0.0e+0_fp)
         W_HNO3=MAX(W_HNO3,0.0e+0_fp) ! needed for small underflow (mdy 04/15)

      ELSE
         ! Solution is pure H2SO4/H2O
         M_H2SO4 = M_H2SO4_BIN
         M_HNO3 = 0.0e+0_fp
         W_H2SO4 = M_H2SO4_BIN*0.098076e+0_fp/(1.0e+0_fp+M_H2SO4_BIN*
     &      0.098076e+0_fp)
         W_HNO3 = 0.0e+0_fp
         PVAP_HNO3 = 0.0e+0_fp
         HNO3GASFRAC=1.0e+0_fp
      ENDIF
      ! Handle HCl (Luo et al., Vapor pressures of
      ! H2SO4/HNO3/HCl/HBr/H2O solutions to low stratospheric
      ! temperatures, 1995)
      IF (PATMHCL.gt.0.0e+0_fp) THEN
         H_HCL = EXP(-(21.0e+0_fp+46.610e+0_fp*W_HNO3+
     &      4.0690e+0_fp*W_H2SO4-
     &      4.8370e+0_fp*SQRT(W_HNO3)+2.1860e+0_fp*
     &      SQRT(W_H2SO4)-63.0e+0_fp*
     &      W_HNO3**2-40.170e+0_fp*W_HNO3*W_H2SO4-
     &      1.5710e+0_fp*W_H2SO4**2)-
     &      1.0e+0_fp/TCENTER*(-7437.0e+0_fp-8327.80e+0_fp*
     &      W_HNO3+1300.90e+0_fp*
     &      W_H2SO4+1087.20e+0_fp*SQRT(W_HNO3)-242.710e+0_fp*
     &      SQRT(W_H2SO4)+
     &      18749.0e+0_fp*W_HNO3**2+18500.0e+0_fp*W_HNO3*W_H2SO4+
     &      5632.0e+0_fp*W_H2SO4**2)-LOG(W_HNO3+0.610e+0_fp*W_H2SO4)-
     &      LOG(36.461e+0_fp/(1000.0e+0_fp+98.076e+0_fp*
     &      M_H2SO4+63.012e+0_fp*
     &      M_HNO3)))*(ATM*1e-2_fp)
         M_HCl = (1.0e+0_fp/R_ATM/TCENTER*PATMHCL)/
     &      (MOLDENS_H2SO4/M_H2SO4 + 1.0e+0_fp/R_ATM/TCENTER/H_HCL)
         W_HCL=M_HCL*36.461e+0_fp/(1.0e+3_fp+98.076e+0_fp*M_H2SO4+
     &      63.012e+0_fp*M_HNO3)
         PVAP_HCl = M_HCl/H_HCl
         HClGASFRAC=1.0e+0_fp-(PATMHCL-PVAP_HCL)/PATMHCL
      ELSE
         W_HCl=0.0e+0_fp
         HClGASFRAC=1.0e+0_fp
      ENDIF

      ! Now HOCl
      IF (PATMHOCl.gt.0.0e+0_fp) THEN
         H_HOCl=EXP(6.49460e+0_fp-(-0.041070e+0_fp+54.56e+0_fp/TCENTER)*
     &      (M_H2SO4+M_HNO3)-5862.0e+0_fp*(1.0e+0_fp/298.15e+0_fp-
     &      1.0e+0_fp/TCENTER))
         M_HOCl=(1.0e+0_fp/R_ATM/TCENTER*PATMHOCl)/
     &      (MOLDENS_H2SO4/M_H2SO4 + 1.0e+0_fp/R_ATM/TCENTER/H_HOCL)
         W_HOCL=M_HOCL*52.46e+0_fp/(1.0e+3_fp+98.076e+0_fp*M_H2SO4+
     &      63.012e+0_fp*M_HNO3)
         ! Realistically expect no gas phase removal
         HOCLGASFRAC=1.0e+0_fp 
      ELSE
         W_HOCl=0.0e+0_fp
         HOClGASFRAC=1.0e+0_fp
      ENDIF
 
      ! Now HBr (Luo et al., Vapor pressures of
      ! H2SO4/HNO3/HCl/HBr/H2O solutions to low stratospheric
      ! temperatures, 1995)
      IF (PATMHBr.gt.0.0e+0_fp) THEN
         H_HBr = EXP(-(17.83e+0_fp+1.02e+0_fp*W_HNO3-1.08e+0_fp*W_H2SO4+
     &      3.9e+0_fp*SQRT(W_HNO3)+4.38e+0_fp*SQRT(W_H2SO4)-8.87e+0_fp*
     &      W_HNO3**2-17.0e+0_fp*W_HNO3*W_H2SO4+3.73e+0_fp*W_H2SO4**2)-
     &      1.0e+0_fp/TCENTER*(-8220.5e+0_fp-362.76e+0_fp*
     &      W_HNO3+658.93e+0_fp*
     &      W_H2SO4-914.0e+0_fp*SQRT(W_HNO3)-955.3e+0_fp*SQRT(W_H2SO4)+
     &      9976.6e+0_fp*W_HNO3**2+19778.5e+0_fp*W_HNO3*W_H2SO4+
     &      7680.0e+0_fp*W_H2SO4**2)-LOG(W_HNO3+0.410e+0_fp*W_H2SO4)-
     &      LOG(36.461e+0_fp/(1000.0e+0_fp+98.076e+0_fp*
     &      M_H2SO4+63.012e+0_fp*
     &      M_HNO3)))*(ATM*1e-2_fp)
         M_HBr = (1.0e+0_fp/R_ATM/TCENTER*PATMHBr)/
     &      (MOLDENS_H2SO4/M_H2SO4 + 1.0e+0_fp/R_ATM/TCENTER/H_HBr)
         W_HBr=M_HBr*80.91e+0_fp/(1.0e+3_fp+98.076e+0_fp*M_H2SO4+
     &      63.012e+0_fp*M_HNO3)
         PVAP_HBr = M_HBr/H_HBr
         HBrGASFRAC=1.0e+0_fp-(PATMHBr-PVAP_HBr)/PATMHBr
      ELSE
         W_HBr=0.0e+0_fp
         HBrGASFRAC=1.0e+0_fp
      ENDIF

      ! Finally HOBr (Hanson and Ravishankara, Heterogeneous
      ! chemistry of Bromine species in sulfuric acid under
      ! stratospheric conditions, 1995)
      IF (PATMHOBr.gt.0.0e+0_fp) THEN
         ! Hanson and Ravishankara state that the volume-based
         ! Henry's Law coefficient for HOBr in H2SO4 is 10^6 M/atm.
         ! The molality-based Henry's law constant, H_HOBr, is
         ! therefore:
         H_HOBr = (1.0e+6_fp) * MOLDENS_H2SO4 / M_H2SO4
         M_HOBr = (1.0e+0_fp/R_ATM/TCENTER*PATMHOBr)/
     &      (MOLDENS_H2SO4/M_H2SO4 + 1.0e+0_fp/R_ATM/TCENTER/H_HOBr)
         W_HOBr = M_HOBr*96.911e+0_fp/(1.0e+3_fp+98.076e+0_fp*M_H2SO4+
     &      63.012e+0_fp*M_HNO3)
         PVAP_HOBr = M_HOBr/H_HOBr
         HOBrGASFRAC=1.0e+0_fp-(PATMHOBr-PVAP_HOBr)/PATMHOBr
      ELSE
         W_HOBr=0e+0_fp
         HOBrGASFRAC=1.0e+0_fp
      ENDIF

      ! Take W_H2O as remainder
      W_H2O = 1.e+0_fp-(W_H2SO4+W_HNO3+W_HCl+W_HOCl+W_HBr+W_HOBr)

      ! Aerosol mass density in kg/m3 aerosol
      SLA_RHO = CARSLAW_DENSITY(M_H2SO4,M_HNO3,TCENTER)

      ! Aerosol volume in m3/m3 air
      SLA_VOL = (MOLDENS_H2SO4*98.076e+0_fp/W_H2SO4/SLA_RHO)*1.e-3_fp

      END SUBROUTINE TERNARY
!EOC
!------------------------------------------------------------------------------
!               MIT Laboratory for Aviation and the Environment               !
!------------------------------------------------------------------------------
!BOP
!
! !IROUTINE: carslaw_density
!
! !DESCRIPTION: Function CARSLAW\_DENSITY determines the density of a
!  sol'n through a relationship from Carslaw et al.. Result is in kg/m3.
!\\
!\\
! !INTERFACE:
!
      REAL(fp) FUNCTION CARSLAW_DENSITY(CS,CN,T)
!
! !INPUT PARAMETERS:
!
      REAL(fp), INTENT(IN) :: CS         ! H2SO4 molality (mol H2SO4/kg solvent)
      REAL(fp), INTENT(IN) :: CN         ! HNO3 molality (mol HNO3/kg solvent)
      REAL(fp), INTENT(IN) :: T          ! Temperature (K)
!
! !REVISION HISTORY: 
!  19 Apr 2013 - S. D. Eastham - Initial version
!EOP
!------------------------------------------------------------------------------
!BOC
!
! !LOCAL VARIABLES:
!
      REAL(fp)                :: DENSS,DENSN

      !=================================================================
      ! CARSLAW_DENSITY begins here!
      !=================================================================

        DENSS=1000.0e+0_fp+123.64e+0_fp*CS-5.6e-4_fp*CS*T**2  
     &       -29.54e+0_fp*CS**1.5e+0_fp + 1.814e-4_fp*CS**1.5e+0_fp
     &       *T**2+2.343e+0_fp*CS**2  -1.487e-3_fp*CS**2*T  
     &       -1.324e-5_fp*CS**2*T**2

        DENSN=1000.0e+0_fp+85.107e+0_fp*CN-5.043e-4_fp*CN*T**2  
     &       -18.96e+0_fp*CN**1.5e+0_fp + 1.427e-4_fp*CN**1.5e+0_fp
     &       *T**2+1.458e+0_fp*CN**2  -1.198e-3_fp*CN**2*T  
     &       -9.703e-6_fp*CN**2*T**2

        CARSLAW_DENSITY=1.0e+0_fp/((1.0e+0_fp/DENSS*CS/(CS+CN)  
     &  +1.0e+0_fp/DENSN*CN/(CS+CN)))
      RETURN

      END FUNCTION CARSLAW_DENSITY
!EOC
!------------------------------------------------------------------------------
!               MIT Laboratory for Aviation and the Environment               !
!------------------------------------------------------------------------------
!BOP
!
! !IROUTINE: calc_fallvel
!
! !DESCRIPTION: Function CALC\_FALLVEL calculates the terminal velocity of a
!  solid particle.
!\\
!\\
! !INTERFACE:
!
      FUNCTION CALC_FALLVEL(DENSITY,RADIUS,TCENTER,PCENTER) RESULT(VEL)
!
! !USES:
!
      USE ERROR_MOD,       ONLY : ERROR_STOP
!
! !INPUT PARAMETERS:
!
      REAL(fp),INTENT(IN)   :: RADIUS  ! Particle radius (cm)
      REAL(fp),INTENT(IN)   :: DENSITY ! Particle density (kg/m3)
      REAL(fp),INTENT(IN)   :: TCENTER ! Local temperature (K)
      REAL(fp),INTENT(IN)   :: PCENTER ! Local pressure (kPa)
!
! !OUTPUT VARIABLES:
!
      REAL(fp)              :: VEL ! Fall velocity (m/s)
!
! !REMARKS:
! (1) A remark
! 
! !REVISION HISTORY: 
!  11 Aug 2012 - S. D. Eastham - Initial version
!EOP
!------------------------------------------------------------------------------
!BOC
!
! !LOCAL VARIABLES:
!
      REAL(fp)              :: Vy ! Intermediate velocity (m/s)
      REAL(fp),PARAMETER    :: eta=6.45e-8_fp ! Constant (kg/(msK))
      REAL(fp)              :: val_x ! Dimensionless variable
      REAL(fp),DIMENSION(3) :: alpha ! Auxiliary variables
      REAL(fp)              :: PR ! Pressure times radius

      !=================================================================
      ! CALC_FALLVEL begins here!
      !=================================================================

      DATA ALPHA/1.49e-5_fp,5.02e-6_fp,2.64e-5_fp/

      ! Sanity check
      IF ((RADIUS.le.0.e+0_fp).or.(DENSITY.le.0.e+0_fp)) THEN
         VEL=0.e+0_fp
      ELSE
         ! PCENTER (kPa -> Pa) = *1.d3
         ! RADIUS  (cm  -> m ) = *1.d-2
         ! Therefore multiply PR by 10
         PR = PCENTER * RADIUS * 10e+0_fp
         VAL_X = -1.0e+0_fp*PR/(ALPHA(3)*TCENTER)
         VAL_X = ALPHA(2)*TCENTER*EXP(VAL_X)/PR
         VAL_X = 1.0e+0_fp + VAL_X + (ALPHA(1)*TCENTER/PR)
         Vy = g0*DENSITY*RADIUS*RADIUS*(1.e-4_fp)/(4.5*ETA*TCENTER)
         VEL = 0.893e+0_fp * Vy * VAL_X
      ENDIF

      ! Velocities should be of the order of 0.1 m/s
      IF (VEL.gt.10.e+0_fp) THEN
         CALL ERROR_STOP(' Excessive fall velocity? ', 
     &                   ' CALC_FALLVEL, UCX_mod')
      ENDIF

      END FUNCTION CALC_FALLVEL
!EOC
!------------------------------------------------------------------------------
!               MIT Laboratory for Aviation and the Environment               !
!------------------------------------------------------------------------------
!BOP
!
! !IROUTINE: cacl_sla_gamma
!
! !DESCRIPTION: Subroutine CALC\_SLA\_GAMMA calculates 11 different sticking 
!  coefficients on the surface of local stratospheric liquid aerosols, 
!  relevant to each of the 11 reactions listed in Kirner's paper.
!\\
!\\
! !INTERFACE:
!
      SUBROUTINE CALC_SLA_GAMMA( NDENS, T, P, WT_FRC, H2OSUM, HClSUM,
     &                           HBrSUM, HOBrSUM, ClNO3SUM, BrNO3SUM,
     &                           RHO, ARAD, RXNGAMMA )
!
! !USES:
!
      ! Temporary - for debug
      USE ERROR_MOD,     ONLY : IT_IS_NAN,ERROR_STOP     ! Test for NaN
!
! !INPUT PARAMETERS:
!
      REAL(fp), INTENT(IN)  :: NDENS    ! Air number density (molec/cm3)
      REAL(fp), INTENT(IN)  :: T        ! Temperature (K)
      REAL(fp), INTENT(IN)  :: P        ! Pressure (hPa)
      REAL(fp), INTENT(IN)  :: WT_FRC   ! Weight fraction of H2SO4 (kg/kg)
      REAL(fp), INTENT(IN)  :: H2OSUM   ! H2O mixing ratio
      REAL(fp), INTENT(IN)  :: HClSUM   ! HCl mixing ratio
      REAL(fp), INTENT(IN)  :: HBrSUM   ! HBr mixing ratio
      REAL(fp), INTENT(IN)  :: HOBrSUM  ! HOBr mixing ratio
      REAL(fp), INTENT(IN)  :: ClNO3SUM ! ClNO3 mixing ratio
      REAL(fp), INTENT(IN)  :: BrNO3SUM ! BrNO3 mixing ratio
      REAL(fp), INTENT(IN)  :: RHO      ! STS density (g/cm3)
      REAL(fp), INTENT(IN)  :: ARAD     ! SLA radius (cm)
!
! !OUTPUT VARIABLES:
!
      REAL(fp), INTENT(OUT) :: RXNGAMMA(11) ! Premultiplying factors
!
! !REVISION HISTORY: 
!  10 Oct 2012 - S. D. Eastham - Initial version
!  15 Apr 2015 - M. Yannetti   - Adjustment to f8 from fp due to overflow concerns
!EOP
!------------------------------------------------------------------------------
!BOC
!
! !LOCAL VARIABLES:
!
      REAL(f8)               :: WT      ! Weight percentage H2SO4 (100*kg/kg)
      REAL(f8)               :: H2OPP   ! Partial pressure of H2O (hPa)
      REAL(f8)               :: HClPP   ! Partial pressure of HCl (atm)
      REAL(f8)               :: HBrPP   ! Partial pressure of HBr (atm)
      REAL(f8)               :: HOBrPP  ! Partial pressure of HOBr (atm)
      REAL(f8)               :: ClNO3PP ! Partial p. of ClONO2 (atm)
      REAL(f8)               :: BrNO3PP ! Partial p. of BrONO2 (atm)
      REAL(f8)               :: PSATH2O ! Water vapor sat. pressure (hPa)
      REAL(f8)               :: ACTH2O  ! Activity of water
      REAL(f8)               :: MOLAL   ! Molality of H2SO4 (mol H2SO4/kg solvent)
      REAL(f8), DIMENSION(3) :: Z       ! Parameters for H2SO4 sol'n
      REAL(f8)               :: M_H2SO4 ! Mass of H2SO4

      ! HOBr parameters
      REAL(f8)               :: c_HOBr
      REAL(f8)               :: SHOBr
      REAL(f8)               :: HHOBr
      REAL(f8)               :: DHOBr
      REAL(f8)               :: kHOBr_HCl
      REAL(f8)               :: GHOBrrxn
      REAL(f8)               :: lHOBr
      REAL(f8)               :: fHOBr
      REAL(f8)               :: gHOBr_HCl

      ! HOCl parameters
      REAL(f8)               :: c_HOCl
      REAL(f8)               :: SHOCl
      REAL(f8)               :: HHOCl
      REAL(f8)               :: DHOCl
      REAL(f8)               :: kHOCl_HCl
      REAL(f8)               :: GHOClrxn
      REAL(f8)               :: lHOCl
      REAL(f8)               :: fHOCl
      REAL(f8)               :: gHOCl_HCl

      ! ClNO3 parameters
      REAL(f8)               :: c_ClNO3
      REAL(f8)               :: SClNO3
      REAL(f8)               :: HClNO3
      REAL(f8)               :: DClNO3
      REAL(f8)               :: GClNO3rxn
      REAL(f8)               :: lClNO3
      REAL(f8)               :: fClNO3
      REAL(f8)               :: gClNO3
      REAL(f8)               :: gClNO3_HCl
      REAL(f8)               :: gClNO3_H2O
 
      ! N2O5 parameters
      REAL(f8), DIMENSION(3) :: AK

      ! Other parameters
      REAL(f8) :: kH2O,kH,khdr,GbH2O,HHCl,MHCl,kHCl,GbHCl,Gs,FHCl,Gsp
      REAL(f8) :: GbHClp, Gb, khydr, kII, k_dl

      ! Interim variables
      REAL(f8)               :: X,A,H,T_THRESHOLD,aH
      REAL(f8), PARAMETER    :: MAX_T_DIFF = 6.0e+0_fp

      ! Control whether to run calculations
      LOGICAL              :: HClOK, HOBrOK

      ! Debug variables
      INTEGER              :: I
      CHARACTER(LEN=255)   :: DBGMSG
      !=================================================================
      ! CALC_SLA_GAMMA begins here!
      !=================================================================

      PSATH2O = EXP(18.452406985e+0_f8-3505.1578807e+0_f8
     &     /T-330918.55082e+0_f8/(T*T)
     &     +12725068.262e+0_f8/(T*T*T))       ! Saturation pressure of H2O
      H2OPP = H2OSUM * P                  ! Partial pressure of H2O
      ACTH2O = MAX((H2OPP/PSATH2O),1.0e+0_f8) ! Water activity

      ! Calculate molality of solution
      !WT = MIN(100.0e+0_fp,100.0e+0_fp*WT_FRC) ! Convert from fraction to %
      WT = 100.0e+0_f8*WT_FRC ! Convert from fraction to %
      MOLAL = 1000.0e+0_f8 * (WT/98.0e+0_f8/(100.0-WT))

      ! Parameters for H2SO4 solution
      !----------------------------------------------------------
      ! The solution density is calculated earlier, including
      ! contributions from HNO3. This code treats it as a binary
      ! solution - so far this is just a kludge. Need to update
      ! all this code to acknowledge the presence of at least
      ! HNO3 (e.g. X is still calculated based on pure H2O
      ! solvent!)
      !----------------------------------------------------------
      !Z(1) =   0.12364e+0_fp-5.6d-7*T*T
      !Z(2) =   -0.02954e+0_fp+1.814d-7*T*T
      !Z(3) =   2.343d-3-1.487d-6*T-1.324d-8*T*T
      !RHO  =   1.0e+0_fp+Z(1)*MOLAL+Z(2)*MOLAL**1.5+Z(3)*MOLAL*MOLAL
      !----------------------------------------------------------
      M_H2SO4 =   RHO*WT/9.8 ! Molality (mol H2SO4/kg solvent)
      X    =   WT/(WT+(100.-WT)*98./18.)
      A    =   169.5+5.18*WT-0.0825*WT*WT+3.27e-3_f8*WT*WT*WT
      T_THRESHOLD = 144.11+0.166*WT-0.015*WT*WT+2.18e-4_f8*WT*WT*WT
      IF ((T-T_THRESHOLD).gt.MAX_T_DIFF) THEN
         H = A*T**(-1.43)*EXP(448./(T-T_THRESHOLD))
      ELSE
         H = A*T**(-1.43)*EXP(448./MAX_T_DIFF)
      ENDIF

      aH   =   EXP(60.51-0.095*WT+0.0077*WT*WT-1.61e-5_f8*WT*WT*WT
     &     -(1.76+2.52e-4_f8*WT*WT)*SQRT(T) +
     &     (-805.89+253.05*WT**0.076)/SQRT(T))

      HClPP = HClSUM*P/(ATM*1e-2_f8) ! Note atm, not hPa
      ClNO3PP = ClNO3SUM*P/(ATM*1e-2_f8)
      BrNO3PP = BrNO3SUM*P/(ATM*1e-2_f8)
      HOBrPP = HOBrSUM*P/(ATM*1e-2_f8) ! Note atm, not hPa
 
      ! Should we bother running calculations?
      HClOK = (HClPP .gt. 1.e-30_f8)
      HOBrOK = (HOBrPP .gt. 1.e-30_f8)

      ! Reaction 1. N2O5 + H2O (hydrolysis of N2O5)
      AK(1)=-25.5265-0.133188*WT+0.0093084*WT**2-9.0194E-5_f8*WT**3
      AK(2)=9283.76+115.345*WT-5.19258*WT**2+0.0483464*WT**3
      AK(3)=-851801-22191.2*WT+766.916*WT**2-6.85427*WT**3
      RXNGAMMA(1)=exp(AK(1)+AK(2)/T+AK(3)/T**2)
      
      ! Reaction 2. N2O5 + HCl
      ! JPL 10-06 suggests near-zero gamma
      RXNGAMMA(2) = TINY(1e+0_f8)

      ! Reactions 3/4. ClNO3 + H2O/HCl
      ! Now od only if HCl concentrations are large enough
      ! (to avoid div-by-zero errors), ckeller, 2/10/15.
      IF (HClOK) THEN
         c_ClNO3     =  1474.e+0_f8*SQRT(T)
         SClNO3      =  0.306e+0_f8+24.e+0_f8/T
         HClNO3      =  1.6e-6_f8*EXP(4710.e+0_f8/T)
     &               *  EXP(-SClNO3*M_H2SO4)
         DClNO3      =  5e-8_f8*T/h
         kH2O        =  1.95e+10_f8*EXP(-2800.e+0_f8/T)
         kH          =  1.22e+12_f8*EXP(-6200.e+0_f8/T)
         khydr       =  kH2O*ACTH2O + kH*aH*ACTH2O
         GbH2O       =  4*HClNO3*0.082*T*SQRT(DClNO3*khydr)
     &               /  c_ClNO3
         HHCl        =  (0.094e+0_f8-0.61e+0_f8*X+1.2e+0_f8*X*X)
     &               *  EXP(-8.68+(8515-10718*X**0.7)/T)
         MHCl        =  HHCl *HClPP
         kHCl        =  7.9e+11_f8*aH*DClNO3*MHCl
         lClNO3      =  SQRT(DClNO3/(khydr+kHCl))
         if (lClNO3.gt.(1.e+5_f8*arad)) then
            ! Limiting rate
            fClNO3   =  arad/(3.e+0_f8*lClNO3)
         else
            fClNO3   =  1.e+0_f8/tanh(arad/lClNO3)- lClNO3/arad
         endif
         GClNO3rxn   =  fClNO3*GbH2O *SQRT(1.e+0_f8+kHCl/khydr)
         GbHCl       =  GClNO3rxn* kHCl/(kHCl+ khydr)
         Gs          =  66.12e+0_f8*EXP(-1374.e+0_f8/T)*HClNO3*MHCl
         FHCl        =  1.e+0_f8/(1.e+0_f8+0.612e+0_f8*(Gs+GbHCl)*
     &                ClNO3PP/ HClPP)
         Gsp         =  FHCl*Gs
         GbHClp      =  FHCl*GbHCl
         Gb          =  GbHClp  + GClNO3rxn* khydr/( kHCl+ khydr)
         gClNO3      =  1.e+0_f8/(1.e+0_f8+1.e+0_f8/(Gsp + Gb))
         gClNO3_HCl  =  gClNO3 *(Gsp + GbHClp)/(Gsp + Gb)
         gClNO3_H2O  =  gClNO3 - gClNO3_HCl
   
         !IF (HClOK) THEN
         RXNGAMMA(3) =  gClNO3_H2O
         RXNGAMMA(4) =  gClNO3_HCl
      ELSE
         RXNGAMMA(3) = TINY(1e+0_f8)
         RXNGAMMA(4) = TINY(1e+0_f8)
      ENDIF

      ! Reaction 5. ClNO3 + HBr
      ! Not present in JPL 10-06 for H2SO4
      RXNGAMMA(5) = TINY(1e+0_f8)

      ! Reaction 6. BrNO3 + H2O
!      RXNGAMMA(6) = 1.0/(1.0/0.88+exp(-17.832+0.245*WT))
      RXNGAMMA(6) = 1.e+0_f8/(1.e+0_f8/0.80e+0_f8+1.e+0_f8/
     &             (exp(29.2e+0_f8-0.4e+0_f8*WT )+0.11))
      
      ! Reaction 7. BrNO3 + HCl
      RXNGAMMA(7) = 0.9e+0_f8 ! JPL 10-06

      ! Reaction 8. HOCl + HCl
      IF (HClOK) THEN
         c_HOCl    =  MOLEC_SPEED(T,52.46e+0_fp) ! input variable, fp
         SHOCl     =  0.0776e+0_f8+59.18e+0_f8/T
         HHOCl     =  1.91e-6_f8*EXP(5862.4e+0_f8/T)*EXP(-SHOCl*M_H2SO4)
         DHOCl     =  6.4e-8_f8*T/H
         kHOCl_HCl =  1.25e+9_f8*aH*DHOCl*MHCl
         lHOCl     =  SQRT(DHOCl/kHOCl_HCl)
         if (lHOCl.gt.(1.e+5_f8*arad)) then
            ! Limiting rate
            fHOCl = arad/(3.e+0_f8*lHOCl)
         else
            fHOCl     =  1.e+0_f8/tanh(arad/lHOCl)- lHOCl/arad
         endif
         GHOClrxn  =  4.e+0_f8*HHOCl*0.082e+0_f8*T*
     &                sqrt(DHOCl*kHOCl_HCl)/c_HOCl
         IF (fHOCl.eq.0.) THEN
            gHOCl_HCl =  TINY(1e+0_f8)
         ELSE
            gHOCl_HCl =  1.e+0_f8/(1.e+0_f8+1.e+0_f8/
     &                 (fHOCl*GHOClrxn*FHCl))
         ENDIF
      ELSE
         gHOCl_HCl = TINY(1e+0_f8)
      ENDIF
   
      RXNGAMMA(8) = gHOCl_HCl

      ! Reaction 9. HOCl + HBr
      ! Not yet implemented for STS; JPL 10-06 suggests complex
      ! relationship, not yet sufficiently well understood or
      ! parameterized for the purposes of simulation. Ignore for now
      RXNGAMMA(9) = TINY(1e+0_f8)

      ! Reaction 10. HOBr + HCl
      IF ((HClOK).and.(HOBrOK)) THEN
         c_HOBr    =  MOLEC_SPEED(T,96.91e+0_fp) ! input variable, fp
         SHOBr     =  0.0776e+0_f8+59.18e+0_f8/T
!         HHOBr     =  30.D0
         HHOBR     = exp(-9.86e+0_f8+5427.e+0_f8/T)
         DHOBr     =  1.E-8_f8
         kII       = exp(154.e+0_f8-1.63e+0_f8*WT)*exp(-(3.85e+4_f8-
     &               478.e+0_f8*WT)/T)
         k_dl      = 7.5e+14_f8*(DHOBr*arad*1.e7_f8)
         IF (kII.gt.k_dl) kII=k_dl
         kHOBr_HCl =  kII*HHOBr*HOBrPP
!         IF (kHOBr_HCl.eq.0.) THEN   ! catch for zero (mdy, 04/15)
!           kHOBr_HCl = TINY(1e+0_fp)
!         ENDIF
         GHOBrrxn  =  4.e+0_f8*HHCl*0.082e+0_f8*T*sqrt(DHOBr*kHOBr_HCl)/
     &              c_HOBr
         lHOBr     =  sqrt(DHOBr/kHOBr_HCl)
         if (lHOBr.gt.(1.e+3_f8*arad)) then
            ! Limiting rate
            fHOBr = arad/(3.e+0_f8*lHOBr)
         else
            fHOBr     =  1.e+0_f8/tanh(arad/lHOBr)- lHOBr/arad
         endif
!         IF ((fHOBr*GHOBrrxn).eq.0.) THEN
!           gHOBr_HCl =  1.e+0_fp/(1.e+0_fp+1.e+0_fp/TINY(1e+0_fp))
!         ELSE
           gHOBr_HCl =  1.e+0_f8/(1.e+0_f8+1.e+0_f8/(fHOBr*GHOBrrxn))
!         ENDIF
         RXNGAMMA(10) = gHOBr_HCl
      ELSE
         RXNGAMMA(10) = TINY(1e+0_f8)
      ENDIF

      ! Reaction 11. HOBr + HBr
      ! Data from JPL limited; ignore for now
      RXNGAMMA(11) = TINY(1e+0_f8)

      ! SDE 2013-10-18: DEBUG
      DO I=1,11
         IF (IT_IS_NAN(RXNGAMMA(I))) THEN
            WRITE(DBGMSG,'(a,I2)') 'RXNGAMMA NaN: ', I
            CALL DEBUG_MSG( TRIM(DBGMSG) )
            WRITE(DBGMSG,'(a,E10.4)') 'NDENS: ', NDENS
            CALL DEBUG_MSG( TRIM(DBGMSG) )
            WRITE(DBGMSG,'(a,E10.4)') 'T: ', T
            CALL DEBUG_MSG( TRIM(DBGMSG) )
            WRITE(DBGMSG,'(a,E10.4)') 'P: ', P
            CALL DEBUG_MSG( TRIM(DBGMSG) )
            WRITE(DBGMSG,'(a,E10.4)') 'WT_FRC: ', WT_FRC
            CALL DEBUG_MSG( TRIM(DBGMSG) )
            WRITE(DBGMSG,'(a,E10.4)') 'H2OSUM: ', H2OSUM
            CALL DEBUG_MSG( TRIM(DBGMSG) )
            WRITE(DBGMSG,'(a,E10.4)') 'HClSUM: ', HClSUM
            CALL DEBUG_MSG( TRIM(DBGMSG) )
            WRITE(DBGMSG,'(a,E10.4)') 'HBrSUM: ', HBrSUM
            CALL DEBUG_MSG( TRIM(DBGMSG) )
            WRITE(DBGMSG,'(a,E10.4)') 'HOBrSUM: ', HOBrSUM
            CALL DEBUG_MSG( TRIM(DBGMSG) )
            WRITE(DBGMSG,'(a,E10.4)') 'ClNO3SUM: ', ClNO3SUM
            CALL DEBUG_MSG( TRIM(DBGMSG) )
            WRITE(DBGMSG,'(a,E10.4)') 'BrNO3SUM: ', BrNO3SUM
            CALL DEBUG_MSG( TRIM(DBGMSG) )
            WRITE(DBGMSG,'(a,E10.4)') 'RHO: ', RHO
            CALL DEBUG_MSG( TRIM(DBGMSG) )
            WRITE(DBGMSG,'(a,E10.4)') 'ARAD: ', ARAD
            CALL DEBUG_MSG( TRIM(DBGMSG) )
            CALL ERROR_STOP('BAD GAMMA','UCX_mod')
         ENDIF
      ENDDO

      ! Return to calling program
      END SUBROUTINE CALC_SLA_GAMMA
!EOC
!------------------------------------------------------------------------------
!               MIT Laboratory for Aviation and the Environment               !
!------------------------------------------------------------------------------
!BOP
!
! !IROUTINE: molec_speed
!
! !DESCRIPTION: Function MOLEC\_SPEED calculates the mean velocity of gas
!  phase particles based on temperature and molecular mass.
!\\
!\\
! !INTERFACE:
!
      REAL(fp) FUNCTION MOLEC_SPEED(T,MOLMASS)
!
! !INPUT PARAMETERS:
!
      REAL(fp), INTENT(IN)          :: T       ! Temperature (K)
      REAL(fp), INTENT(IN)          :: MOLMASS ! Molecular mass (g/mol)
!
! !REVISION HISTORY: 
!  10 Oct 2012 - S. D. Eastham - Initial version
!EOP
!------------------------------------------------------------------------------
!BOC
!
      !=================================================================
      ! MOLEC_SPEED begins here!
      !=================================================================

      MOLEC_SPEED=SQRT(8.0e+0_fp*RSTARG*1e+7_fp*T/(PI*MOLMASS))

      END FUNCTION MOLEC_SPEED
!EOC
!------------------------------------------------------------------------------
!               MIT Laboratory for Aviation and the Environment               !
!------------------------------------------------------------------------------
!BOP
!
! !IROUTINE: read_psc_file
!
! !DESCRIPTION: Subroutine READ\_PSC\_FILE initializes PSC state information
!  from a checkpoint file (binary punch file format).
!\\
!\\
! !INTERFACE:
!
      SUBROUTINE READ_PSC_FILE( am_I_Root, State_Chm, RC )
!
! !USES:
!
      USE ErrCode_Mod
      USE ERROR_MOD,          ONLY : ERROR_STOP
      USE HCO_ERROR_MOD
      USE HCO_RESTART_MOD,    ONLY : HCO_RestartGet
      USE HCO_STATE_MOD,      ONLY : HCO_State
      USE HCO_CLOCK_MOD,      ONLY : HcoClock_First 
      USE HCO_CLOCK_MOD,      ONLY : HcoClock_Rewind
      USE HCOI_GC_MAIN_MOD,   ONLY : GetHcoState
      USE State_Chm_Mod,      ONLY : ChmState
!
! !INPUT PARAMETERS: 
!
      LOGICAL,        INTENT(IN)    :: am_I_Root   ! Is this the root CPU?
!
! !INPUT/OUTPUT PARAMETERS: 
!
      TYPE(ChmState), INTENT(INOUT) :: State_Chm   ! Chemistry State object
      INTEGER,        INTENT(INOUT) :: RC
! 
! !REVISION HISTORY: 
!  28 Apr 2013 - S. D. Eastham - Initial version, based on READ_CSPEC_FILE
!  14 Feb 2014 - R. Yantosca   - Reorder DO loops for efficiency
!  16 Apr 2014 - M. Sulprizio  - Now get PSC restart file path from Input_Opt
!  23 Jul 2014 - R. Yantosca   - Remove reference to obsolete CMN_mod.F
!  14 Jan 2015 - C. Keller     - Now read from HEMCO
!   4 Mar 2015 - R. Yantosca   - Declare pointer args to HCO_GetPtr w/ REAL(f4)
!  25 Mar 2015 - C. Keller     - Now use HEMCO restart module
!  29 Apr 2016 - R. Yantosca - Don't initialize pointers in declaration stmts
!EOP
!------------------------------------------------------------------------------
!BOC
!
! !LOCAL VARIABLES:
!     
      ! Scalars
      LOGICAL            :: IT_EXISTS 

      ! Strings
      CHARACTER(LEN=255) :: MSG
     
      ! Pointer to HEMCO state obj.
      TYPE(HCO_State), POINTER  :: HcoState

      !=================================================================
      ! READ_PSC_FILE begins here!
      !=================================================================

      ! Assume success until otherwise 
      RC = GC_SUCCESS 
 
      ! Initialize
      HcoState => NULL()

      ! Only read on first call or after rewind
      IF ( .NOT. HcoClock_First ( .FALSE. ) .AND. 
     &     .NOT. HcoClock_Rewind( .FALSE. )      ) THEN
         RETURN
      ENDIF
 
      ! Get HEMCO state obj.
      CALL GetHcoState( HcoState )

      ! Get restart variable
      CALL HCO_RestartGet( am_I_Root, HcoState, 'STATE_PSC',  
     &                     State_Chm%STATE_PSC, RC, FILLED=IT_EXISTS ) 
      IF ( RC /= HCO_SUCCESS ) THEN
         MSG = 'Cannot get PSC restart variable'
         CALL ERROR_STOP ( MSG, 'READ_PSC_FILE (ucx_mod.F)' )
      ENDIF

      ! Cleanup
      HcoState => NULL()

      ! On first call, prompt some messages

      ! If restart exists, point to this field. Eventually deallocate
      ! pointer first.
      IF ( IT_EXISTS ) THEN
         IF (am_I_Root ) THEN
            WRITE(6,*) '    - UCX: Initialize PSC from restart' 
         ENDIF
      ELSE
         IF (am_I_Root ) THEN
         WRITE(6,*) 
     &      '    - UCX: PSC restart not found, initialize PSC-free'
         ENDIF
      ENDIF

      END SUBROUTINE READ_PSC_FILE
!EOC
!------------------------------------------------------------------------------
!               MIT Laboratory for Aviation and the Environment               !
!------------------------------------------------------------------------------
!BOP
!
! !IROUTINE: set_clock_trac
!
! !DESCRIPTION: Subroutine SET\_CLOCK\_TRAC sets the clock species mixing 
!  ratio within the bottom five grid levels, increasing by a fixed rate of
!  0.5 ppbv/day
!\\
!\\
! !INTERFACE:
!
      SUBROUTINE SET_CLOCK_TRAC( STEPLEN, State_Chm )
!
! !USES:
!
      USE CMN_SIZE_MOD
      USE State_Chm_Mod,      ONLY : ChmState
!
! !INPUT PARAMETERS:
!
      INTEGER,        INTENT(IN)  :: STEPLEN     ! Step length (min)
!
! !OUTPUT PARAMETERS: 
!
      TYPE(ChmState), INTENT(OUT) :: State_Chm   ! Chemistry State object
!
! !REVISION HISTORY: 
!  16 Oct 2013 - S. D. Eastham - Initial version
!  14 Feb 2014 - R. Yantosca   - Reorder DO loop for efficiency
!  21 Feb 2014 - M. Sulprizio  - Now pass State_Chm object via the arg list
!EOP
!------------------------------------------------------------------------------
!BOC
!
! !LOCAL VARIABLES:
!
      INTEGER             :: I,J,L,LCLOCK
      REAL(fp), PARAMETER :: INCRATE = 0.5e-9_fp ! vv/day increase
      
      !=================================================================
      ! SET_CLOCK_TRAC begins here!
      !=================================================================

      IF (CLOCKMR.lt.TINY(1e+0_fp)) THEN
         ! Reset clock species everywhere
         LCLOCK = LLPAR
      ELSE
         ! Only set bottom 5 levels
         LCLOCK = 5
      ENDIF

!$OMP PARALLEL DO
!$OMP+DEFAULT( SHARED )
!$OMP+PRIVATE( I, J, L )
      DO L=1,LCLOCK
      DO J=1,JJPAR
      DO I=1,IIPAR
         State_Chm%Species(I,J,L,id_CLOCK) = CLOCKMR
      ENDDO ! L
      ENDDO ! I
      ENDDO ! J
!$OMP END PARALLEL DO

      ! Increment clock mixing ratio for next step
      CLOCKMR = CLOCKMR + (INCRATE*STEPLEN/(60e+0_fp*24e+0_fp))

      END SUBROUTINE SET_CLOCK_TRAC
!EOC
!------------------------------------------------------------------------------
!               MIT Laboratory for Aviation and the Environment               !
!------------------------------------------------------------------------------
!BOP
!
! !IROUTINE: set_h2o_trac
!
! !DESCRIPTION: Subroutine SET\_H2O\_TRAC sets the H2O species throughout 
!  the selected domain (either troposphere only or the full grid).
!\\
!\\
! !INTERFACE:
!
      SUBROUTINE SET_H2O_TRAC ( am_I_Root, SETSTRAT, Input_Opt, 
     &                          State_Met, State_Chm, RC )
!
! !USES:
!
      USE CHEMGRID_MOD,       ONLY : ITS_IN_THE_TROP
      USE CMN_SIZE_MOD
      USE DAO_MOD,            ONLY : AIRQNT
      USE ErrCode_Mod
      USE ERROR_MOD
      USE Input_Opt_Mod,      ONLY : OptInput
      USE State_Chm_Mod,      ONLY : ChmState
      USE State_Met_Mod,      ONLY : MetState
      USE UnitConv_Mod 
!
! !INPUT PARAMETERS:
!      
      LOGICAL,        INTENT(IN)    :: am_I_Root   ! Are we on the root CPU?
      LOGICAL,        INTENT(IN)    :: SETSTRAT    ! Set strat H2O?
      TYPE(OptInput), INTENT(IN)    :: Input_Opt   ! Input options
!
! !INPUT/OUTPUT PARAMETERS: 
!
      TYPE(MetState), INTENT(INOUT) :: State_Met   ! Meteorology State object
      TYPE(ChmState), INTENT(INOUT) :: State_Chm   ! Chemistry State object
!
! !OUTPUT PARAMETERS:
!
      INTEGER,        INTENT(OUT)   :: RC          ! Success or failure?
!
! !REVISION HISTORY: 
!  28 Mar 2013 - S. D. Eastham - Initial version
!  14 Feb 2014 - R. Yantosca   - Reordered DO loop for efficiency
!  21 Feb 2014 - M. Sulprizio  - Now pass Input_Opt, State_Met, and State_Chm 
!                                objects via the arg list
!  24 Feb 2015 - E. Lundgren   - Replace GET_PCENTER with State_Met%PMID and
!                                remove dependency on PRESSURE_MOD
!  24 Mar 2015 - E. Lundgren   - Change tracer units from kg to kg/kg 
!  29 Apr 2015 - E. Lundgren   - Now pass am_I_Root and RC to SET_H2O_TRAC
!  29 Apr 2015 - E. Lundgren   - Now use grid box moist air mass ADMOIST 
!                                with SPHU since AD is now dry air mass
!  29 Apr 2015 - E. Lundgren   - Replace RH calculation method with Nordquist,
!                                1973 and call AirQnt if moisture vars
!                                are updated using H2O tracer concentration
!  28 Oct 2015 - E. Lundgren   - Tracer units are now kg/kg dry air
<<<<<<< HEAD
!  18 Jul 2016 - E. Lundgren   - Remove dependency on grid box mass
=======
!  07 Jul 2016 - E. Lundgren   - Replace tracer pointer with species pointer
!  11 Aug 2016 - R. Yantosca   - Remove temporary tracer-removal code
>>>>>>> cf06f6d6
!EOP
!------------------------------------------------------------------------------
!BOC
!
! !LOCAL VARIABLES:
!
      INTEGER           :: I,J,L
      LOGICAL           :: READ_SPHU
      REAL(fp)          :: SPHU_kgkg, H2OVV_moist, Ev_mid
      REAL(fp)          :: Esat, EsatA, EsatB, EsatC, EsatD
      CHARACTER(LEN=255):: MSG, LOC

      ! Local variables for quantities from Input_Opt
      LOGICAL           :: LACTIVEH2O

      ! Empirical parameters for water vapor saturation pressure
      ! (Source: Nordquist, 1973. "Numerical Approximiations of
      !  Selected Meteorological Parameters Related to Cloud Physics"
      !  Text quality clarifications from Stipanuk, 1973. "Algorithms
      !  for Generating a Skew-T, Log P Diagram and Computing Selected
      !  Meteorological Quantities") 
      REAL(fp), PARAMETER   :: ESATP1  = 2.3832241e+1_fp   
      REAL(fp), PARAMETER   :: ESATP2  = -5.02808e+0_fp       
      REAL(fp), PARAMETER   :: ESATP3  = 8.1328e-3_fp    
      REAL(fp), PARAMETER   :: ESATP4  = 3.49149e+0_fp     
      REAL(fp), PARAMETER   :: ESATP5  = -1.3028844e+3_fp
      REAL(fp), PARAMETER   :: ESATP6  = -1.3816e-7_fp
      REAL(fp), PARAMETER   :: ESATP7  = 1.1344e+1_fp
      REAL(fp), PARAMETER   :: ESATP8  = -3.03998e-2_fp
      REAL(fp), PARAMETER   :: ESATP9  = -2.949076e+3_fp
      
      ! Pointers
      REAL(fp), POINTER     :: Spc (:,:,:,:)

      !=================================================================
      ! SET_H2O_TRAC begins here!
      !=================================================================

      ! Assume success
      RC  = GC_SUCCESS   

      ! Copy fields from INPUT_OPT
      LACTIVEH2O = Input_Opt%LACTIVEH2O

      ! Check that species concentration units are as expected
      IF ( TRIM( State_Chm%Spc_Units ) /= 'kg/kg dry' ) THEN
         MSG = 'Incorrect species units: ' // TRIM(State_Chm%Spc_Units)
         LOC = 'UCX_MOD: SET_H2O_TRAC'
         CALL GC_Error( TRIM(MSG), RC, TRIM(LOC) )
      ENDIF

      ! Initialize GEOS-Chem species array [kg/kg dry]
      Spc => State_Chm%Species

      ! If specific humidity will be updated, set previous humidity to
      ! to current humidity prior to change. This is used to preserve
      ! species mass in mixing ratio update following moisture change
      ! (ewl, 10/29/15)
      IF ( LActiveH2O .and. ( .not. SetStrat ) ) THEN
         State_Met%SPHU_prev = State_Met%SPHU
      ENDIF

!$OMP PARALLEL DO
!$OMP+DEFAULT( SHARED )
!$OMP+PRIVATE( I, J, L, READ_SPHU)
!$OMP+PRIVATE( SPHU_kgkg, H2OVV_moist, Ev_mid )
!$OMP+PRIVATE( Esat, EsatA, EsatB, EsatC, EsatD )
      DO L = 1, LLPAR
      DO J = 1, JJPAR
      DO I = 1, IIPAR

         READ_SPHU = ( ITS_IN_THE_TROP( I, J, L, State_Met ) .or.
     &                 SETSTRAT .or. ( .not. LACTIVEH2O )  )


         IF ( READ_SPHU ) THEN

            ! Calculate specific humidity [g H2O/kg total air] as [kg/kg] 
            SPHU_kgkg = State_Met%SPHU(I,J,L) * 1.e-3_fp
            
<<<<<<< HEAD
            ! Set H2O tracer concentration [kg/kg dry] using SPHU [kg/kg]
            ! without using box mass (ewl, 7/18/16)
            STT(I,J,L,IDTH2O) = SPHU_kgkg / ( 1.0e+0_fp - SPHU_kgkg )

         ELSE

            ! Calculate specific humidity in [kg H2O / kg total air] 
            ! using transported H2O [kg/kg dry] (ewl, 7/18/16)
            SPHU_kgkg =  STT(I,J,L,IDTH2O) / 
     &                  ( 1.0e+0_fp + STT(I,J,L,IDTH2O) ) 
=======
            ! Set H2O species concentration [kg/kg dry] using SPHU 
            ! (ewl, 11/4/15)
            Spc(I,J,L,id_H2O) = State_Met%SPHU(I,J,L) * 1.e-3_fp *
     &                          ( State_Met%ADMOIST(I,J,L)
     &                            / State_Met%AD(I,J,L) )

         ELSE

            ! Calculate specific humidity [g/kg total air] from 
            ! transported H2O [kg/kg dry] (ewl, 9/17/15)
            SPHU_kgkg = Spc(I,J,L,id_H2O) * State_Met%AD(I,J,L)
     &                  / State_Met%ADMOIST(I,J,L)
>>>>>>> cf06f6d6

            ! Set previous humidity to current humidity prior to update
            ! (ewl, 10/28/15)
            State_Met%SPHU_prev(I,J,L) = State_Met%SPHU(I,J,L)

            ! Set State_Met specific humidity [g/kg]
            State_Met%SPHU(I,J,L) = SPHU_kgkg * 1.e+3_fp
            
            ! Calculate water vapor saturation pressure [hPa] from T
            ! (see local variables above for method reference)
            EsatA = ESATP1 + ESATP2 * log10( State_Met%T(I,J,L) ) 
            EsatB = ESATP3 * 10**( ESATP4 + ESATP5/State_Met%T(I,J,L) )
            EsatC = ESATP6 * 10**( ESATP7 + ESATP8*State_Met%T(I,J,L) )
            EsatD = ESATP9 / State_Met%T(I,J,L)
            Esat = 10**( EsatA + EsatB + EsatC + EsatD ) 

            ! Calculate mol water vapor per mol moist air from SPHU
            ! Note that SPHU must be converted to [kg/kg] to use 1-SPHU
            ! as mass dry air / mass moist air
            H2OVV_moist = SPHU_kgkg * AIRMW 
     &               / ( SPHU_kgkg * AIRMW + ( 1 - SPHU_kgkg ) * H2OMW )
   
            ! Calculate water vapor partial pressure at grid box center [hPa]
            ! Note that grid box center is defined as the arithmetic average
            ! of the grid box pressure edges not the vertical mid-point.
            Ev_mid = State_Met%PMID(I,J,L) * H2OVV_MOIST
    
            ! Set State_Met relative humidity [%]
            State_Met%RH(I,J,L) = ( Ev_mid / Esat ) * 100e+0_fp 

         ENDIF
      ENDDO ! L
      ENDDO ! I
      ENDDO ! J
!$OMP END PARALLEL DO

      ! If humidity was updated, update all moist-dependent air quantities
      ! and species mixing ratio with the new moisture content (ewl, 4/29/15) 
      IF ( LActiveH2O .and. ( .not. SetStrat ) ) THEN
         CALL AIRQNT( am_I_Root, Input_opt, State_Met, State_Chm, RC, 
     &                update_mixing_ratio=.TRUE. )
      ENDIF

      ! Free pointer
      NULLIFY( Spc )

      END SUBROUTINE SET_H2O_TRAC
!
!EOC
!------------------------------------------------------------------------------
!               MIT Laboratory for Aviation and the Environment               !
!------------------------------------------------------------------------------
!BOP
!
! !IROUTINE: ucx_h2so4phot
!
! !DESCRIPTION: Subroutine UCX\_H2SO4PHOT propagates the calculated H2SO4
!  photolysis (J) rate at the top of the chemistry grid through to the top
!  of the transport grid, approximating H2SO4 photolysis in the mesosphere.
!\\
!\\
! !INTERFACE:
!
      SUBROUTINE UCX_H2SO4PHOT( Input_Opt, State_Met, State_Chm )
!
! !USES:
!
      USE CHEMGRID_MOD,       ONLY : GET_CHEMGRID_LEVEL
      USE CMN_FJX_MOD,        ONLY : ZPJ
      USE FAST_JX_MOD,        ONLY : RXN_H2SO4
      USE Input_Opt_Mod,      ONLY : OptInput
      USE State_Chm_Mod,      ONLY : ChmState
      USE State_Met_Mod,      ONLY : MetState
      USE TIME_MOD,           ONLY : GET_TS_CHEM
!
! !INPUT PARAMETERS:
!
      TYPE(OptInput), INTENT(IN)    :: Input_Opt   ! Input Options object
      TYPE(MetState), INTENT(IN)    :: State_Met   ! Meteorology State object
!
! !INPUT/OUTPUT PARAMETERS: 
!
      TYPE(ChmState), INTENT(INOUT) :: State_Chm   ! Chemistry State object

!
! !REMARKS:
! (1) A remark
! 
! !REVISION HISTORY: 
!  17 Aug 2013 - S. D. Eastham - Initial version
!  14 Feb 2014 - R. Yantosca   - Reorder DO loops for efficiency
!  21 Feb 2014 - M. Sulprizio  - Now pass Input_Opt, State_Met, and State_Chm
!                                objects via the arg list
!  31 May 2016 - E. Lundgren   - Replace Input_Opt%TRACER_MW_G with species
!                                database emMW_g (emitted species g/mol)
!  21 Jun 2016 - R. Yantosca   - Remove reference to tracerid_mod.F
!  27 Jun 2016 - M. Sulprizio  - Obtain photolysis rate directly from ZPJ array
!                                and remove reference to FJXFUNC and obsolete
!                                SMVGEAR variables like NKSO4PHOT, NAMEGAS, etc.
!  07 Jul 2016 - E. Lundgren   - Replace tracer pointer with species pointer
!EOP
!------------------------------------------------------------------------------
!BOC
!
! !LOCAL VARIABLES:
!
      INTEGER               :: I, J, L, IJWINDOW
      REAL(fp)              :: GMU,SO4_IN,PHOTDELTA,DTCHEM
      REAL(fp)              :: SO2_MW_G, SO4_MW_g, SO4_DELTA
      LOGICAL               :: DAYCOLUMN
      INTEGER               :: LMINPHOT
      REAL(fp)              :: RELWT
      LOGICAL,SAVE          :: FIRST=.TRUE.
      INTEGER               :: ICS

      ! Local variables for quantities from Input_Opt

      ! Pointers
      REAL(fp), POINTER     :: Spc (:,:,:,:)

      !=================================================================
      ! UCX_H2SO4PHOT begins here!
      !=================================================================

      ! Copy fields from species database
      SO2_MW_G = State_Chm%SpcData(id_SO2)%Info%emMW_g ! g/mol
      SO4_MW_G = State_Chm%SpcData(id_SO4)%Info%emMW_g ! g/mol
      RELWT    = SO2_MW_G / SO4_MW_G

      ! Initialize GEOS-Chem species array [kg]
      Spc => State_Chm%Species

      ! Allow for the possibility of variable timestep
      DTCHEM = GET_TS_CHEM()*60.e+0_fp

!$OMP PARALLEL DO
!$OMP+DEFAULT( SHARED )
!$OMP+PRIVATE( I, J, L, DAYCOLUMN, GMU )
!$OMP+PRIVATE( LMINPHOT, PHOTDELTA, SO4_IN, SO4_DELTA )
      DO J=1,JJPAR
      DO I=1,IIPAR

         GMU       = State_Met%SUNCOSmid(I,J)
         DAYCOLUMN = (GMU.gt.0e+0_fp)

         IF (DAYCOLUMN) THEN
            LMINPHOT  = GET_CHEMGRID_LEVEL( I, J, State_Met)

            ! Retrieve photolysis rate as a fraction of gaseous SO4
            PHOTDELTA = ZPJ(LMINPHOT,RXN_H2SO4,I,J) * DTCHEM
            PHOTDELTA = MIN(1.e+0_fp,PHOTDELTA)

            DO L=LMINPHOT+1,LLPAR
               ! Apply photolysis to SO4
               ! First retrieve gaseous fraction
               SO4_IN = Spc(I,J,L,id_SO4)*SO4_PHOTFRAC(I,J,L)
               SO4_DELTA = PHOTDELTA*SO4_IN
               ! Remove from SO4
               Spc(I,J,L,id_SO4) = Spc(I,J,L,id_SO4) - SO4_DELTA
               ! Add to SO2. Note change in molar mass
               Spc(I,J,L,id_SO2) = Spc(I,J,L,id_SO2) + (SO4_DELTA*RELWT)
            ENDDO

         ENDIF

      ENDDO
      ENDDO
!$OMP END PARALLEL DO

      ! Free pointer
      NULLIFY( Spc )

      END SUBROUTINE UCX_H2SO4PHOT
!EOC
!------------------------------------------------------------------------------
!               MIT Laboratory for Aviation and the Environment               !
!------------------------------------------------------------------------------
!BOP
!
! !IROUTINE: get_ucx_ch4
!
! !DESCRIPTION: Subroutine GET\_UCX\_CH4 retrieves zonal mean surface mixing
!  ratios for 4 equal-area regions (90S-30S,30S-0,0-30N,30N-90N)
!\\
!\\
! !INTERFACE:
!
      SUBROUTINE GET_UCX_CH4( CH4_YEAR, MR90S, MR30S, MR30N, MR90N,
     &                        am_I_Root, Input_Opt )
!
! !USES:
!
      USE FUTURE_EMISSIONS_MOD, ONLY : GET_FUTURE_YEAR
      USE Input_Opt_Mod,        ONLY : OptInput
      USE TIME_MOD,             ONLY : GET_MONTH
      USE TIME_MOD,             ONLY : GET_YEAR
!
! !INPUT PARAMETERS:
!
      INTEGER,        INTENT(IN)  :: CH4_YEAR    ! Target year
      LOGICAL,        INTENT(IN)  :: am_I_Root   ! Is this the root CPU?
      TYPE(OptInput), INTENT(IN)  :: Input_Opt   ! Input options
!
! !OUTPUT VARIABLES:
!
      REAL(fp),         INTENT(OUT) :: MR90S
      REAL(fp),         INTENT(OUT) :: MR30S
      REAL(fp),         INTENT(OUT) :: MR30N
      REAL(fp),         INTENT(OUT) :: MR90N
!
! !REVISION HISTORY: 
!  18 Dec 2013 - S. D. Eastham - Initial version
!EOP
!------------------------------------------------------------------------------
!BOC
!
! !LOCAL VARIABLES:
!
      INTEGER               :: BASE_YEAR, CH4_TARG_YEAR
      INTEGER, PARAMETER    :: REF_YEAR=2007
      REAL(fp)                :: CH4_SCALE
      INTEGER               :: FUTURE_LINE
!      INTEGER               :: BASIS_LINE
      INTEGER               :: THIS_YEAR
      INTEGER, SAVE         :: LAST_YEAR=-1
      REAL(fp), SAVE          :: LAST_MR(4)

      ! Local variables for quantities from Input_Opt
      LOGICAL :: LFUTURE

      !=================================================================
      ! GET_UCX_CH4 begins here!
      !=================================================================

      ! Copy fields from INPUT_OPT
      LFUTURE = Input_Opt%LFUTURE

      ! Adapted from GEOS-Chem routine

      ! Pick the CH4 concentration [ppbv] for the proper lat bin
      ! CH4 values are read in "chemdr.f"
      IF ( LFUTURE ) THEN
         CH4_TARG_YEAR = GET_FUTURE_YEAR()
         BASE_YEAR = CH4_TARG_YEAR
      ELSE
         CH4_TARG_YEAR = CFCYEAR + OFFSETYEAR
         BASE_YEAR = MIN(REF_YEAR,CH4_TARG_YEAR)
      ENDIF

      IF (LAST_YEAR .ne. CH4_TARG_YEAR) THEN
         ! Get CH4 [ppbv] in 4 latitude bins for each year
         CALL GET_GLOBAL_CH4( BASE_YEAR, .TRUE., MR90S,
     &                        MR30S,     MR30N,  MR90N,
     &                        am_I_Root, Input_Opt      )

         ! Convert from [ppbv] to [vv] and scale by year
         ! Using just one month's data to be consistent with
         ! base GEOS-Chem approach to CH4 (1-yr resolution)
         IF (CH4_YEAR > BASE_YEAR) THEN
            IF (UCXNETCDF) THEN
               CH4_SCALE = (1.0e-9_fp)*
     &               GET_MONTREAL_NCDF('CH4',CFCYEAR+OFFSETYEAR,1)/
     &               GET_MONTREAL_NCDF('CH4',REF_YEAR,1)
            ELSE
!               FUTURE_LINE = (12*(CFCYEAR+OFFSETYEAR-1959)) + 1
!               BASIS_LINE = (12*(REF_YEAR-1959)) + 1
!               CH4_SCALE = (1.0d-9)*GET_MONTREAL('CH4',FUTURE_LINE)/
!     &                       GET_MONTREAL('CH4',BASIS_LINE)
               THIS_YEAR = CFCYEAR+OFFSETYEAR
               CH4_SCALE = (1.0e-9_fp) * SFCMR_GET('CH4',THIS_YEAR,1)
     &                   / SFCMR_GET('CH4',REF_YEAR,1)
            ENDIF
         ELSE
            CH4_SCALE = 1.0e-9_fp
         ENDIF

         MR90S = MR90S * CH4_SCALE
         MR30S = MR30S * CH4_SCALE
         MR30N = MR30N * CH4_SCALE
         MR90N = MR90N * CH4_SCALE

         ! Save for later calls
         LAST_MR(1) = MR90S
         LAST_MR(2) = MR30S
         LAST_MR(3) = MR30N
         LAST_MR(4) = MR90N
      ELSE
         ! Re-use data
         MR90S = LAST_MR(1)
         MR30S = LAST_MR(2)
         MR30N = LAST_MR(3)
         MR90N = LAST_MR(4)
      ENDIF

      END SUBROUTINE GET_UCX_CH4
!EOC
!------------------------------------------------------------------------------
!               MIT Laboratory for Aviation and the Environment               !
!------------------------------------------------------------------------------
!BOP
!
! !IROUTINE: sfcmr_init
!
! !DESCRIPTION: Subroutine SFCMR\_INIT initializes the surface mixing ratio
! derived type object. This reads in all the mixing ratios from ASCII files
! and saves them in the SFCMR object.
!\\
!\\
! !INTERFACE:
!
      SUBROUTINE SFCMR_INIT( am_I_Root, Input_Opt )
!
! !USES:
!
      USE ERROR_MOD,          ONLY : ALLOC_ERR
      USE ERROR_MOD,          ONLY : ERROR_STOP
      USE Input_Opt_Mod,      ONLY : OptInput
!
! !INPUT PARAMETERS:
!
      LOGICAL,          INTENT(IN) :: am_I_Root          ! Root CPU? 
      TYPE(OptInput),   INTENT(IN) :: Input_Opt          ! Input options
!
! !OUTPUT VARIABLES:
!
!
! !REVISION HISTORY: 
!  05 Dec 2014 - C. Keller - Initial version
!EOP
!------------------------------------------------------------------------------
!BOC
!
! !LOCAL VARIABLES:
!
      INTEGER           :: I, N, ID, AS
      CHARACTER(LEN=20) :: LOCAL_NAME

      !=================================================================
      ! SFCMR_INIT begins here!
      !=================================================================

      ! Initialize the SFCMR derived type
      ALLOCATE(SFCMR(MAXSFCMR), STAT=AS )
      IF ( AS /= 0 ) CALL ALLOC_ERR( 'SFCMR' )

      ! Fill SFCMR for every emitted species. Some emitted species
      ! have multiple source files, so create a separate SFCMR entry
      ! for all of those.
      DO I = 1, N_EMIT
         ID = IDT_EMIT(I)
         SELECT CASE (TRIM(TRAC_EMIT(I)))

            CASE ('CFC113')
               LOCAL_NAME = TRIM('CFC113')
               CALL SFCMR_READ( am_I_Root, Input_Opt, LOCAL_NAME, ID ) 
            CASE ('CFC114')
               LOCAL_NAME = TRIM('CFC114')
               CALL SFCMR_READ( am_I_Root, Input_Opt, LOCAL_NAME, ID ) 
            CASE ('CFC115')
               LOCAL_NAME = TRIM('CFC115')
               CALL SFCMR_READ( am_I_Root, Input_Opt, LOCAL_NAME, ID ) 
            CASE ('HCFC141b')
               LOCAL_NAME = TRIM('HCFC141b')
               CALL SFCMR_READ( am_I_Root, Input_Opt, LOCAL_NAME, ID ) 
            CASE ('HCFC142b')
               LOCAL_NAME = TRIM('HCFC142b')
               CALL SFCMR_READ( am_I_Root, Input_Opt, LOCAL_NAME, ID ) 
            CASE ('H2402')
               LOCAL_NAME = TRIM('C2BR2F4')
               CALL SFCMR_READ( am_I_Root, Input_Opt, LOCAL_NAME, ID )
            CASE ('OCS')
               LOCAL_NAME = TRIM('OCS')
               CALL SFCMR_READ( am_I_Root,  Input_Opt, 
     &                          LOCAL_NAME, ID,        iMR=OCS_MR )
            CASE ('H2')
               LOCAL_NAME = TRIM('H2')
               CALL SFCMR_READ( am_I_Root,  Input_Opt, 
     &                          LOCAL_NAME, ID,        iMR=H2_MR )
            CASE DEFAULT
               LOCAL_NAME = TRIM(TRAC_EMIT(I))
               CALL SFCMR_READ( am_I_Root, Input_Opt, LOCAL_NAME, ID ) 
         END SELECT
      ENDDO

      END SUBROUTINE SFCMR_INIT
!EOC
!------------------------------------------------------------------------------
!               MIT Laboratory for Aviation and the Environment               !
!------------------------------------------------------------------------------
!BOP
!
! !IROUTINE: sfcmr_read
!
! !DESCRIPTION: Subroutine SFCMR\_READ reads the surface mixing rations from
! ASCII file and stores the values in the next available SFCMR object.
! The ascii file is expected to be in the following format:
!C2CL3F3              MIXING RATIO BOUNDARY CONDITIONS FOR WMO-2006
!1.0E-12
!
! time      CFC113
!1959.04        0.99
!1959.12        1.00
!1959.21        1.01
!1959.29        1.02
!\\
!\\
! !INTERFACE:
!
      SUBROUTINE SFCMR_READ( am_I_Root, Input_Opt, iName, iID, iMR )
!
! !USES:
!
      USE ERROR_MOD,          ONLY : ALLOC_ERR
      USE ERROR_MOD,          ONLY : ERROR_STOP
      USE FILE_MOD,           ONLY : IOERROR
      USE Input_Opt_Mod,      ONLY : OptInput
!
! !INPUT PARAMETERS:
!
      LOGICAL,            INTENT(IN   ) :: am_I_Root          ! Root CPU? 
      TYPE(OptInput),     INTENT(IN   ) :: Input_Opt          ! Input options
      CHARACTER(LEN=*),   INTENT(IN   ) :: iName              ! species name 
      INTEGER,            INTENT(IN   ) :: iID                ! species ID 
      REAL(fp), OPTIONAL, INTENT(IN   ) :: iMR                ! fixed MR
!
! !REVISION HISTORY: 
!  05 Dec 2014 - C. Keller - Initial version
!EOP
!------------------------------------------------------------------------------
!BOC
!
! !LOCAL VARIABLES:
!
      INTEGER            :: I, N, NX, IOS, AS
      INTEGER            :: IU_FILE
      CHARACTER(LEN=30)  :: FM 
      ! Max. number of lines in ascii files. Monthly values btw 1950-2100 = 1800
      INTEGER, PARAMETER :: MAXLINES = 3000
      REAL(fp)           :: SCALEFAC, TMPYR, TMPMR
      REAL(fp)           :: YR(MAXLINES), MR(MAXLINES)
      CHARACTER(LEN=255) :: FILENAME, DBGMSG

      !=================================================================
      ! SFCMR_READ begins here!
      !=================================================================

      ! If a fixed MR is given, just use this value
      IF ( PRESENT( iMR ) ) THEN
         NX       = 1
         YR(1)    = 1900.0_fp
         MR(1)    = iMR
         SCALEFAC = 1.0_fp

      ! If no fixed MR is given, read MR and years from ASCII file
      ELSE

         ! Construct file name
         FILENAME = TRIM(MONTREAL_FILE_ROOT)//TRIM(iName)//'_boundary'
        
         IF ( doPrint ) THEN
            WRITE(DBGMSG,'(a,a,a,a)') ' ### UCX: Reading ',
     &           TRIM(iNAME), ' from ', TRIM( FILENAME )
            CALL DEBUG_MSG( TRIM(DBGMSG) )
         ENDIF      
   
         ! Get a free LUN
         IU_FILE = findFreeLUN()      
   
         ! Initialize values
         IOS = 1
         NX  = 0  ! number of values
   
         ! Open file
         OPEN( IU_FILE, FILE=TRIM( FILENAME ), IOSTAT=IOS )
         IF ( IOS /= 0 ) THEN
            WRITE(6,*) 'UCX: FAILED TO FIND ', TRIM(FILENAME)
             CALL IOERROR( IOS, IU_FILE, 'UCX_MOD:SFCMR_READ')
         ENDIF      
   
         ! First line not important
         READ(IU_FILE,*,IOSTAT=IOS)
         IF ( IOS /= 0 ) THEN
            WRITE(6,*) 'UCX: READ ERROR IN ', TRIM(FILENAME)
             CALL IOERROR( IOS, IU_FILE, 'UCX_MOD:SFCMR_READ')
         ENDIF
         
         ! Second line contains scaling factor
         READ(IU_FILE,101,IOSTAT=IOS) SCALEFAC
   
101      FORMAT(E7.1)
   
         ! Third and fourth line also to be ignored
         DO I=1,2
            READ(IU_FILE,*,IOSTAT=IOS)
            IF ( IOS /= 0 ) THEN
               WRITE(6,*) 'UCX: READ ERROR IN ', TRIM(FILENAME)
                CALL IOERROR( IOS, IU_FILE, 'UCX_MOD:SFCMR_READ')
            ENDIF
         ENDDO
  
         ! C2BR2F4 has a different format.
         IF ( TRIM(iName) == 'C2BR2F4' ) THEN
            FM = "(F7.2,F8.2)"
         ELSE
            !FM = "(F7.2,F11.2)"
            FM = "(F7.2,F12.2)"
         ENDIF
   
         ! Read until end of file 
         DO
            ! Read values into temporary buffer
            READ(IU_FILE,FM,IOSTAT=IOS) TMPYR, TMPMR
   
            ! Error?
            IF ( IOS > 0 ) THEN
               WRITE(6,*) 'UCX: READ ERROR IN ', TRIM(FILENAME)
                CALL IOERROR( IOS, IU_FILE, 'UCX_MOD:SFCMR_READ')
            ENDIF
   
            ! End of file?
            IF ( IOS < 0 ) EXIT
   
            ! Increase counter and pass data to buffer
            NX = NX + 1
            IF ( NX > MAXLINES ) THEN
               DBGMSG = 'Beyond max. number of lines: '//TRIM(FILENAME)
               CALL ERROR_STOP( DBGMSG, 'UCX_MOD: SFCMR_READ' )
            ENDIF
            YR(NX) = TMPYR
            MR(NX) = TMPMR
         ENDDO

         ! Close file
         CLOSE(IU_FILE)

      ENDIF

      ! Get next SFCMR index in list
      NSFCMR = NSFCMR + 1
      IF ( NSFCMR > MAXSFCMR ) THEN
         DBGMSG = 'Max. number of SFCMR objects exceeded! '
         CALL ERROR_STOP( DBGMSG, 'UCX_MOD: SFCMR_READ' )
      ENDIF
      N = NSFCMR

      ! Fill SFCMR type object
      ALLOCATE( SFCMR(N)%YR(NX), STAT=AS )
      IF ( AS /= 0 ) CALL ALLOC_ERR( 'SFCMR(N)%YR'//TRIM(iName) )
      ALLOCATE( SFCMR(N)%MR(NX), STAT=AS )
      IF ( AS /= 0 ) CALL ALLOC_ERR( 'SFCMR(N)%MR'//TRIM(iName) )

      SFCMR(N)%NAME  = TRIM(iName)
      SFCMR(N)%ID    = iID 
      SFCMR(N)%NX    = NX
      SFCMR(N)%YR(:) = YR(1:NX)
      SFCMR(N)%MR(:) = MR(1:NX)
      SFCMR(N)%SCAL  = SCALEFAC

      END SUBROUTINE SFCMR_READ
!EOC
!------------------------------------------------------------------------------
!               MIT Laboratory for Aviation and the Environment               !
!------------------------------------------------------------------------------
!BOP
!
! !IROUTINE: sfcmr_get
!
! !DESCRIPTION: Subroutine SFCMR\_GET returns the surface mixing ratio of
! the given species for the given year and month. The value of the closest
! available date in the past is taken, and no interpolation between dates
! is performed.
!\\
!\\
! !INTERFACE:
!
      FUNCTION SFCMR_GET( TRAC_NAME, YEAR, MONTH ) RESULT( MR ) 
!
! !USES:
!
!
! !INPUT PARAMETERS:
!
      CHARACTER(LEN=*), INTENT(IN) :: TRAC_NAME          ! species name
      INTEGER,          INTENT(IN) :: YEAR               ! desired year 
      INTEGER,          INTENT(IN) :: MONTH              ! desired month
!
! !INPUT/OUTPUT VARIABLES:
!
      REAL(fp)                     :: MR 
!
! !REVISION HISTORY: 
!  05 Dec 2014 - C. Keller - Initial version
!EOP
!------------------------------------------------------------------------------
!BOC
!
! !LOCAL VARIABLES:
!
      INTEGER             :: I, N, NX, IDX
      REAL(fp)            :: YRMT
      REAL(fp), PARAMETER :: DECMT = 1.0_fp / 12.0_fp
      REAL(fp), PARAMETER :: MIDMT = DECMT  /  2.0_fp
      CHARACTER(LEN=255)  :: MSG

      !=================================================================
      ! SFCMR_GET begins here!
      !=================================================================

      ! Init
      MR = 0.0_fp

      ! In the SFCMR structure, the date is stored as decimal year/month
      ! value referring to the mid-month, e.g. January 1990 is 1990.04, 
      ! July 1990 is 1990.54, etc.
      YRMT = REAL(YEAR,4) + ( (MONTH-1) * DECMT ) + MIDMT
  
      ! Get index to desired SFCMR object
      N = -1
      DO I = 1, NSFCMR
         IF ( TRIM(SFCMR(I)%NAME) == TRIM(TRAC_NAME) ) THEN
            N = I
            EXIT
         ENDIF
      ENDDO
      IF ( N < 0 ) RETURN

      ! Get time index to be used. Use closest available time stamp
      ! that is in the past.
      IDX = -1
      NX  = SFCMR(N)%NX

      ! Check for lower boundary
      IF ( YRMT <= SFCMR(N)%YR(1) ) THEN
         IDX = 1

      ! Check for upper boundary
      ELSEIF ( YRMT >= SFCMR(N)%YR(NX) ) THEN
         IDX = NX

      ! Otherwise walk through dates until we pass the date line
      ELSE
         DO I = 1, NX-1
            IF ( SFCMR(N)%YR(I+1) > YRMT ) THEN
               IDX = I
               EXIT
            ENDIF
         ENDDO
      ENDIF

      ! This should never happen:
      IF ( IDX < 0 ) RETURN

      ! Get mixing ratio
      MR = SFCMR(N)%MR(IDX) * SFCMR(N)%SCAL 

      IF ( doPrint ) THEN
         WRITE(MSG,'(a,E16.4)') ' ### UCX: Retrieved value: ', MR
         CALL DEBUG_MSG( TRIM(MSG) )
      ENDIF      

      END FUNCTION SFCMR_GET
!EOC
!------------------------------------------------------------------------------
!               MIT Laboratory for Aviation and the Environment               !
!------------------------------------------------------------------------------
!BOP
!
! !IROUTINE: noxcoeff_init
!
! !DESCRIPTION: Subroutine NOXCOEFF\_INIT initializes the NOX 2D interpolation
! values. 
!\\
!\\
! !INTERFACE:
!
      SUBROUTINE NOXCOEFF_INIT ( am_I_Root, Input_Opt )
!
! !USES:
!
      USE ERROR_MOD,          ONLY : ALLOC_ERR
      USE ERROR_MOD,          ONLY : ERROR_STOP
      USE FILE_MOD,           ONLY : IOERROR
      USE Input_Opt_Mod,      ONLY : OptInput
!
! !INPUT PARAMETERS:
!
      LOGICAL,          INTENT(IN) :: am_I_Root          ! Root CPU? 
      TYPE(OptInput),   INTENT(IN) :: Input_Opt          ! Input options
!
! !OUTPUT VARIABLES:
!
!
! !REVISION HISTORY: 
!  05 Dec 2014 - C. Keller - Initial version
!EOP
!------------------------------------------------------------------------------
!BOC
!
! !LOCAL VARIABLES:
!
      INTEGER            :: I, AS, IOS
      INTEGER            :: IMON, ITRAC, ILEV
      INTEGER            :: IU_FILE
      CHARACTER(LEN=255) :: NOX_FILE
      CHARACTER(LEN=255) :: TARG_TRAC
      CHARACTER(LEN=255) :: DBGMSG
      LOGICAL            :: LPRT

      !=================================================================
      ! NOXCOEFF_INIT begins here!
      !=================================================================

      ! Copy fields from INPUT_OPT
      LPRT = Input_Opt%LPRT

      ! Number of latitude levels of NOXCOEFF array. Data is only
      ! available for 2x25 and 4x5. Use 2x25 for any different grid
      ! and map NOx coeffs onto simulation grid when calling 
      ! GET_NOXCOEFF.
#if defined ( GRID2x25 ) || defined ( GRID4x5 )
      JJNOXCOEFF = JJPAR
#else
      JJNOXCOEFF = 91

      ! Fill NOx latitudes
      ALLOCATE(NOXLAT(JJNOXCOEFF+1), STAT=AS )
      IF ( AS /= 0 ) CALL ALLOC_ERR( 'NOXLAT' )

      ! Fill manually
      NOXLAT(2) = -89.0e+0_fp
      DO I = 3,JJNOXCOEFF
         NOXLAT(I) = NOXLAT(I-1) + 2e+0_fp
      ENDDO
      ! Overshoot to make sure that a latitude of 90.0 will be properl
      ! matched onto JJNOXCOEFF. 
      NOXLAT(JJNOXCOEFF+1) = 90.5e+0_fp 
#endif

      ! Initialize the NOXCOEFF array. This array holds monthly NOx 
      ! coefficients on 51 levels and for 6 species.
      ALLOCATE(NOXCOEFF(JJNOXCOEFF,UCX_NLEVS,6,12), STAT=AS )
      IF ( AS /= 0 ) CALL ALLOC_ERR( 'NOXCOEFF' )
      NOXCOEFF = 0.0e+0_fp

      ! Fill array
      DO IMON  = 1,12 
      DO ITRAC = 1,6
         SELECT CASE (ITRAC)
            CASE ( 1 )
               TARG_TRAC = 'O'
            CASE ( 2 )
               TARG_TRAC = 'O1D'
            CASE ( 3 )
               TARG_TRAC = 'JNO'
            CASE ( 4 )
               TARG_TRAC = 'JNO2'
            CASE ( 5 )
               TARG_TRAC = 'JNO3'
            CASE ( 6 )
               TARG_TRAC = 'JN2O'
         END SELECT
         WRITE(NOX_FILE,'(a,a,a,I0.2,a)') TRIM(NOON_FILE_ROOT),
     &    TRIM(TARG_TRAC), '_', IMON, '.dat'

         ! Get a free LUN
         IU_FILE = findFreeLUN()

         IOS = 1
         OPEN( IU_FILE,FILE=TRIM(NOX_FILE),STATUS='OLD',IOSTAT=IOS) 
         IF ( IOS /= 0 ) THEN
            WRITE(6,*) 'UCX_MOD: Could not read ', TRIM(NOX_FILE)
            CALL IOERROR( IOS, IU_FILE,'UCX_MOD:NOXCOEFF_INIT')
         ENDIF
  
         IF (LPRT) THEN
            WRITE(DBGMSG,'(a,a)') ' ### UCX: Reading ', 
     &        TRIM( NOX_FILE )
            CALL DEBUG_MSG( TRIM(DBGMSG) )
         ENDIF
 
         ! Read in data
         DO ILEV = 1,UCX_NLEVS
            READ(IU_FILE, 110, IOSTAT=IOS ) NOXCOEFF(:,ILEV,ITRAC,IMON)
            IF ( IOS /= 0 ) THEN
               WRITE(6,'(a,a,I4,a,1x,a)') 'UCX_MOD: Error reading '
     & , 'line ', ILEV, ' in file ', TRIM( NOX_FILE )
               CALL IOERROR( IOS, IU_FILE,'UCX_MOD:NOXCOEFF_INIT')
            ENDIF
         ENDDO

#if defined( GRID2x25 )
110   FORMAT(91E10.3)
#elif defined( GRID4x5 )
110   FORMAT(46E10.3)
#elif defined( GRID05x0666 )   && defined( NESTED_CH )
110   FORMAT(133E10.3)
#elif defined( GRID05x0666 )   && defined( NESTED_NA )
110   FORMAT(121E10.3)
#elif defined( GRID05x0666 )   && defined( NESTED_EU )
110   FORMAT(81E10.3)
#elif defined( GRID025x03125 ) && defined( NESTED_CH )
110   FORMAT(161E10.3)
#elif defined( GRID025x03125 ) && defined( NESTED_NA )
110   FORMAT(202E10.3)
#else
      ! use 2x25 as default 
110   FORMAT(91E10.3)
#endif

         CLOSE(IU_FILE)

      ENDDO !ITRAC
      ENDDO !IMON

      END SUBROUTINE NOXCOEFF_INIT
!EOC
!------------------------------------------------------------------------------
!               MIT Laboratory for Aviation and the Environment               !
!------------------------------------------------------------------------------
!BOP
!
! !IROUTINE: get_jjnox 
!
! !DESCRIPTION: Subroutine GET\_JJNOX maps grid box at location IISIM, JJSIM of  
! the simulation grid onto the latitude grid of the NOXCOEFF array. JJNOX can
! differ from JJSIM if it's not a 4x5 or 2x25 simulation.
!\\
!\\
! This routine simply returns the index of the NOx latitude vector that covers
! the latitude value of interest. No grid box weighting, etc. is performed.
!\\
!\\
! !INTERFACE:
!
      FUNCTION GET_JJNOX( IISIM, JJSIM ) RESULT ( JJNOX )
!
! !USES:
!
      USE GRID_MOD,           ONLY : GET_YMID
!
! !INPUT PARAMETERS:
!
      INTEGER,          INTENT(IN) :: IISIM    ! Latitude index on simulation grid 
      INTEGER,          INTENT(IN) :: JJSIM    ! Latitude index on simulation grid 
!
! !OUTPUT VARIABLES:
!
      INTEGER                      :: JJNOX    ! Latitude index on NOXCOEFF grid
!
! !REVISION HISTORY: 
!  05 Dec 2014 - C. Keller - Initial version
!EOP
!------------------------------------------------------------------------------
!BOC
!
! !LOCAL VARIABLES:
!
      INTEGER             :: I
      REAL(fp)              :: LAT 

      !=================================================================
      ! GET_JJNOX begins here!
      !=================================================================

      ! Nothing to do for 'standard' grids
#if defined( GRID4x5 ) || defined( GRID2x25 )
      JJNOX = JJSIM
#else

      ! Init
      JJNOX = -1

      ! Get latitude in degrees north on simulation grid
      LAT = GET_YMID ( IISIM, JJSIM, 1 )

      ! Loop over all latitudes of the NOx grid until we reach the grid
      ! box where the simulation latitude sits in. 
      DO I = 1,JJNOXCOEFF
         IF ( LAT < NOXLAT(I+1) ) THEN
            JJNOX = I
            EXIT
         ENDIF
      ENDDO
#endif

      END FUNCTION GET_JJNOX
!EOC
!------------------------------------------------------------------------------
!               MIT Laboratory for Aviation and the Environment               !
!------------------------------------------------------------------------------
!BOP
!
! !IROUTINE: init_ucx
!
! !DESCRIPTION: Subroutine INIT\_UCX initializes module arrays.
!\\
!\\
! !INTERFACE:
!
      SUBROUTINE INIT_UCX( am_I_Root, Input_Opt, State_Chm )
!
! !USES:
!
      USE ERROR_MOD,          ONLY : ALLOC_ERR
      USE ERROR_MOD,          ONLY : IS_SAFE_DIV
      USE ERROR_MOD,          ONLY : ERROR_STOP
      USE GRID_MOD,           ONLY : GET_YEDGE
      USE Input_Opt_Mod,      ONLY : OptInput
      USE State_Chm_Mod,      ONLY : ChmState
      USE State_Chm_Mod,      ONLY : Ind_
      USE TIME_MOD,           ONLY : GET_YEAR
!
! !INPUT PARAMETERS:
!
      LOGICAL,        INTENT(IN) :: am_I_Root   ! Is this the root CPU?
      TYPE(OptInput), INTENT(IN) :: Input_Opt   ! Input options
      TYPE(ChmState), INTENT(IN) :: State_Chm   ! Chemistry State object
!
! !OUTPUT VARIABLES:
!
!
! !REVISION HISTORY: 
!  04 Apr 2013 - S. D. Eastham - Initial version
!  21 Jun 2016 - R. Yantosca   - Now declare species ID's during INIT phase
!  21 Jun 2016 - R. Yantosca   - Remove reference to tracerid_mod.F
!  24 Jun 2016 - R. Yantosca   - Bug fix: get advected species index for H2 
!EOP
!------------------------------------------------------------------------------
!BOC
!
! !LOCAL VARIABLES:
!
      INTEGER            :: N, AS
      LOGICAL            :: USE2DDATA
      CHARACTER(LEN=255) :: DBGMSG, GRIDSPEC
      INTEGER            :: JIN, JOUT
      REAL(fp)           :: JMIN_IN, JMAX_IN, JDIF_IN
      REAL(fp)           :: JMIN_OUT,JMAX_OUT,JDIF_OUT
      REAL(fp)           :: JMIN_TMP,JMAX_TMP,JDIF_TMP
      REAL(fp)           :: JRATIO
      REAL(fp)           :: DEG_SUM

      ! Local variables for quantities from Input_Opt
      LOGICAL            :: LPRT
      LOGICAL            :: LUCX
      LOGICAL            :: LFUTURECFC
      LOGICAL            :: LCH4SBC
      LOGICAL            :: LCFCEMIS
      LOGICAL            :: LCLEMIS
      LOGICAL            :: LOCSEMIS
      LOGICAL            :: LN2OEMIS
      LOGICAL            :: LBREMIS
      LOGICAL            :: LSETOCS
      LOGICAL            :: LSETCFC
      LOGICAL            :: LSETCL
      LOGICAL            :: LSETBR
      LOGICAL            :: LSETH2SO4
      LOGICAL            :: LSETBRSTRAT
      LOGICAL            :: LSETNOYSTRAT
      LOGICAL            :: LSETN2O
!      LOGICAL            :: LBASICEMIS

      ! Return code
      INTEGER :: RC

      !=================================================================
      ! INIT_UCX begins here!
      !=================================================================

      ! Copy fields from INPUT_OPT
      LPRT         = ( Input_Opt%LPRT .and. am_I_Root )
      LUCX         = Input_Opt%LUCX
      LFUTURECFC   = Input_Opt%LFUTURECFC
      LCH4SBC      = Input_Opt%LCH4SBC
      LCFCEMIS     = Input_Opt%LCFCEMIS
      LCLEMIS      = Input_Opt%LCLEMIS
      LOCSEMIS     = Input_Opt%LOCSEMIS
      LN2OEMIS     = Input_Opt%LN2OEMIS
      LBREMIS      = Input_Opt%LBREMIS
      LSETOCS      = Input_Opt%LSETOCS
      LSETCFC      = Input_Opt%LSETCFC
      LSETCL       = Input_Opt%LSETCL
      LSETBR       = Input_Opt%LSETBR
      LSETH2SO4    = Input_Opt%LSETH2SO4
      LSETBRSTRAT  = Input_Opt%LSETBRSTRAT
      LSETNOYSTRAT = Input_Opt%LSETNOYSTRAT
      LSETN2O      = Input_Opt%LSETN2O
!      LBASICEMIS   = Input_Opt%LBASICEMIS

      ! Set module variable doPrint for use in internal functions
      doPrint      = LPRT .AND. am_I_Root

      ! Initialize species ID flags
      id_BCPI    = Ind_('BCPI'      )
      id_Br      = Ind_('Br'        )
      id_Br2     = Ind_('Br2'       )
      id_BrCl    = Ind_('BrCl'      )
      id_BrNO2   = Ind_('BrNO2'     )
      id_BrNO3   = Ind_('BrNO3'     )
      id_BrO     = Ind_('BrO'       )
      id_CCl4    = Ind_('CCl4'      )
      id_CFC11   = Ind_('CFC11'     )
      id_CFC12   = Ind_('CFC12'     )
      id_CFC113  = Ind_('CFC113'    )
      id_CFC114  = Ind_('CFC114'    )
      id_CFC115  = Ind_('CFC115'    )
      id_CH3Br   = Ind_('CH3Br'     )
      id_CHBr3   = Ind_('CHBr3 '    )
      id_CH2Br2  = Ind_('CH2Br2'    )
      id_CH3Cl   = Ind_('CH3Cl'     )
      id_CH3CCl3 = Ind_('CH3CCl3'   )
      id_CH4     = Ind_('CH4'       )
      id_Cl      = Ind_('Cl'        )
      id_Cl2     = Ind_('Cl2'       )
      id_Cl2O2   = Ind_('Cl2O2'     )
      id_ClNO2   = Ind_('ClNO2'     )
      id_ClNO3   = Ind_('ClNO3'     )
      id_ClO     = Ind_('ClO'       )
      id_ClOO    = Ind_('ClOO'      )
      id_H1211   = Ind_('H1211'     )
      id_H1301   = Ind_('H1301'     )
      id_H2      = Ind_('H2',    'A') ! Need advected species index for H2
      id_H2402   = Ind_('H2402'     )
      id_H2O     = Ind_('H2O'       )
      id_HBr     = Ind_('HBr'       )
      id_HCFC22  = Ind_('HCFC22'    )
      id_HCFC123 = Ind_('HCFC123'   )
      id_HCFC141b= Ind_('HCFC141b'  )
      id_HCFC142b= Ind_('HCFC142b'  )
      id_HCl     = Ind_('HCl'       )
      id_HNO2    = Ind_('HNO2'      )
      id_HNO3    = Ind_('HNO3'      )
      id_HNO4    = Ind_('HNO4'      )
      id_HOBr    = Ind_('HOBr'      )
      id_HOCl    = Ind_('HOCl'      )
      id_N2O     = Ind_('N2O'       )
      id_N2O5    = Ind_('N2O5'      )
      id_NIT     = Ind_('NIT'       )
      id_NO      = Ind_('NO'        )
      id_NO2     = Ind_('NO2'       )
      id_NO3     = Ind_('NO3'       )
      id_O3      = Ind_('O3'        )
      id_OClO    = Ind_('OClO'      )
      id_OCS     = Ind_('OCS'       )
      id_PAN     = Ind_('PAN'       )
      id_SO2     = Ind_('SO2'       )
      id_SO4     = Ind_('SO4'       )
      id_CLOCK   = Ind_('CLOCK'     )

      ! Print info
      IF ( am_I_Root ) THEN
         WRITE( 6,'(a)') REPEAT( '=', 79 )
         WRITE( 6,'(a)') 'U N I F I E D   C H E M I S T R Y'
         WRITE( 6,'(a)') 'Routines written by SEBASTIAN D. EASTHAM'
         WRITE( 6,'(a)') REPEAT( '=', 79 )
      ENDIF

      ! Don't use BASICEMIS switch in check below (ckeller, 05/12/14)
      USE2DDATA = ( LSETOCS     .or. LSETCFC      .or. LSETCL     .or.
     &              LSETBR      .or. LSETH2SO4    .or. STRAT2DCH4 .or.
     &              LSETBRSTRAT .or. LSETNOYSTRAT .or. LSETN2O        )

      ! --------------------------------------------------------------
      ! Input data sources
      ! --------------------------------------------------------------
      
      ! 2D initial boundary conditions are only defined for 2x25 and
      ! 4x5 simulations.
      IF ( LUCX .and. USE2DDATA ) THEN
#if !defined(GRID4x5) && !defined(GRID2x25)
       DBGMSG = 'Zonal means preprocessed only for 2x2.5 and 4x5 grid.'
       CALL ERROR_STOP( DBGMSG, 'INIT_UCX (UCX_mod.f)!' )
       RETURN
#endif
      ENDIF

      ! Determine folder paths from root folder
      ! Regridding of netCDF input data is currently not supported.
      IF (UCXNETCDF) THEN
#if !defined(GRID4x5) && !defined(GRID2x25)
         DBGMSG = 'NetCDF NOx coeffs only preprocessed for 2x25 and '//
     &     ' 4x5 - try setting the module variable UCXNETCDF=.FALSE.'
         CALL ERROR_STOP( DBGMSG, 'INIT_UCX (UCX_mod.f)!' )
       RETURN
#endif
         WRITE( AVG_FILE_ROOT,'(a,a)') 
     &        TRIM(Input_Opt%CHEM_INPUTS_DIR),
     &      'UCX_201403/Init2D/DiurnalAvg.nc'
         WRITE( NOON_FILE_ROOT,'(a,a)') 
     &        TRIM(Input_Opt%CHEM_INPUTS_DIR), 
     &        'UCX_201403/Init2D/Noontime.nc'
         WRITE( MONTREAL_FILE_ROOT,'(a,a)') 
     &        TRIM(Input_Opt%CHEM_INPUTS_DIR), 
     &        'UCX_201403/Init1D/Montreal.nc'

      ! For ASCII input, use 2x25 grid for all other grids than 4x5. 
      ! This is ok for the NOx coeffs which can be regridded on the fly
      ! from 2x25 onto any other grid. This won't work for the 2D 
      ! boundary conditions, but those have been checked in the logical 
      ! check above (USE2DDATA). 
      ELSE
#if defined(GRID4x5)
         GRIDSPEC = 'Grid4x5/InitCFC_'
#else
         GRIDSPEC = 'Grid2x25/InitCFC_'
#endif
         WRITE( AVG_FILE_ROOT,'(a,a,a)') 
     &        TRIM(Input_Opt%CHEM_INPUTS_DIR),
     &      'UCX_201403/DiurnalAvg/', TRIM(GRIDSPEC)
         WRITE(   NOON_FILE_ROOT,'(a,a,a)') 
     &        TRIM(Input_Opt%CHEM_INPUTS_DIR), 
     &        'UCX_201403/NoonTime/', TRIM(GRIDSPEC)
         WRITE( MONTREAL_FILE_ROOT,'(a,a)') 
     &        TRIM(Input_Opt%CHEM_INPUTS_DIR), 
     &      'UCX_201403/Montreal/'
      ENDIF
  
      IF ( LPRT ) THEN
         WRITE(DBGMSG,'(a,a)') '### UCX: Reading O1D/O3P from ',
     &     TRIM(NOON_FILE_ROOT)
         CALL DEBUG_MSG( TRIM(DBGMSG) )
         WRITE(DBGMSG,'(a,a)') 
     &     '### UCX: Initializing long-lived species from ',
     &     TRIM(AVG_FILE_ROOT)
         CALL DEBUG_MSG( TRIM(DBGMSG) )
         WRITE(DBGMSG,'(a,a)') 
     &     '### UCX: Setting long-lived species BCs from ',
     &     TRIM(MONTREAL_FILE_ROOT)
         CALL DEBUG_MSG( TRIM(DBGMSG) )
      ENDIF

      ! Allocate arrays of input pressure levels and lat edges
      ALLOCATE( UCX_PLEVS( UCX_NLEVS ), STAT=AS )
      IF ( AS /= 0 ) CALL ALLOC_ERR( 'UCX_PLEVS' )

      ALLOCATE( UCX_LATS( UCX_NLAT+1 ), STAT=AS )
      IF ( AS /= 0 ) CALL ALLOC_ERR( 'UCX_LATS' )

      ! Set input pressure levels (hPa)
      UCX_PLEVS = (/ 0.2200e+00_fp, 0.2600e+00_fp, 
     &               0.3100e+00_fp, 0.3600e+00_fp,
     &               0.4300e+00_fp, 0.5100e+00_fp, 
     &               0.6000e+00_fp, 0.7100e+00_fp,
     &               0.8400e+00_fp, 0.9900e+00_fp, 
     &               1.1700e+00_fp, 1.3800e+00_fp,
     &               1.6300e+00_fp, 1.9300e+00_fp, 
     &               2.2800e+00_fp, 2.6900e+00_fp,
     &               3.1800e+00_fp, 3.7600e+00_fp, 
     &               4.4400e+00_fp, 5.2500e+00_fp,
     &               6.2000e+00_fp, 7.3200e+00_fp, 
     &               8.6500e+00_fp, 1.0220e+01_fp,
     &               1.2070e+01_fp, 1.4260e+01_fp, 
     &               1.6850e+01_fp, 1.9910e+01_fp,
     &               2.3520e+01_fp, 2.7780e+01_fp, 
     &               3.2820e+01_fp, 3.8770e+01_fp,
     &               4.5810e+01_fp, 5.4110e+01_fp, 
     &               6.3930e+01_fp, 7.5220e+01_fp,
     &               8.9220e+01_fp, 1.0540e+02_fp, 
     &               1.2451e+02_fp, 1.4710e+02_fp,
     &               1.7377e+02_fp, 2.0529e+02_fp, 
     &               2.4252e+02_fp, 2.8650e+02_fp,
     &               3.3847e+02_fp, 3.9985e+02_fp, 
     &               4.7237e+02_fp, 5.5804e+02_fp,
     &               6.5924e+02_fp, 7.7880e+02_fp, 
     &               9.2004e+02_fp /)

      ! Set input latitude edges (degrees)
      UCX_LATS(1)  = -90.0e+0_fp
      UCX_LATS(2)  = (-90.0e+0_fp) + (9.5e+0_fp/2.0e+0_fp)
      UCX_LATS(20) = 90.0e+0_fp
      DO N=2,18
         UCX_LATS(N+1) = UCX_LATS(N) + 9.5e+0_fp
      ENDDO

      ! Calculate conversion factors for SLA
      ! Factor to convert volume (m3 SLA/m3 air) to
      ! surface area density (cm2 SLA/cm3 air)
      SLA_VA = (8.406e-8_fp)*(10.e+0_fp**(12.e+0_fp*0.751e+0_fp))

      ! Factor to convert effective radius to 
      ! liquid radius (unitless)
      SLA_RR = EXP(-0.173e+0_fp)

      ! Factor to convert volume (m3/m3) to effective
      ! radius (m)
      SLA_VR = (0.357e-6_fp)*(10.e+0_fp**(12.e+0_fp*0.249))

      ! Set clock species mixing ratio to zero
      CLOCKMR = 0e+0_fp

      ! Set "current" month to impossible value
      SFC_MONTH = 0
      OFFSETYEAR = 0
      IF (.not.LFUTURECFC) THEN
         CFCYEAR = GET_YEAR()
      ENDIF

      ! Determine which species are to be emitted
      N_EMIT = 0
      IDT_EMIT = 0

      IF (LCH4SBC) THEN
         ! Simple CH4 fixed surface emissions
         N_EMIT = N_EMIT + 1
         IDT_EMIT( N_EMIT) = id_CH4
         TRAC_EMIT(N_EMIT) = 'CH4'
      ENDIF 

      IF (LCFCEMIS) THEN
         ! R-11/12/113/114/115
         N_EMIT = N_EMIT + 1
         IDT_EMIT( N_EMIT) = id_CFC11
         TRAC_EMIT(N_EMIT) = 'CFC11'

         N_EMIT = N_EMIT + 1
         IDT_EMIT( N_EMIT) = id_CFC12
         TRAC_EMIT(N_EMIT) = 'CFC12'

         N_EMIT = N_EMIT + 1
         IDT_EMIT( N_EMIT) = id_CFC113
         TRAC_EMIT(N_EMIT) = 'CFC113'

         N_EMIT = N_EMIT + 1
         IDT_EMIT( N_EMIT) = id_CFC114
         TRAC_EMIT(N_EMIT) = 'CFC114'

         N_EMIT = N_EMIT + 1
         IDT_EMIT( N_EMIT) = id_CFC115
         TRAC_EMIT(N_EMIT) = 'CFC115'

         ! HCFC-22/123/141b/142b
         N_EMIT = N_EMIT + 1
         IDT_EMIT( N_EMIT) = id_HCFC22
         TRAC_EMIT(N_EMIT) = 'HCFC22'

         N_EMIT = N_EMIT + 1
         IDT_EMIT( N_EMIT) = id_HCFC141b
         TRAC_EMIT(N_EMIT) = 'HCFC141b'

         N_EMIT = N_EMIT + 1
         IDT_EMIT( N_EMIT) = id_HCFC142b
         TRAC_EMIT(N_EMIT) = 'HCFC142b'

         ! Halons (H-1301/2402/1211)
         N_EMIT = N_EMIT + 1
         IDT_EMIT( N_EMIT) = id_H1301
         TRAC_EMIT(N_EMIT) = 'H1301'

         N_EMIT = N_EMIT + 1
         IDT_EMIT( N_EMIT) = id_H1211
         TRAC_EMIT(N_EMIT) = 'H1211'

         N_EMIT = N_EMIT + 1
         IDT_EMIT( N_EMIT) = id_H2402
         TRAC_EMIT(N_EMIT) = 'H2402'
      ENDIF

      IF (LCLEMIS) THEN
         ! CCl4
         N_EMIT = N_EMIT + 1
         IDT_EMIT( N_EMIT) = id_CCl4
         TRAC_EMIT(N_EMIT) = 'CCl4'

         ! CH3Cl
         N_EMIT = N_EMIT + 1
         IDT_EMIT( N_EMIT) = id_CH3Cl
         TRAC_EMIT(N_EMIT) = 'CH3Cl'

         ! CH3CCl3
         N_EMIT = N_EMIT + 1
         IDT_EMIT( N_EMIT) = id_CH3CCl3
         TRAC_EMIT(N_EMIT) = 'CH3CCl3'
      ENDIF

      IF (LOCSEMIS) THEN
         N_EMIT = N_EMIT + 1
         IDT_EMIT( N_EMIT) = id_OCS
         TRAC_EMIT(N_EMIT) = 'OCS'
      ENDIF

      IF (LN2OEMIS) THEN
         N_EMIT = N_EMIT + 1
         IDT_EMIT( N_EMIT) = id_N2O
         TRAC_EMIT(N_EMIT) = 'N2O'
      ENDIF 

      IF (LBREMIS) THEN
         N_EMIT = N_EMIT + 1
         IDT_EMIT( N_EMIT) = id_CH3Br
         TRAC_EMIT(N_EMIT) = 'CH3Br'
      ENDIF

      IF (id_H2.gt.0) THEN
         N_EMIT = N_EMIT + 1
         IDT_EMIT( N_EMIT) = id_H2
         TRAC_EMIT(N_EMIT) = 'H2'
      ENDIF

      IF (N_EMIT.gt.0) THEN
         ALLOCATE( GRID_EMIT( JJPAR, N_EMIT ), STAT=AS )
         IF ( AS /= 0 ) CALL ALLOC_ERR( 'GRID_EMIT' )
         GRID_EMIT = 0e+0_fp
      ENDIF

      ! Clear other species names for safety
      DO N=(N_EMIT+1),MAX_EMIT
         TRAC_EMIT(N) = ''
         IDT_EMIT(N) = 0
      ENDDO

      ! Initialize NOx coefficient arrays
      ALLOCATE( NOX_O( IIPAR, JJPAR, LLPAR, 2 ), STAT=AS )
      IF ( AS /= 0 ) CALL ALLOC_ERR( 'NOX_O' )
      NOX_O = 0e+0_fp

      ALLOCATE( NOX_J( IIPAR, JJPAR, LLPAR, 4 ), STAT=AS )
      IF ( AS /= 0 ) CALL ALLOC_ERR( 'NOX_J' )
      NOX_J = 0e+0_fp

      ! Initialize PSC variables
      ALLOCATE( RAD_AER( IIPAR, JJPAR, LLPAR, NSTRATAER ), STAT=AS )
      IF ( AS /= 0 ) CALL ALLOC_ERR( 'RAD_AER' )
      RAD_AER = 0e+0_fp
      
      ALLOCATE( KG_AER( IIPAR, JJPAR, LLPAR, NSTRATAER ), STAT=AS )
      IF ( AS /= 0 ) CALL ALLOC_ERR( 'KG_AER' )
      KG_AER = 0e+0_fp
      
      ALLOCATE( SAD_AER( IIPAR, JJPAR, LLPAR, NSTRATAER ), STAT=AS )
      IF ( AS /= 0 ) CALL ALLOC_ERR( 'SAD_AER' )
      SAD_AER = 0e+0_fp
      
      ALLOCATE( NDENS_AER( IIPAR, JJPAR, LLPAR, NSTRATAER ), STAT=AS )
      IF ( AS /= 0 ) CALL ALLOC_ERR( 'NDENS_AER' )
      NDENS_AER = 0e+0_fp
      
      ALLOCATE( RHO_AER( IIPAR, JJPAR, LLPAR, NSTRATAER ), STAT=AS )
      IF ( AS /= 0 ) CALL ALLOC_ERR( 'RHO_AER' )
      RHO_AER = 0e+0_fp
            
      ! Mass fraction of species contained in liquid aerosol
      ! Indices: 1 - SO4
      !          2 - HNO3
      !          3 - HCl
      !          4 - HOCl
      !          5 - HBr
      !          6 - HOBr
      !          7 - H2O
      ALLOCATE( AERFRAC( IIPAR, JJPAR, LLPAR, 7 ), STAT=AS )
      IF ( AS /= 0 ) CALL ALLOC_ERR( 'AERFRAC' )
      AERFRAC = 0e+0_fp

      ALLOCATE( AERFRACIND( 7 ), STAT=AS )
      IF ( AS /= 0 ) CALL ALLOC_ERR( 'AERFRACIND' )
      AERFRACIND(1) = id_SO4
      AERFRACIND(2) = id_HNO3
      AERFRACIND(3) = id_HCl
      AERFRACIND(4) = id_HOCl
      AERFRACIND(5) = id_HBr
      AERFRACIND(6) = id_HOBr
      AERFRACIND(7) = id_H2O
    
      ! H2SO4 photolysis rate at the top of the chemgrid
      ALLOCATE( SO4_TOPPHOT( IIPAR,JJPAR ), STAT=AS )
      IF ( AS /= 0 ) CALL ALLOC_ERR( 'SO4_TOPPHOT' )
      SO4_TOPPHOT = 0.e+0_fp

      ALLOCATE( UCX_REGRID( JGLOB, UCX_NLAT ), STAT=AS )
      IF ( AS /= 0 ) CALL ALLOC_ERR( 'UCX_REGRID' )
      UCX_REGRID = 0e+0_fp

      ! Calculate the scaling matrix
      ! Note cosine (area-weighted)
      JMAX_OUT = GET_YEDGE(1,1,1)
      DO JOUT=1,JJPAR
         JMIN_OUT = JMAX_OUT
         JMAX_OUT = GET_YEDGE(1,JOUT+1,1)
         JDIF_OUT = SIND(JMAX_OUT)-SIND(JMIN_OUT)
         DEG_SUM = 0e+0_fp
         DO JIN=1,UCX_NLAT
            JMIN_IN = UCX_LATS(JIN)
            JMAX_IN = UCX_LATS(JIN+1)
            IF ((JMAX_OUT.ge.JMIN_IN).and.(JMIN_OUT.le.JMAX_IN)) THEN
               JMAX_TMP = MIN(JMAX_IN,JMAX_OUT)
               JMIN_TMP = MAX(JMIN_IN,JMIN_OUT)
               JDIF_TMP = SIND(JMAX_TMP)-SIND(JMIN_TMP)
               IF (IS_SAFE_DIV(JDIF_TMP,JDIF_OUT)) THEN
                  JRATIO = JDIF_TMP/JDIF_OUT
                  UCX_REGRID(JOUT,JIN) = JRATIO
                  DEG_SUM = DEG_SUM + JRATIO
               ENDIF
            ENDIF
         ENDDO
         ! Normalize
         IF (DEG_SUM.gt.0e+0_fp) THEN
            DO JIN=1,UCX_NLAT
               UCX_REGRID(JOUT,JIN) = UCX_REGRID(JOUT,JIN)/DEG_SUM
            ENDDO
         ELSE
            UCX_REGRID(JOUT,:) = 0e+0_fp
         ENDIF

!         ! Debug
!         IF ( LPRT ) THEN
!            WRITE(DBGMSG,'(a,I03,a,3(F6.2,x))') '### UCX: Exgrid: J-',
!     &        JOUT, '->',JMIN_OUT,JMAX_OUT,JDIF_OUT
!            CALL DEBUG_MSG( TRIM(DBGMSG) )
!            WRITE(DBGMSG,'(a,I03,a,F6.2)') '### UCX: Regrid: J-',
!     &        JOUT, '->',DEG_SUM
!            CALL DEBUG_MSG( TRIM(DBGMSG) )
!         ENDIF
      ENDDO

      ! Initialize surface boundary conditions (ckeller, 12/05/14)
      ! This reads the surface boundary conditions for all emitted species
      ! and all available years to disk and stores them in the SFCMR object.
      ! Call SFCMR_GET can then be used to pick the surface boundary condition
      ! for a given year and month.
      ! This is advantagous in an MPI environment where we try to avoid file
      ! I/O during runtime as much as possible.
      IF ( Input_Opt%LBASICEMIS .AND. .NOT. UCXNETCDF ) THEN
         CALL SFCMR_INIT ( am_I_Root, Input_Opt ) 
      ENDIF

      ! Initialize NOXCOEFF arrays
      IF ( .NOT. UCXNETCDF ) THEN
         CALL NOXCOEFF_INIT( am_I_Root, Input_Opt ) 
      ENDIF

      ! Initialize diagnostics
      CALL DIAGINIT_UCX ( am_I_Root, Input_Opt, State_Chm, RC )

      END SUBROUTINE INIT_UCX
!EOC
!------------------------------------------------------------------------------
!               MIT Laboratory for Aviation and the Environment               !
!------------------------------------------------------------------------------
!BOP
!
! !IROUTINE: diaginit_ucx
!
! !DESCRIPTION: Subroutine DIAGINIT\_UCX initializes diagnostics containers
! for the UCX module. 
!\\
!\\
! !INTERFACE:
!
      SUBROUTINE DIAGINIT_UCX( am_I_Root, Input_Opt, State_Chm, RC )
!
! !USES:
!
      USE ErrCode_Mod
      USE ERROR_MOD,          ONLY : ERROR_STOP
      USE HCO_RESTART_MOD,    ONLY : HCO_RestartDefine
      USE HCO_STATE_MOD,      ONLY : HCO_STATE
      USE HCOI_GC_MAIN_MOD,   ONLY : GetHcoState
      USE HCO_ERROR_MOD
      USE Input_Opt_Mod,      ONLY : OptInput
      USE State_Chm_Mod,      ONLY : ChmState
!
! !INPUT PARAMETERS:
!
      LOGICAL,        INTENT(IN)    :: am_I_Root   ! Is this the root CPU?!
      TYPE(OptInput), INTENT(IN)    :: Input_Opt   ! Input Options object
      TYPE(ChmState), INTENT(IN)    :: State_Chm   ! Chemistry State object
!
! !INPUT/OUTPUT PARAMETERS:
!
      INTEGER,        INTENT(INOUT) :: RC          ! Success or failure
!
! !REVISION HISTORY: 
!  14 Jan 2015 - C. Keller     - Initial version
!  25 Mar 2015 - C. Keller     - Now use HEMCO restart module
!  29 Apr 2016 - R. Yantosca - Don't initialize pointers in declaration stmts
!EOP
!------------------------------------------------------------------------------
!BOC
      TYPE(HCO_State), POINTER :: HcoState
      CHARACTER(LEN=255)       :: MSG
      CHARACTER(LEN=255)       :: LOC = 'DIAGINIT_UCX (ucx_mod.F)' 

      !=================================================================
      ! DIAGINIT_UCX begins here!
      !=================================================================
      HcoState => NULL()

      ! Define restart quantity    
      CALL GetHcoState( HcoState ) 
      CALL HCO_RestartDefine ( am_I_Root, HcoState, 'STATE_PSC',
     &                         State_Chm%STATE_PSC, 'count', RC )
      HcoState => NULL() 

      IF ( RC /= HCO_SUCCESS ) THEN
         MSG = 'Cannot define STATE_PSC restart'
         CALL ERROR_STOP ( MSG, LOC ) 
      ENDIF

      ! Return w/ success
      RC = GC_SUCCESS

      END SUBROUTINE DIAGINIT_UCX
!EOC
!------------------------------------------------------------------------------
!               MIT Laboratory for Aviation and the Environment               !
!------------------------------------------------------------------------------
!BOP
!
! !IROUTINE: write_state_psc
!
! !DESCRIPTION: Subroutine WRITE\_STATE\_PSC saves the STATE\_PSC array into
! diagnostics. This is only of relevance in an ESMF environment, where 
! STATE\_PSC is not automatically written into the HEMCO restart diagnostics
! but needs to be passed explicitly to the internal state. This should be
! done on every time step to make sure that replay simulations will always
! have the most current STATE\_PSC values in the internal state (important
! for checkpointing!).
!\\
!\\
! !INTERFACE:
!
      SUBROUTINE WRITE_STATE_PSC ( am_I_Root, State_Chm, RC )
!
! !USES:
!
      USE ErrCode_Mod
      USE HCO_ERROR_MOD
      USE HCO_RESTART_MOD,      ONLY : HCO_RestartWrite
      USE HCO_STATE_MOD,        ONLY : HCO_STATE
      USE HCOI_GC_MAIN_MOD,     ONLY : GetHcoState
      USE State_Chm_Mod,        ONLY : ChmState
! 
! !INPUT ARGUMENTS:
!
      LOGICAL,        INTENT(IN)    :: am_I_Root
! 
! !INPUT/OUTPUT ARGUMENTS:
!
      TYPE(ChmState), INTENT(INOUT) :: State_Chm   ! Chemistry State object
      INTEGER,        INTENT(INOUT) :: RC
!
! !REVISION HISTORY: 
!  08 May 2015 - C. Keller   - Initial version
!  29 Apr 2016 - R. Yantosca - Don't initialize pointers in declaration stmts
!EOP
!------------------------------------------------------------------------------
!BOC
!
! !LOCAL VARIABLES:
!
      TYPE(HCO_STATE), POINTER :: HcoState

      !=================================================================
      ! WRITE_STATE_PSC begins here!
      !=================================================================

      ! Eventually write STATE_PSC to restart.
      HcoState => NULL()
      
      ! Eventually write PSC_STATE to restart. 
      CALL GetHcoState ( HcoState )

      CALL HCO_RestartWrite( am_I_Root,   HcoState, 
     &                       'STATE_PSC', State_Chm%STATE_PSC, RC )

      ! Free HEMCO state pointer
      HcoState => NULL()

      ! Error check
      IF ( RC /= HCO_SUCCESS ) THEN
         RC = GC_FAILURE
         RETURN
      ENDIF

      ! Return w/ success
      RC = GC_SUCCESS

      END SUBROUTINE WRITE_STATE_PSC 
!EOC
!------------------------------------------------------------------------------
!               MIT Laboratory for Aviation and the Environment               !
!------------------------------------------------------------------------------
!BOP
!
! !IROUTINE: cleanup_ucx
!
! !DESCRIPTION: Subroutine CLEANUP\_UCX deallocates module variables.
!\\
!\\
! !INTERFACE:
!
      SUBROUTINE CLEANUP_UCX ( am_I_Root )
! 
! !INPUT ARGUMENTS:
!
      LOGICAL, INTENT(IN)     :: am_I_Root
!
! !REVISION HISTORY: 
!  04 Apr 2013 - S. D. Eastham - Initial version
!  13 Apr 2013 - S. D. Eastham - Added PSC arrays
!EOP
!------------------------------------------------------------------------------
!BOC
      INTEGER :: N

      !=================================================================
      ! CLEANUP_UCX begins here!
      !=================================================================

      IF ( ALLOCATED( GRID_EMIT  ) ) DEALLOCATE( GRID_EMIT  )
      IF ( ALLOCATED( RAD_AER    ) ) DEALLOCATE( RAD_AER    )
      IF ( ALLOCATED( SAD_AER    ) ) DEALLOCATE( SAD_AER    )
      IF ( ALLOCATED( KG_AER     ) ) DEALLOCATE( KG_AER     )
      IF ( ALLOCATED( RHO_AER    ) ) DEALLOCATE( RHO_AER    )
      IF ( ALLOCATED( NDENS_AER  ) ) DEALLOCATE( NDENS_AER  )
      IF ( ALLOCATED( AERFRAC    ) ) DEALLOCATE( AERFRAC    )
      IF ( ALLOCATED( AERFRACIND ) ) DEALLOCATE( AERFRACIND )
      IF ( ALLOCATED( UCX_MR     ) ) DEALLOCATE( UCX_MR     )
      IF ( ALLOCATED( UCX_MR_IN  ) ) DEALLOCATE( UCX_MR_IN  )
      IF ( ALLOCATED( UCX_REGRID ) ) DEALLOCATE( UCX_REGRID )
      IF ( ALLOCATED( UCX_PLEVS  ) ) DEALLOCATE( UCX_PLEVS  )
      IF ( ALLOCATED( UCX_LATS   ) ) DEALLOCATE( UCX_LATS   )
      IF ( ALLOCATED( NOX_O      ) ) DEALLOCATE( NOX_O      )
      IF ( ALLOCATED( NOX_J      ) ) DEALLOCATE( NOX_J      )
      IF ( ALLOCATED( SO4_TOPPHOT) ) DEALLOCATE( SO4_TOPPHOT)

      ! Cleanup SFCMR object
      IF ( ASSOCIATED(SFCMR) ) THEN
         DO N=1,NSFCMR
            IF ( ALLOCATED(SFCMR(N)%YR ) ) DEALLOCATE( SFCMR(N)%YR )
            IF ( ALLOCATED(SFCMR(N)%MR ) ) DEALLOCATE( SFCMR(N)%MR )
         ENDDO
         DEALLOCATE(SFCMR)
      ENDIF

      ! Cleanup the NOx coeff arrays 
      IF ( ALLOCATED( NOXCOEFF ) ) DEALLOCATE( NOXCOEFF )
      IF ( ALLOCATED( NOXLAT   ) ) DEALLOCATE( NOXLAT   )

      END SUBROUTINE CLEANUP_UCX
!EOC
      END MODULE UCX_MOD<|MERGE_RESOLUTION|>--- conflicted
+++ resolved
@@ -5609,12 +5609,9 @@
 !                                1973 and call AirQnt if moisture vars
 !                                are updated using H2O tracer concentration
 !  28 Oct 2015 - E. Lundgren   - Tracer units are now kg/kg dry air
-<<<<<<< HEAD
+!  07 Jul 2016 - E. Lundgren   - Replace tracer pointer with species pointer
 !  18 Jul 2016 - E. Lundgren   - Remove dependency on grid box mass
-=======
-!  07 Jul 2016 - E. Lundgren   - Replace tracer pointer with species pointer
 !  11 Aug 2016 - R. Yantosca   - Remove temporary tracer-removal code
->>>>>>> cf06f6d6
 !EOP
 !------------------------------------------------------------------------------
 !BOC
@@ -5695,31 +5692,16 @@
             ! Calculate specific humidity [g H2O/kg total air] as [kg/kg] 
             SPHU_kgkg = State_Met%SPHU(I,J,L) * 1.e-3_fp
             
-<<<<<<< HEAD
-            ! Set H2O tracer concentration [kg/kg dry] using SPHU [kg/kg]
+            ! Set H2O species concentration [kg/kg dry] using SPHU [kg/kg]
             ! without using box mass (ewl, 7/18/16)
-            STT(I,J,L,IDTH2O) = SPHU_kgkg / ( 1.0e+0_fp - SPHU_kgkg )
+            Spc(I,J,L,id_H2O) = SPHU_kgkg / ( 1.0e+0_fp - SPHU_kgkg )
 
          ELSE
 
             ! Calculate specific humidity in [kg H2O / kg total air] 
             ! using transported H2O [kg/kg dry] (ewl, 7/18/16)
-            SPHU_kgkg =  STT(I,J,L,IDTH2O) / 
-     &                  ( 1.0e+0_fp + STT(I,J,L,IDTH2O) ) 
-=======
-            ! Set H2O species concentration [kg/kg dry] using SPHU 
-            ! (ewl, 11/4/15)
-            Spc(I,J,L,id_H2O) = State_Met%SPHU(I,J,L) * 1.e-3_fp *
-     &                          ( State_Met%ADMOIST(I,J,L)
-     &                            / State_Met%AD(I,J,L) )
-
-         ELSE
-
-            ! Calculate specific humidity [g/kg total air] from 
-            ! transported H2O [kg/kg dry] (ewl, 9/17/15)
-            SPHU_kgkg = Spc(I,J,L,id_H2O) * State_Met%AD(I,J,L)
-     &                  / State_Met%ADMOIST(I,J,L)
->>>>>>> cf06f6d6
+            SPHU_kgkg =  Spc(I,J,L,id_H2O) / 
+     &                  ( 1.0e+0_fp + Spc(I,J,L,id_H2O) ) 
 
             ! Set previous humidity to current humidity prior to update
             ! (ewl, 10/28/15)
