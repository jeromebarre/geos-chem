--- conflicted
+++ resolved
@@ -366,7 +366,6 @@
       USE GRID_MOD,           ONLY : GET_YMID
       USE TIME_MOD,           ONLY : GET_MONTH
       USE TIME_MOD,           ONLY : GET_YEAR
-      USE PHYSCONSTANTS,      ONLY : AIRMW
       USE SPECIES_MOD,        ONLY : Species
 !
 ! !INPUT PARAMETERS:
@@ -435,11 +434,8 @@
 !  21 Jun 2016 - R. Yantosca   - Add error checks to make sure that each
 !                                species ID flag has a valid value before
 !                                calling APPLY_2DRATIO routine
-<<<<<<< HEAD
-!  07 Jul 2016 - E. Lundgren   - Replace tracer pointer with specie pointer
-=======
-!  22 Jun 2016 - M. Yannetti - Replaced references to TCVV.
->>>>>>> 66ff3da3
+!  22 Jun 2016 - M. Yannetti   - Replace TCVV with spc db MW and phys constant
+!  07 Jul 2016 - E. Lundgren   - Replace tracer pointer with species pointer
 !EOP
 !------------------------------------------------------------------------------
 !BOC
@@ -456,6 +452,7 @@
       REAL(fp)           :: SCALEFAC
       INTEGER            :: FUTURE_LINE
       INTEGER            :: BASIS_LINE
+      REAL(fp)           :: MW_g
 
       ! Local variables for quantities from Input_Opt
       LOGICAL            :: LPRT
@@ -469,8 +466,6 @@
       LOGICAL            :: LSETBRSTRAT
       LOGICAL            :: LSETNOYSTRAT
 !      LOGICAL            :: LBASICEMIS
-<<<<<<< HEAD
-      REAL(fp)           :: TCVV(Input_Opt%N_TRACERS)
       Real(fp)           :: MWTemp
 
       ! Pointers
@@ -479,18 +474,6 @@
       ! TEMPOARY TRACER REMOVAL CODE (ewl, 7/7/16)
       INTEGER         :: nAdvect, NA
       REAL(fp)        :: Spc_temp(IIPAR,JJPAR,LLPAR,State_Chm%nAdvect)
-=======
-      INTEGER            :: N_TRACERS
-      !REAL(fp)             :: TCVV(Input_Opt%N_TRACERS)
-      Real(fp)           :: MWTemp
-
-      ! Pointers
-      REAL(fp), POINTER    :: STT(:,:,:,:)
-      TYPE(Species), POINTER :: ThisSpc
-
-      ! Temp Variables
-      REAL(fp)          :: tempTCVV
->>>>>>> 66ff3da3
 
       !=================================================================
       ! SET_INITIAL_MIXRATIOS begins here!
@@ -526,19 +509,11 @@
       LSETBRSTRAT  = Input_Opt%LSETBRSTRAT
       LSETNOYSTRAT = Input_Opt%LSETNOYSTRAT
 !      LBASICEMIS   = Input_Opt%LBASICEMIS
-<<<<<<< HEAD
-      TCVV         = Input_Opt%TCVV(1:Input_Opt%N_TRACERS)
-=======
-      N_TRACERS    = Input_Opt%N_TRACERS
-      !TCVV         = Input_Opt%TCVV(1:N_TRACERS)
->>>>>>> 66ff3da3
 
       ! Set module variable
 
       ! Initialize GEOS-Chem tracer array [kg/kg]
       Spc => State_Chm%Species
-
-      ThisSpc => NULL()
 
       IF ( am_I_Root ) THEN
          WRITE( 6, '(a)' ) REPEAT( '=', 79 )
@@ -1096,14 +1071,11 @@
          ! Convert from [vv] to [kg CH4/kg air]
          ! (ewl, 3/16/15) 
          TRAC_IDX = id_CH4
-         ThisSpc => State_Chm%SpcData(TRAC_IDX)%Info
-         tempTCVV = ( AIRMW / ThisSpc%emMW_g )
-         ThisSpc => NULL()
-         MWTemp = tempTCVV
-         C3090S = C3090S / MWTemp 
-         C0030S = C0030S / MWTemp 
-         C0030N = C0030N / MWTemp 
-         C3090N = C3090N / MWTemp 
+         MW_g = State_Chm%SpcData(TRAC_IDX)%Info%emMW_g 
+         C3090S = C3090S / ( AIRMW / MW_g )
+         C0030S = C0030S / ( AIRMW / MW_g )
+         C0030N = C0030N / ( AIRMW / MW_g )
+         C3090N = C3090N / ( AIRMW / MW_g )
 
 !$OMP PARALLEL DO
 !$OMP+DEFAULT( SHARED )
@@ -1259,7 +1231,6 @@
       USE TIME_MOD,           ONLY : GET_HOUR
       USE TIME_MOD,           ONLY : GET_LOCALTIME
       USE TIME_MOD,           ONLY : GET_MINUTE
-      USE PHYSCONSTANTS,      ONLY : AIRMW
       USE SPECIES_MOD,        ONLY : Species
 !
 ! !INPUT PARAMETERS:
@@ -1282,11 +1253,8 @@
 !                                Remove dependency on PRESSURE_MOD.
 !  16 Jun 2016 - S. D. Eastham - Remove references to tracerid_mod.F
 !  21 Jun 2016 - R. Yantosca   - Use the module variables for species ID flags
-<<<<<<< HEAD
+!  22 Jun 2016 - M. Yannetti   - Replace TCVV with spc db MW and phys constant
 !  07 Jul 2016 - E. Lundgren   - Replace tracer pointer with species pointer
-=======
-!  22 Jun 2016 - M. Yannetti - Replaced references to TCVV.
->>>>>>> 66ff3da3
 !EOP
 !------------------------------------------------------------------------------
 !BOC
@@ -1353,9 +1321,7 @@
       CHARACTER(LEN=255)   :: DBGMSG
 
       ! Local variables for quantities from Input_Opt
-<<<<<<< HEAD
       LOGICAL              :: LPRT
-      REAL(fp)             :: TCVV(Input_Opt%N_TRACERS)
 
       ! Pointers
       REAL(fp), POINTER    :: Spc (:,:,:,:)
@@ -1363,18 +1329,6 @@
       ! TEMPOARY TRACER REMOVAL CODE (ewl, 7/7/16)
       INTEGER         :: nAdvect, NA, N
       REAL(fp)        :: Spc_temp(IIPAR,JJPAR,LLPAR,State_Chm%nAdvect)
-=======
-      LOGICAL            :: LPRT
-      INTEGER            :: N_TRACERS
-      !REAL(fp)             :: TCVV(Input_Opt%N_TRACERS)
-
-      ! Pointers
-      REAL(fp), POINTER    :: STT(:,:,:,:)
-      TYPE(Species), POINTER :: ThisSpc
-
-      ! Temp Variables
-      REAL(fp)          :: tempTCVV
->>>>>>> 66ff3da3
 
       !=================================================================
       ! UCX_NOX begins here!
@@ -1400,15 +1354,6 @@
 
       ! Copy fields from INPUT_OPT
       LPRT      = Input_Opt%LPRT
-<<<<<<< HEAD
-      TCVV      = Input_Opt%TCVV(1:Input_Opt%N_TRACERS)
-=======
-      N_TRACERS = Input_Opt%N_TRACERS
-      !TCVV      = Input_Opt%TCVV(1:N_TRACERS)
-
-      ! Initialize pointers
-      ThisSpc => NULL()
->>>>>>> 66ff3da3
 
       ! Initialize GEOS-Chem tracer array [kg]
       Spc => State_Chm%Species
@@ -1481,7 +1426,7 @@
 !$OMP+PRIVATE( LOCALO1D, NO_ALPHA, NO_BETA,  NO_GAMMA      )
 !$OMP+PRIVATE( FRACNO2,  FRACNO3,  FRACNO,   FRACN         )
 !$OMP+PRIVATE( NOXRATE,  N2ORATE,  DNOX,     MESONOX_DELTA )
-!$OMP+PRIVATE( SOL_TEST, TMIN,     ThisSpc,  tempTCVV      )
+!$OMP+PRIVATE( SOL_TEST, TMIN                              )
       DO L = 1, LLPAR
       DO J = 1, JJPAR
       DO I = 1, IIPAR
@@ -1552,26 +1497,21 @@
          ! Calculate local NOx, N2O and O3 number density
          KGNOX = Spc(I,J,L,id_NO)
          ! Add local NO2
-<<<<<<< HEAD
-         ! KGNOX = KGNOX + (Spc(I,J,L,id_NO2)*TCVV(id_NO)/TCVV(id_NO2))
+!LL         ! KGNOX = KGNOX + (Spc(I,J,L,id_NO2)*TCVV(id_NO)/TCVV(id_NO2))
+         ! KGNOX = KGNOX + ( Spc(I,J,L,id_NO2) *
+         ! & ( AIRMW / State_Chm%SpcData(id_NO)%Info%emMW_g ) / 
+         ! & ( AIRMW / State_Chm%SpcData(id_NO2)%Info%emMW_g ) )
+
          KGN2O = Spc(I,J,L,id_N2O)
-         LOCALNOX = KGNOX*TCVV(id_NO)*XAIR
-         LOCALN2O = KGN2O*TCVV(id_N2O)*XAIR
-         LOCALO3  = Spc(I,J,L,id_O3)*TCVV(id_O3)*XAIR
-=======
-         ! KGNOX = KGNOX + (STT(I,J,L,id_NO2)*TCVV(id_NO)/TCVV(id_NO2))
-         KGN2O = STT(I,J,L,id_N2O)
-         ThisSpc => State_Chm%SpcData(id_NO)%Info
-         tempTCVV = ( AIRMW / ThisSpc%emMW_g )
-         LOCALNOX = KGNOX*tempTCVV*XAIR
-         ThisSpc => State_Chm%SpcData(id_N2O)%Info
-         tempTCVV = ( AIRMW / ThisSpc%emMW_g )
-         LOCALN2O = KGN2O*tempTCVV*XAIR
-         ThisSpc => State_Chm%SpcData(id_O3)%Info
-         tempTCVV = ( AIRMW / ThisSpc%emMW_g )
-         ThisSpc => NULL()
-         LOCALO3  = STT(I,J,L,id_O3)*tempTCVV*XAIR
->>>>>>> 66ff3da3
+!LL         LOCALNOX = KGNOX*TCVV(id_NO)*XAIR
+         LOCALNOX = KGNOX *  ( AIRMW /  
+     &              State_Chm%SpcData(id_NO)%Info%emMW_g ) * XAIR
+!LL         LOCALN2O = KGN2O*TCVV(id_N2O)*XAIR
+         LOCALN2O = KGN2O * ( AIRMW / 
+     &              State_Chm%SpcData(id_N2O)%Info%emMW_g ) * XAIR
+!LL         LOCALO3  = Spc(I,J,L,id_O3)*TCVV(id_O3)*XAIR
+         LOCALO3  = Spc(I,J,L,id_O3) *  ( AIRMW / 
+     &              State_Chm%SpcData(id_O3)%Info%emMW_g ) * XAIR
 
          ! Retrieve local O3P/O1D mixing ratios and relevant
          ! j-rates from interpolated 2D arrays
@@ -1629,10 +1569,9 @@
         
          ! Calculate fractional loss and apply to tracer
          ! Explicit Euler method (fast)
-         ThisSpc => State_Chm%SpcData(id_NO)%Info
-         tempTCVV = ( AIRMW / ThisSpc%emMW_g )
-         ThisSpc => NULL()
-         DNOX = NOXRATE * DTCHEM / (tempTCVV*XAIR)
+!LL         DNOX = NOXRATE * DTCHEM / (TCVV(id_NO)*XAIR)
+         DNOX = NOXRATE * DTCHEM / ( ( AIRMW / 
+     &          State_Chm%SpcData(id_NO)%Info%emMW_g) * XAIR )
          IF ((DNOX*-1e+0_fp).gt.KGNOX) THEN
             DNOX = -1e+0_fp*KGNOX
             KGNOX = 0e+0_fp
@@ -1642,17 +1581,20 @@
             LOCALNOX = LOCALNOX + (NOXRATE*DTCHEM)
          ENDIF
          ! Separate into NO and NO2...
-         !Spc(I,J,L,id_NO)  = (LOCALNOX*(FRACN  +FRACNO ))/(TCVV(id_NO)*XAIR)
-         !Spc(I,J,L,id_NO2) = (LOCALNOX*(FRACNO3+FRACNO2))/(TCVV(id_NO)*XAIR)
+!LL         !Spc(I,J,L,id_NO)  = (LOCALNOX*(FRACN  +FRACNO ))/(TCVV(id_NO)*XAIR)
+!LL         !Spc(I,J,L,id_NO2) = (LOCALNOX*(FRACNO3+FRACNO2))/(TCVV(id_NO)*XAIR)
+         !Spc(I,J,L,id_NO)  = (LOCALNOX*(FRACN  +FRACNO ))/(AIRMW/
+         ! &                   State_Chm%SpcData(id_NO)%Info%emMW_g) *XAIR)
+         !Spc(I,J,L,id_NO2) = (LOCALNOX*(FRACNO3+FRACNO2))/(AIRMW/
+         ! &                   State_Chm%SpcData(id_NO)%Info%emMW_g)*XAIR)
+         ! NOTE: should id_NO be id_NO2 in latter equation above?
          Spc(I,J,L,id_NO) = KGNOX
 
          MESONOX_DELTA = MESONOX_DELTA + DNOX
 
-         ThisSpc => State_Chm%SpcData(id_N2O)%Info
-         tempTCVV = ( AIRMW / ThisSpc%emMW_g )
-         ThisSpc => NULL()
-
-         DN2O = N2ORATE * DTCHEM / (tempTCVV*XAIR)
+!LL         DN2O = N2ORATE * DTCHEM / (TCVV(id_N2O)*XAIR)
+         DN2O = N2ORATE * DTCHEM / ( AIRMW / 
+     &          State_Chm%SpcData(id_N2O)%Info%emMW_g * XAIR )
          IF ((DN2O*-1e+0_fp).gt.KGN2O) THEN
             DN2O = -1e+0_fp*KGN2O
             KGN2O = 0e+0_fp
@@ -2051,7 +1993,6 @@
       USE GIGC_Input_Opt_Mod, ONLY : OptInput
       USE GIGC_State_Chm_Mod, ONLY : ChmState
       USE GIGC_State_Met_Mod, ONLY : MetState
-      USE PHYSCONSTANTS,      ONLY : AIRMW
       USE SPECIES_MOD,        ONLY : Species
 !
 ! !INPUT PARAMETERS: 
@@ -2080,11 +2021,9 @@
 !                                air pressure, with State_Met%PMID and
 !                                remove dependency on PRESSURE_MOD.
 !  19 Mar 2015 - E. Lundgren   - Change tracer units from kg to kg/kg
-<<<<<<< HEAD
+!  25 Jul 2016 - M. Yannetti   - Pass State_Chem as argument to access spc db;
+!                                Replace TCVV with spc db MW and phys constant
 !  07 Jul 2016 - E. Lundgren   - Replace tracer pointer with species pointer
-=======
-!  25 Jul 2016 - M. Yannetti - Now takes in State_Chm instead of TCVV.
->>>>>>> 66ff3da3
 !EOP
 !------------------------------------------------------------------------------
 !BOC
@@ -2108,22 +2047,9 @@
 
       ! Local variables for quantities from Input_Opt
       LOGICAL            :: LPRT
-<<<<<<< HEAD
-      REAL(fp)           :: TCVV(Input_Opt%N_TRACERS)
 
       ! Pointers
       REAL(fp), POINTER  :: Spc(:,:,:,:)
-=======
-      INTEGER            :: N_TRACERS
-      !REAL(fp)           :: TCVV(Input_Opt%N_TRACERS)
-
-      ! Pointers
-      REAL(fp), POINTER  :: STT(:,:,:,:)
-      TYPE(Species), POINTER :: ThisSpc
-
-      ! Temp Variables
-      REAL(fp)          :: tempTCVV
->>>>>>> 66ff3da3
 
       !=================================================================
       ! APPLY_2DTRAC begins here!
@@ -2131,18 +2057,9 @@
 
       ! Copy fields from INPUT_OPT
       LPRT      = Input_Opt%LPRT
-<<<<<<< HEAD
-      TCVV = Input_Opt%TCVV(1:Input_Opt%N_TRACERS)
-=======
-      N_TRACERS = Input_Opt%N_TRACERS
-      !TCVV = Input_Opt%TCVV(1:N_TRACERS)
->>>>>>> 66ff3da3
 
       ! Initialize GEOS-Chem species array [kg/kg]
       Spc => State_Chm%Species
-
-      ! Initialize pointers
-      ThisSpc => NULL()
 
       ! Filename
       TRAC_FILE = TRIM(AVG_FILE_ROOT)//TRIM(TRAC_SET )
@@ -2249,7 +2166,6 @@
 !$OMP+DEFAULT( SHARED )
 !$OMP+PRIVATE( I,        J,       L,        VERTCOUNT, EXTRAP   )
 !$OMP+PRIVATE( SET_CELL, PCENTER, FOUNDLEV, TRACMR,    TRACMASS )
-!$OMP+PRIVATE( ThisSpc,  tempTCVV                               )
       DO J = 1,JJPAR
          DO I = 1,IIPAR
             ! Vertcount is the layer count for the input, where layer 1
@@ -2294,12 +2210,10 @@
                ! Send to Spc (currently kg/box)
                IF (SET_CELL) THEN
 
-                  ThisSpc => State_Chm%SpcData(TRAC_IDX)%Info
-                  tempTCVV = ( AIRMW / ThisSpc%emMW_g )
-                  ThisSpc => NULL()
-
                   ! Convert from [ppbv] to [kg/kg] (ewl, 3/19/15)
-                  TRACMASS = SCALEFAC * TRACMR / tempTCVV
+!LL                  TRACMASS = SCALEFAC * TRACMR / TCVV(TRAC_IDX)
+                  TRACMASS = SCALEFAC * TRACMR / ( AIRMW / 
+     &                       State_Chm%SpcData(TRAC_IDX)%Info%emMW_g )
 
                   IF (TRAC_ADD) THEN
                      Spc(I,J,L,TRAC_IDX) = Spc(I,J,L,TRAC_IDX)+TRACMASS
@@ -2342,7 +2256,6 @@
       USE GIGC_State_Chm_Mod,     ONLY : ChmState
       USE GIGC_State_Met_Mod,     ONLY : MetState
       USE TIME_MOD,               ONLY : GET_MONTH
-      USE PHYSCONSTANTS,      ONLY : AIRMW
       USE SPECIES_MOD,        ONLY : Species
 !
 ! !INPUT PARAMETERS:
@@ -2366,11 +2279,9 @@
 !  21 Feb 2014 - M. Sulprizio  - Now pass Input_Opt, State_Met, and State_Chm 
 !                                objects via the arg list
 !  10 Sep 2015 - E. Lundgren   - Tracer units are now kg/kg dry air (prev v/v)
-<<<<<<< HEAD
+!  25 Jul 2016 - M. Yannetti   - Pass State_Chm as arg for spc db access;
+!                                Replace TCVV with spc db MW and phys constant
 !  07 Jul 2016 - E. Lundgren   - Replace tracer pointer with species pointer
-=======
-!  25 Jul 2016 - M. Yannetti - Now takes in State_Chm instead of TCVV.
->>>>>>> 66ff3da3
 !EOP
 !------------------------------------------------------------------------------
 !BOC
@@ -2384,8 +2295,6 @@
 
       ! Local variables for quantities from Input_Opt
       LOGICAL              :: LPRT
-<<<<<<< HEAD
-      REAL(fp)             :: TCVV(Input_Opt%N_TRACERS)
 
       ! Pointers
       REAL(fp), POINTER     :: Spc (:,:,:,:)
@@ -2393,17 +2302,6 @@
       ! TEMPOARY TRACER REMOVAL CODE (ewl, 7/7/16)
       INTEGER         :: nAdvect, NA
       REAL(fp)        :: Spc_temp(IIPAR,JJPAR,LLPAR,State_Chm%nAdvect)
-=======
-      INTEGER              :: N_TRACERS
-      !REAL(fp)             :: TCVV(Input_Opt%N_TRACERS)
-
-      ! Pointers
-      REAL(fp), POINTER    :: STT(:,:,:,:)
-      TYPE(Species), POINTER :: ThisSpc
-
-      ! Temp Variables
-      REAL(fp)          :: tempTCVV
->>>>>>> 66ff3da3
 
       !=================================================================
       ! EMISS_BASIC begins here!
@@ -2432,12 +2330,6 @@
 
       ! Copy fields from INPUT_OPT
       LPRT      = Input_Opt%LPRT
-<<<<<<< HEAD
-      TCVV      = Input_Opt%TCVV(1:Input_Opt%N_TRACERS)
-=======
-      N_TRACERS = Input_Opt%N_TRACERS
-      !TCVV      = Input_Opt%TCVV(1:N_TRACERS)
->>>>>>> 66ff3da3
 
       ! Check that tracer units are in kg/kg dry air (ewl, 9/10/15)
       IF ( TRIM( State_Chm%Trac_Units ) /= 'kg/kg dry' ) THEN
@@ -2446,9 +2338,6 @@
      &                    'Routine EMISS_BASIC in ucx_mod.F' )
          RETURN
       ENDIF
-
-      ! Initialize pointers
-      ThisSpc => NULL()
 
       ! Initialize GEOS-Chem tracer array [kg/kg dry]
       Spc => State_Chm%Species
@@ -2471,7 +2360,6 @@
 !$OMP PARALLEL DO
 !$OMP+DEFAULT( SHARED )
 !$OMP+PRIVATE( I, J, N, N_EMITTED )
-!$OMP+PRIVATE( ThisSpc,  tempTCVV )
 !$OMP+SCHEDULE( DYNAMIC )
        DO N = 1, N_EMIT
 
@@ -2480,23 +2368,17 @@
 
           ! Convert units if the tracer is valied
           IF ( N_EMITTED /= 0 ) THEN
-        
-             ThisSpc => State_Chm%SpcData(N_EMITTED)%Info
-             tempTCVV = ( AIRMW / ThisSpc%emMW_g )
-             ThisSpc => NULL()
 
              ! Loop over surface grmid boxes
              DO J = 1, JJPAR
              DO I = 1, IIPAR
            
                 ! Set kg/kg dry air using vol/vol (ewl, 9/10/15)
-<<<<<<< HEAD
+!LL                Spc(I,J,1,N_EMITTED) = GRID_EMIT(J,N)
+!LL     &                               / TCVV(N_EMITTED)
                 Spc(I,J,1,N_EMITTED) = GRID_EMIT(J,N)
-     &                               / TCVV(N_EMITTED)
-=======
-                STT(I,J,1,N_EMITTED) = GRID_EMIT(J,N)
-     &                               / tempTCVV
->>>>>>> 66ff3da3
+     &                        / ( AIRMW /
+     &                        State_Chm%SpcData(N_EMITTED)%Info%emMW_g ) 
 
              ENDDO
              ENDDO
