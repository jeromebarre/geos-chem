! $Id: emissdr.f,v 1.6 2010/03/15 19:33:24 ccarouge Exp $
      SUBROUTINE EMISSDR( am_I_Root, Input_Opt, 
     &                    State_Met, State_Chm, STATUS )
!
!******************************************************************************
!  Subroutine EMISSDR computes emissions for the full chemistry simulation
!  Emissions are stored in various arrays, which are then passed to the
!  SMVGEAR solver via routine "setemis.f". (bmy, 10/8/98, 2/25/10)
!
!  NOTES:
!  (1 ) Now accounts for seasonal NOx emissions, and multi-level NOx 
!        emissions. (bmy, 10/8/98)
!  (2 ) Surface NOx and 100m NOx are now placed into the correct sigma level.
!        (bmy, 10/8/98)
!  (3 ) Eliminate GISS-Specific code (bmy, 3/15/99)
!  (4 ) Now includes monoterpenes for ACETONE emissions (bdf, 4/8/99)
!  (5 ) Now uses allocatable arrays for ND29, ND36, and ND46 diagnostics.
!        Also made some cosmetic changes, and updated comments (bmy, 3/16/00)
!  (6 ) Eliminate obsolete code and ND63 diagnostic (bmy, 4/12/00)
!  (7 ) Add reference to BIOBURN in "biomass_mod.f" and to BIOFUEL_BURN
!        in "biofuel_mod.f".  Also remove references to BURNEMIS and TWOODIJ.
!        (bmy, 9/12/00)
!  (8 ) Remove reference to "biomass.h" -- that is replaced by F90 module
!        "biomass_mod.f". (bmy, 9/25/00)
!  (9 ) Remove obsolete code from 9/12/00 and 9/25/00 (bmy, 12/21/00)
!  (10) Add CO source from monoterpenes (bnd, bmy, 12/21/00)
!  (11) Add monoterpene source to the ND46 diagnostic.  Renamed EMXX to
!        EMIS (for Isoprene), and commented out Larry Horowitz's "special
!        cases".  Also made some cosmetic changes. (bmy, 1/2/01)
!  (12) Added CO source from CH3OH oxidation (bmy, 1/3/01)
!  (13) Removed obsolete code from 1/2/01 (bmy, 3/15/01)
!  (14) Now initialize GEMISNOX2.  Also updated comments. (bdf, bmy, 6/15/01)
!  (15) Now references routines from "acetone_mod.f" for the biogenic
!        emission of acetone into the SMVGEAR arrays.  Now use 
!        EMISRR(I,J,IDEACET) to archive ND46, since the biogenic
!        acetone emissions are now computed in this array.  Also define
!        XNUMOL_C so as not to rely on IDTISOP being defined.  Also add
!        LASTMONTH variable to flag when we change month. (bmy, 9/4/01)
!  (16) Now reference AIREMISS from "aircraft_nox_mod.f" (bmy, 2/14/02)
!  (17) Replaced all instances of IM with IIPAR and JM with JJPAR, in order
!        to prevent namespace confusion for the new TPCORE.  Also removed
!        obsolete, commented-out code. (bmy, 6/25/02)
!  (18) Now references IDTNOX, etc. from "tracerid_mod.f".  Now references
!        SUNCOS from "dao_mod.f".  Now make FIRSTEMISS a local SAVEd variable
!        instead of an argument. (bmy, 11/15/02)
!  (19) Now replaced DXYP(JREF)*1d4 with GET_AREA_CM2 from "grid_mod.f".
!        Now remove MONTH from call to BIOBURN.  Now use functions GET_MONTH,
!        GET_LOCALTIME, GET_ELAPSED_MIN, GET_TS_EMIS, GET_LOCALTIME from 
!        "time_mod.f".  Now use functions GET_XOFFSET and GET_YOFFSET from 
!        "grid_mod.f". (bmy, 2/11/03)
!  (20) Now pass I, J to EMISOP, EMISOP_GRASS, EMISOP_MB (bmy, 12/9/03)
!  (21) Now references EMLIGHTNING from "lightning_nox_mod.f" (bmy, 4/14/04)
!  (22) Now references "logical_mod.f".  Now replaced LFOSSIL with LANTHRO.
!        (bmy, 7/20/04)
!  (23) Now make sure all USE statements are USE, ONLY (bmy, 10/3/05)
!  (24) Now can use MEGAN inventory for biogenic VOCs.  Now references
!        "megan_mod.f" (bmy, tmf, 10/25/05)
!  (25) Now call EMLIGHTNING_NL from "lightning_nox_nl_mod.f" for GEOS-4 so
!        that we can use the new near-land lightning formulation. 
!        (ltm, bmy, 5/11/06)
!  (26) Added switch for BIOGENIC emissions.  Now revert to single 
!        lightning_nox_mod.f.  Remove reference to old GEMISNOX array; this
!        has been replaced by module arrays EMIS_LI_NOx and EMIS_AC_NOx, in 
!        order to avoid common block errors. (ltm, bmy, phs, 10/3/07)
!  (27) Add biogenic emission of MONX and C2H4. (tmf, 1/20/09)
!  (28) Add a switch, LMEGANMONO, for monoterpene and MBO emission to choose
!       between MEGAN and GEIA inventory indenpendantly from Isoprene.
!      This is because although we did, at one time, got monoterpene
!      emission factors from Alex Guenther, he never published it.
!      So there is no reference for it. Use of those emission factors have
!      caused much confusion among users, so we should probably not use it 
!      for the time being. (tmf, 1/20/09)
!  (29) Update to MEGAN v2.1 (mpb, 11/20/09)
!  (29) Move XLTMMP to module MEGANUT_MOD (ccc, 11/20/09)
!  (30) Change arguments order in some MEGAN functions for coherence
!       (ccc, 11/30/09)
!  (31) Remove reference to obsolete embedded chemistry stuff in "CMN" 
!       (bmy, 2/25/10)
!  (32) Add a NOx fertilizer switch and a scaling factor for ISOP emissions
!       (fp, 6/09)
!  05 Oct 2011 - R. Yantosca - Now use SUNCOS30 array, which has the cos(SZA)
!                              defined at 30 mins after the GMT hour, in order
!                              to be consistent w/ the chemistry.
!  07 Oct 2011 - R. Yantosca - Rename SUNCOS30 to SUNCOS_MID, which is the
!                              cos(SZA) at the midpt of the chemistry timestep
!  06 Dec 2011 - E. Fischer  - Change biogenic acetone emissions to MEGAN
!  08 Dec 2011 - M. Payer    - Remove GEIA biogenic emissions option
!  01 Mar 2012 - R. Yantosca - Now use GET_LOCALTIME(I,J,L) from time_mod.F90
!  01 Mar 2012 - R. Yantosca - Now use GET_AREA_CM2(I,J,L) from grid_mod.F90
!  22 Oct 2012 - R. Yantosca - Prevent out-of-bounds errors in ND46 if bromine
!                              emissions are turned off (e.g. for tagged CO)
!  09 Nov 2012 - M. Payer    - Replaced all met field arrays with State_Met
!                              derived type object
!  27 Nov 2012 - R. Yantosca - Replace SUNCOS_MID with State_Met%SUNCOSmid
!  13 Dec 2012 - R. Yantosca - Now remove reference to obsolete CMN_DEP_mod.F
!  25 Mar 2013 - R. Yantosca - Now accept am_I_Root, Input_Opt, State_Chm, RC
!******************************************************************************
!
      ! References to F90 modules
<<<<<<< HEAD
      USE ACETONE_MOD,        ONLY : EMISS_BIOACET, OCEAN_SOURCE_ACET
      USE AIRCRAFT_NOX_MOD,   ONLY : AIREMISS
      USE BIOFUEL_MOD,        ONLY : BIOFUEL_BURN
      USE BROMOCARB_MOD,      ONLY : EMIS_CHBr3, EMIS_CH2Br2
      USE BROMOCARB_MOD,      ONLY : Br_SCALING
      USE CANOPY_NOX_MOD,     ONLY : GET_CANOPY_NOX
      USE DIAG_MOD,           ONLY : AD29,          AD46
      USE DIAG_MOD,           ONLY : AD32_fe,       AD32_so
      USE EMISSIONS_MOD,      ONLY : ISOP_SCALING
      USE GET_NDEP_MOD,       ONLY : GET_DEP_N 
      USE GIGC_ErrCode_Mod
      USE GIGC_Input_Opt_Mod, ONLY : OptInput
      USE GIGC_State_Chm_Mod, ONLY : ChmState
      USE GIGC_State_Met_Mod, ONLY : MetState
      USE GRID_MOD,           ONLY : GET_AREA_CM2
      USE GRID_MOD,           ONLY : GET_YMID
      USE GRID_MOD,           ONLY : GET_XMID
      USE GRID_MOD,           ONLY : GET_XOFFSET,   GET_YOFFSET
      USE LIGHTNING_NOX_MOD,  ONLY : EMLIGHTNING
      USE MEGAN_MOD,          ONLY : GET_EMISOP_MEGAN
      USE MEGAN_MOD,          ONLY : GET_EMMBO_MEGAN
      USE MEGAN_MOD,          ONLY : GET_EMMONOT_MEGAN
      USE MEGAN_MOD,          ONLY : GET_EMMONOG_MEGAN
      USE MEGAN_MOD,          ONLY : ACTIVITY_FACTORS
      USE MEGANUT_MOD,        ONLY : XLTMMP
      USE MODIS_LAI_MOD
      USE SOIL_NOX_MOD,       ONLY : SOIL_NOX_EMISSION   
      USE TIME_MOD,           ONLY : GET_MONTH,     GET_TAU
      USE TIME_MOD,           ONLY : GET_TS_EMIS,   GET_LOCALTIME
      USE TIME_MOD,           ONLY : GET_DAY_OF_YEAR
      USE TRACERID_MOD,       ONLY : IDEACET,       IDTISOP,   IDEISOP   
      USE TRACERID_MOD,       ONLY : IDECO,         IDEPRPE,   NEMANTHRO 
      USE TRACERID_MOD,       ONLY : IDEMONX, IDEC2H4
      USE TRACERID_MOD,       ONLY : IDTMONX, IDTC2H4
      USE TRACERID_MOD,       ONLY : IDECHBr3, IDECH2Br2
=======
      USE ACETONE_MOD,       ONLY : EMISS_BIOACET, OCEAN_SOURCE_ACET
      USE ACETONE_MOD,       ONLY : READ_JO1D,     READ_RESP
      USE AIRCRAFT_NOX_MOD,  ONLY : AIREMISS
      USE BIOFUEL_MOD,       ONLY : BIOFUEL_BURN
      USE DAO_MOD,           ONLY : PARDF,         PARDR,     SUNCOS        
      USE DIAG_MOD,          ONLY : AD29,          AD46
      USE GRID_MOD,          ONLY : GET_AREA_CM2
      USE GRID_MOD,          ONLY : GET_XOFFSET,   GET_YOFFSET
      USE LIGHTNING_NOX_MOD, ONLY : EMLIGHTNING
      USE LOGICAL_MOD,       ONLY : LANTHRO,       LLIGHTNOX, LSOILNOX
      !FP_ISOP  (6/2009) add separate FERTILIZER NOX
      USE LOGICAL_MOD,       ONLY : LFERTILIZERNOX
      USE LOGICAL_MOD,       ONLY : LAIRNOX,       LBIONOX,   LWOODCO   
      USE LOGICAL_MOD,       ONLY : LMEGAN, LMEGANMONO, LBIOGENIC
      USE MEGAN_MOD,         ONLY : GET_EMISOP_MEGAN
      USE MEGAN_MOD,         ONLY : GET_EMMBO_MEGAN
      USE MEGAN_MOD,         ONLY : GET_EMMONOT_MEGAN
      USE TIME_MOD,          ONLY : GET_MONTH,     GET_TAU
      USE TIME_MOD,          ONLY : GET_TS_EMIS,   GET_LOCALTIME
      USE TRACER_MOD,        ONLY : ITS_A_TAGCO_SIM
      USE TRACERID_MOD,      ONLY : IDEACET,       IDTISOP,   IDEISOP   
      USE TRACERID_MOD,      ONLY : IDECO,         IDEPRPE,   NEMANTHRO 
      USE TRACERID_MOD,      ONLY : IDEMONX, IDEC2H4
      USE TRACERID_MOD,      ONLY : IDTMONX, IDTC2H4
      USE MEGAN_MOD,         ONLY : GET_EMMONOG_MEGAN !(mpb,2009) 
      USE MEGAN_MOD,         ONLY : ACTIVITY_FACTORS  !(mpb,2009)
      USE MEGANUT_MOD,       ONLY : XLTMMP
      !FP_ISOP (6/2009)
      USE EMISSIONS_MOD,     ONLY : ISOP_SCALING 
      USE LOGICAL_MOD,       ONLY : LRCPAIR     ! (cdh, 10/14/11)
      USE RCP_MOD,           ONLY : RCP_AIREMISS! (cdh, 10/14/11)

>>>>>>> 0080c1f1
 
      USE CMN_SIZE_MOD             ! Size parameters
      USE COMODE_LOOP_MOD          ! IVERT?
      USE CMN_O3_MOD               ! Emissions arrays
      USE CMN_DIAG_MOD             ! Diagnostic arrays and switches
      USE CMN_NOX_MOD              ! GEMISNOX2
      USE COMMSOIL_MOD             ! Soil wetness variables

      IMPLICIT NONE
#     include "define.h"
!
! !INPUT PARAMETERS:
!
      LOGICAL,        INTENT(IN)    :: am_I_Root   ! Are we on the root CPU?
      TYPE(OptInput), INTENT(IN)    :: Input_Opt   ! Input Options object
      TYPE(MetState), INTENT(IN)    :: State_Met   ! Meteorology State object
!
! !INPUT/OUTPUT PARAMETERS:
!
      TYPE(ChmState), INTENT(INOUT) :: State_Chm   ! Chemistry State object
!
! !OUTPUT PARAMETERS:
!
      INTEGER,        INTENT(OUT)   :: STATUS      ! Success or failure?
!
! !LOCAL VARIABLES:
!
      LOGICAL, SAVE          :: FIRSTEMISS = .TRUE. 
      LOGICAL                :: NO_TAGCO
      INTEGER                :: I, J, L, N, IJLOOP 
      INTEGER                :: I0, J0, IOFF, JOFF, IREF, JREF
      INTEGER                :: NDAY,JSCEN,NN
      INTEGER, SAVE          :: LASTMONTH = -99
      REAL*8                 :: DTSRCE,  XLOCTM,   EMIS,  TMMP
      REAL*8                 :: BIOSCAL, AREA_CM2, EMMO,  ACETSCAL
      REAL*8                 :: TMPVAL,  EMMB,     GRASS, BIO_ACET
      REAL*8                 :: CONVERT(NVEGTYPE), GMONOT(NVEGTYPE)
      REAL*8                 :: SC, PDF, PDR
      INTEGER                :: DOY, MONTH, RC, M
      REAL*8                 :: FERTDIAG
      REAL*8                 :: TS_EMIS
      REAL*8                 :: TOTALPULSE
      REAL*8                 :: SOILFRT
      REAL*8                 :: DEP_FERT, TEMP_FERT


      ! Add biogenic emission scale factor for ethene (tmf, 1/13/06)
      REAL*8                 :: BIOSCALEC2H4

      ! Molecules C / kg C
      REAL*8,  PARAMETER     :: XNUMOL_C = 6.022d+23 / 12d-3 

      REAL*8                 :: AREA_M2 !jpp 9/10/07

      ! Molecular weight of CHBr3 [kg/mol], (jpp, 9/10/07)
      REAL*8,  PARAMETER     :: MWT_CHBr3  = 2.53d-1

      ! Molecular weight of CH2Br2 [kg/mol], (jpp, 9/16/07)
      REAL*8,  PARAMETER     :: MWT_CH2Br2 = 1.74d-1

      ! Add in new monoterpene species (mpb,2009)
      REAL*8                 :: APINE  , BPINE , LIMON , SABIN 
      REAL*8                 :: MYRCN  , CAREN , OCIMN
      ! Add in gamma activity factors for isoprene ONLY (mpb,2009)
      REAL*8                 :: GAMMA_LAI
      REAL*8                 :: GAMMA_LEAF_AGE
      REAL*8                 :: GAMMA_P
      REAL*8                 :: GAMMA_T
      REAL*8                 :: GAMMA_SM

      ! For fields from Input_Opt
      LOGICAL                :: LANTHRO
      LOGICAL                :: LLIGHTNOX
      LOGICAL                :: LSOILNOX
      LOGICAL                :: LFERTILIZERNOX
      LOGICAL                :: LAIRNOX
      LOGICAL                :: LBIOMASS
      LOGICAL                :: LBIONOX
      LOGICAL                :: LBIOFUEL
      LOGICAL                :: LWOODCO   
      LOGICAL                :: LMEGAN
      LOGICAL                :: LMEGANMONO
      LOGICAL                :: LBIOGENIC
      LOGICAL                :: LNLPBL
      LOGICAL                :: ITS_A_TAGCO_SIM
      INTEGER                :: N_TRACERS
!
!******************************************************************************
!  EMISSDR begins here!
!
!  DTSRCE = emission timestep in seconds
!
!  Call subroutines to set up ISOP and monoterpene emission (first time only!)
!******************************************************************************
!
      ! Assume success
      STATUS           = GIGC_SUCCESS

      ! Copy values from Input_Opt
      LNLPBL           = Input_Opt%LNLPBL
      LANTHRO          = Input_Opt%LANTHRO
      LLIGHTNOX        = Input_Opt%LLIGHTNOX
      LSOILNOX         = Input_Opt%LSOILNOX
      LFERTILIZERNOX   = Input_Opt%LFERTILIZERNOX
      LAIRNOX          = Input_Opt%LAIRNOX
      LBIOMASS         = Input_Opt%LBIOMASS
      LBIONOX          = Input_Opt%LBIOMASS
      LBIOFUEL         = Input_Opt%LBIOFUEL
      LWOODCO          = Input_Opt%LBIOFUEL
      LMEGAN           = Input_Opt%LMEGAN
      LMEGANMONO       = Input_Opt%LMEGANMONO
      LBIOGENIC        = Input_Opt%LBIOGENIC
      LNLPBL           = Input_Opt%LNLPBL
      ITS_A_TAGCO_SIM  = Input_Opt%ITS_A_TAGCO_SIM
      N_TRACERS        = Input_Opt%N_TRACERS

      ! This is not a tagged CO simulation
      NO_TAGCO = ( .not. ITS_A_TAGCO_SIM )

      ! Emission timestep [s]
      DTSRCE = GET_TS_EMIS() * 60d0

      ! Get nested-grid offsets
      I0 = GET_XOFFSET()
      J0 = GET_YOFFSET()

!%%%%%%%%%%%%%%%%%%%%%%%%%%%%%%%%%%%%%%%%%%%%%%%%%%%%%%%%%%%%%%%%%%%%%%%%%%%%%
! SOIL EMISSIONS NOX [molecules/cm3/s]

      IF ( LSOILNOX ) THEN           

	 !Zero the Diag49 arrays
         IF ( FIRSTEMISS ) THEN
            INST_SOIL(:,:) = 0.0
            INST_FERT(:,:) = 0.0

            FIRSTEMISS = .FALSE.

         ENDIF

         !***************************************************************
         !First zero the arrays in which emissions will be stored
         !GEMISNOX2(I,J)   = Array which stores NOx emissions from soils.
         !                   Units are [molec NOx/cm3/s].
         GEMISNOX2   = 0d0
         !***************************************************************

         ! Now need to call GET_CANOPY_NOX to break ugly dependency between
         ! drydep and soil NOx emissions. (bmy, 6/22/09) 
         ! Now a function of the new MODIS/Koppen biome map (J.D. Maasakkers)
         CALL GET_CANOPY_NOX( State_Met )
               
         ! Get day of year/month and timestep information
         DOY     = GET_DAY_OF_YEAR() 
         TS_EMIS = GET_TS_EMIS()           
         MONTH   = GET_MONTH()

         ! Loop over each land grid-box, removed loop over landpoints
!$OMP PARALLEL DO
!$OMP+DEFAULT( SHARED )
!$OMP+PRIVATE( I, J, DEP_FERT, SOILFRT, FERTDIAG, RC, IJLOOP)
 	 DO J = 1, JJPAR 
	 DO I = 1, IIPAR

 	    ! Do not calculate soil NOx emissions if there is no soil in
            ! the gridbox
 	    IF (LAND2(I,J,1) .EQ. 1) CYCLE

            IJLOOP = ( (J-1) * IIPAR ) + I 

            ! Get Deposited Fertilizer
            CALL GET_DEP_N( I, J, TS_EMIS, DEP_FERT )
            CALL FLUSH(6)

            ! Get N fertilizer reservoir associated with chemical and
            ! manure fertilizer
            SOILFRT =  SOILFERT(I,J,GET_DAY_OF_YEAR())  

            ! Put in constraint if dry period gt 1 yr, keep at 1yr to
            ! avoid unrealistic pulse
            IF ( DRYPERIOD(I,J) .GT. 8760.) DRYPERIOD(I,J) = 8760.
 
            ! Return NOx emission from soils [molec/cm2/s]
            CALL SOIL_NOX_EMISSION( TS_EMIS,        
     &                              State_Met%TS(I,J),
     &                              State_Met%GWETTOP(I,J),
     &                              SOILFRT,  
     &                              GWET_PREV(I,J), DRYPERIOD(I,J),
     &                              PFACTOR(I,J),   GEMISNOX2(I,J),
     &                              DEP_FERT,       FERTDIAG, 
     &                              CLIM(I,J,:),    LAND2(I,J,:),
     &                              RC,             
     &                              State_Met%SUNCOSmid(I,J),
     &				    State_Met%U10M(I,J),
     &                              State_Met%V10M(I,J), 
     &                              CANOPYNOX(IJLOOP,:), 
     &                              GC_LAI(I,J) )

            ! Archive emissions
            IF ( ND32 > 0 ) THEN
               AD32_so(I,J) = AD32_so(I,J) + GEMISNOX2(I,J)
               AD32_fe(I,J) = AD32_fe(I,J) + FERTDIAG
            ENDIF
            
            INST_SOIL(I,J) = GEMISNOX2(I,J)
            INST_FERT(I,J) = FERTDIAG

            GEMISNOX2(I,J) = GEMISNOX2(I,J)  / 
     &                     ( State_Met%BXHEIGHT(I,J,1) * 100d0 )

         ENDDO            
         ENDDO
!$OMP END PARALLEL DO

         !Zero arrays. This code assumes that ts_chem = ts_emiss
         DRY_HNO3 = 0.d0
         DRY_NH4  = 0.d0
         DRY_NH3  = 0.d0
         DRY_NIT  = 0.d0
         DRY_NO2  = 0.d0
         DRY_PAN  = 0.d0

         WET_HNO3 = 0.d0
         WET_NH4  = 0.d0
         WET_NH3  = 0.d0
         WET_NIT  = 0.d0

      ENDIF

!%%%%%%%%%%%%%%%%%%%%%%%%%%%%%%%%%%%%%%%%%%%%%%%%%%%%%%%%%%%%%%%%%%%%%%%%%%%%

!******************************************************************************
!  BE CAREFUL WITH USING A WINDOW RELATIVE TO THE EMISSIONS WINDOW
!  NEED SPECIFY THE OFFSET OF THE SUB-WINDOW
!
!  first zero the arrays in which emissions will be stored
!
!  EMISRRN(I,J,L)   = Emission rate of NOx (N = IDENOX ) into box (I,J,L).
!                     Units are [molec NOx/box/s].
!
!  EMISRR(I,J,N)    = Emission rate of tracer N into surface box (I,J,1). 
!                     Units are [molec tracer/box/s].
!
!  GEMISNOX(I,J,L)  = Array which stores NOx emissions from aircraft,
!                     and lightning.  Units are [molec NOx/cm3/s].
!
!  GEMISNOX2(I,J)   = Array which stores NOx emissions from soils.
!                     Units are [molec NOx/cm3/s].
!
!  NOTE: Now use F90 array initialization syntax (bmy, 3/15/99)
!******************************************************************************
!
      ! These need to be initialized on every call
      EMISRRN     = 0d0
      EMISRR      = 0d0
      !GEMISNOX2   = 0d0
      EMISS_BVOC  = 0d0  ! Add BVOC emissions (mpb,2009)
      
      ! Loop over latitudes
      IJLOOP = 0
      DO J = 1, JJPAR
         JREF = J + J0

         ! Loop over longitues
         DO I = 1, IIPAR
            IREF   = I + I0
            IJLOOP = IJLOOP + 1

            ! Compute surface area of grid boxes in cm^2 
            AREA_CM2 = GET_AREA_CM2( I, J, 1 )

            ! jpp, 9/10/07: wanted surface area in m^2
            AREA_M2  = AREA_CM2 / (100.d0 ** 2)

            ! Zero biogenic acetone (bmy, 9/14/01)
            BIO_ACET  = 0d0

            ! Use function GET_LOCALTIME to get the local time at lon I
            ! Middle of time step is between 10pm-2am when IHOUR = 1
            IHOUR = NINT( ( GET_LOCALTIME( I, J, 1 ) ) / 4 ) + 1
            IF ( IHOUR .EQ. 7 ) IHOUR = 1

            !=================================================================
            ! attenuate emissions on the weekend ---
            ! scale factors for Saturday/Sunday/Weekday must average out to 1!
            !    JSCEN = 1 Saturday 
            !    JSCEN = 2 Sunday
            !    JSCEN = 3 Weekday 
            !
            ! 1 Jan 1980 and 1 Jan 1985 were both Tuesdays, so NDAY mod 7 = 4 
            ! is a Saturday and NDAY mod 7 = 5 is a Sunday (bmy, 3/23/98)
            !=================================================================
            NDAY = ( GET_TAU() / 24d0 ) 
            IF ( MOD( NDAY, 7 ) .eq. 4 ) THEN
               JSCEN = 1
            ELSE IF ( MOD( NDAY, 7 ) .eq. 5 ) THEN
               JSCEN = 2
            ELSE
               JSCEN = 3
            ENDIF

            ! Fossil Fuel emissions (kg / Grid-Box / Time-Step)
            ! NN = tracer number corresponding to emission species N
            IF ( LANTHRO ) THEN 
               DO N = 1, NEMANTHRO
                  NN = IDEMS(N)
                  IF ( NN /= 0 ) THEN
                     CALL EMFOSSIL( I, J, N, NN, IREF, JREF, JSCEN,
     &                              Input_Opt )
                  ENDIF
               ENDDO
            ENDIF

!-----------------------------------------------------------------------------
! LIGHTNING EMISSIONS NOX [molecules/cm3/s]
!
            IF ( LLIGHTNOX .AND. I == 1 .AND. J == 1 ) THEN
               CALL EMLIGHTNING( State_Met, State_Chm )
            ENDIF
!-----------------------------------------------------------------------------
! AIRCRAFT emissions NOx [molecules/cm3/s]
!
            IF ( LAIRNOX .AND. I == 1 .AND. J == 1 ) THEN
<<<<<<< HEAD
               CALL AIREMISS( State_Met, State_Chm )
=======

               ! Choose between RCP inventory and default
               ! (cdh, 6/14/12)
               IF (LRCPAIR) THEN
                  CALL RCP_AIREMISS
               ELSE
                  CALL AIREMISS
               ENDIF
>>>>>>> 0080c1f1
            ENDIF
!-----------------------------------------------------------------------------
! NOx AND CO from biofuel combustion [kg/box]  
!
            IF ( LWOODCO .AND. I == 1 .AND. J == 1 ) THEN
               CALL BIOFUEL_BURN
     &            ( am_I_Root, Input_Opt, State_Met, State_Chm, RC )
            ENDIF
!----------------------------------------------------------------------------
! BIOGENIC EMISSIONS OF VARIOUS QUANTITIES [Atoms C/box/time step]
!
            IF ( LBIOGENIC ) THEN

               ! Temperature
               TMMP  = XLTMMP( I, J, State_Met%TS, IJLOOP )
            
               ! Modified to choose MEGAN inventory indenpendantly 
               ! for ISOP and MONX/MBO. (ccc, 1/20/09)
               IF ( LMEGAN ) THEN

                  !------------------
                  ! MEGAN Isoprene
                  !------------------

                  ! Cosine of solar zenith angle
                  SC   = State_Met%SUNCOSmid(I,J)

                  ! Diffuse and direct PAR
                  PDR  = State_Met%PARDR(I,J)
                  PDF  = State_Met%PARDF(I,J)

                  ! Isoprene         
                  EMIS = GET_EMISOP_MEGAN(  I, J,     SC, TMMP, 
     &                                      PDR, PDF, XNUMOL_C )

               ENDIF
 
               !FP_ISOP (6/2009)
               EMIS = ISOP_SCALING * EMIS

               IF ( LMEGANMONO ) THEN

                  !------------------
                  ! MEGAN biogenics
                  !------------------

                  ! Methyl butenol
                  EMMB = GET_EMMBO_MEGAN(   I, J,     SC, TMMP,
     &                                      PDR, PDF, XNUMOL_C )

                  ! ------------------------------------------
                  ! Aplha Pinene emissions
                  APINE = GET_EMMONOG_MEGAN( I , J , SC , TMMP , 
     &                       PDR , PDF , XNUMOL_C , 'APINE' )
                  ! ------------------------------------------
                  ! Beta Pinene emissions
                  BPINE = GET_EMMONOG_MEGAN( I , J , SC , TMMP , 
     &                       PDR , PDF , XNUMOL_C , 'BPINE' )
                  ! ------------------------------------------
                  ! Limonene emissions 
                  LIMON = GET_EMMONOG_MEGAN( I , J , SC , TMMP , 
     &                       PDR , PDF , XNUMOL_C , 'LIMON' )
                  ! ------------------------------------------
                  ! Sabinene emissions
                  SABIN = GET_EMMONOG_MEGAN( I , J , SC , TMMP , 
     &                       PDR , PDF , XNUMOL_C , 'SABIN' )               
                  ! ------------------------------------------
                  ! Mycrene emissions
                  MYRCN = GET_EMMONOG_MEGAN( I , J , SC , TMMP , 
     &                       PDR , PDF , XNUMOL_C , 'MYRCN' )
                  ! ------------------------------------------
                  ! 3-Carene emissions
                  CAREN = GET_EMMONOG_MEGAN( I , J , SC , TMMP , 
     &                       PDR , PDF , XNUMOL_C , 'CAREN' )
                  ! ------------------------------------------
                  ! Ocimene emissions
                  OCIMN = GET_EMMONOG_MEGAN( I , J , SC , TMMP ,  
     &                       PDR , PDF , XNUMOL_C , 'OCIMN' )
                  ! ------------------------------------------

                  ! Total monoterpenes = sum of individual
                  EMMO = APINE + BPINE + LIMON + SABIN + 
     &                   MYRCN + CAREN + OCIMN

               ENDIF

               ! +++++++++++++++++++++++++++++++++++++++++++++++++++++++++++++
               ! Store BVOC emissions for diagnositics 48,49,51 (mpb,2009)
               !
               ! Species            | Order 
               ! ----------------------------
               ! Isoprene           = 1
               ! Total Monoterpenes = 2 
               ! MBO                = 3 
               ! Alpha-Pinene       = 4
               ! Beta-Pinene        = 5
               ! Limonene           = 6
               ! Sabinene           = 7
               ! Mycrene            = 8
               ! 3-Carene           = 9
               ! Ocimene            = 10

               EMISS_BVOC( I , J , 1 ) =  EMIS   / AREA_CM2 / DTSRCE     
               EMISS_BVOC( I , J , 2 ) =  EMMO   / AREA_CM2 / DTSRCE
               EMISS_BVOC( I , J , 3 ) =  EMMB   / AREA_CM2 / DTSRCE                 
               EMISS_BVOC( I , J , 4 ) =  APINE  / AREA_CM2 / DTSRCE     
               EMISS_BVOC( I , J , 5 ) =  BPINE  / AREA_CM2 / DTSRCE
               EMISS_BVOC( I , J , 6 ) =  LIMON  / AREA_CM2 / DTSRCE  
               EMISS_BVOC( I , J , 7 ) =  SABIN  / AREA_CM2 / DTSRCE     
               EMISS_BVOC( I , J , 8 ) =  MYRCN  / AREA_CM2 / DTSRCE
               EMISS_BVOC( I , J , 9 ) =  CAREN  / AREA_CM2 / DTSRCE  
               EMISS_BVOC( I , J , 10) =  OCIMN  / AREA_CM2 / DTSRCE 

!-----------------------------------------------------------------------------
! BIOGENIC ACETONE EMISSIONS
!
               IF ( IDEACET /= 0 ) THEN

                  ! evf, edits to use MEGAN biogenic acetone emiss (5/25/2011)
                  ! Compute biogenic acetone emissions [atoms C/box/s]
                  CALL EMISS_BIOACET( I,    J,    TMMP,  EMMO, 
     &                                SC, PDR, PDF, XNUMOL_C,
     &                                EMIS, EMMB, GRASS, BIO_ACET )

               
                  ! Also add ocean source of acetone [atoms C/box/s]
                  CALL OCEAN_SOURCE_ACET( I, J, BIO_ACET, State_Met )

                  ! Add biogenic acetone to anthro source [atoms C/box/s]
                  ! NOTE: Don't save into EMISRR for the tagged CO 
                  ! simulation (jaf, mak, bmy, 2/14/08)
                  IF ( NO_TAGCO ) THEN
                    EMISRR(I,J,IDEACET) = EMISRR(I,J,IDEACET) + BIO_ACET
                  ENDIF
               ENDIF
!-----------------------------------------------------------------------------

               !==============================================================
               ! save biogenic isoprene emission for later use
               ! EMISRR has units [atoms C/box/s] 
               !==============================================================
               IF ( IDTISOP /= 0 ) THEN

                  ! NOTE: Don't save into EMISRR for the tagged CO 
                  ! simulation (jaf, mak, bmy, 2/14/08)
                  IF ( NO_TAGCO ) THEN
                     EMISRR(I,J,IDEISOP) = EMISRR(I,J,IDEISOP) + 
     &                                     ( EMIS / DTSRCE )
                  ENDIF
               ENDIF

            !=================================================================
            ! save biogenic monoterpene emission for later use
            ! EMISRR has units [atoms C/box/s] (tmf, 4/10/06)
            !=================================================================
            IF ( IDTMONX /= 0 ) THEN
               EMISRR(I,J,IDEMONX) = EMISRR(I,J,IDEMONX) + 
     &                               ( EMMO / DTSRCE )
            ENDIF

!------------------------------------------------------------------------------
!
!******************************************************************************
!  Biogenic source of CO -- from oxidation of METHANOL and MONOTERPENES
!
!  CO from METHANOL oxidation -- scaled from ISOPRENE (bnd, 1/2/01)
!
!    We need to scale the Isoprene flux to get the CH3OH (methanol) flux.
!    Currently, the annual isoprene flux in GEOS-CHEM is ~ 397 Tg C.
!
!    Daniel Jacob recommends a flux of 100 Tg/yr CO from CH3OH oxidation  
!    based on Singh et al. 2000 [JGR 105, 3795-3805] who estimate a global 
!    methanol source of 122 Tg yr-1, of which most (75 Tg yr-1) is 
!    "primary biogenic".  He also recommends for now that the CO flux 
!    from CH3OH oxidation be scaled to monthly mean isoprene flux.
!
!    To get CO from METHANOL oxidation, we must therefore multiply
!    the ISOPRENE flux by the following scale factor:
!      ( 100 Tg CO from CH3OH Oxidation  / 397 Tg C from Isoprene Flux ) *
!      (  12 g C/mole                    / 28 g CO/mole                )
!
!  CO from MONOTERPENE oxidation (bnd, bmy, 1/2/01)
!
!    Assume the production of CO from monoterpenes is instantaneous even 
!    though the lifetime of intermediate species may be on the order of hours 
!    or days.  This assumption will likely cause CO from monoterpene oxidation
!    to be too high in the box in which the monoterpene is emitted.
!
!    The CO yield here is taken from:
!
!    Hatakeyama et al. JGR, Vol. 96, p. 947-958 (1991)
!      "The ultimate yield of CO from the tropospheric oxidation of terpenes 
!       (including both O3 and OH reactions) was estimated to be 20% on the 
!       carbon number basis."  They studied ALPHA- & BETA-pinene.
!
!    Vinckier et al. Fresenius Env. Bull., Vol. 7, p.361-368 (1998)
!      "R(CO)=1.8+/-0.3" : 1.8/10 is about 20%.
!******************************************************************************
!
               !=====================================================
               ! CO from MONOTERPENE oxidation [molec CO/box/s] 
               !====================================================
 
               ! NOTE: Don't save into EMISRR for the tagged CO simulation.  
               ! Also for tagged CO we don't use monoterpenes  ??????
               ! (jaf, mak, bmy, 2/14/08)
               IF ( NO_TAGCO ) THEN
                  TMPVAL            = ( EMMO / DTSRCE ) * 0.2d0
                  EMISRR(I,J,IDECO) = EMISRR(I,J,IDECO) + TMPVAL

                  ! ND29: CO-source from monoterpenes [molec/cm2/s]
                  IF ( ND29 > 0 ) THEN
                     AD29(I,J,5) = AD29(I,J,5) + ( TMPVAL / AREA_CM2 )
                  ENDIF
               ENDIF
!
!******************************************************************************
!  Biogenic source of PRPE -- scaled to ISOPRENE
!
!  Also, add biogenic emissions of alkenes. We do this by scaling to
!  isoprene emissions (probably OK for summertime conditions). The
!  scaling factor is based on work by Allen Goldstein. His values
!  indicate emission ratios of ethene:propene:butene=4:2:1 (on a
!  per molecule basis), with total emissions approx. equal to
!  10% of isoprene emissions (again, on molecule basis).
!  BIOSCAL is in units of atoms C (alkenes) / atoms C (isoprene)
!******************************************************************************
! Change this factor to exclude ethene (bey, ljm)
!    (10 molec alkenes / 100 molec isop) * (1 molec isop / 5 atoms C isop)
!    *(3 molec butene + propene / 7 molec total alkenes)
!    *(3.3333 atoms C but+prop mix/ 1 molec but+prop mix)
!    = 0.0286 atoms C butene+propene / atom C isop
! Note that 3.3333 atoms C/molecule is the weighted average for this mix.
!******************************************************************************
!
               BIOSCAL = 0.0286d0 ! new factor, (ljm, bey, 9/28/98)

               IF ( IDEPRPE /= 0 ) THEN

                  ! NOTE: Don't save into EMISRR for the tagged 
                  ! CO simulation. (jaf, mak, bmy, 2/14/08)
                  IF ( NO_TAGCO ) THEN 
                     EMISRR(I,J,IDEPRPE) = EMISRR(I,J,IDEPRPE) +
     &                                     ( EMIS / DTSRCE ) * BIOSCAL
                  ENDIF
               ENDIF

!=======================================================================
! Add biogenic emission of ethene (C2H4) --> scaled to isoprene
!
! Scale factor BIOSCALEC2H4 =
!   ( 10 molec alkenes / 100 molec isop ) * ( 1 molec isop / 5 atoms C )
!   * ( 4 molec ethene / 7 molec alkenes )
!   * ( 2 atoms C / 1 molec ethene )
!   = 0.022857d0  [atoms C / atoms C isop]
! (tmf, 1/13/06)

            BIOSCALEC2H4 = 0.022857d0

            IF ( IDEC2H4 /= 0 ) THEN
               EMISRR(I,J,IDEC2H4) = EMISRR(I,J,IDEC2H4) +
     &            ( EMIS / DTSRCE ) * BIOSCALEC2H4
            ENDIF
!=======================================================================


!
!-----------------------------------------------------------------------------
! BIOGENIC CHBr3 and CH2Br2 EMISSIONS, (jpp, 8/24/07)
!  Both in [molecules/box/s] as expected by setemiss.f
!
!

            IF ( IDECHBr3 /= 0 ) THEN
               EMISRR(I,J,IDECHBr3) = EMIS_CHBr3( I, J, State_Met )

               ! Scale emissions
               EMISRR(I,J,IDECHBr3) = EMISRR(I,J,IDECHBr3) * Br_SCALING

            ENDIF

            IF ( IDECH2Br2 /= 0 ) THEN
               EMISRR(I,J,IDECH2Br2) = EMIS_CH2Br2(I,J)

               ! Scale emissions
               EMISRR(I,J,IDECH2Br2) = EMISRR(I,J,IDECH2Br2) * 
     &                                 Br_SCALING

            ENDIF

!
!******************************************************************************
!  ND46 diagnostic: Biogenic emissions 
!
!     AD46(:,:,1)  = Total biogenic ISOP     emissions [atoms C/cm2/s]
!     AD46(:,:,2)  = Total biogenic ACET     emissions [atoms C/cm2/s]
!     AD46(:,:,3)  = Total biogenic PRPE     emissions [atoms C/cm2/s]
!     AD46(:,:,4)  = Total biogenic MONOT    emissions [atoms C/cm2/s]
!     AD46(:,:,5)  = Total biogenic MBO      emissions [atoms C/cm2/s]
!     AD46(:,:,6)  = Total biogenic C2H4     emissions [atoms C/cm2/s]
!     AD46(:,:,7)  = Total biogenic a-pinene emissions [atoms C/cm2/s]
!     AD46(:,:,8)  = Total biogenic b-pinene emissions [atoms C/cm2/s]
!     AD46(:,:,9)  = Total biogenic limonene emissions [atoms C/cm2/s]
!     AD46(:,:,10) = Total biogenic sabinene emissions [atoms C/cm2/s]
!     AD46(:,:,11) = Total biogenic mycrene  emissions [atoms C/cm2/s]
!     AD46(:,:,12) = Total biogenic 3-carene emissions [atoms C/cm2/s]
!     AD46(:,:,13) = Total biogenic ocimene  emissions [atoms C/cm2/s]
!     AD46(:,:,14) = Total biogenic CHBr3    emissions [kg/m2/s]
!     AD46(:,:,15) = Total biogenic CH2Br2   emissions [kg/m2/s]
!     AD46(:,:,16) = Total biogenic SSBr2    emissions [kg/m2/s]
!
!  NOTES: 
!  (1 ) Now make ACET tracer #2 and PRPE tracer #3 (bmy, 9/13/01)
!  (2 ) Now archive ND46 as [atoms C/cm2/s] here (bmy, 9/13/01)
!  (3 ) Added MBO emission diagnostics [atoms C/cm2/s] (bmy, tmf, 10/20/05)
!  22 Oct 2012 - R. Yantosca - Prevent out-of-bounds errors in ND46 if bromine
!                              emissions are turned off (e.g. for tagged CO)
!******************************************************************************
!
               IF ( ND46 > 0 ) THEN

                  ! ISOP emissions [atoms C/cm2/s] -- tracer #1
                  AD46(I,J,1) = AD46(I,J,1) + ( EMIS / AREA_CM2 /DTSRCE)

                  ! ACET emissions [atoms C/cm2/s] -- tracer #2
                  AD46(I,J,2) = AD46(I,J,2) + ( BIO_ACET / AREA_CM2 )

                  ! PRPE emissions [atoms C/cm2/s] -- tracer #3
                  AD46(I,J,3) = AD46(I,J,3) + 
     &                          ( EMIS * BIOSCAL / AREA_CM2 / DTSRCE )

                  ! Monoterpene emissions [atoms C/cm2/s] -- tracer #4
                  AD46(I,J,4) = AD46(I,J,4) + ( EMMO / AREA_CM2 /DTSRCE) 

                  ! MBO emissions [atoms C/cm2/s] -- tracer #5
                  AD46(I,J,5) = AD46(I,J,5) + ( EMMB / AREA_CM2 /DTSRCE) 

                  ! C2H4 emissions [atoms C/cm2/s] -- tracer #6 (tmf, 1/13/06)
                  AD46(I,J,6) = AD46(I,J,6) + 
     &            ( EMIS * BIOSCALEC2H4 / AREA_CM2 / DTSRCE )

               ! ++++++++++++++++++++++++++++++++++++++++++++++++++++
               !              MEGAN v2.1 - (mpb,2009)               !
               ! ++++++++++++++++++++++++++++++++++++++++++++++++++++

               ! Aplha Pinene emissions [atoms C/cm2/s] -- tracer #6
               AD46(I,J,7) = AD46(I,J,7) + ( APINE / AREA_CM2 / DTSRCE ) 

               ! Beta Pinene emissions [atoms C/cm2/s] -- tracer #7
               AD46(I,J,8) = AD46(I,J,8) + ( BPINE / AREA_CM2 / DTSRCE ) 

               ! Limonene emissions [atoms C/cm2/s] -- tracer #8
               AD46(I,J,9) = AD46(I,J,9) + ( LIMON / AREA_CM2 / DTSRCE ) 
 
               ! Sabinene emissions [atoms C/cm2/s] -- tracer #9
              AD46(I,J,10) = AD46(I,J,10) + ( SABIN / AREA_CM2 / DTSRCE) 

               ! Mycrene emissions [atoms C/cm2/s] -- tracer #10
              AD46(I,J,11) = AD46(I,J,11) + ( MYRCN / AREA_CM2 / DTSRCE) 

               ! 3-Carene emissions [atoms C/cm2/s] -- tracer #11
              AD46(I,J,12) = AD46(I,J,12) + ( CAREN / AREA_CM2 / DTSRCE) 

               ! Ocimene emissions [atoms C/cm2/s] -- tracer #12
              AD46(I,J,13) = AD46(I,J,13) + ( OCIMN / AREA_CM2 / DTSRCE) 

               ! ++++++++++++++++++++++++++++++++++++++++++++++++++++

               ! CHBr3 emissions [kg/m2/s] -- tracer #14
               IF ( IDECHBr3 > 0 ) THEN
                  AD46(I,J,14) = AD46(I,J,14) 
     &                         + ( EMISRR(I,J,IDECHBr3)  / AREA_M2 ) 
     &                         * ( MWT_CHBr3             / AVG     )
               ENDIF

               ! CH2Br2 emissions [kg/m2/s] -- tracer #15
               IF ( IDECH2Br2 > 0 ) THEN
                  AD46(I,J,15) = AD46(I,J,15) 
     &                         + ( EMISRR(I,J,IDECH2Br2) / AREA_M2 ) 
     &                         * ( MWT_CH2Br2            / AVG     )
               ENDIF

               ! Note: IDEBr2 is added to AD46(I,J,16) in ssa_bromine_mod.F
               
               ENDIF  
            ENDIF
         ENDDO
      ENDDO

      ! Return to calling program
      END SUBROUTINE EMISSDR                                                
<|MERGE_RESOLUTION|>--- conflicted
+++ resolved
@@ -97,7 +97,6 @@
 !******************************************************************************
 !
       ! References to F90 modules
-<<<<<<< HEAD
       USE ACETONE_MOD,        ONLY : EMISS_BIOACET, OCEAN_SOURCE_ACET
       USE AIRCRAFT_NOX_MOD,   ONLY : AIREMISS
       USE BIOFUEL_MOD,        ONLY : BIOFUEL_BURN
@@ -117,6 +116,7 @@
       USE GRID_MOD,           ONLY : GET_XMID
       USE GRID_MOD,           ONLY : GET_XOFFSET,   GET_YOFFSET
       USE LIGHTNING_NOX_MOD,  ONLY : EMLIGHTNING
+      USE LOGICAL_MOD,        ONLY : LRCPAIR     ! (cdh, 10/14/11)
       USE MEGAN_MOD,          ONLY : GET_EMISOP_MEGAN
       USE MEGAN_MOD,          ONLY : GET_EMMBO_MEGAN
       USE MEGAN_MOD,          ONLY : GET_EMMONOT_MEGAN
@@ -124,6 +124,7 @@
       USE MEGAN_MOD,          ONLY : ACTIVITY_FACTORS
       USE MEGANUT_MOD,        ONLY : XLTMMP
       USE MODIS_LAI_MOD
+      USE RCP_MOD,            ONLY : RCP_AIREMISS! (cdh, 10/14/11)
       USE SOIL_NOX_MOD,       ONLY : SOIL_NOX_EMISSION   
       USE TIME_MOD,           ONLY : GET_MONTH,     GET_TAU
       USE TIME_MOD,           ONLY : GET_TS_EMIS,   GET_LOCALTIME
@@ -133,40 +134,6 @@
       USE TRACERID_MOD,       ONLY : IDEMONX, IDEC2H4
       USE TRACERID_MOD,       ONLY : IDTMONX, IDTC2H4
       USE TRACERID_MOD,       ONLY : IDECHBr3, IDECH2Br2
-=======
-      USE ACETONE_MOD,       ONLY : EMISS_BIOACET, OCEAN_SOURCE_ACET
-      USE ACETONE_MOD,       ONLY : READ_JO1D,     READ_RESP
-      USE AIRCRAFT_NOX_MOD,  ONLY : AIREMISS
-      USE BIOFUEL_MOD,       ONLY : BIOFUEL_BURN
-      USE DAO_MOD,           ONLY : PARDF,         PARDR,     SUNCOS        
-      USE DIAG_MOD,          ONLY : AD29,          AD46
-      USE GRID_MOD,          ONLY : GET_AREA_CM2
-      USE GRID_MOD,          ONLY : GET_XOFFSET,   GET_YOFFSET
-      USE LIGHTNING_NOX_MOD, ONLY : EMLIGHTNING
-      USE LOGICAL_MOD,       ONLY : LANTHRO,       LLIGHTNOX, LSOILNOX
-      !FP_ISOP  (6/2009) add separate FERTILIZER NOX
-      USE LOGICAL_MOD,       ONLY : LFERTILIZERNOX
-      USE LOGICAL_MOD,       ONLY : LAIRNOX,       LBIONOX,   LWOODCO   
-      USE LOGICAL_MOD,       ONLY : LMEGAN, LMEGANMONO, LBIOGENIC
-      USE MEGAN_MOD,         ONLY : GET_EMISOP_MEGAN
-      USE MEGAN_MOD,         ONLY : GET_EMMBO_MEGAN
-      USE MEGAN_MOD,         ONLY : GET_EMMONOT_MEGAN
-      USE TIME_MOD,          ONLY : GET_MONTH,     GET_TAU
-      USE TIME_MOD,          ONLY : GET_TS_EMIS,   GET_LOCALTIME
-      USE TRACER_MOD,        ONLY : ITS_A_TAGCO_SIM
-      USE TRACERID_MOD,      ONLY : IDEACET,       IDTISOP,   IDEISOP   
-      USE TRACERID_MOD,      ONLY : IDECO,         IDEPRPE,   NEMANTHRO 
-      USE TRACERID_MOD,      ONLY : IDEMONX, IDEC2H4
-      USE TRACERID_MOD,      ONLY : IDTMONX, IDTC2H4
-      USE MEGAN_MOD,         ONLY : GET_EMMONOG_MEGAN !(mpb,2009) 
-      USE MEGAN_MOD,         ONLY : ACTIVITY_FACTORS  !(mpb,2009)
-      USE MEGANUT_MOD,       ONLY : XLTMMP
-      !FP_ISOP (6/2009)
-      USE EMISSIONS_MOD,     ONLY : ISOP_SCALING 
-      USE LOGICAL_MOD,       ONLY : LRCPAIR     ! (cdh, 10/14/11)
-      USE RCP_MOD,           ONLY : RCP_AIREMISS! (cdh, 10/14/11)
-
->>>>>>> 0080c1f1
  
       USE CMN_SIZE_MOD             ! Size parameters
       USE COMODE_LOOP_MOD          ! IVERT?
@@ -490,18 +457,15 @@
 ! AIRCRAFT emissions NOx [molecules/cm3/s]
 !
             IF ( LAIRNOX .AND. I == 1 .AND. J == 1 ) THEN
-<<<<<<< HEAD
-               CALL AIREMISS( State_Met, State_Chm )
-=======
 
                ! Choose between RCP inventory and default
                ! (cdh, 6/14/12)
                IF (LRCPAIR) THEN
-                  CALL RCP_AIREMISS
+                  CALL RCP_AIREMISS( State_Met )
                ELSE
-                  CALL AIREMISS
+                  CALL AIREMISS( State_Met, State_Chm )
                ENDIF
->>>>>>> 0080c1f1
+
             ENDIF
 !-----------------------------------------------------------------------------
 ! NOx AND CO from biofuel combustion [kg/box]  
