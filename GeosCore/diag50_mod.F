--- conflicted
+++ resolved
@@ -315,14 +315,11 @@
 !  17 May 2016 - M. Sulprizio- Add IS_CHEM logical for incrementing COUNT_CHEM3D
 !  16 Jun 2016 - K. Yu       - Now define species ID's with the IND_ function
 !  17 Jun 2016 - R. Yantosca - Only define species ID's on the first call
-<<<<<<< HEAD
+!  22 Jun 2016 - M. Yannetti - Replace TCVV with spec db and physical const
 !  28 Jun 2016 - M. Sulprizio- Replace NPVERT with LLPAR to remove dependence
 !                              on comode_loop_mod.F
 !  30 Jun 2016 - R. Yantosca - Remove instances of STT.  Now get the advected
 !                              species ID from State_Chm%Map_Advect.
-=======
-!  22 Jun 2016 - M. Yannetti - Replaced references to TCVV.
->>>>>>> 66ff3da3
 !EOP
 !------------------------------------------------------------------------------
 !BOC
@@ -349,25 +346,8 @@
       ! Aerosol types (rvm, aad, bmy, 7/20/04)
       INTEGER             :: IND(6) = (/ 22, 29, 36, 43, 50, 15 /)
 
-
-      ! For fields from Input_Opt
-<<<<<<< HEAD
-      REAL(fp)            :: TCVV(State_Chm%nAdvect)
-
       ! Pointers
       REAL(fp), POINTER     :: Spc(:,:,:,:)
-=======
-      INTEGER             :: N_TRACERS
-      !REAL(fp)            :: TCVV(Input_Opt%N_TRACERS)
-
-      ! Pointers
-      REAL(fp), POINTER     :: STT(:,:,:,:)
-!      REAL(fp), POINTER     :: AD(:,:,:)
-      TYPE(Species), POINTER :: ThisSpc
-
-      ! Temp Variables
-      REAL(fp)          :: tempTCVV
->>>>>>> 66ff3da3
 
       !=================================================================
       ! ACCUMULATE_DIAG50 begins here!
@@ -390,21 +370,8 @@
       ! Assume success
       RC        =  GIGC_SUCCESS
 
-      ! Copy values from Input_Opt
-<<<<<<< HEAD
-      TCVV      = Input_Opt%TCVV(1:nAdvect)
-
       ! Initialize pointers
       Spc      => State_Chm%Species
-=======
-      N_TRACERS = Input_Opt%N_TRACERS
-      !TCVV      = Input_Opt%TCVV(1:N_TRACERS)
-
-      ! Initialize pointers
-      STT      => State_Chm%Tracers
-!      AD       => State_Met%AD
-      ThisSpc  => NULL()
->>>>>>> 66ff3da3
 
       ! First-time setup
       IF ( FIRST ) THEN
@@ -496,7 +463,6 @@
 !$OMP PARALLEL DO 
 !$OMP+DEFAULT( SHARED ) 
 !$OMP+PRIVATE( W, N, X, Y, K, I, J, L, TMP, H, R, SCALEAODnm )
-!$OMP+PRIVATE( ThisSpc, tempTCVV ) 
 !$OMP+SCHEDULE( DYNAMIC )
       DO W = 1, ND50_N_TRACERS
 
@@ -521,18 +487,11 @@
                !--------------------------------------
                ! GEOS-CHEM TRACERS [v/v]
                !--------------------------------------
-<<<<<<< HEAD
+!LL               Q(X,Y,K,W) = Q(X,Y,K,W) + ( Spc(I,J,L,N) * 
+!LL     &                      TCVV(N) )
                Q(X,Y,K,W) = Q(X,Y,K,W) + ( Spc(I,J,L,N) * 
-     &                      TCVV(N) )
-=======
-!               Q(X,Y,K,W) = Q(X,Y,K,W) + ( STT(I,J,L,N) * 
-!     &                      TCVV(N)    /   AD(I,J,L) )
-               ThisSpc => State_Chm%SpcData(N)%Info
-               tempTCVV = ( AIRMW / ThisSpc%emMW_g )
-               Q(X,Y,K,W) = Q(X,Y,K,W) + ( STT(I,J,L,N) * 
-     &                      tempTCVV )
-               ThisSpc => NULL()
->>>>>>> 66ff3da3
+     &                      ( AIRMW 
+     &                      / State_Chm%SpcData(N)%Info%emMW_g ) )
 
             ELSE IF ( N == 151 .and. IS_FULLCHEM ) THEN
 
@@ -552,95 +511,48 @@
                TMP = 0e+0_fp
             
                ! NO
-<<<<<<< HEAD
-               TMP = TMP + ( TCVV(id_NO)         * 
-     &                       Spc(I,J,L,id_NO) )  
+               TMP = TMP + ( ( AIRMW 
+     &               / State_Chm%SpcData(id_NO)%Info%emMW_g )         
+     &                       * Spc(I,J,L,id_NO) )  
 
                ! NO2
-               TMP = TMP + ( TCVV(id_NO2)        * 
-     &                       Spc(I,J,L,id_NO2) )
+               TMP = TMP + ( ( AIRMW 
+     &                / State_Chm%SpcData(id_NO2)%Info%emMW_g )         
+     &                       * Spc(I,J,L,id_NO2) )
                ! PAN
-               TMP = TMP + ( TCVV(id_PAN)        * 
-     &                       Spc(I,J,L,id_PAN) )
+               TMP = TMP + ( ( AIRMW 
+     &                / State_Chm%SpcData(id_PAN)%Info%emMW_g )         
+     &                       * Spc(I,J,L,id_PAN) )
 
                ! HNO3
-               TMP = TMP + ( TCVV(id_HNO3)       * 
-     &                       Spc(I,J,L,id_HNO3) )
+               TMP = TMP + ( ( AIRMW 
+     &                / State_Chm%SpcData(id_HNO3)%Info%emMW_g )        
+     &                       * Spc(I,J,L,id_HNO3) )
             
                ! PMN
-               TMP = TMP + ( TCVV(id_PMN)        * 
-     &                       Spc(I,J,L,id_PMN) )
+               TMP = TMP + ( ( AIRMW 
+     &                / State_Chm%SpcData(id_PMN)%Info%emMW_g )         
+     &                       * Spc(I,J,L,id_PMN) )
 
                ! PPN
-               TMP = TMP + ( TCVV(id_PPN)        * 
-     &                       Spc(I,J,L,id_PPN) )
+               TMP = TMP + ( ( AIRMW 
+     &                / State_Chm%SpcData(id_PPN)%Info%emMW_g )         
+     &                       * Spc(I,J,L,id_PPN) )
  
                ! R4N2
-               TMP = TMP + ( TCVV(id_R4N2)       * 
-     &                       Spc(I,J,L,id_R4N2) )
+               TMP = TMP + ( ( AIRMW 
+     &                / State_Chm%SpcData(id_R4N2)%Info%emMW_g )        
+     &                       * Spc(I,J,L,id_R4N2) )
             
                ! N2O5
-               TMP = TMP + ( 2d0 * TCVV(id_N2O5) * 
-     &                       Spc(I,J,L,id_N2O5) )
+               TMP = TMP + ( 2d0 * ( AIRMW 
+     &                / State_Chm%SpcData(id_N2O5)%Info%emMW_g )  
+     &                       * Spc(I,J,L,id_N2O5) )
                         
                ! HNO4
-               TMP = TMP + ( TCVV(id_HNO4)       * 
-     &                       Spc(I,J,L,id_HNO4) )
-=======
-               ThisSpc => State_Chm%SpcData(id_NO)%Info
-               tempTCVV = ( AIRMW / ThisSpc%emMW_g )
-               TMP = TMP + ( tempTCVV         * 
-     &                       STT(I,J,L,id_NO) )  
-
-               ! NO2
-               ThisSpc => State_Chm%SpcData(id_NO2)%Info
-               tempTCVV = ( AIRMW / ThisSpc%emMW_g )
-               TMP = TMP + ( tempTCVV        * 
-     &                       STT(I,J,L,id_NO2) )
-               ! PAN
-               ThisSpc => State_Chm%SpcData(id_PAN)%Info
-               tempTCVV = ( AIRMW / ThisSpc%emMW_g )
-               TMP = TMP + ( tempTCVV        * 
-     &                       STT(I,J,L,id_PAN) )
-
-               ! HNO3
-               ThisSpc => State_Chm%SpcData(id_HNO3)%Info
-               tempTCVV = ( AIRMW / ThisSpc%emMW_g )
-               TMP = TMP + ( tempTCVV       * 
-     &                       STT(I,J,L,id_HNO3) )
-            
-               ! PMN
-               ThisSpc => State_Chm%SpcData(id_PMN)%Info
-               tempTCVV = ( AIRMW / ThisSpc%emMW_g )
-               TMP = TMP + ( tempTCVV        * 
-     &                       STT(I,J,L,id_PMN) )
-
-               ! PPN
-               ThisSpc => State_Chm%SpcData(id_PPN)%Info
-               tempTCVV = ( AIRMW / ThisSpc%emMW_g )
-               TMP = TMP + ( tempTCVV        * 
-     &                       STT(I,J,L,id_PPN) )
- 
-               ! R4N2
-               ThisSpc => State_Chm%SpcData(id_R4N2)%Info
-               tempTCVV = ( AIRMW / ThisSpc%emMW_g )
-               TMP = TMP + ( tempTCVV       * 
-     &                       STT(I,J,L,id_R4N2) )
-            
-               ! N2O5
-               ThisSpc => State_Chm%SpcData(id_N2O5)%Info
-               tempTCVV = ( AIRMW / ThisSpc%emMW_g )
-               TMP = TMP + ( 2d0 * tempTCVV * 
-     &                       STT(I,J,L,id_N2O5) )
-                        
-               ! HNO4
-               ThisSpc => State_Chm%SpcData(id_HNO4)%Info
-               tempTCVV = ( AIRMW / ThisSpc%emMW_g )
-               TMP = TMP + ( tempTCVV       * 
-     &                       STT(I,J,L,id_HNO4) )
->>>>>>> 66ff3da3
-
-               ThisSpc => NULL()
+               TMP = TMP + ( ( AIRMW 
+     &                / State_Chm%SpcData(id_HNO4)%Info%emMW_g )       
+     &                       * Spc(I,J,L,id_HNO4) )
  
                ! Accumulate into Q
                Q(X,Y,K,W) = Q(X,Y,K,W) + TMP
@@ -693,19 +605,11 @@
 !     &                      ( Spc(I,J,L,id_SALA) + 
 !     &                        Spc(I,J,L,id_SALC) ) *
 !     &                        TCVV(id_SALA)  / AD(I,J,L)
-               ThisSpc => State_Chm%SpcData(id_SALA)%Info
-               tempTCVV = ( AIRMW / ThisSpc%emMW_g )
                Q(X,Y,K,W) = Q(X,Y,K,W) +
-<<<<<<< HEAD
      &                      ( Spc(I,J,L,id_SALA) + 
      &                        Spc(I,J,L,id_SALC) ) *
-     &                        TCVV(id_SALA)
-=======
-     &                      ( STT(I,J,L,id_SALA) + 
-     &                        STT(I,J,L,id_SALC) ) *
-     &                        tempTCVV
-               ThisSpc => NULL()
->>>>>>> 66ff3da3
+     &                        ( AIRMW 
+     &                       / State_Chm%SpcData(id_SALA)%Info%emMW_g )
 
             ELSE IF ( N == 159 ) THEN
 
