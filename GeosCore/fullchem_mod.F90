!------------------------------------------------------------------------------
!                  GEOS-Chem Global Chemical Transport Model                  !
!------------------------------------------------------------------------------
!BOP
!
! !MODULE: fullchem_mod.F90
!
! !DESCRIPTION: Contines arrays and routines for the GEOS_Chem "fullchem"
!  mechanism, which is implemented in KPP-generated Fortran code.
!\\
!\\
! !INTERFACE:
!
MODULE FullChem_Mod
!
! !USES:
!
  USE Precision_Mod

  IMPLICIT NONE
  PRIVATE
!
! !PUBLIC MEMBER FUNCTIONS:
!
  PUBLIC  :: Do_FullChem
  PUBLIC  :: Init_FullChem
  PUBLIC  :: Cleanup_FullChem
!
! !REVISION HISTORY:
!  14 Dec 2015 - M.S. Long   - Initial version
!  See https://github.com/geoschem/geos-chem for complete history
!EOP
!------------------------------------------------------------------------------
!BOC
!
! !PRIVATE TYPES:
!
  ! Species ID flags (and logicals to denote if species are present)
  INTEGER               :: id_OH,  id_HO2,  id_O3P,  id_O1D, id_CH4
  INTEGER               :: id_PCO, id_LCH4, id_NH3
<<<<<<< HEAD
  INTEGER               :: id_PSO4  !bc, 19/01/2022
=======
#ifdef TOMAS
  INTEGER               :: id_NK5,  id_NK8,  id_NK10,  id_NK20
#endif
>>>>>>> baa98d04
#ifdef MODEL_GEOS
  INTEGER               :: id_O3
  INTEGER               :: id_A3O2, id_ATO2, id_B3O2, id_BRO2
  INTEGER               :: id_ETO2, id_LIMO2, id_MO2, id_PIO2, id_PO2
  INTEGER               :: id_PRN1, id_R4N1, id_R4O2, id_TRO2, id_XRO2
  INTEGER               :: id_IHOO1, id_IHOO4, id_IHCOO, id_ICHOO, id_IHPOO1
  INTEGER               :: id_IHPOO2, id_IHPOO3, id_IEPOXAOO, id_IEPOXBOO
  INTEGER               :: id_C4HVP1, id_C4HVP2, id_HPALD1OO, id_HPALD2OO
  INTEGER               :: id_ISOPNOO1, id_ISOPNOO2, id_INO2B, id_INO2D
  INTEGER               :: id_IDHNBOO, id_IDHNDOO1, id_IDHNDOO2
  INTEGER               :: id_IHPNBOO, id_IHPNDOO, id_ICNOO, id_IDNOO
#endif
  INTEGER               :: id_SALAAL, id_SALCAL, id_SO4, id_SALC, id_SALA
  LOGICAL               :: ok_OH,     ok_HO2,    ok_O1D, ok_O3P
  LOGICAL               :: Failed2x

  ! Diagnostic flags
  LOGICAL               :: Do_Diag_OH_HO2_O1D_O3P
#ifdef MODEL_GEOS
  LOGICAL               :: Archive_O3concAfterchem
  LOGICAL               :: Archive_RO2concAfterchem
#endif

  ! SAVEd scalars
  INTEGER,  SAVE        :: PrevDay   = -1
  INTEGER,  SAVE        :: PrevMonth = -1

  ! Arrays
  INTEGER,  ALLOCATABLE :: PL_Kpp_ID (:      )
  REAL(f4), ALLOCATABLE :: JvCountDay(:,:,:  )
  REAL(f4), ALLOCATABLE :: JvCountMon(:,:,:  )
  REAL(f4), ALLOCATABLE :: JvSumDay  (:,:,:,:)
  REAL(f4), ALLOCATABLE :: JvSumMon  (:,:,:,:)

CONTAINS
!EOC
!------------------------------------------------------------------------------
!                  GEOS-Chem Global Chemical Transport Model                  !
!------------------------------------------------------------------------------
!BOP
!
! !ROUTINE: do_fullchem
!
! !DESCRIPTION: Driver subroutine for the KPP fullchem mechanism.
!\\
!\\
! !INTERFACE:
!
  SUBROUTINE Do_FullChem( Input_Opt,  State_Chm, State_Diag,                 &
                          State_Grid, State_Met, RC                         )
!
! !USES:
!
    USE CMN_FJX_MOD
    USE ErrCode_Mod
    USE ERROR_MOD
    USE FAST_JX_MOD,              ONLY : PHOTRATE_ADJ, FAST_JX
    USE FAST_JX_MOD,              ONLY : RXN_O3_1, RXN_NO2
    USE fullchem_AutoReduceFuncs, ONLY : fullchem_AR_KeepHalogensActive
    USE fullchem_AutoReduceFuncs, ONLY : fullchem_AR_SetKeepActive
    USE fullchem_AutoReduceFuncs, ONLY : fullchem_AR_UpdateKppDiags
    USE fullchem_AutoReduceFuncs, ONLY : fullchem_AR_SetIntegratorOptions
    USE fullchem_HetStateFuncs,   ONLY : fullchem_SetStateHet
    USE fullchem_SulfurChemFuncs, ONLY : fullchem_ConvertAlkToEquiv
    USE fullchem_SulfurChemFuncs, ONLY : fullchem_ConvertEquivToAlk
    USE fullchem_SulfurChemFuncs, ONLY : fullchem_HetDropChem
    USE GcKpp_Monitor,            ONLY : SPC_NAMES, FAM_NAMES, EQN_NAMES
    USE GcKpp_Parameters
    USE GcKpp_Integrator,         ONLY : Integrate
    USE GcKpp_Function
    USE GcKpp_Global
    USE GcKpp_Rates,              ONLY : UPDATE_RCONST, RCONST
    USE GcKpp_Util,               ONLY : Get_OHreactivity
    USE Input_Opt_Mod,            ONLY : OptInput
    USE PhysConstants,            ONLY : AVO, AIRMW
    USE PRESSURE_MOD
    USE Species_Mod,              ONLY : Species
    USE State_Chm_Mod,            ONLY : ChmState
    USE State_Chm_Mod,            ONLY : Ind_
    USE State_Diag_Mod,           ONLY : DgnState
    USE State_Diag_Mod,           ONLY : DgnMap
    USE State_Grid_Mod,           ONLY : GrdState
    USE State_Met_Mod,            ONLY : MetState
    USE TIME_MOD,                 ONLY : GET_TS_CHEM
    USE TIME_MOD,                 ONLY : Get_Day
    USE TIME_MOD,                 ONLY : Get_Month
    USE TIME_MOD,                 ONLY : Get_Year
    USE Timers_Mod
    USE UnitConv_Mod,             ONLY : Convert_Spc_Units
    USE UCX_MOD,                  ONLY : CALC_STRAT_AER
    USE UCX_MOD,                  ONLY : SO4_PHOTFRAC
    USE UCX_MOD,                  ONLY : UCX_NOX
    USE UCX_MOD,                  ONLY : UCX_H2SO4PHOT
#ifdef TOMAS
    USE TOMAS_MOD,                ONLY : H2SO4_RATE
    USE TOMAS_MOD,                ONLY : PSO4AQ_RATE
#endif
!
! !INPUT PARAMETERS:
!
    TYPE(OptInput), INTENT(IN)    :: Input_Opt  ! Input Options object
    TYPE(GrdState), INTENT(IN)    :: State_Grid ! Grid State object
!
! !INPUT/OUTPUT PARAMETERS:
!
    TYPE(MetState), INTENT(INOUT) :: State_Met  ! Meteorology State object
    TYPE(ChmState), INTENT(INOUT) :: State_Chm  ! Chemistry State object
    TYPE(DgnState), INTENT(INOUT) :: State_Diag ! Diagnostics State object
!
! !OUTPUT PARAMETERS:
!
    INTEGER,        INTENT(OUT)   :: RC         ! Success or failure
!
! !REVISION HISTORY:
!  14 Dec 2015 - M.S. Long   - Initial version
!  See https://github.com/geoschem/geos-chem for complete history
!EOP
!------------------------------------------------------------------------------
!BOC
!
! !LOCAL VARIABLES:
!
    ! Scalars
    LOGICAL                :: IsLocNoon,  Size_Res,  Failed2x, doSuppress
    INTEGER                :: I,          J,         L,        N
    INTEGER                :: NA,         F,         SpcID,    KppID
    INTEGER                :: P,          MONTH,     YEAR,     Day
    INTEGER                :: WAVELENGTH, IERR,      S,        Thread
    INTEGER                :: errorCount
    REAL(fp)               :: SO4_FRAC,   T,         TIN
    REAL(fp)               :: TOUT,       SR,        LWC

    ! Strings
    CHARACTER(LEN=63)      :: OrigUnit
    CHARACTER(LEN=255)     :: ErrMsg,   ThisLoc

    ! SAVEd scalars
    LOGICAL,  SAVE         :: FIRSTCHEM = .TRUE.
    INTEGER,  SAVE         :: CH4_YEAR  = -1

    ! Forq

#ifdef MODEL_CLASSIC
#ifndef NO_OMP
    INTEGER, EXTERNAL      :: OMP_GET_THREAD_NUM
#endif
#endif

    ! Arrays
    INTEGER                :: ICNTRL (20)
    INTEGER                :: ISTATUS(20)
    REAL(dp)               :: RCNTRL (20)
    REAL(dp)               :: RSTATE (20)
    REAL(dp)               :: C_before_integrate(NSPEC)
    REAL(fp)               :: Before(State_Grid%NX, State_Grid%NY,           &
                                     State_Grid%NZ, State_Chm%nAdvect       )

    ! For tagged CO saving
    REAL(fp)               :: LCH4, PCO_TOT, PCO_CH4, PCO_NMVOC

    ! Objects
    TYPE(Species), POINTER :: SpcInfo

    ! For testing purposes
    LOGICAL                :: DO_PHOTCHEM

    ! OH reactivity and KPP reaction rate diagnostics
    REAL(fp)               :: OHreact
    REAL(dp)               :: Vloc(NVAR),     Aout(NREACT)
#ifdef MODEL_GEOS
    REAL(f4)               :: NOxTau, NOxConc, NOx_weight, NOx_tau_weighted
    REAL(f4)               :: TROP_NOx_Tau
    REAL(f4)               :: TROPv_NOx_tau(State_Grid%NX,State_Grid%NY)
    REAL(f4)               :: TROPv_NOx_mass(State_Grid%NX,State_Grid%NY)
#endif

    ! Grid box integration time diagnostic
    REAL(fp)               :: TimeStart, TimeEnd

    ! Objects
    TYPE(DgnMap),  POINTER :: mapData => NULL()
!
! !DEFINED PARAMETERS
!
    ! Defines the slot in which the H-value from the KPP integrator is stored
    ! This should be the same as the value of Nhnew in gckpp_Integrator.F90
    ! (assuming Rosenbrock solver).  Define this locally in order to break
    ! a compile-time dependency.  -- Bob Yantosca (05 May 2022)
    INTEGER,     PARAMETER :: Nhnew = 3

    ! Suppress printing out KPP error messages after this many errors occur
    INTEGER,     PARAMETER :: INTEGRATE_FAIL_TOGGLE = 20

    !========================================================================
    ! Do_FullChem begins here!
    ! NOTE: FlexChem timer is started in DO_CHEMISTRY (the calling routine)
    !========================================================================

    ! Initialize
    RC         =  GC_SUCCESS
    ErrMsg     =  ''
    ThisLoc    =  ' -> at Do_FullChem (in module GeosCore/FullChem_mod.F90)'
    SpcInfo    => NULL()
    Day        =  Get_Day()    ! Current day
    Month      =  Get_Month()  ! Current month
    Year       =  Get_Year()   ! Current year
    Thread     =  1
    errorCount =  0
    Failed2x   = .FALSE.
    doSuppress = .FALSE.

    ! Set a switch that allows you to toggle off photolysis for testing
    ! (default value : TRUE)
    DO_PHOTCHEM = .TRUE.

    ! Print information the first time that DO_FULLCHEM is called
    CALL PrintFirstTimeInfo( Input_Opt, State_Chm, FirstChem, Do_PhotChem )

    ! Zero diagnostic archival arrays to make sure that we don't have any
    ! leftover values from the last timestep near the top of the chemgrid
    IF (State_Diag%Archive_Loss           ) State_Diag%Loss           = 0.0_f4
    IF (State_Diag%Archive_Prod           ) State_Diag%Prod           = 0.0_f4
    IF (State_Diag%Archive_Jval           ) State_Diag%Jval           = 0.0_f4
    IF (State_Diag%Archive_JvalO3O1D      ) State_Diag%JvalO3O1D      = 0.0_f4
    IF (State_Diag%Archive_JvalO3O3P      ) State_Diag%JvalO3O3P      = 0.0_f4
    IF (State_Diag%Archive_JNoon          ) State_Diag%JNoon          = 0.0_f4
    IF (State_Diag%Archive_ProdCOfromCH4  ) State_Diag%ProdCOfromCH4  = 0.0_f4
    IF (State_Diag%Archive_ProdCOfromNMVOC) State_Diag%ProdCOfromNMVOC= 0.0_f4
    IF (State_Diag%Archive_OHreactivity   ) State_Diag%OHreactivity   = 0.0_f4
    IF (State_Diag%Archive_RxnRate        ) State_Diag%RxnRate        = 0.0_f4
    IF (State_Diag%Archive_SatDiagnRxnRate) State_Diag%SatDiagnRxnRate= 0.0_f4
    IF (State_Diag%Archive_KppDiags) THEN
       IF (State_Diag%Archive_KppIntCounts) State_Diag%KppIntCounts   = 0.0_f4
       IF (State_Diag%Archive_KppJacCounts) State_Diag%KppJacCounts   = 0.0_f4
       IF (State_Diag%Archive_KppTotSteps ) State_Diag%KppTotSteps    = 0.0_f4
       IF (State_Diag%Archive_KppAccSteps ) State_Diag%KppAccSteps    = 0.0_f4
       IF (State_Diag%Archive_KppRejSteps ) State_Diag%KppRejSteps    = 0.0_f4
       IF (State_Diag%Archive_KppLuDecomps) State_Diag%KppLuDecomps   = 0.0_f4
       IF (State_Diag%Archive_KppSubsts   ) State_Diag%KppSubsts      = 0.0_f4
       IF (State_Diag%Archive_KppSmDecomps) State_Diag%KppSmDecomps   = 0.0_f4
       IF (State_Diag%Archive_KppAutoReducerNVAR)                            &
                                      State_Diag%KppAutoReducerNVAR   = 0.0_f4
       IF (State_Diag%Archive_KppcNONZERO)  State_Diag%KppcNONZERO    = 0.0_f4
    ENDIF
    
    ! Also zero satellite diagnostic archival arrays
    IF ( State_Diag%Archive_SatDiagnLoss ) State_Diag%SatDiagnLoss    = 0.0_f4
    IF ( State_Diag%Archive_SatDiagnProd ) State_Diag%SatDiagnProd    = 0.0_f4
    IF ( State_Diag%Archive_SatDiagnJval ) THEN
       State_Diag%SatDiagnJval = 0.0_f4
    ENDIF
    IF ( State_Diag%Archive_SatDiagnJvalO3O1D ) THEN
       State_Diag%SatDiagnJvalO3O1D = 0.0_f4
    ENDIF
    IF ( State_Diag%Archive_SatDiagnJvalO3O3P ) THEN
       State_Diag%SatDiagnJvalO3O3P = 0.0_f4
    ENDIF

    ! Keep track of the boxes where it is local noon in the JNoonFrac
    ! diagnostic. When time-averaged, this will be the fraction of time
    ! that local noon occurred at a grid box. (bmy, 4/2/19)
    IF ( State_Diag%Archive_JNoonFrac ) THEN
       WHERE( State_Met%IsLocalNoon )
          State_Diag%JNoonFrac = 1.0_f4
       ELSEWHERE
          State_Diag%JNoonFrac = 0.0_f4
       ENDWHERE
    ENDIF

#if defined( MODEL_GEOS )
    IF ( State_Diag%Archive_NoxTau     ) State_Diag%NoxTau(:,:,:) = 0.0_f4
    IF ( State_Diag%Archive_TropNOxTau ) THEN
       State_Diag%TropNOxTau(:,:) = 0.0_f4
       TROPv_NOx_mass(:,:) = 0.0_f4
       TROPv_NOx_tau(:,:)  = 0.0_f4
    ENDIF
#endif

    !========================================================================
    ! Zero out certain species:
    !    - isoprene oxidation counter species (dkh, bmy, 6/1/06)
    !    - isoprene-NO3 oxidation counter species (hotp, 6/1/10)
    !    - if SOA or SOA_SVPOA, aromatic oxidation counter species
    !      (dkh, 10/06/06)
    !    - if SOA_SVPOA, LNRO2H and LNRO2N for NAP (hotp 6/25/09
    !========================================================================
    DO N = 1, State_Chm%nSpecies

       ! Get info about this species from the species database
       SpcInfo => State_Chm%SpcData(N)%Info

       ! isoprene oxidation counter species
       IF ( TRIM( SpcInfo%Name ) == 'LISOPOH' .or. &
            TRIM( SpcInfo%Name ) == 'LISOPNO3' ) THEN
          State_Chm%Species(N)%Conc(:,:,:) = 0.0_fp
       ENDIF

       ! aromatic oxidation counter species
       IF ( Input_Opt%LSOA .or. Input_Opt%LSVPOA ) THEN
          SELECT CASE ( TRIM( SpcInfo%Name ) )
             CASE ( 'LBRO2H', 'LBRO2N', 'LTRO2H', 'LTRO2N', &
                    'LXRO2H', 'LXRO2N', 'LNRO2H', 'LNRO2N' )
                State_Chm%Species(N)%Conc(:,:,:) = 0.0_fp
          END SELECT
       ENDIF

       ! Temporary fix for CO2
       ! CO2 is a dead species and needs to be set to zero to
       ! match the old SMVGEAR code (mps, 6/14/16)
       IF ( TRIM( SpcInfo%Name ) == 'CO2' ) THEN
          State_Chm%Species(N)%Conc(:,:,:) = 0.0_fp
       ENDIF

       ! Free pointer
       SpcInfo => NULL()

    ENDDO

    !========================================================================
    ! Convert species to [molec/cm3] (ewl, 8/16/16)
    !========================================================================
    CALL Convert_Spc_Units( Input_Opt,            State_Chm,   State_Grid,   &
                            State_Met,           'molec/cm3', RC,            &
                            OrigUnit=OrigUnit                               )
    IF ( RC /= GC_SUCCESS ) THEN
       ErrMsg = 'Unit conversion error!'
       CALL GC_Error( ErrMsg, RC, 'fullchem_mod.F90')
       RETURN
    ENDIF

    !========================================================================
    ! Call photolysis routine to compute J-Values
    !========================================================================
    IF ( Input_Opt%useTimers ) THEN
       CALL Timer_End  ( "=> FlexChem",           RC )
       CALL Timer_Start( "=> FAST-JX photolysis", RC )
    ENDIF

    ! Do Photolysis
    WAVELENGTH = 0
    CALL FAST_JX( WAVELENGTH, Input_Opt,  State_Chm,                         &
                  State_Diag, State_Grid, State_Met, RC                     )

    ! Trap potential errors
    IF ( RC /= GC_SUCCESS ) THEN
       ErrMsg = 'Error encountered in "FAST_JX"!'
       CALL GC_Error( ErrMsg, RC, ThisLoc )
       RETURN
    ENDIF

    !### Debug
    IF ( Input_Opt%Verbose ) THEN
       CALL DEBUG_MSG( '### Do_FullChem: after FAST_JX' )
    ENDIF

    IF ( Input_Opt%useTimers ) THEN
       CALL Timer_End  ( "=> FAST-JX photolysis", RC )
       CALL Timer_Start( "=> FlexChem",           RC ) ! ended in Do_Chemistry
    ENDIF

#if defined( MODEL_GEOS ) || defined( MODEL_WRF )
    ! Init diagnostics
    IF ( ASSOCIATED(State_Diag%KppError) ) THEN
       State_Diag%KppError(:,:,:) = 0.0
    ENDIF
#endif

    !=======================================================================
    ! Archive concentrations before chemistry
    !=======================================================================
    IF ( State_Diag%Archive_ConcBeforeChem ) THEN
       ! Point to mapping obj specific to ConcBeforeChem diagnostic collection
       mapData => State_Diag%Map_ConcBeforeChem

       !$OMP PARALLEL DO       &
       !$OMP DEFAULT( SHARED ) &
       !$OMP PRIVATE( N, S   )
       DO S = 1, mapData%nSlots
          N = mapData%slot2id(S)
          State_Diag%ConcBeforeChem(:,:,:,S) = State_Chm%Species(N)%Conc(:,:,:)
       ENDDO
       !$OMP END PARALLEL DO

       ! Free pointer
       mapData => NULL()
    ENDIF

    !========================================================================
    ! Set up integration convergence conditions and timesteps
    ! (cf. M. J. Evans)
    !
    ! NOTE: ATOL and RTOL are defined in gckpp_Global.F90 so they
    ! are probably only used as INTENT(IN).  Therefore, it is
    ! probably safe to define them here outside the OpenMP loop.
    ! (bmy, 3/28/16)
    !
    ! The ICNTRL vector specifies options for the solver.  We can
    ! define ICNTRL outside of the "SOLVE CHEMISTRY" parallel loop
    ! below because it is passed to KPP as INTENT(IN).
    ! (bmy, 3/28/16)
    !
    ! ICNTRL now needs to be updated within the TimeLoop for the AR solver
    ! (hplin, 4/13/22)
    !========================================================================

    !%%%%% TIMESTEPS %%%%%

    ! mje Set up conditions for the integration
    ! mje chemical timestep and convert it to seconds.
    DT        = GET_TS_CHEM() ! [s]
    T         = 0d0
    TIN       = T
    TOUT      = T + DT

    !%%%%% CONVERGENCE CRITERIA %%%%%

    ! Absolute tolerance
    ATOL      = 1e-2_dp

    ! Relative tolerance
    ! Changed to 0.5e-3 to avoid integrate errors by halogen chemistry
    !  -- Becky Alexander & Bob Yantosca (24 Jan 2023)
    RTOL      = 0.5e-3_dp

    !=======================================================================
    ! %%%%% SOLVE CHEMISTRY -- This is the main KPP solver loop %%%%%
    !=======================================================================
100 format('No. of function calls:', i6, /,                                 &
           'No. of jacobian calls:', i6, /,                                 &
           'No. of steps:         ', i6, /,                                 &
           'No. of accepted steps:', i6, /,                                 &
           'No. of rejected steps ', i6, /,                                 &
           '       (except at very beginning)',          /,                 &
           'No. of LU decompositions:             ', i6, /,                 &
           'No. of forward/backward substitutions:', i6, /,                 &
           'No. of singular matrix decompositions:', i6, /,                 &
            /,                                                              &
           'Texit, the time corresponding to the      ',        /,          &
           '       computed Y upon return:            ', f11.4, /,          &
           'Hexit, last accepted step before exit:    ', f11.4, /,          &
           'Hnew, last predicted step (not yet taken):', f11.4 )

    IF ( Input_Opt%useTimers ) THEN
       CALL Timer_Start( "  -> FlexChem loop", RC )
    ENDIF

    !------------------------------------------------------------------------
    ! Always consider halogens as "fast" species for auto-reduce
    !------------------------------------------------------------------------
    IF ( FIRSTCHEM .and. Input_Opt%ITS_A_FULLCHEM_SIM ) THEN
       IF ( Input_Opt%AutoReduce_Is_KeepActive ) THEN
          CALL fullchem_AR_KeepHalogensActive( Input_Opt%amIRoot )
       ENDIF
    ENDIF

    !========================================================================
    ! MAIN LOOP: Compute reaction rates and call chemical solver
    !
    ! Variables not listed here are held THREADPRIVATE in gckpp_Global.F90
    ! !$OMP COLLAPSE(3) vectorizes the loop and !$OMP DYNAMIC(24) sends
    ! 24 boxes at a time to each core... then when that core is finished,
    ! it gets another chunk of 24 boxes.  This should lead to better
    ! load balancing, and will spread the sunrise/sunset boxes across
    ! more cores.
    !========================================================================
    !$OMP PARALLEL DO                                                        &
    !$OMP DEFAULT( SHARED                                                   )&
    !$OMP PRIVATE( I,        J,        L,       N                           )&
    !$OMP PRIVATE( ICNTRL,   C_before_integrate                             )&
    !$OMP PRIVATE( SO4_FRAC, IERR,     RCNTRL,  ISTATUS,   RSTATE           )&
    !$OMP PRIVATE( SpcID,    KppID,    F,       P,         Vloc             )&
    !$OMP PRIVATE( Aout,     Thread,   RC,      S,         LCH4             )&
    !$OMP PRIVATE( OHreact,  PCO_TOT,  PCO_CH4, PCO_NMVOC, SR               )&
    !$OMP PRIVATE( SIZE_RES, LWC                                            )&
#ifdef MODEL_GEOS
    !$OMP PRIVATE( NOxTau,     NOxConc, NOx_weight, NOx_tau_weighted        )&
#endif
    !$OMP COLLAPSE( 3                                                       )&
    !$OMP SCHEDULE( DYNAMIC, 24                                             )&
    !$OMP REDUCTION( +:errorCount                                           )
    DO L = 1, State_Grid%NZ
    DO J = 1, State_Grid%NY
    DO I = 1, State_Grid%NX

       !=====================================================================
       ! Initialize private loop variables for each (I,J,L)
       ! Other private variables will be assigned in Set_Kpp_GridBox_Values
       !=====================================================================
       IERR      = 0                        ! KPP success or failure flag
       ISTATUS   = 0.0_dp                   ! Rosenbrock output
       ICNTRL    = 0                        ! Rosenbrock input (integer)
       RCNTRL    = 0.0_fp                   ! Rosenbrock input (real)
       RSTATE    = 0.0_dp                   ! Rosenbrock output
       SO4_FRAC  = 0.0_fp                   ! Frac of SO4 avail for photolysis
       P         = 0                        ! GEOS-Chem photolyis species ID
       LCH4      = 0.0_fp                   ! P/L diag: Methane loss rate
       PCO_TOT   = 0.0_fp                   ! P/L diag: Total P(CO)
       PCO_CH4   = 0.0_fp                   ! P/L diag: P(CO) from CH4
       PCO_NMVOC = 0.0_fp                   ! P/L diag: P(CO) from NMVOC
       SR        = 0.0_fp                   ! Enhancement to O2 catalysis rate
       LWC       = 0.0_fp                   ! Liquid water content
       SIZE_RES  = .FALSE.                  ! Size resolved calculation?
       C         = 0.0_dp                   ! KPP species conc's
       RCONST    = 0.0_dp                   ! KPP rate constants
       PHOTOL    = 0.0_dp                   ! Photolysis array for KPP
       K_CLD     = 0.0_dp                   ! Sulfur in-cloud rxn het rates
       K_MT      = 0.0_dp                   ! Sulfur sea salt rxn het rates
       CFACTOR   = 1.0_dp                   ! KPP conversion factor
       SRO3      = 0.0_dp                   ! Enhanced sulfate production of
       SRHOBr    = 0.0_dp                   !  O3, HOBr, HCl in size-resolved
       SRHOCl    = 0.0_dp                   !  cloud droplets
#ifdef MODEL_CLASSIC
#ifndef NO_OMP
       Thread    = OMP_GET_THREAD_NUM() + 1 ! OpenMP thread number
#endif
#endif

       ! Per discussions for Lin et al., force keepActive throughout the
       ! atmosphere if keepActive option is enabled. (hplin, 2/9/22)
       CALL fullchem_AR_SetKeepActive( option=.TRUE. )

       ! Start measuring KPP-related routine timing for this grid box
       IF ( State_Diag%Archive_KppTime ) THEN
          call cpu_time(TimeStart)
       ENDIF

       !=====================================================================
       ! Get photolysis rates (daytime only)
       !
       ! NOTE: The ordering of the photolysis reactions here is
       ! the order in the Fast-J definition file FJX_j2j.dat.
       ! I've assumed that these are the same as in the text files
       ! but this may have been changed.  This needs to be checked
       ! through more thoroughly -- M. Long (3/28/16)
       !
       ! ALSO NOTE: We moved this section above the test to see if grid
       ! box (I,J,L) is in the chemistry grid.  This will ensure that
       ! J-value diagnostics are defined for all levels in the column.
       ! This modification was validated by a geosfp_4x5_standard
       ! difference test. (bmy, 1/18/18)
       !
       ! Update SUNCOSmid threshold from 0 to cos(98 degrees) since
       ! fast-jx allows for SZA down to 98 degrees. This is important in
       ! the stratosphere-mesosphere where sunlight still illuminates at
       ! high altitudes if the sun is below the horizon at the surface
       ! (update submitted by E. Fleming (NASA), 10/11/2018)
       !=====================================================================
       IF ( State_Met%SUNCOSmid(I,J) > -0.1391731e+0_fp ) THEN

          ! Start timer
          IF ( Input_Opt%useTimers ) THEN
             CALL Timer_Start( TimerName = "  -> Photolysis rates",          &
                               InLoop    = .TRUE.,                           &
                               ThreadNum = Thread,                           &
                               RC        = RC                               )
          ENDIF

          ! Get the fraction of H2SO4 that is available for photolysis
          ! (this is only valid for UCX-enabled mechanisms)
          SO4_FRAC = SO4_PHOTFRAC( I, J, L, State_Chm )

          ! Adjust certain photolysis rates:
          ! (1) H2SO4 + hv -> SO2 + OH + OH   (UCX-based mechanisms)
          ! (2) O3    + hv -> O2  + O         (UCX-based mechanisms)
          ! (2) O3    + hv -> OH  + OH        (trop-only mechanisms)
          CALL PHOTRATE_ADJ( Input_Opt, State_Chm,  State_Diag, State_Met,  &
                             I,         J,          L,          SO4_FRAC,  IERR )

          ! Loop over the FAST-JX photolysis species
          DO N = 1, JVN_

             IF ( DO_PHOTCHEM ) THEN

                ! Copy photolysis rate from FAST_JX into KPP PHOTOL array
                PHOTOL(N) = ZPJ(L,N,I,J)

             ENDIF

             !===============================================================
             ! HISTORY (aka netCDF diagnostics)
             !
             ! Instantaneous photolysis rates [s-1] (aka J-values)
             ! and noontime photolysis rates [s-1]
             !
             !    NOTE: Attach diagnostics here instead of in module
             !    fast_jx_mod.F90 so that we can get the adjusted photolysis
             !    rates (output from routne PHOTRATE_ADJ above).
             !
             ! The mapping between the GEOS-Chem photolysis species and
             ! the FAST-JX photolysis species is contained in the lookup
             ! table in input file FJX_j2j.dat.

             ! Some GEOS-Chem photolysis species may have multiple
             ! branches for photolysis reactions.  These will be
             ! represented by multiple entries in the FJX_j2j.dat
             ! lookup table.
             !
             !    NOTE: For convenience, we have stored the GEOS-Chem
             !    photolysis species index (range: 1..State_Chm%nPhotol)
             !    for each of the FAST-JX photolysis species (range;
             !    1..JVN_) in the GC_PHOTO_ID array (located in module
             !    CMN_FJX_MOD.F90).
             !===============================================================

             ! GC photolysis species index
             P = GC_Photo_Id(N)

             ! If this FAST_JX photolysis species maps to a valid
             ! GEOS-Chem photolysis species (for this simulation)...
             IF ( P > 0 .and. P <= State_Chm%nPhotol ) THEN

                ! Archive the instantaneous photolysis rate
                ! (summing over all reaction branches)
                IF ( State_Diag%Archive_Jval ) THEN
                   S = State_Diag%Map_Jval%id2slot(P)
                   IF ( S > 0 ) THEN
                      State_Diag%Jval(I,J,L,S) =                             &
                      State_Diag%Jval(I,J,L,S) + PHOTOL(N)
                   ENDIF
                ENDIF

                ! Satellite diagnostics
                ! Archive the instantaneous photolysis rate
                ! (summing over all reaction branches)
                IF ( State_Diag%Archive_SatDiagnJval ) THEN
                   S = State_Diag%Map_SatDiagnJval%id2slot(P)
                   IF ( S > 0 ) THEN
                      State_Diag%SatDiagnJval(I,J,L,S) =                     &
                      State_Diag%SatDiagnJval(I,J,L,S) + PHOTOL(N)
                   ENDIF
                ENDIF

                ! Archive the noontime photolysis rate
                ! (summing over all reaction branches)
                IF ( State_Met%IsLocalNoon(I,J) ) THEN
                   IF ( State_Diag%Archive_JNoon ) THEN
                      S = State_Diag%Map_JNoon%id2slot(P)
                      IF ( S > 0 ) THEN
                         State_Diag%JNoon(I,J,L,S) =                         &
                         State_Diag%JNoon(I,J,L,S) + PHOTOL(N)
                      ENDIF
                   ENDIF
                ENDIF

             ELSE IF ( P == State_Chm%nPhotol+1 ) THEN

                ! J(O3_O1D).  This used to be stored as the nPhotol+1st
                ! diagnostic in Jval, but needed to be broken off
                ! to facilitate cleaner diagnostic indexing (bmy, 6/3/20)
                IF ( State_Diag%Archive_JvalO3O1D ) THEN
                   State_Diag%JvalO3O1D(I,J,L) =                             &
                   State_Diag%JvalO3O1D(I,J,L) + PHOTOL(N)
                ENDIF

                ! J(O3_O1D) for satellite diagnostics
                IF ( State_Diag%Archive_SatDiagnJvalO3O1D ) THEN
                   State_Diag%SatDiagnJvalO3O1D(I,J,L) =                     &
                   State_Diag%SatDiagnJvalO3O1D(I,J,L) + PHOTOL(N)
                ENDIF

             ELSE IF ( P == State_Chm%nPhotol+2 ) THEN

                ! J(O3_O3P).  This used to be stored as the nPhotol+2nd
                ! diagnostic in Jval, but needed to be broken off
                ! to facilitate cleaner diagnostic indexing (bmy, 6/3/20)
                IF ( State_Diag%Archive_JvalO3O3P ) THEN
                   State_Diag%JvalO3O3P(I,J,L) =                             &
                   State_Diag%JvalO3O3P(I,J,L) + PHOTOL(N)
                ENDIF

                ! J(O3_O3P) for satellite diagnostics
                IF ( State_Diag%Archive_SatDiagnJvalO3O3P ) THEN
                   State_Diag%SatDiagnJvalO3O3P(I,J,L) =                     &
                   State_Diag%SatDiagnJvalO3O3P(I,J,L) + PHOTOL(N)
                ENDIF

             ENDIF
          ENDDO

          ! Stop timer
          IF ( Input_Opt%useTimers ) THEN
             CALL Timer_End( TimerName = "  -> Photolysis rates",            &
                             InLoop    = .TRUE.,                             &
                             ThreadNum = Thread,                             &
                             RC        = RC                                 )
          ENDIF
       ENDIF

       !=====================================================================
       ! Test if we need to do the chemistry for box (I,J,L),
       ! otherwise move onto the next box.
       !=====================================================================

       ! If we are not in the troposphere don't do the chemistry!
       IF ( .not. State_Met%InChemGrid(I,J,L) ) CYCLE

       ! Skipping buffer zone (lzh, 08/10/2014)
       IF ( State_Grid%NestedGrid ) THEN
          IF ( J <=                 State_Grid%SouthBuffer ) CYCLE
          IF ( J >  State_Grid%NY - State_Grid%NorthBuffer ) CYCLE
          IF ( I <=                 State_Grid%EastBuffer  ) CYCLE
          IF ( I >  State_Grid%NX - State_Grid%WestBuffer  ) CYCLE
       ENDIF

       !=====================================================================
       ! Initialize the KPP "C" vector of species concentrations [molec/cm3]
       !=====================================================================
       DO N = 1, NSPEC
          SpcID = State_Chm%Map_KppSpc(N)
          C(N)  = 0.0_dp
          IF ( SpcId > 0 ) C(N) = State_Chm%Species(SpcID)%Conc(I,J,L)
       ENDDO
         C(ind_PH2SO4) = 0.0e+0_fp  !for sulfate gas prod diag, BC,12/20/22
         C(ind_PSO4AQ) = 0.0e+0_fp  !for sulfate cloud prod diag, BC 12/20/22

       !=====================================================================
       ! Start KPP main timer
       !=====================================================================
       IF ( Input_Opt%useTimers ) THEN
          CALL Timer_Start( TimerName = "  -> KPP",                          &
                            InLoop    = .TRUE.,                              &
                            ThreadNum = Thread,                              &
                            RC        = RC                                  )
       ENDIF

       !=====================================================================
       ! CHEMISTRY MECHANISM INITIALIZATION (#1)
       !
       ! Populate KPP global variables and arrays in gckpp_global.F90
       !
       ! NOTE: This has to be done before Set_Sulfur_Chem_Rates, so that
       ! the NUMDEN and SR_TEMP KPP variables will be populated first.
       ! Otherwise this can lead to differences in output that are evident
       ! when running with different numbers of OpenMP cores.
       ! See https://github.com/geoschem/geos-chem/issues/1157
       !    -- Bob Yantosca (08 Mar 2022)
       !=====================================================================

       ! Start timer
       IF ( Input_Opt%useTimers ) THEN
          CALL Timer_Start( TimerName = "  -> Init KPP",                     &
                            InLoop    = .TRUE.,                              &
                            ThreadNum = Thread,                              &
                            RC        =  RC                                 )
       ENDIF

       ! Copy values into the various KPP global variables
       CALL Set_Kpp_GridBox_Values( I          = I,                          &
                                    J          = J,                          &
                                    L          = L,                          &
                                    Input_Opt  = Input_Opt,                  &
                                    State_Chm  = State_Chm,                  &
                                    State_Grid = State_Grid,                 &
                                    State_Met  = State_Met,                  &
                                    RC         = RC                         )

       ! Stop timer
       IF ( Input_Opt%useTimers ) THEN
          CALL Timer_End( TimerName =  "  -> Init KPP",                      &
                          InLoop    = .TRUE.,                                &
                          ThreadNum = Thread,                                &
                          RC        =  RC                                   )
       ENDIF

       !=====================================================================
       ! CHEMISTRY MECHANISM INITIALIZATION (#2)
       !
       ! Update reaction rates [1/s] for sulfur chemistry in cloud and on
       ! seasalt.  These will be passed to the KPP chemical solver.
       !
       ! NOTE: This has to be done before fullchem_SetStateHet so that
       ! State_Chm%HSO3_aq and State_Chm%SO3_aq will be populated first.
       ! These are copied into State_Het%HSO3_aq and State_Het%SO3_aq.
       ! See https://github.com/geoschem/geos-chem/issues/1157
       !    -- Bob Yantosca (08 Mar 2022)
       !=====================================================================

       ! Start timer
       IF ( Input_Opt%useTimers ) THEN
          CALL Timer_Start( TimerName = "     RCONST",                       &
                            InLoop    = .TRUE.,                              &
                            ThreadNum = Thread,                              &
                            RC        = RC                                  )
       ENDIF

       ! Compute sulfur chemistry reaction rates [1/s]
       ! If size_res = T, we'll call fullchem_HetDropChem below.
       CALL Set_Sulfur_Chem_Rates( I          = I,                           &
                                   J          = J,                           &
                                   L          = L,                           &
                                   Input_Opt  = Input_Opt,                   &
                                   State_Chm  = State_Chm,                   &
                                   State_Diag = State_Diag,                  &
                                   State_Grid = State_Grid,                  &
                                   State_Met  = State_Met,                   &
                                   size_res   = size_res,                    &
                                   RC         = RC                          )

       ! Stop timer
       IF ( Input_Opt%useTimers ) THEN
          CALL Timer_End( TimerName = "     RCONST",                         &
                          InLoop    = .TRUE.,                                &
                          ThreadNum = Thread,                                &
                          RC        = RC                                    )
       ENDIF

       !=====================================================================
       ! CHEMISTRY MECHANISM INITIALIZATION (#3)
       !
       ! Populate the various fields of the State_Het object.
       !
       ! NOTE: This has to be done after fullchem_SetStateHet so that
       ! State_Chm%HSO3_aq and State_Chm%SO3_aq will be populated first.
       ! These are copied into State_Het%HSO3_aq and State_Het%SO3_aq.
       ! See https://github.com/geoschem/geos-chem/issues/1157
       !    -- Bob Yantosca (08 Mar 2022)
       !=====================================================================

       ! Start timer
       IF ( Input_Opt%useTimers ) THEN
          CALL Timer_Start( TimerName = "  -> Init KPP",                     &
                            InLoop    = .TRUE.,                              &
                            ThreadNum = Thread,                              &
                            RC        =  RC                                 )
       ENDIF

       ! Populate fields of the State_Het object
       CALL fullchem_SetStateHet( I         = I,                             &
                                  J         = J,                             &
                                  L         = L,                             &
                                  id_SALA   = id_SALA,                       &
                                  id_SALAAL = id_SALAAL,                     &
                                  id_SALC   = id_SALC,                       &
                                  id_SALCAL = id_SALCAL,                     &
                                  Input_Opt = Input_Opt,                     &
                                  State_Chm = State_Chm,                     &
                                  State_Met = State_Met,                     &
                                  H         = State_Het,                     &
                                  RC        = RC                            )

       ! Stop timer
       IF ( Input_Opt%useTimers ) THEN
          CALL Timer_End( TimerName =  "  -> Init KPP",                      &
                          InLoop    = .TRUE.,                                &
                          ThreadNum = Thread,                                &
                          RC        =  RC                                   )
       ENDIF

       !=====================================================================
       ! CHEMISTRY MECHANISM INITIALIZATION (#5)
       !
       ! Call Het_Drop_Chem (formerly located in sulfate_mod.F90) to
       ! estimate the in-cloud sulfate production rate in heterogeneous
       ! cloud droplets based on the Yuen et al., 1996 parameterization.
       ! Code by Becky Alexander (2011) with updates by Mike Long and Bob
       ! Yantosca (2021).
       !
       ! We will only call Het_Drop_Chem if:
       ! (1) It is at least 0.01% cloudy
       ! (2) We are doing a size-resolved computation
       ! (3) The grid box is over water
       ! (4) The temperature is above -5C
       ! (5) Liquid water content is nonzero
       !=====================================================================
       IF ( State_Met%CLDF(I,J,L) > 1.0e-4_fp ) THEN

          ! Start timer
          IF ( Input_Opt%useTimers ) THEN
             CALL Timer_Start( TimerName = "     RCONST",                    &
                               InLoop    = .TRUE.,                           &
                               ThreadNum = Thread,                           &
                               RC        =  RC                              )
          ENDIF

          ! Liquid water content (same formula from the old sulfate_mod.F90)
          LWC = ( State_Met%QL(I,J,L) * State_Met%AIRDEN(I,J,L)              &
              *   1.0e-3_fp           / State_Met%CLDF(I,J,L)               )


          ! Eexecute fullchem_HetDropChem if criteria are satisfied
          ! NOTE: skip if LWC is very small, which will blow up equations!
          IF ( ( size_res                                           )  .and. &
               ( State_Met%IsWater(I,J)                             )  .and. &
               ( TEMP                    > 268.15_fp                )  .and. &
               ( LWC                     > 1.0e-20_fp               ) ) THEN

             CALL fullchem_HetDropChem( I         = I,                       &
                                        J         = J,                       &
                                        L         = L,                       &
                                        Input_Opt = Input_Opt,               &
                                        State_Met = State_Met,               &
                                        State_Chm = State_Chm               )
          ENDIF

          ! Stop timer
          IF ( Input_Opt%useTimers ) THEN
             CALL Timer_End( TimerName = "     RCONST",                       &
                             InLoop    = .TRUE.,                              &
                             ThreadNum = Thread,                              &
                             RC        =  RC                                 )
          ENDIF
       ENDIF

       !=====================================================================
       ! Start KPP main timer and prepare arrays
       !=====================================================================

       ! Zero out dummy species index in KPP
       DO F = 1, NFAM
          KppID = PL_Kpp_Id(F)
          IF ( KppID > 0 ) C(KppID) = 0.0_dp
       ENDDO

       !=====================================================================
       ! Update reaction rates
       !=====================================================================

       ! Start timer
       IF ( Input_Opt%useTimers ) THEN
          CALL Timer_Start( TimerName = "     RCONST",                       &
                            InLoop    = .TRUE.,                              &
                            ThreadNum = Thread,                              &
                            RC        =  RC                                 )
       ENDIF

       ! Update the array of rate constants
       CALL Update_RCONST( )

       ! Stop timer
       IF ( Input_Opt%useTimers ) THEN
          CALL Timer_End( TimerName = "     RCONST",                         &
                          InLoop    = .TRUE.,                                &
                          ThreadNum = Thread,                                &
                          RC        =  RC                                   )
       ENDIF

       !=====================================================================
       ! HISTORY (aka netCDF diagnostics)
       !
       ! Archive KPP reaction rates [s-1]
       ! See gckpp_Monitor.F90 for a list of chemical reactions
       !
       ! NOTE: In KPP 2.5.0+, VAR and FIX are now private to the integrator
       ! and point to C.  Therefore, pass C(1:NVAR) instead of VAR and
       ! C(NVAR+1:NSPEC) instead of FIX to routine FUN.
       !=====================================================================
       IF ( State_Diag%Archive_RxnRate                                  .or. &
            State_Diag%Archive_SatDiagnRxnRate                        ) THEN
  
          ! Get equation rates (Aout)
          CALL Fun( V       = C(1:NVAR),                                     &
                    F       = C(NVAR+1:NSPEC),                               &
                    RCT     = RCONST,                                        &
                    Vdot    = Vloc,                                          &
                    Aout    = Aout                                          )

          ! Archive the RxnRate diagnostic collection
          IF ( State_Diag%Archive_RxnRate ) THEN
             DO S = 1, State_Diag%Map_RxnRate%nSlots
                N = State_Diag%Map_RxnRate%slot2Id(S)
                State_Diag%RxnRate(I,J,L,S) = Aout(N)
             ENDDO
          ENDIF

          ! Archive the SatDiagnRxnRate diagnostic collection
          IF ( State_Diag%Archive_SatDiagnRxnRate ) THEN
             DO S = 1, State_Diag%Map_SatDiagnRxnRate%nSlots
                N = State_Diag%Map_SatDiagnRxnRate%slot2Id(S)
                State_Diag%SatDiagnRxnRate(I,J,L,S) = Aout(N)
             ENDDO
          ENDIF
       ENDIF

       !=====================================================================
       ! Set options for the KPP integrator in vectors ICNTRL and RCNTRL
       ! This now needs to be done within the parallel loop
       !=====================================================================
<<<<<<< HEAD
       CALL fullchem_AR_SetIntegratorOptions( Input_Opt, State_Chm,          &
                                              State_Met, FirstChem,          &
                                              I,         J,         L,       &
                                              ICNTRL,    RCNTRL             )
=======

       ! Zero all slots of RCNTRL
       RCNTRL    = 0.0_fp

       ! Initialize Hstart (the starting value of the integration step
       ! size with the value of Hnew (the last predicted but not yet
       ! taken timestep)  saved to the the restart file.
       RCNTRL(3) = State_Chm%KPPHvalue(I,J,L)
>>>>>>> baa98d04

       !=====================================================================
       ! Integrate the box forwards
       !=====================================================================

       ! Store concentrations before the call to "Integrate".  This will
       ! let us reset concentrations before calling "Integrate" a 2nd time.
       C_before_integrate = C

       ! Start timer
       IF ( Input_Opt%useTimers ) THEN
          CALL Timer_Start( TimerName = "     Integrate 1",                  &
                            InLoop    =  .TRUE.,                             &
                            ThreadNum = Thread,                              &
                            RC        = RC                                  )
       ENDIF

       ! Call the Rosenbrock integrator
       ! (with optional auto-reduce functionality)
       CALL Integrate( TIN,    TOUT,    ICNTRL,                              &
                       RCNTRL, ISTATUS, RSTATE, IERR                        )

       ! Stop timer
       IF ( Input_Opt%useTimers ) THEN
          CALL Timer_End( TimerName = "     Integrate 1",                    &
                          InLoop    = .TRUE.,                                &
                          ThreadNum = Thread,                                &
                          RC        = RC                                    )
       ENDIF

       ! Print grid box indices to screen if integrate failed
       IF ( IERR < 0 ) THEN

          ! Turn off error output after a certain limit is reached
          IF ( .not. doSuppress ) THEN
             WRITE( 6, * ) '### INTEGRATE RETURNED ERROR AT: ', I, J, L
             errorCount = errorCount + 1
             IF ( errorCount > INTEGRATE_FAIL_TOGGLE ) THEN
                WRITE( 6, '(a)' ) &
                   '### Further error output has been switched off'
                doSuppress = .TRUE.
             ENDIF
          ENDIF

#if defined( MODEL_GEOS ) || defined( MODEL_WRF )
          ! Keep track of error boxes
          IF ( State_Diag%Archive_KppError ) THEN
             State_Diag%KppError(I,J,L) = State_Diag%KppError(I,J,L) + 1.0
          ENDIF
#endif
       ENDIF

       !=====================================================================
       ! HISTORY: Archive KPP solver diagnostics
       !
       ! !TODO: Abstract this into a separate routine
       !=====================================================================
       IF ( State_Diag%Archive_KppDiags ) THEN

          ! # of integrator calls
          IF ( State_Diag%Archive_KppIntCounts ) THEN
             State_Diag%KppIntCounts(I,J,L) = ISTATUS(1)
          ENDIF

          ! # of times Jacobian was constructed
          IF ( State_Diag%Archive_KppJacCounts ) THEN
             State_Diag%KppJacCounts(I,J,L) = ISTATUS(2)
          ENDIF

          ! # of internal timesteps
          IF ( State_Diag%Archive_KppTotSteps ) THEN
             State_Diag%KppTotSteps(I,J,L) = ISTATUS(3)
          ENDIF

          ! # of accepted internal timesteps
          IF ( State_Diag%Archive_KppAccSteps ) THEN
             State_Diag%KppAccSteps(I,J,L) = ISTATUS(4)
          ENDIF

          ! # of rejected internal timesteps
          IF ( State_Diag%Archive_KppRejSteps ) THEN
             State_Diag%KppRejSteps(I,J,L) = ISTATUS(5)
          ENDIF

          ! # of LU-decompositions
          IF ( State_Diag%Archive_KppLuDecomps ) THEN
             State_Diag%KppLuDecomps(I,J,L) = ISTATUS(6)
          ENDIF

          ! # of forward and backwards substitutions
          IF ( State_Diag%Archive_KppSubsts ) THEN
             State_Diag%KppSubsts(I,J,L) = ISTATUS(7)
          ENDIF

          ! # of singular-matrix decompositions
          IF ( State_Diag%Archive_KppSmDecomps ) THEN
             State_Diag%KppSmDecomps(I,J,L) = ISTATUS(8)
          ENDIF

          ! Update autoreduce solver statistics
          ! (only if the autoreduction is turned on)
          IF ( Input_Opt%Use_AutoReduce ) THEN
             CALL fullchem_AR_UpdateKppDiags( I, J, L, RSTATE, State_Diag )
          ENDIF
       ENDIF

       !=====================================================================
       ! Try another time if it failed
       !=====================================================================
       IF ( IERR < 0 ) THEN

          ! Zero the first time step (Hstart, used by Rosenbrock).  Also reset
          ! C with concentrations prior to the 1st call to "Integrate".
          RCNTRL(3) = 0.0_dp
          C         = C_before_integrate

          ! Disable auto-reduce solver for the second iteration for safety
          IF ( Input_Opt%Use_AutoReduce ) THEN
             RCNTRL(12) = -1.0_dp ! without using ICNTRL
          ENDIF

          ! Update rates again
          CALL Update_RCONST( )

          ! Start timer
          IF ( Input_Opt%useTimers ) THEN
             CALL Timer_Start( TimerName = "     Integrate 2",               &
                               InLoop    =  .TRUE.,                          &
                               ThreadNum = Thread,                           &
                               RC        = RC                               )
          ENDIF

          ! Call the Rosenbrock integrator (w/ auto-reduction disabled)
          CALL Integrate( TIN,    TOUT,    ICNTRL,                           &
                          RCNTRL, ISTATUS, RSTATE, IERR                     )

          ! Stop timer
          IF ( Input_Opt%useTimers ) THEN
             CALL Timer_End( TimerName = "     Integrate 2",                 &
                             InLoop    =  .TRUE.,                            &
                             ThreadNum = Thread,                             &
                             RC        = RC                                 )
          ENDIF

          !==================================================================
          ! HISTORY: Archive KPP solver diagnostics
          ! This time, add to the existing value
          !
          ! !TODO: Abstract this into a separate routine
          !==================================================================
          IF ( State_Diag%Archive_KppDiags ) THEN

             ! # of integrator calls
             IF ( State_Diag%Archive_KppIntCounts ) THEN
                State_Diag%KppIntCounts(I,J,L) =                             &
                State_Diag%KppIntCounts(I,J,L) + ISTATUS(1)
             ENDIF

             ! # of times Jacobian was constructed
             IF ( State_Diag%Archive_KppJacCounts ) THEN
                State_Diag%KppJacCounts(I,J,L) =                             &
                State_Diag%KppJacCounts(I,J,L) + ISTATUS(2)
             ENDIF

             ! # of internal timesteps
             IF ( State_Diag%Archive_KppTotSteps ) THEN
                State_Diag%KppTotSteps(I,J,L) =                              &
                State_Diag%KppTotSteps(I,J,L) + ISTATUS(3)
             ENDIF

             ! # of accepted internal timesteps
             IF ( State_Diag%Archive_KppAccSteps ) THEN
                State_Diag%KppAccSteps(I,J,L) =                              &
                State_Diag%KppAccSteps(I,J,L) + ISTATUS(4)
             ENDIF

             ! # of rejected internal timesteps
             IF ( State_Diag%Archive_KppRejSteps ) THEN
                State_Diag%KppRejSteps(I,J,L) =                              &
                State_Diag%KppRejSteps(I,J,L) + ISTATUS(5)
             ENDIF

             ! # of LU-decompositions
             IF ( State_Diag%Archive_KppLuDecomps ) THEN
                State_Diag%KppLuDecomps(I,J,L) =                             &
                State_Diag%KppLuDecomps(I,J,L) + ISTATUS(6)
             ENDIF

             ! # of forward and backwards substitutions
             IF ( State_Diag%Archive_KppSubsts ) THEN
                State_Diag%KppSubsts(I,J,L) =                                &
                State_Diag%KppSubsts(I,J,L) + ISTATUS(7)
             ENDIF

             ! # of singular-matrix decompositions
!             IF ( State_Diag%Archive_KppSmDecomps ) THEN
!                State_Diag%KppSmDecomps(I,J,L) =                             &
!                State_Diag%KppSmDecomps(I,J,L) + ISTATUS(8)
!             ENDIF
          ENDIF

          !==================================================================
          ! Exit upon the second failure
          !==================================================================
          IF ( IERR < 0 ) THEN
             WRITE(6,     '(a   )' ) '## INTEGRATE FAILED TWICE !!! '
             WRITE(ERRMSG,'(a,i3)' ) 'Integrator error code :', IERR
#if defined( MODEL_GEOS ) || defined( MODEL_WRF )
             IF ( Input_Opt%KppStop ) THEN
                CALL ERROR_STOP(ERRMSG, 'INTEGRATE_KPP')
             ELSE
                ! Revert to concentrations prior to 1st call to "Integrate"
                C = C_before_integrate
             ENDIF

             ! Keep track of error boxes
             IF ( State_Diag%Archive_KppError ) THEN
                State_Diag%KppError(I,J,L) = State_Diag%KppError(I,J,L) + 1.0
             ENDIF
#else
             ! Set a flag to break out of loop gracefully
             ! NOTE: You can set a GDB breakpoint here to examine the error
             !$OMP CRITICAL
             Failed2x = .TRUE.

             ! Print concentrations at trouble box KPP error
             PRINT*, REPEAT( '###', 79 )
             PRINT*, '### KPP DEBUG OUTPUT!'
             PRINT*, '### Species concentrations at problem box ', I, J, L
             PRINT*, REPEAT( '###', 79 )
             DO N = 1, NSPEC
                PRINT*, '### ', C(N), TRIM( ADJUSTL( SPC_NAMES(N) ) )
             ENDDO

             ! Print rate constants at trouble box KPP error
             PRINT*, REPEAT( '###', 79 )
             PRINT*, '### KPP DEBUG OUTPUT!'
             PRINT*, '### Reaction rates at problem box ', I, J, L
             PRINT*, REPEAT( '###', 79 )
             DO N = 1, NREACT
                PRINT*, RCONST(N), TRIM( ADJUSTL( EQN_NAMES(N) ) )
             ENDDO
             !$OMP END CRITICAL
#endif
          ENDIF

       ENDIF


       !=====================================================================
       ! Continue upon successful return...
       !=====================================================================

       ! Revert Alkalinity (only when using sulfur chemistry in KPP)
       IF ( .not. State_Chm%Do_SulfateMod_SeaSalt ) THEN
          CALL fullchem_ConvertEquivToAlk()
       ENDIF

       ! Save Hnew (the last predicted but not taken step) from the 3rd slot
       ! of RSTATE into State_Chm so that it can be written to the restart
       ! file.  For simulations that are broken into multiple stages,
       ! Hstart will be initialized to the value of Hnew from the restart
       ! file at startup (see above).
       State_Chm%KPPHvalue(I,J,L) = RSTATE(Nhnew)

       ! Save cpu time spent for bulk of KPP-related routines for History archival
       ! (hplin, 11/8/21)
       IF ( State_Diag%Archive_KppTime ) THEN
          call cpu_time(TimeEnd)
          State_Diag%KppTime(I,J,L) = TimeEnd - TimeStart
       ENDIF

       !=====================================================================
       ! Check we have no negative values and copy the concentrations
       ! calculated from the C array back into State_Chm%Species%Conc
       !=====================================================================

       ! Loop over KPP species
       DO N = 1, NSPEC

          ! GEOS-Chem species ID
          SpcID = State_Chm%Map_KppSpc(N)

          ! Skip if this is not a GEOS-Chem species
          IF ( SpcID <= 0 ) CYCLE

          ! Set negative concentrations to zero
          C(N) = MAX( C(N), 0.0_dp )

          ! Copy concentrations back into State_Chm%Species
          State_Chm%Species(SpcID)%Conc(I,J,L) = REAL( C(N), kind=fp )

       ENDDO

       IF ( Input_Opt%useTimers ) THEN

          ! Stop main KPP timer
          CALL Timer_End( TimerName  = "  -> KPP",                           &
                          InLoop     = .TRUE.,                               &
                          ThreadNum  = Thread,                               &
                          RC         = RC                                   )

          ! Start Prod/Loss timer
          CALL Timer_Start( TimerName = "  -> Prod/loss diags",              &
                            InLoop    = .TRUE.,                              &
                            ThreadNum = Thread,                              &
                            RC        = RC                                  )
       ENDIF

#ifdef TOMAS
<<<<<<< HEAD
       !-----------------------------------------------------------------
       ! FOR TOMAS MICROPHYSICS:
       !
       ! Obtain P/L with a unit [kg S] at each timestep for tracing
       ! gas-phase sulfur species production (SO2, SO4, MSA)
       ! (win, 8/4/09), 
       ! Note: VAR (id_PSO4) units are [molec/cm3] (bc, 19/01/2022)
       !-----------------------------------------------------------------

       ! Calculate H2SO4 production rate [kg H2SO4 box-1 s-1] in each
       ! time step (win, 8/4/09, bc, 19/01/2022)
       H2SO4_RATE(I,J,L) = VAR (id_PSO4)/ AVO * 98.e-3_fp * &
                           State_Met%AIRVOL(I,J,L)  * &
                                 1.0e+6_fp / DT
       IF ( H2SO4_RATE(I,J,L) < 0.0d0) THEN
          write(*,*) "H2SO4_RATE negative in fullchem_mod.F90!!", &
               I, J, L, "was:", H2SO4_RATE(I,J,L), "  setting to 0.0d0"
          H2SO4_RATE(I,J,L) = 0.0d0
       ENDIF
#endif

#ifdef MODEL_CESM
       !---------------------------------------------------------------------
       ! Calculate H2SO4 production rate for coupling to CESM 
       ! (interface to MAM4 nucleation)
       !---------------------------------------------------------------------
       DO F = 1, NFAM
=======
       !always calculate rate for TOMAS
!!       DO F = 1, NFAM
>>>>>>> baa98d04

          ! Determine dummy species index in KPP
!!          KppID =  PL_Kpp_Id(F)

<<<<<<< HEAD
          ! Calculate H2SO4 production rate [mol mol-1] in this timestep 
          ! (hplin, 1/25/23)
          IF ( TRIM(FAM_NAMES(F)) == 'PSO4' ) THEN
             ! mol/mol = molec cm-3 * g * mol(Air)-1 * kg g-1 * m-3 cm3 / (molec mol-1 * kg m-3)
             !         = mol/molAir
             State_Chm%H2SO4_PRDR(I,J,L) = C(KppID) * AIRMW * 1e-3_fp * 1.0e+6_fp / &
                                 (AVO * State_Met%AIRDEN(I,J,L))

             IF ( State_Chm%H2SO4_PRDR(I,J,L) < 0.0d0) THEN
               write(*,*) "H2SO4_PRDR negative in fullchem_mod.F90!!", &
                  I, J, L, "was:", State_Chm%H2SO4_PRDR(I,J,L), "  setting to 0.0d0"
               State_Chm%H2SO4_PRDR(I,J,L) = 0.0d0
             ENDIF
          ENDIF
       ENDDO
=======
          !-----------------------------------------------------------------
          ! FOR TOMAS MICROPHYSICS:
          !
          ! Obtain P/L with a unit [kg S] for tracing
          ! gas-phase sulfur species production (SO2, SO4, MSA)
          ! (win, 8/4/09)
          !-----------------------------------------------------------------

          ! Calculate H2SO4 production rate [kg s-1] in each
          ! time step (win, 8/4/09)
!!          IF ( TRIM(FAM_NAMES(F)) == 'PSO4' ) THEN
             ! Hard-coded MW
!!             H2SO4_RATE(I,J,L) = C(KppID) / AVO * 98.e-3_fp * &
!!                                 State_Met%AIRVOL(I,J,L)    * &
!!                                 1.0e+6_fp / DT

!!            IF ( H2SO4_RATE(I,J,L) < 0.0d0) THEN
!!              write(*,*) "H2SO4_RATE negative in fullchem_mod.F90!!", &
!!                 I, J, L, "was:", H2SO4_RATE(I,J,L), "  setting to 0.0d0"
!!              H2SO4_RATE(I,J,L) = 0.0d0
!!            ENDIF
!!          ENDIF
!!       ENDDO

             !!print*,'Here is index' , ind_PH2SO4, ind_PSO4AQ

             H2SO4_RATE(I,J,L) = C(ind_PH2SO4) / AVO * 98.e-3_fp * &
                                 State_Met%AIRVOL(I,J,L)    * &
                                 1.0e+6_fp / DT  ! kg s-1 box-1

            IF ( H2SO4_RATE(I,J,L) < 0.0d0) THEN
              write(*,*) "H2SO4_RATE negative in fullchem_mod.F90!!", &
                 I, J, L, "was:", H2SO4_RATE(I,J,L), "  setting to 0.0d0"
            H2SO4_RATE(I,J,L) = 0.0d0
            ENDIF


             PSO4AQ_RATE(I,J,L) = C(ind_PSO4AQ) / AVO * 98.e-3_fp * &
                                 State_Met%AIRVOL(I,J,L)    * &
                                 1.0e+6_fp ! kg per timestep box-1

            IF ( PSO4AQ_RATE(I,J,L) < 0.0d0) THEN
              write(*,*) "PSO4AQ_RATE negative in fullchem_mod.F90", &
                 I, J, L, "was:", PSO4AQ_RATE(I,J,L), "  setting to 0.0d0"
           PSO4AQ_RATE(I,J,L) = 0.0d0
            ENDIF

#endif
>>>>>>> baa98d04
#endif

#ifdef MODEL_GEOS
       !--------------------------------------------------------------------
       ! Archive NOx lifetime [h]
       !--------------------------------------------------------------------
       IF ( State_Diag%Archive_NoxTau .OR. State_Diag%Archive_TropNOxTau ) THEN
          CALL Fun( V       = C(1:NVAR),                                     &
                    F       = C(NVAR+1:NSPEC),                               &
                    RCT     = RCONST,                                        &
                    Vdot    = Vloc,                                          &
                    Aout    = Aout                                          )
          NOxTau = Vloc(ind_NO) + Vloc(ind_NO2) + Vloc(ind_NO3)         &
                 + 2.*Vloc(ind_N2O5) + Vloc(ind_ClNO2) + Vloc(ind_HNO2) &
                 + Vloc(ind_HNO4)
          NOxConc = C(ind_NO) + C(ind_NO2) + C(ind_NO3) + 2.*C(ind_N2O5)         &
                  + C(ind_ClNO2) + C(ind_HNO2) + C(ind_HNO4)
          ! NOx chemical lifetime per grid cell
          IF ( State_Diag%Archive_NoxTau ) THEN
             NoxTau = ( NOxConc / (-1.0_f4*NOxTau) ) / 3600.0_f4
             IF ( NoxTau > 0.0_f4 ) THEN
                State_Diag%NOxTau(I,J,L) = min(1.0e10_f4,max(1.0e-10_f4,NOxTau))
             ELSE
                State_Diag%NOxTau(I,J,L) = max(-1.0e10_f4,min(-1.0e-10_f4,NOxTau))
             ENDIF
          ENDIF
          ! NOx chemical lifetime per trop. column
          IF ( State_Diag%Archive_TropNOxTau ) THEN
             NOx_weight = ( NOxConc )*State_Met%AIRDEN(I,J,L)*State_Met%DELP_DRY(I,J,L)
             NOx_tau_weighted = ( NOxConc / ( -1.0_f4*NOxTau*3600.0_f4 ) )*NOx_weight
             IF ( ABS(NOx_tau_weighted) < 1.0e8 ) THEN
               NOx_tau_weighted = ( NINT(NOx_tau_weighted)*1.0e6 )*1.0e-6_f4
             ELSE
                IF ( NOx_tau_weighted > 0.0 ) THEN
                   NOx_tau_weighted = 1.0e8
                ELSE
                   NOx_tau_weighted = -1.0e8
                ENDIF
             ENDIF
             IF ( State_Met%InTroposphere(I,J,L) ) THEN
               TROPv_NOx_mass(I,J) = TROPv_NOx_mass(I,J) + NOx_weight
               TROPv_NOx_tau(I,J)  = TROPv_NOx_tau(I,J) + NOx_tau_weighted
             ENDIF
          ENDIF
       ENDIF
#endif

       !====================================================================
       ! HISTORY (aka netCDF diagnostics)
       !
       ! Prod and loss of families or species [molec/cm3/s]
       !
       ! NOTE: KppId is the KPP ID # for each of the prod and loss
       ! diagnostic species.  This is the value used to index the
       ! KPP "C" array (in module gckpp_Global.F90).
       !====================================================================

       ! Chemical loss of species or families [molec/cm3/s]
       IF ( State_Diag%Archive_Loss ) THEN
          DO S = 1, State_Diag%Map_Loss%nSlots
             KppId = State_Diag%Map_Loss%slot2Id(S)
             State_Diag%Loss(I,J,L,S) = C(KppID) / DT
          ENDDO
       ENDIF

       ! Chemical production of species or families [molec/cm3/s]
       IF ( State_Diag%Archive_Prod ) THEN
          DO S = 1, State_Diag%Map_Prod%nSlots
             KppID = State_Diag%Map_Prod%slot2Id(S)
             State_Diag%Prod(I,J,L,S) = C(KppID) / DT
          ENDDO
       ENDIF

       ! Satellite diagnostic: Chemical loss [molec/cm3/s]
       IF ( State_Diag%Archive_SatDiagnLoss ) THEN
          DO S = 1, State_Diag%Map_SatDiagnLoss%nSlots
             KppId = State_Diag%Map_SatDiagnLoss%slot2Id(S)
             State_Diag%SatDiagnLoss(I,J,L,S) = C(KppID) / DT
          ENDDO
       ENDIF

       ! Satellite diagnostic: Chemical production [molec/cm3/s]
       IF ( State_Diag%Archive_SatDiagnProd ) THEN
          DO S = 1, State_Diag%Map_SatDiagnProd%nSlots
             KppID = State_Diag%Map_SatDiagnProd%slot2Id(S)
             State_Diag%SatDiagnProd(I,J,L,S) = C(KppID) / DT
          ENDDO
       ENDIF

       !--------------------------------------------------------------------
       ! Archive prod/loss fields for the TagCO simulation [molec/cm3/s]
       ! (In practice, we only need to do this from benchmark simulations)
       !--------------------------------------------------------------------
       IF ( State_Diag%Archive_ProdCOfromCH4     .or.                        &
            State_Diag%Archive_ProdCOfromNMVOC ) THEN

          ! Total production of CO
          PCO_TOT   = C(id_PCO) / DT

          ! Loss of CO from CH4
          LCH4      = C(id_LCH4) / DT

          ! P(CO)_CH4 is LCH4. Cap so that it is never greater
          ! than total P(CO) to prevent negative P(CO)_NMVOC.
          PCO_CH4   = MIN( LCH4, PCO_TOT )

          ! P(CO) from NMVOC is the remaining P(CO)
          PCO_NMVOC = PCO_TOT - PCO_CH4

          ! Archive P(CO) from CH4 for tagCO simulations
          IF ( State_Diag%Archive_ProdCOfromCH4 ) THEN
             State_Diag%ProdCOfromCH4(I,J,L) = PCO_CH4
          ENDIF

          ! Archive P(CO) from NMVOC for tagCO simulations
          IF ( State_Diag%Archive_ProdCOfromNMVOC ) THEN
             State_Diag%ProdCOfromNMVOC(I,J,L) = PCO_NMVOC
          ENDIF

       ENDIF

       ! Stop Prod/Loss timer
       IF ( Input_Opt%useTimers ) THEN
          CALL Timer_End( TimerName =  "  -> Prod/loss diags",               &
                          InLoop    = .TRUE.,                                &
                          ThreadNum = Thread,                                &
                          RC        = RC                                    )
       ENDIF

       !====================================================================
       ! HISTORY (aka netCDF diagnostics)
       !
       ! Write out OH reactivity.  The OH reactivity is defined here as the
       ! inverse of its life-time. In a crude ad-hoc approach, manually add
       ! all OH reactants (ckeller, 9/20/2017)
       !====================================================================
       IF ( State_Diag%Archive_OHreactivity           .or.                   &
            State_Diag%Archive_SatDiagnOHreactivity ) THEN

          ! Start timer
          IF ( Input_Opt%useTimers ) THEN
             CALL Timer_Start( TimerName = "  -> OH reactivity diag",        &
                               InLoop    = .TRUE.,                           &
                               ThreadNum = Thread,                           &
                               RC        = RC                               )
          ENDIF

          ! Archive OH reactivity diagnostic
          CALL Get_OHreactivity ( C, RCONST, OHreact )
          IF ( State_Diag%Archive_OHreactivity ) THEN
             State_Diag%OHreactivity(I,J,L) = OHreact
          ENDIF
          IF ( State_Diag%Archive_SatDiagnOHreactivity ) THEN
             State_Diag%SatDiagnOHreactivity(I,J,L) = OHreact
          ENDIF

          ! Stop timer
          IF ( Input_Opt%useTimers ) THEN
             CALL Timer_End( TimerName = "  -> OH reactivity diag",          &
                             InLoop    = .TRUE.,                             &
                             ThreadNum = Thread,                             &
                             RC        = RC                                 )
          ENDIF
       ENDIF
    ENDDO
    ENDDO
    ENDDO
    !$OMP END PARALLEL DO

    ! Stop timer
    IF ( Input_Opt%useTimers ) THEN
       CALL Timer_End( "  -> FlexChem loop", RC )
    ENDIF

    ! Compute sum of in-loop timers
    IF ( Input_Opt%useTimers ) THEN
       CALL Timer_Sum_Loop( "  -> Init KPP",            RC )
       CALL Timer_Sum_Loop( "  -> Het chem rates",      RC )
       CALL Timer_Sum_Loop( "  -> Photolysis rates",    RC )
       CALL Timer_Sum_Loop( "  -> KPP",                 RC )
       CALL Timer_Sum_Loop( "     RCONST",              RC )
       CALL Timer_Sum_Loop( "     Integrate 1",         RC )
       CALL Timer_Sum_Loop( "     Integrate 2",         RC )
       CALL Timer_Sum_Loop( "  -> Prod/loss diags",     RC )
       CALL Timer_Sum_Loop( "  -> OH reactivity diag",  RC )
    ENDIF

    !=======================================================================
    ! Return gracefully if integration failed 2x anywhere
    ! (as we cannot break out of a parallel DO loop!)
    !=======================================================================
    IF ( Failed2x ) THEN
       ErrMsg = 'KPP failed to converge after 2 iterations!'
       CALL GC_Error( ErrMsg, RC, ThisLoc )
       RETURN
    ENDIF

#if defined( MODEL_GEOS )
    IF ( State_Diag%Archive_TropNOxTau ) THEN
       WHERE (TROPv_NOx_mass > 0.0_f4 )
          State_Diag%TropNOxTau = TROPv_NOx_tau / TROPv_NOx_mass
       END WHERE
    ENDIF
#endif


#ifdef TOMAS
       !-----------------------------------------------------------------
       ! For TOMAS microphysics:
       !
       ! SO4 from aqueous chemistry of SO2 (in-cloud oxidation)
       !
       ! SO4 produced via aqueous chemistry is distributed onto 30-bin
       ! aerosol by TOMAS subroutine AQOXID.
       !-----------------------------------------------------------------

       CALL TOMAS_SO4_AQ( Input_Opt, State_Chm, State_Grid, State_Met, RC )
       IF ( prtDebug ) CALL DEBUG_MSG( '### CHEMSULFATE: a TOMAS_SO4_AQ' )
#endif

    !=======================================================================
    ! Archive OH, HO2, O1D, O3P concentrations after solver
    !=======================================================================
    IF ( Do_Diag_OH_HO2_O1D_O3P ) THEN

       ! Save OH, HO2, O1D, O3P for the ND43 diagnostic
       ! NOTE: These might not be needed for netCDF, as they will already
       ! have been archived in State_Chm%Species%Conc output.
       CALL Diag_OH_HO2_O1D_O3P( Input_Opt,  State_Chm, State_Diag, &
                                 State_Grid, State_Met, RC )

       ! Trap potential errors
       IF ( RC /= GC_SUCCESS ) THEN
          ErrMsg = 'Error encountered in "Diag_OH_HO2_O1D_O3P"!'
          CALL GC_Error( ErrMsg, RC, ThisLoc )
          RETURN
       ENDIF

       IF ( Input_Opt%Verbose ) THEN
          CALL DEBUG_MSG( '### Do_FullChem: after OHSAVE' )
       ENDIF
    ENDIF

    !=======================================================================
    ! Archive quantities for computing OH metrics
    !=======================================================================
    CALL Diag_Metrics( Input_Opt,  State_Chm, State_Diag,                    &
                       State_Grid, State_Met, RC                            )

    ! Trap potential errors
    IF ( RC /= GC_SUCCESS ) THEN
       ErrMsg = 'Error encountered in "Diag_Mean_OH_and_CH4'
       CALL GC_Error( ErrMsg, RC, ThisLoc )
       RETURN
    ENDIF

    IF ( Input_Opt%Verbose ) THEN
       CALL DEBUG_MSG( '### Do_FullChem: after Diag_Metrics' )
    ENDIF

    !=======================================================================
    ! Archive concentrations after chemistry
    !=======================================================================
    IF ( State_Diag%Archive_ConcAfterChem ) THEN
       ! Point to mapping obj specific to ConcAfterChem diagnostic collection
       mapData => State_Diag%Map_ConcAfterChem

       !$OMP PARALLEL DO       &
       !$OMP DEFAULT( SHARED ) &
       !$OMP PRIVATE( N, S   )
       DO S = 1, mapData%nSlots
          N = mapData%slot2id(S)
          State_Diag%ConcAfterChem(:,:,:,S) = State_Chm%Species(N)%Conc(:,:,:)
       ENDDO
       !$OMP END PARALLEL DO

       ! Free pointer
       mapData => NULL()
    ENDIF

    !=======================================================================
    ! Convert species back to original units (ewl, 8/16/16)
    !=======================================================================
    CALL Convert_Spc_Units( Input_Opt, State_Chm,  State_Grid, State_Met, &
                            OrigUnit,  RC )

    IF ( RC /= GC_SUCCESS ) THEN
       ErrMsg = 'Unit conversion error!'
       CALL GC_Error( ErrMsg, RC, 'fullchem_mod.F90' )
       RETURN
    ENDIF

    !=======================================================================
    ! Apply high-altitude active nitrogen partitioning and H2SO4
    ! photolysis approximations outside the chemistry grid
    !=======================================================================
    CALL UCX_NOX( Input_Opt, State_Chm, State_Grid, State_Met )
    IF ( Input_Opt%Verbose ) THEN
       CALL DEBUG_MSG( '### CHEMDR: after UCX_NOX' )
    ENDIF

    CALL UCX_H2SO4PHOT( Input_Opt, State_Chm, State_Grid, State_Met )
    IF ( Input_Opt%Verbose ) THEN
       CALL DEBUG_MSG( '### CHEMDR: after UCX_H2SO4PHOT' )
    ENDIF

    ! Set State_Chm arrays for surface J-values used in HEMCO and
    ! saved to restart file
    IF ( RXN_O3_1 >= 0 ) THEN
       State_Chm%JOH(:,:) = ZPJ(1,RXN_O3_1,:,:)
    ENDIF
    IF ( RXN_NO2 >= 0 ) THEN
       State_Chm%JNO2(:,:) = ZPJ(1,RXN_NO2,:,:)
    ENDIF

    ! Set FIRSTCHEM = .FALSE. -- we have gone thru one chem step
    FIRSTCHEM = .FALSE.

  END SUBROUTINE Do_FullChem
!EOC
#ifdef TOMAS
!------------------------------------------------------------------------------
!                  GEOS-Chem Global Chemical Transport Model                  !
!------------------------------------------------------------------------------
!BOP
!
! !IROUTINE: tomas_so4_aq
!
! !DESCRIPTION: Subroutine CHEM\_SO4\_AQ takes the SO4 produced via aqueous
!  chemistry of SO2 and distribute onto the size-resolved aerosol number and
!  sulfate mass as a part of the TOMAS aerosol microphysics module
!  (win, 1/25/10)
!\\
!\\
! !INTERFACE:
!
  SUBROUTINE TOMAS_SO4_AQ( Input_Opt, State_Chm, State_Grid, State_Met, RC )
!
! !USES:
!
    USE ErrCode_Mod
    USE ERROR_MOD
    USE Input_Opt_Mod,      ONLY : OptINput
    USE State_Chm_Mod,      ONLY : ChmState
    USE State_Grid_Mod,     ONLY : GrdState
    USE State_Met_Mod,      ONLY : MetState
    USE TOMAS_MOD,          ONLY : AQOXID, GETACTBIN,PSO4AQ_RATE
    USE UnitConv_Mod,       ONLY : Convert_Spc_Units
!
! !INPUT PARAMETERS:
!
    TYPE(OptInput), INTENT(IN)    :: Input_Opt   ! Input Options object
    TYPE(GrdState), INTENT(IN)    :: State_Grid  ! Grid State object
    TYPE(MetState), INTENT(IN)    :: State_Met   ! Meteorology State object

! !INPUT/OUTPUT PARAMETERS:
!
    TYPE(ChmState), INTENT(INOUT) :: State_Chm   ! Chemistry State object
!
! !OUTPUT PARAMETERS:
!
    INTEGER,        INTENT(OUT)   :: RC          ! Success or failure?
!
! !REMARKS:
!  NOTE: This subroutine is ignored unless we compile for TOMAS microphysics.
!
! !REVISION HISTORY:
!  See https://github.com/geoschem/geos-chem for complete history
!EOP
!------------------------------------------------------------------------------
!BOC
!
! !LOCAL VARIABLES:
!
    INTEGER           :: I, J, L
    INTEGER           :: k, binact1, binact2
    INTEGER           :: KMIN
    REAL(fp)          :: SO4OXID
    CHARACTER(LEN=63) :: OrigUnit

    !=================================================================
    ! TOMAS_SO4_AQ begins here!
    !=================================================================

    ! Assume success
    RC  = GC_SUCCESS

    ! Convert species from to [kg]
    CALL Convert_Spc_Units( Input_Opt, State_Chm, State_Grid, State_Met, &
                            'kg', RC, OrigUnit=OrigUnit )
    IF ( RC /= GC_SUCCESS ) THEN
       CALL GC_Error('Unit conversion error', RC, &
                     'Start of TOMAS_SO4_AQ in sulfate_mod.F90')
       RETURN
    ENDIF

    !$OMP PARALLEL DO        &
    !$OMP DEFAULT( SHARED )  &
    !$OMP PRIVATE( I, J, L ) &
    !$OMP PRIVATE( KMIN, SO4OXID, BINACT1, BINACT2 ) &
    !$OMP SCHEDULE( DYNAMIC )
    DO L = 1, State_Grid%NZ
    DO J = 1, State_Grid%NY
    DO I = 1, State_Grid%NX

       ! Skip non-chemistry boxes
       IF ( .not. State_Met%InChemGrid(I,J,L) ) CYCLE

        SO4OXID = PSO4AQ_RATE(I,J,L)

!        print*, 'Here is SO4OXID ',SO4OXID, I,J,L 

!       SO4OXID = PSO4_SO2AQ(I,J,L) * State_Met%AD(I,J,L) &
!                 / ( AIRMW / State_Chm%SpcData(id_SO4)%Info%MW_g ) ! convert v/v to kg/box

       IF ( SO4OXID > 0e+0_fp ) THEN
          ! JKodros (6/2/15 - Set activating bin based on which TOMAS bin
          !length being used)
#if defined( TOMAS12 )
          CALL GETACTBIN( I, J, L, id_NK5, .TRUE. , BINACT1, State_Chm, RC )

          CALL GETACTBIN( I, J, L, id_NK5, .FALSE., BINACT2, State_Chm, RC )
#elif defined( TOMAS15 )
          CALL GETACTBIN( I, J, L, id_NK8, .TRUE. , BINACT1, State_Chm, RC )

          CALL GETACTBIN( I, J, L, id_NK8, .FALSE., BINACT2, State_Chm, RC )
#elif defined( TOMAS30 )
          CALL GETACTBIN( I, J, L, id_NK10, .TRUE. , BINACT1, State_Chm, RC )

          CALL GETACTBIN( I, J, L, id_NK10, .FALSE., BINACT2, State_Chm, RC )
#else
          CALL GETACTBIN( I, J, L, id_NK20, .TRUE. , BINACT1, State_Chm, RC )

          CALL GETACTBIN( I, J, L, id_NK20, .FALSE., BINACT2, State_Chm, RC )
#endif

          KMIN = ( BINACT1 + BINACT2 )/ 2.

          CALL AQOXID( SO4OXID, KMIN, I, J, L, Input_Opt, &
                       State_Chm, State_Grid, State_Met, RC )
       ENDIF
    ENDDO
    ENDDO
    ENDDO
    !$OMP END PARALLEL DO

    ! Convert species back to original units
    CALL Convert_Spc_Units( Input_Opt, State_Chm, State_Grid, State_Met, &
                            OrigUnit,  RC )
    IF ( RC /= GC_SUCCESS ) THEN
       CALL GC_Error('Unit conversion error', RC, &
                     'End of TOMAS_SO4_AQ in sulfate_mod.F90')
       RETURN
    ENDIF

  END SUBROUTINE TOMAS_SO4_AQ
!EOC 
#endif
!------------------------------------------------------------------------------
!                  GEOS-Chem Global Chemical Transport Model                  !
!------------------------------------------------------------------------------
!BOP
!
! !IROUTINE: PrintFirstTimeInfo
!
! !DESCRIPTION: Prints information the first time DO_FULLCHEM is called
!\\
!\\
! !INTERFACE:
!
  SUBROUTINE PrintFirstTimeInfo( Input_Opt, State_Chm, FirstChem, Do_PhotChem )
!
! !USES:
!
    USE Input_Opt_Mod, ONLY : OptInput
    USE State_Chm_Mod, ONLY : ChmState
!
! !INPUT PARAMETERS:
!
    TYPE(OptInput), INTENT(IN) :: Input_Opt     ! Input Options object
    TYPE(ChmState), INTENT(IN) :: State_Chm     ! Chemistry State object
    LOGICAL,        INTENT(IN) :: FirstChem     ! Is this the first call?
    LOGICAL,        INTENT(IN) :: Do_PhotChem   ! Is photolysis turned on?
!EOP
!------------------------------------------------------------------------------
!BOC

    ! Exit if we are not on the first chemistry timestep
    IF ( .not. FirstChem ) RETURN

    ! Print on the root CPU only (only if debug printout is on)
    IF ( Input_Opt%AmIRoot .and. Input_Opt%Verbose ) THEN

       ! Write header
       WRITE( 6, '(a)' ) REPEAT( '=', 79 )
       WRITE( 6, 100 )
 100   FORMAT('DO_FULLCHEM : Interface between GEOS-Chem and the solver')
       WRITE( 6, '(a)' )

       ! Print where sulfur seasalt chemistry is done
       IF ( State_Chm%Do_SulfateMod_Seasalt ) THEN
          WRITE( 6, 110 )
 110      FORMAT( '* Sulfur sea salt chemistry is computed in sulfate_mod' )
       ELSE
          WRITE( 6, 120 )
 120      FORMAT( '* Sulfur sea salt chemistry is computed in KPP' )
       ENDIF

       ! Print where sulfur in-cloud chemistry is done
       IF ( State_Chm%Do_SulfateMod_Cld ) THEN
          WRITE( 6, 130 )
 130      FORMAT( '* Sulfur in-cloud chemistry is computed in sulfate_mod' )
       ELSE
          WRITE( 6, 140 )
 140      FORMAT( '* Sulfur in-cloud chemistry is computed in KPP' )
       ENDIF

       ! Print the status of photolysis: on or off
       IF ( Do_Photchem ) THEN
          WRITE( 6, 150 )
 150      FORMAT(  '* Photolysis is activated -- rates computed by FAST-JX' )
       ELSE
          WRITE( 6, 160 )
 160      FORMAT(  '* Photolysis has been deactivated for testing purposes'  )
       ENDIF

       ! Write footer
       WRITE( 6, '(a)' ) REPEAT( '=', 79 )
    ENDIF

  END SUBROUTINE PrintFirstTimeInfo
!EOC
!------------------------------------------------------------------------------
!                  GEOS-Chem Global Chemical Transport Model                  !
!------------------------------------------------------------------------------
!BOP
!
! !IROUTINE: set_sulfur_chem_rates
!
! !DESCRIPTION: Calls functions from the KPP rate-law library to compute
!  rates for sulfate chemistry reactions.  These are passed to the KPP
!  mechanism.
!\\
!\\
! !INTERFACE:
!
  SUBROUTINE Set_Sulfur_Chem_Rates( I,          J,          L,               &
                                    Input_Opt,  State_Chm,  State_Diag,      &
                                    State_Grid, State_Met,  size_res,        &
                                    RC                                      )
!
! !USES:
!
    USE ErrCode_Mod
    USE GcKpp_Global
    USE GcKpp_Parameters
    USE fullchem_SulfurChemFuncs, ONLY : fullchem_ConvertAlktoEquiv
    USE fullchem_SulfurChemFuncs, ONLY : fullchem_SulfurAqChem
    USE fullchem_SulfurChemFuncs, ONLY : fullchem_SulfurCldChem
    USE Input_Opt_Mod,            ONLY : OptInput
    USE State_Chm_Mod,            ONLY : ChmState
    USE State_Diag_Mod,           ONLY : DgnState
    USE State_Grid_Mod,           ONLY : GrdState
    USE State_Met_Mod,            ONLY : MetState
!
! !INPUT PARAMETERS:
!
    INTEGER,        INTENT(IN)    :: I, J, L      ! X, Y, Z gridbox indices
    TYPE(OptInput), INTENT(IN)    :: Input_Opt    ! Input Options object
    TYPE(GrdState), INTENT(IN)    :: State_Grid   ! Grid State object
    TYPE(MetState), INTENT(IN)    :: State_Met    ! Meteorology State object
!
! !INPUT/OUTPUT PARAMETERS:
!
    TYPE(ChmState), INTENT(INOUT) :: State_Chm    ! Chemistry State object
    TYPE(DgnState), INTENT(INOUT) :: State_Diag   ! Diagnostics State object
!
! !OUTPUT PARAMETERS:
!
    LOGICAL,        INTENT(OUT)   :: size_res     ! Should we call HetDropChem?
    INTEGER,        INTENT(OUT)   :: RC           ! Success or failure!
!
! !REMARKS:
!  The routines below are based on or meant to replace reactions computed
!  outside of KPP within sulfate_mod.
!
!  Rates are set for the following:
!  1) Cloud sulfur chemistry
!  2) (If Dust acid uptake) Dust acid uptake reactions
!  - MSL, 29-Mar-2021, 7-May-2021
!
!  Seasalt aerosol chemistry reaction rate-law functions are now contained
!  in module fullchem_RateLawFuncs.F90.
!
!  NOTE This routine defines the variables State_Chm%HSO3_aq and
!  State_Chm%SO3aq.  Therefore, we must call Set_Sulfur_Chem_Rates after
!  Set_KPP_GridBox_Values, but before fullchem_SetStateHet.  Otherwise we
!  will not be able to copy State_Chm%HSO3_aq to State_Het%HSO3_aq and
!  State_Chm%SO3_aq to State_Het%SO3_aq properly.
!    -- Mike Long, Bob Yantosca (08 Mar 2022)
!EOP
!------------------------------------------------------------------------------
!BOC

    ! Initialize
    RC       = GC_SUCCESS
    size_res = .FALSE.

    !========================================================================
    ! Do this when KPP is handling aqueous sulfur chemistry
    !
    ! From Alexander et al., buffering capacity (or alkalinity) of
    ! sea-salt aerosols is equal to 0.07 equivalents per kg dry sea salt
    ! emitted Gurciullo et al., 1999. JGR 104(D17) 21,719-21,731.
    ! tdf; MSL
    !========================================================================
    IF ( .not. State_Chm%Do_SulfateMod_SeaSalt ) THEN

       ! Convert alkalinity from [molec/cm3] to equivalents
       CALL fullchem_ConvertAlkToEquiv()

       ! Compute reaction rates for aqueous sulfur chemistry
       ! (i.e. S(IV)->S(VI), HCl,  and HNO3)
       CALL fullchem_SulfurAqChem( I          = I,                           &
                                   J          = J,                           &
                                   L          = L,                           &
                                   Input_Opt  = Input_Opt,                   &
                                   State_Chm  = State_Chm,                   &
                                   State_Grid = State_Grid,                  &
                                   State_Met  = State_Met,                   &
                                   RC         = RC                          )
    ENDIF

    !========================================================================
    ! Do this when KPP is handling SO2 cloud chemistry ...
    !========================================================================
    IF ( .not. State_Chm%Do_SulfateMod_Cld ) THEN

       ! Compute reaction rates [1/s] for sulfate in cloud for KPP chem mech
       CALL fullchem_SulfurCldChem(  I          = I,                         &
                                     J          = J,                         &
                                     L          = L,                         &
                                     Input_Opt  = Input_Opt,                 &
                                     State_Chm  = State_Chm,                 &
                                     State_Diag = State_Diag,                &
                                     State_Grid = State_Grid,                &
                                     State_Met  = State_Met,                 &
                                     size_res   = size_res,                  &
                                     RC         = RC                        )

       ! Update HSO3- and SO3-- concentrations [molec/cm3]
       State_Chm%fupdateHOBr(I,J,L) = 1.0_fp
       State_Chm%fupdateHOCl(I,J,L) = 1.0_fp

    ENDIF

  END SUBROUTINE Set_Sulfur_Chem_Rates
!EOC
!------------------------------------------------------------------------------
!                  GEOS-Chem Global Chemical Transport Model                  !
!------------------------------------------------------------------------------
!BOP
!
! !IROUTINE: Set_Kpp_GridBox_Values
!
! !DESCRIPTION: Populates KPP variables in the gckpp_Global.F90 module
!  for a particular (I,J,L) grid box.
!\\
!\\
! !INTERFACE:
!
  SUBROUTINE Set_Kpp_GridBox_Values( I,         J,         L,                &
                                     Input_Opt, State_Chm, State_Grid,       &
                                     State_Met, RC                          )
!
! !USES:
!
    USE ErrCode_Mod
    USE GcKpp_Global
    USE GcKpp_Parameters
    USE Input_Opt_Mod,          ONLY : OptInput
    USE PhysConstants,          ONLY : CONSVAP, RGASLATM, RSTARG
    USE Pressure_Mod,           ONLY : Get_Pcenter
    USE State_Chm_Mod,          ONLY : ChmState
    USE State_Grid_Mod,         ONLY : GrdState
    USE State_Met_Mod,          ONLY : MetState
!
! !INPUT PARAMETERS:
!
    INTEGER,        INTENT(IN)  :: I, J, L
    TYPE(OptInput), INTENT(IN)  :: Input_Opt
    TYPE(ChmState), INTENT(IN)  :: State_Chm
    TYPE(GrdState), INTENT(IN)  :: State_Grid
    TYPE(MetState), INTENT(IN)  :: State_Met
!
! !OUTPUT PARAMETERS:
!
    INTEGER,        INTENT(OUT) :: RC
!EOP
!------------------------------------------------------------------------------
!BOC
!
! !LOCAL VARIABLES:
!
    ! Scalars
    INTEGER            :: F,       N,        NA,    KppId,    SpcId
    REAL(f8)           :: CONSEXP, VPRESH2O

    ! Strings
    CHARACTER(LEN=255) :: ErrMsg, ThisLoc

    !========================================================================
    ! Set_Kpp_GridBox_Values begins here!
    !========================================================================

    ! Initialization
    RC      = GC_SUCCESS
    NA      = State_Chm%nAeroType
    ErrMsg  = ''
    ThisLoc = &
     ' -> at Set_Kpp_Gridbox_Values (in module GeosCore/fullchem_mod.F90)'

    !========================================================================
    ! Populate global variables in gckpp_Global.F90
    !========================================================================

    ! Solar quantities
    SUNCOS          = State_Met%SUNCOSmid(I,J)

    ! Pressure and density quantities
    NUMDEN          = State_Met%AIRNUMDEN(I,J,L)
    H2O             = State_Met%AVGW(I,J,L) * NUMDEN
    PRESS           = Get_Pcenter( I, J, L )

    ! Temperature quantities
    TEMP            = State_Met%T(I,J,L)
    INV_TEMP        = 1.0_dp   / TEMP
    TEMP_OVER_K300  = TEMP     / 300.0_dp
    K300_OVER_TEMP  = 300.0_dp / TEMP
    SR_TEMP         = SQRT( TEMP )
    FOUR_R_T        = 4.0_dp * CON_R    * TEMP
    FOUR_RGASLATM_T = 4.0_dp * RGASLATM * TEMP
    EIGHT_RSTARG_T  = 8.0_dp * RSTARG   * TEMP

    ! Relative humidity quantities
    CONSEXP         = 17.2693882_dp * (TEMP - 273.16_dp) / (TEMP - 35.86_dp)
    VPRESH2O        = CONSVAP * EXP( CONSEXP ) / TEMP
    RELHUM          = ( H2O / VPRESH2O ) * 100_dp

  END SUBROUTINE Set_Kpp_GridBox_Values
!EOC
!------------------------------------------------------------------------------
!                  GEOS-Chem Global Chemical Transport Model                  !
!------------------------------------------------------------------------------
!BOP
!
! !IROUTINE: Diag_OH_HO2_O1D_O3P
!
! !DESCRIPTION: Archives the chemical production of OH, HO2, O1D, O3P.
!\\
!\\
! !INTERFACE:
!
  SUBROUTINE Diag_OH_HO2_O1D_O3P( Input_Opt,  State_Chm, State_Diag, &
                                  State_Grid, State_Met, RC )
!
! !USES:
!
    USE ErrCode_Mod
    USE Input_Opt_Mod,  ONLY : OptInput
    USE Species_Mod,    ONLY : SpcConc
    USE State_Chm_Mod,  ONLY : ChmState
    USE State_Diag_Mod, ONLY : DgnState
    USE State_Grid_Mod, ONLY : GrdState
    USE State_Met_Mod,  ONLY : MetState
!
! !INPUT PARAMETERS:
!
    TYPE(OptInput), INTENT(IN)    :: Input_Opt   ! Input Options object
    TYPE(GrdState), INTENT(IN)    :: State_Grid  ! Grid State object
!
! !INPUT/OUTPUT PARAMETERS:
!
    TYPE(MetState), INTENT(INOUT) :: State_Met   ! Meteorology State object
    TYPE(ChmState), INTENT(INOUT) :: State_Chm   ! Chemistry State object
    TYPE(DgnState), INTENT(INOUT) :: State_Diag  ! Diagnostics State object
!
! !OUTPUT PARAMETERS:
!
    INTEGER,        INTENT(OUT)   :: RC          ! Success or failure
!
! !REMARKS:
!  This routine replaces both OHSAVE and DIAGOH.  Those routines were needed
!  for SMVGEAR, when we had separate arrays for the non-advected species.
!  But now, all species are stored in State_Chm%Species%Conc, so the various
!  arrays (SAVEOH, SAVEHO2, etc.) are no longer necessary.  We can now just
!  just get values directly from State_Chm%Species%Conc.
!
!  Also note: for the netCDF diagnostics, we have removed multiplication by
!  LTOH etc arrays.  These are almost always set between 0 and 24.
!
! !REVISION HISTORY:
!  06 Jan 2015 - R. Yantosca - Initial version
!  See https://github.com/geoschem/geos-chem for complete history
!EOP
!------------------------------------------------------------------------------
!BOC
!
! !LOCAL VARIABLES:
!

    ! Scalars
    LOGICAL            :: Do_Diag
    INTEGER            :: I,       J,       L

    ! Strings
    CHARACTER(LEN=255) :: ErrMsg, ThisLoc

    ! Pointers
    REAL(fp),      POINTER  :: AirNumDen(:,:,:)
    TYPE(SpcConc), POINTER  :: Spc      (:    )

    !=======================================================================
    ! Diag_OH_HO2_O1D_O3P begins here!
    !=======================================================================

    ! Assume success
    RC = GC_SUCCESS

    ! Point to the array of species concentrations
    AirNumDen => State_Met%AirNumDen
    Spc       => State_Chm%Species

    ! Zero the netCDF diagnostic arrays (if activated) above the
    ! tropopause or mesopause to avoid having leftover values
    ! from previous timesteps
#ifdef MODEL_GEOS
    IF ( State_Diag%Archive_O3concAfterChem  ) THEN
       State_Diag%O3concAfterChem  = 0.0_f4
    ENDIF
    IF ( State_Diag%Archive_RO2concAfterChem ) THEN
       State_Diag%RO2concAfterChem = 0.0_f4
    ENDIF
#endif
    IF ( State_Diag%Archive_OHconcAfterChem  ) THEN
       State_Diag%OHconcAfterChem  = 0.0_f4
    ENDIF
    IF ( State_Diag%Archive_HO2concAfterChem ) THEN
       State_Diag%HO2concAfterChem = 0.0_f4
    ENDIF
    IF ( State_Diag%Archive_O1DconcAfterChem ) THEN
       State_Diag%O1DconcAfterChem = 0.0_f4
    ENDIF
    IF ( State_Diag%Archive_O3PconcAfterChem ) THEN
       State_Diag%O3PconcAfterChem = 0.0_f4
    ENDIF

!$OMP PARALLEL DO        &
!$OMP DEFAULT( SHARED )  &
!$OMP PRIVATE( I, J, L ) &
!$OMP SCHEDULE( DYNAMIC )
      DO L = 1, State_Grid%NZ
      DO J = 1, State_Grid%NY
      DO I = 1, State_Grid%NX

         ! Skip non-chemistry boxes
         IF ( .not. State_Met%InChemGrid(I,J,L) ) THEN
            ! Skip to next grid box
            CYCLE
         ENDIF

         !------------------------------------------------------------------
         ! OH concentration [molec/cm3]
         !------------------------------------------------------------------
         IF ( ok_OH ) THEN

            ! HISTORY (aka netCDF diagnostics)
            IF ( State_Diag%Archive_OHconcAfterChem ) THEN
               State_Diag%OHconcAfterChem(I,J,L) = Spc(id_OH)%Conc(I,J,L)
            ENDIF
#ifdef MODEL_GEOS
            IF ( State_Diag%Archive_O3concAfterChem ) THEN
               State_Diag%O3concAfterChem(I,J,L) = Spc(id_O3)%Conc(I,J,L)
            ENDIF
            IF ( Archive_RO2concAfterChem ) THEN
               IF ( id_A3O2 > 0 ) &
                  State_Diag%RO2concAfterChem(I,J,L) = &
                     State_Diag%RO2concAfterChem(I,J,L) + Spc(id_A3O2)%Conc(I,J,L)
               IF ( id_ATO2 > 0 ) &
                  State_Diag%RO2concAfterChem(I,J,L) = &
                     State_Diag%RO2concAfterChem(I,J,L) + Spc(id_ATO2)%Conc(I,J,L)
               IF ( id_B3O2 > 0 ) &
                  State_Diag%RO2concAfterChem(I,J,L) = &
                     State_Diag%RO2concAfterChem(I,J,L) + Spc(id_B3O2)%Conc(I,J,L)
               IF ( id_BRO2 > 0 ) &
                  State_Diag%RO2concAfterChem(I,J,L) = &
                     State_Diag%RO2concAfterChem(I,J,L) + Spc(id_BRO2)%Conc(I,J,L)
               IF ( id_ETO2 > 0 ) &
                  State_Diag%RO2concAfterChem(I,J,L) = &
                     State_Diag%RO2concAfterChem(I,J,L) + Spc(id_ETO2)%Conc(I,J,L)
               IF ( id_HO2 > 0 ) &
                  State_Diag%RO2concAfterChem(I,J,L) = &
                     State_Diag%RO2concAfterChem(I,J,L) + Spc(id_HO2)%Conc(I,J,L)
               IF ( id_LIMO2 > 0 ) &
                  State_Diag%RO2concAfterChem(I,J,L) = &
                     State_Diag%RO2concAfterChem(I,J,L) + Spc(id_LIMO2)%Conc(I,J,L)
               IF ( id_MO2 > 0  ) &
                  State_Diag%RO2concAfterChem(I,J,L) = &
                     State_Diag%RO2concAfterChem(I,J,L) + Spc(id_MO2)%Conc(I,J,L)
               IF ( id_PIO2 > 0 ) &
                  State_Diag%RO2concAfterChem(I,J,L) = &
                     State_Diag%RO2concAfterChem(I,J,L) + Spc(id_PIO2)%Conc(I,J,L)
               IF ( id_PO2 > 0  ) &
                  State_Diag%RO2concAfterChem(I,J,L) = &
                     State_Diag%RO2concAfterChem(I,J,L) + Spc(id_PO2)%Conc(I,J,L)
               IF ( id_PRN1 > 0 ) &
                  State_Diag%RO2concAfterChem(I,J,L) = &
                     State_Diag%RO2concAfterChem(I,J,L) + Spc(id_PRN1)%Conc(I,J,L)
               IF ( id_R4N1 > 0 ) &
                  State_Diag%RO2concAfterChem(I,J,L) = &
                     State_Diag%RO2concAfterChem(I,J,L) + Spc(id_R4N1)%Conc(I,J,L)
               IF ( id_R4O2 > 0 ) &
                  State_Diag%RO2concAfterChem(I,J,L) = &
                     State_Diag%RO2concAfterChem(I,J,L) + Spc(id_R4O2)%Conc(I,J,L)
               IF ( id_TRO2 > 0 ) &
                  State_Diag%RO2concAfterChem(I,J,L) = &
                     State_Diag%RO2concAfterChem(I,J,L) + Spc(id_TRO2)%Conc(I,J,L)
               IF ( id_XRO2 > 0 ) &
                  State_Diag%RO2concAfterChem(I,J,L) = &
                     State_Diag%RO2concAfterChem(I,J,L) + Spc(id_XRO2)%Conc(I,J,L)
               IF ( id_IHOO1 > 0 ) &
                  State_Diag%RO2concAfterChem(I,J,L) = &
                     State_Diag%RO2concAfterChem(I,J,L) + Spc(id_IHOO1)%Conc(I,J,L)
               IF ( id_IHOO4 > 0 ) &
                  State_Diag%RO2concAfterChem(I,J,L) = &
                     State_Diag%RO2concAfterChem(I,J,L) + Spc(id_IHOO4)%Conc(I,J,L)
               IF ( id_ICHOO > 0 ) &
                  State_Diag%RO2concAfterChem(I,J,L) = &
                     State_Diag%RO2concAfterChem(I,J,L) + Spc(id_ICHOO)%Conc(I,J,L)
               IF ( id_IHPOO1 > 0 ) &
                  State_Diag%RO2concAfterChem(I,J,L) = &
                     State_Diag%RO2concAfterChem(I,J,L) + Spc(id_IHPOO1)%Conc(I,J,L)
               IF ( id_IHPOO2 > 0 ) &
                  State_Diag%RO2concAfterChem(I,J,L) = &
                     State_Diag%RO2concAfterChem(I,J,L) + Spc(id_IHPOO2)%Conc(I,J,L)
               IF ( id_IHPOO3 > 0 ) &
                  State_Diag%RO2concAfterChem(I,J,L) = &
                     State_Diag%RO2concAfterChem(I,J,L) + Spc(id_IHPOO3)%Conc(I,J,L)
               IF ( id_IEPOXAOO > 0 ) &
                  State_Diag%RO2concAfterChem(I,J,L) = &
                     State_Diag%RO2concAfterChem(I,J,L) + Spc(id_IEPOXAOO)%Conc(I,J,L)
               IF ( id_IEPOXBOO > 0 ) &
                  State_Diag%RO2concAfterChem(I,J,L) = &
                     State_Diag%RO2concAfterChem(I,J,L) + Spc(id_IEPOXBOO)%Conc(I,J,L)
               IF ( id_C4HVP1 > 0 ) &
                  State_Diag%RO2concAfterChem(I,J,L) = &
                     State_Diag%RO2concAfterChem(I,J,L) + Spc(id_C4HVP1)%Conc(I,J,L)
               IF ( id_C4HVP2 > 0 ) &
                  State_Diag%RO2concAfterChem(I,J,L) = &
                     State_Diag%RO2concAfterChem(I,J,L) + Spc(id_C4HVP2)%Conc(I,J,L)
               IF ( id_HPALD1OO > 0 ) &
                  State_Diag%RO2concAfterChem(I,J,L) = &
                     State_Diag%RO2concAfterChem(I,J,L) + Spc(id_HPALD1OO)%Conc(I,J,L)
               IF ( id_HPALD2OO > 0 ) &
                  State_Diag%RO2concAfterChem(I,J,L) = &
                     State_Diag%RO2concAfterChem(I,J,L) + Spc(id_HPALD2OO)%Conc(I,J,L)
               IF ( id_ISOPNOO1 > 0 ) &
                  State_Diag%RO2concAfterChem(I,J,L) = &
                     State_Diag%RO2concAfterChem(I,J,L) + Spc(id_ISOPNOO1)%Conc(I,J,L)
               IF ( id_ISOPNOO2 > 0 ) &
                  State_Diag%RO2concAfterChem(I,J,L) = &
                     State_Diag%RO2concAfterChem(I,J,L) + Spc(id_ISOPNOO2)%Conc(I,J,L)
               IF ( id_INO2D > 0 ) &
                  State_Diag%RO2concAfterChem(I,J,L) = &
                     State_Diag%RO2concAfterChem(I,J,L) + Spc(id_INO2D)%Conc(I,J,L)
               IF ( id_INO2B > 0 ) &
                  State_Diag%RO2concAfterChem(I,J,L) = &
                     State_Diag%RO2concAfterChem(I,J,L) + Spc(id_INO2B)%Conc(I,J,L)
               IF ( id_IDHNBOO > 0 ) &
                  State_Diag%RO2concAfterChem(I,J,L) = &
                     State_Diag%RO2concAfterChem(I,J,L) + Spc(id_IDHNBOO)%Conc(I,J,L)
               IF ( id_IDHNDOO1 > 0 ) &
                  State_Diag%RO2concAfterChem(I,J,L) = &
                     State_Diag%RO2concAfterChem(I,J,L) + Spc(id_IDHNDOO1)%Conc(I,J,L)
               IF ( id_IDHNDOO2 > 0 ) &
                  State_Diag%RO2concAfterChem(I,J,L) = &
                     State_Diag%RO2concAfterChem(I,J,L) + Spc(id_IDHNDOO2)%Conc(I,J,L)
               IF ( id_IHPNBOO > 0 ) &
                  State_Diag%RO2concAfterChem(I,J,L) = &
                     State_Diag%RO2concAfterChem(I,J,L) + Spc(id_IHPNBOO)%Conc(I,J,L)
               IF ( id_IHPNDOO > 0 ) &
                  State_Diag%RO2concAfterChem(I,J,L) = &
                     State_Diag%RO2concAfterChem(I,J,L) + Spc(id_IHPNDOO)%Conc(I,J,L)
               IF ( id_ICNOO > 0 ) &
                  State_Diag%RO2concAfterChem(I,J,L) = &
                     State_Diag%RO2concAfterChem(I,J,L) + Spc(id_ICNOO)%Conc(I,J,L)
               IF ( id_IDNOO > 0 ) &
                  State_Diag%RO2concAfterChem(I,J,L) = &
                     State_Diag%RO2concAfterChem(I,J,L) + Spc(id_IDNOO)%Conc(I,J,L)
            ENDIF
#endif

         ENDIF

         !------------------------------------------------------------------
         ! HO2 concentration [v/v]
         !------------------------------------------------------------------
         IF ( ok_HO2 ) THEN
            IF ( State_Diag%Archive_HO2concAfterChem ) THEN
               State_Diag%HO2concAfterChem(I,J,L) = ( Spc(id_HO2)%Conc(I,J,L) &
                                                  /   AirNumDen(I,J,L)      )
            ENDIF

         ENDIF

         !---------------------------------------------------------------
         ! O1D concentration [molec/cm3]
         !---------------------------------------------------------------
         IF ( ok_O1D ) THEN
            IF ( State_Diag%Archive_O1DconcAfterChem ) THEN
               State_Diag%O1DconcAfterChem(I,J,L) = Spc(id_O1D)%Conc(I,J,L)
            ENDIF
         ENDIF


         !---------------------------------------------------------------
         ! O3P concentration [molec/cm3]
         !---------------------------------------------------------------
         IF ( ok_O3P ) THEN
            IF ( State_Diag%Archive_O3PconcAfterChem ) THEN
               State_Diag%O3PconcAfterChem(I,J,L) = Spc(id_O3P)%Conc(I,J,L)
            ENDIF
         ENDIF

      ENDDO
      ENDDO
      ENDDO
!$OMP END PARALLEL DO

      ! Free pointers
      AirNumDen => NULL()
      Spc       => NULL()

  END SUBROUTINE Diag_OH_HO2_O1D_O3P
!EOC
!------------------------------------------------------------------------------
!                  GEOS-Chem Global Chemical Transport Model                  !
!------------------------------------------------------------------------------
!BOP
!
! !IROUTINE: Diag_Metrics
!
! !DESCRIPTION: Computes mass-weighted mean OH columns (full-atmosphere and
!  trop-only) that are needed to compute the overall mean OH concentration.
!  This is used as a metric as to how reactive, or "hot" the chemistry
!  mechanism is.
!\\
!\\
! !INTERFACE:
!
  SUBROUTINE Diag_Metrics( Input_Opt,  State_Chm, State_Diag,                &
                           State_Grid, State_Met, RC                        )
!
! !USES:
!
    USE ErrCode_Mod
    USE Input_Opt_Mod,  ONLY : OptInput
    USE State_Chm_Mod,  ONLY : ChmState
    USE PhysConstants,  ONLY : AVO
    USE PhysConstants,  ONLY : XNUMOLAIR
    USE State_Chm_Mod,  ONLY : Ind_
    USE State_Diag_Mod, ONLY : DgnState
    USE State_Grid_Mod, ONLY : GrdState
    USE State_Met_Mod,  ONLY : MetState
!
! !INPUT PARAMETERS:
!
    TYPE(OptInput), INTENT(IN)    :: Input_Opt    ! Input Options object
    TYPE(ChmState), INTENT(IN)    :: State_Chm    ! Chemistry State object
    TYPE(GrdState), INTENT(IN)    :: State_Grid   ! Grid State object
    TYPE(MetState), INTENT(IN)    :: State_Met    ! Meteorology State object
!
! !INPUT/OUTPUT PARAMETERS:
!
    TYPE(DgnState), INTENT(INOUT) :: State_Diag   ! Diagnostics State object
!
! !OUTPUT PARAMETERS:
!
    INTEGER,        INTENT(OUT)   :: RC           ! Success or failure?
!
! !REMARKS:
!  References:
!  (1) Prather, M. and C. Spivakovsky, "Tropospheric OH and
!       the lifetimes of hydrochlorofluorocarbons", JGR,
!       Vol 95, No. D11, 18723-18729, 1990.
!  (2) Lawrence, M.G, Joeckel, P, and von Kuhlmann, R., "What
!       does the global mean OH concentraton tell us?",
!       Atm. Chem. Phys, 1, 37-49, 2001.
!  (3) WMO/UNEP Scientific Assessment of Ozone Depletion: 2010
!
! !REVISION HISTORY:
!  18 Aug 2020 - R. Yantosca - Initial version
!  See https://github.com/geoschem/geos-chem for complete history
!EOP
!------------------------------------------------------------------------------
!BOC
!
! !DEFINED PARAMETERS:
!
    REAL(f8), PARAMETER :: M3toCM3        = 1.0e+6_f8
!
! !LOCAL VARIABLES:
!
    ! SAVEd scalars
    LOGICAL,  SAVE      :: first          = .TRUE.
    INTEGER,  SAVE      :: id_OH          = -1
    REAL(f8), SAVE      :: MCM3toKGM3_OH  = -1.0_f8

    ! Scalars
    INTEGER             :: I,           J,           L
    REAL(f8)            :: airMass_m,   airmass_kg,  airMassFull
    REAL(f8)            :: airMassTrop, Ktrop,       LossOHbyCH4
    REAL(f8)            :: LossOHbyMCF, OHconc_mcm3, OHmassWgt
    REAL(f8)            :: OHmassFull,  OHmassTrop,  volume

    ! Strings
    CHARACTER(LEN=255)  :: errMsg,      thisLoc

    !========================================================================
    ! Compute_Mean_OH_and_CH4 begins here!
    !========================================================================

    ! Initialize
    RC      = GC_SUCCESS
    errMsg  = ''
    thisLoc = ' -> at Compute_Mean_OH (in module GeosCore/diagnostics_mod.F90)'

    ! Exit if we have not turned on the Metrics collection
    IF ( .not. State_Diag%Archive_Metrics ) RETURN

    !========================================================================
    ! First-time setup
    !========================================================================
    IF ( first ) THEN

       ! Get the species ID for OH
       id_OH  = Ind_('OH')
       IF ( id_OH < 0 ) THEN
          errMsg = 'OH is not a defined species in this simulation!!!'
          CALL GC_Error( errMsg, RC, thisLoc )
          RETURN
       ENDIF

       ! Convert [molec OH cm-3] --> [kg OH m-3]
       MCM3toKGM3_OH  = M3toCM3                                              &
                      * ( State_Chm%SpcData(id_OH)%Info%MW_g * 1.0e-3_f8 )   &
                      / AVO


       ! Reset first-time flag
       first  = .FALSE.
    ENDIF

    !========================================================================
    ! Loop over surface boxes and compute mean OH in columns
    !========================================================================
    !$OMP PARALLEL DO                                                        &
    !$OMP DEFAULT( SHARED                                                   )&
    !$OMP PRIVATE( I,           J,           L,           airMass_kg        )&
    !$OMP PRIVATE( airMass_m,   airMassFull, airMassTrop, Ktrop             )&
    !$OMP PRIVATE( LossOHbyCH4, LossOHbyMCF, OHconc_mcm3, OHmassWgt         )&
    !$OMP PRIVATE( OHmassFull,  OHmassTrop,  volume                         )&
    !$OMP SCHEDULE( DYNAMIC, 4                                              )
    DO J = 1, State_Grid%NY
    DO I = 1, State_Grid%NX

       !--------------------------------------------------------------------
       ! Zero column-specific quantities
       !--------------------------------------------------------------------
       airMass_kg  = 0.0_f8
       airMass_m   = 0.0_f8
       airMassFull = 0.0_f8
       airMassTrop = 0.0_f8
       Ktrop       = 0.0_f8
       LossOHbyCH4 = 0.0_f8
       LossOHbyMCF = 0.0_f8
       OHconc_mcm3 = 0.0_f8
       OHmassWgt   = 0.0_f8
       OHmassFull  = 0.0_f8
       OHmassTrop  = 0.0_f8
       volume      = 0.0_f8

       !--------------------------------------------------------------------
       ! Loop over the number of levels in the full-atmosphere column
       ! Limit the computations to boxes in the chemistry grid
       !--------------------------------------------------------------------
       DO L = 1, State_Met%ChemGridLev(I,J)

          ! Compute box volume [cm3], and air mass ([molec] and [kg])
          ! Note: air mass in [molec] is also the atmospheric burden of
          ! methyl chloroform (aka MCF, formula=CH3CCl3), since we assume
          ! a uniform mixing ratio (=1) of MCF in air.
          volume      = State_Met%AIRVOL(I,J,L)    * M3toCM3
          airMass_m   = State_Met%AIRNUMDEN(I,J,L) * volume
          airMass_kg  = airMass_m / XNUMOLAIR

          ! OH concentration [molec cm-3]
          OHconc_mcm3 = State_Chm%Species(id_OH)%Conc(I,J,L)

          ! Airmass-weighted OH [kg air * (kg OH  m-3)]
          OHmassWgt   = airMass_kg * ( OHconc_mcm3  * MCM3toKGM3_OH  )

          ! Sum the air mass, mass-weighted CH4,
          ! and mass-weighted OH in the full-atm column
          airMassFull = airMassFull + airMass_kg
          OHmassFull  = OHmassFull  + OHMassWgt

          !------------------------------------------------------------------
          ! Only do the following for tropospheric boxes ...
          !------------------------------------------------------------------
          IF ( State_Met%InTroposphere(I,J,L) ) THEN

             ! Sum the air mass, mass-weighted CH4,
             ! and mass-weighted OH in the trop-only column
             airMassTrop = airMassTrop + airMass_kg
             OHmassTrop  = OHmassTrop  + OHmassWgt

             ! Compute CH4 loss rate in troposphere
             ! Ktrop (Arrhenius parameter) has units [cm3/molec/s]
             ! OHconc has units [molec/cm3]
             ! AirMass has units [molec]
             ! Resultant units of CH4 loss rate = [molec/s]
             Ktrop = 2.45e-12_f8 * EXP( -1775.0_f8 / State_Met%T(I,J,L) )
             LossOHbyCH4 = LossOHbyCH4 + ( Ktrop * OHconc_mcm3 * airMass_m )

             ! Compute MCF loss rate in the troposphere
             ! Ktrop (Arrhenius parameter) has units [cm3/molec/s]
             ! OHconc has units [molec/cm3]
             ! AirMass has units [molec]
             ! Resultant units of MCF loss rate = [molec/s]
             Ktrop = 1.64e-12_f8 * EXP( -1520.0_f8 / State_Met%T(I,J,L) )
             LossOHbyMCF = LossOHbyMCF + ( Ktrop * OHconc_mcm3 * airMass_m )

          ENDIF
       ENDDO

       !---------------------------------------------------------------------
       ! HISTORY (aka netCDF diagnostics)
       ! Air mass [kg], full-atmosphere and trop-only column sums
       !---------------------------------------------------------------------
       IF ( State_Diag%Archive_AirMassColumnFull ) THEN
          State_Diag%AirMassColumnFull(I,J) = airMassFull
       ENDIF

       IF ( State_Diag%Archive_AirMassColumnTrop ) THEN
          State_Diag%AirMassColumnTrop(I,J) = airMassTrop
       ENDIF

       !---------------------------------------------------------------------
       ! HISTORY (aka netCDF diagnostics)
       ! Airmass-weighted mean OH [kg air * (kg OH m-3)]
       ! Full-atmosphere and trop-only column sums
       !---------------------------------------------------------------------
       IF ( State_Diag%Archive_OHwgtByAirMassColumnFull ) THEN
          State_Diag%OHwgtByAirMassColumnFull(I,J) = OHmassFull
       ENDIF

       IF ( State_Diag%Archive_OHwgtByAirMassColumnTrop ) THEN
          State_Diag%OHwgtByAirMassColumnTrop(I,J) = OHmassTrop
       ENDIF

       !-----------------------------------------------------------------
       ! HISTORY (aka netCDF diagnostics)
       !
       ! OH loss by CH4 + OH in troposphere [molec/s] and
       ! OH loss by MCF + OH in troposphere [molec/s]
       ! Full-atmosphere and trop-only column sums
       !----------------------------------------------------------------
       IF ( State_Diag%Archive_LossOHbyCH4columnTrop ) THEN
          State_Diag%LossOHbyCH4columnTrop(I,J) = LossOHbyCH4
       ENDIF

       IF ( State_Diag%Archive_LossOHbyMCFcolumnTrop ) THEN
          State_Diag%LossOHbyMCFcolumnTrop(I,J) = LossOHbyMCF
       ENDIF

    ENDDO
    ENDDO
    !$OMP END PARALLEL DO

  END SUBROUTINE Diag_Metrics
!EOC
!------------------------------------------------------------------------------
!                  GEOS-Chem Global Chemical Transport Model                  !
!------------------------------------------------------------------------------
!BOP
!
! !IROUTINE: init_fullchem
!
! !DESCRIPTION: Subroutine Init\_FullChem is used to allocate arrays for the
!  KPP solver.
!\\
!\\
! !INTERFACE:
!
  SUBROUTINE Init_FullChem( Input_Opt, State_Chm, State_Diag, RC )
!
! !USES:
!
    USE aciduptake_DustChemFuncs, ONLY : aciduptake_InitDustChem
    USE ErrCode_Mod
    USE fullchem_SulfurChemFuncs, ONLY : fullchem_InitSulfurChem
    USE Gckpp_Monitor,            ONLY : Eqn_Names, Fam_Names
    USE Gckpp_Precision
    USE Gckpp_Parameters,         ONLY : nFam, nReact
    USE Gckpp_Global,             ONLY : Henry_K0, Henry_CR, MW, SR_MW
    USE Input_Opt_Mod,            ONLY : OptInput
    USE State_Chm_Mod,            ONLY : ChmState
    USE State_Chm_Mod,            ONLY : Ind_
    USE State_Diag_Mod,           ONLY : DgnState
!
! !INPUT PARAMETERS:
!
    TYPE(OptInput), INTENT(IN)  :: Input_Opt   ! Input Options object
    TYPE(ChmState), INTENT(IN)  :: State_Chm   ! Diagnostics State object
    TYPE(DgnState), INTENT(IN)  :: State_Diag  ! Diagnostics State object
!
! !OUTPUT PARAMETERS:
!
    INTEGER,        INTENT(OUT) :: RC          ! Success or failure?
!
! !REVISION HISTORY:
!  14 Dec 2015 - M.S. Long   - Initial version
!  See https://github.com/geoschem/geos-chem for complete history
!EOP
!------------------------------------------------------------------------------
!BOC
!
! !LOCAL VARIABLES:
!
    ! Scalars
    INTEGER            :: KppId,    N

    ! Strings
    CHARACTER(LEN=255) :: ErrMsg,   ThisLoc

    !=======================================================================
    ! Init_FullChem begins here!
    !=======================================================================

    ! Assume success
    RC       = GC_SUCCESS

    ! Do the following only if it is a full-chemistry simulation
    ! NOTE: If future specialty simulations use the KPP solver,
    ! modify the IF statement accordingly to allow initialization
    IF ( .not. Input_Opt%ITS_A_FULLCHEM_SIM ) RETURN

    !=======================================================================
    ! Initialize variables
    !=======================================================================
    ErrMsg   = ''
    ThisLoc  = ' -> at Init_FullChem (in module GeosCore/FullChem_mod.F90)'

    ! Debug output
    IF ( Input_Opt%Verbose ) THEN
       WRITE( 6, 100 )
100    FORMAT( '     - INIT_FULLCHEM: Allocating arrays' )

       WRITE( 6 ,'(a)' ) ' KPP Reaction Reference '
       DO N = 1, NREACT
          WRITE( 6, '(i8,a3,a85)' ) N,' | ',EQN_NAMES(N)
       END DO
    ENDIF

    ! Initialize species flags
    id_CH4      = Ind_( 'CH4', 'A'     ) ! CH4 advected species
    id_HO2      = Ind_( 'HO2'          )
    id_NH3      = Ind_( 'NH3'          )
    id_O3P      = Ind_( 'O'            )
    id_O1D      = Ind_( 'O1D'          )
    id_OH       = Ind_( 'OH'           )
    id_SALA     = Ind_( 'SALA'         )
    id_SALAAL   = Ind_( 'SALAAL'       )
    id_SALC     = Ind_( 'SALC'         )
    id_SALCAL   = Ind_( 'SALCAL'       )
    id_SO4      = Ind_( 'SO4'          )
<<<<<<< HEAD
=======
    id_SALC     = Ind_( 'SALC'         )
#ifdef TOMAS
    id_NK5      = Ind_( 'NK5'          )
    id_NK8      = Ind_( 'NK8'          )
    id_NK10     = Ind_( 'NK10'         )
    id_NK20     = Ind_( 'NK20'         )
#endif
>>>>>>> baa98d04

#ifdef MODEL_GEOS
    ! ckeller
    id_O3       = Ind_( 'O3'           )
    id_A3O2     = Ind_( 'A3O2'         )
    id_ATO2     = Ind_( 'ATO2'         )
    id_BRO2     = Ind_( 'BRO2'         )
    id_ETO2     = Ind_( 'ETO2'         )
    id_LIMO2    = Ind_( 'LIMO2'        )
    id_MO2      = Ind_( 'MO2'          )
    id_PIO2     = Ind_( 'PIO2'         )
    id_PO2      = Ind_( 'PO2'          )
    id_PRN1     = Ind_( 'PRN1'         )
    id_R4N1     = Ind_( 'R4N1'         )
    id_R4O2     = Ind_( 'R4O2'         )
    id_TRO2     = Ind_( 'TRO2'         )
    id_XRO2     = Ind_( 'XRO2'         )
    id_IHOO1    = Ind_( 'IHOO1'        )
    id_IHOO4    = Ind_( 'IHOO4'        )
    id_IHCOO    = Ind_( 'IHCOO'        )
    id_IHPOO1   = Ind_( 'IHPOO1'       )
    id_IHPOO2   = Ind_( 'IHPOO2'       )
    id_IHPOO3   = Ind_( 'IHPOO3'       )
    id_IEPOXAOO = Ind_( 'IEPOXAOO'     )
    id_IEPOXBOO = Ind_( 'IEPOXBOO'     )
    id_C4HVP1   = Ind_( 'C4HVP1'       )
    id_C4HVP2   = Ind_( 'C4HVP2'       )
    id_HPALD1OO = Ind_( 'HPALD1OO'     )
    id_HPALD2OO = Ind_( 'HPALD2OO'     )
    id_ISOPNOO1 = Ind_( 'ISOPNOO1'     )
    id_ISOPNOO2 = Ind_( 'ISOPNOO2'     )
    id_INO2B    = Ind_( 'INO2B'        )
    id_INO2D    = Ind_( 'INO2D'        )
    id_IDHNBOO  = Ind_( 'IDHNBOO'      )
    id_IDHNDOO1 = Ind_( 'IDHNDOO1'     )
    id_IDHNDOO2 = Ind_( 'IDHNDOO2'     )
    id_IHPNBOO  = Ind_( 'IHPNBOO'      )
    id_IHPNDOO  = Ind_( 'IHPNDOO'      )
    id_ICNOO    = Ind_( 'ICNOO'        )
    id_IDNOO    = Ind_( 'IDNOO'        )
#endif

    ! Set flags to denote if each species is defined
    ok_HO2      = ( id_HO2 > 0         )
    ok_O1D      = ( id_O1D > 0         )
    ok_O3P      = ( id_O3P > 0         )
    ok_OH       = ( id_OH  > 0         )

    ! Should we archive OH, HO2, O1D, O3P diagnostics?
    Do_Diag_OH_HO2_O1D_O3P = (                                               &
#ifdef MODEL_GEOS
                               State_Diag%Archive_O3concAfterChem       .or. &
                               State_Diag%Archive_RO2concAfterChem      .or. &
#endif
                               State_Diag%Archive_OHconcAfterChem       .or. &
                               State_Diag%Archive_HO2concAfterChem      .or. &
                               State_Diag%Archive_O1DconcAfterChem      .or. &
                               State_Diag%Archive_O3PconcAfterChem          )

    !=======================================================================
    ! Save physical parameters from the species database into KPP arrays
    ! in gckpp_Global.F90.  These are for the hetchem routines.
    !=======================================================================
    DO KppId = 1, State_Chm%nKppSpc + State_Chm%nOmitted
       N                  = State_Chm%Map_KppSpc(KppId)
       IF ( N > 0 ) THEN
          MW(KppId)       = State_Chm%SpcData(N)%Info%MW_g
          SR_MW(KppId)    = SQRT( MW(KppId ) )
          HENRY_K0(KppId) = State_Chm%SpcData(N)%Info%Henry_K0
          HENRY_CR(KppId) = State_Chm%SpcData(N)%Info%Henry_CR
       ENDIF
    ENDDO

    !=======================================================================
    ! Allocate arrays
    !=======================================================================

    ! Initialize
    id_PSO4 = -1
    id_PCO  = -1
    id_LCH4 = -1

    !--------------------------------------------------------------------
    ! Pre-store the KPP indices for each KPP prod/loss species or family
    !--------------------------------------------------------------------

    IF ( nFam > 0 ) THEN

       ! Allocate mapping array for KPP Ids for ND65 bpch diagnostic
       ALLOCATE( PL_Kpp_Id( nFam ), STAT=RC )
       CALL GC_CheckVar( 'fullchem_mod.F90:PL_Kpp_Id', 0, RC )
       IF ( RC /= GC_SUCCESS ) RETURN

       ! Loop over all KPP prod/loss species
       DO N = 1, nFam

          ! NOTE: KppId is the KPP ID # for each of the prod and loss
          ! diagnostic species.  This is the value used to index the
          ! KPP "VAR" array (in module gckpp_Global.F90).
          KppID = Ind_( TRIM ( Fam_Names(N) ), 'K' )

          ! Find the KPP Id corresponding to PCO and LCH4
          ! so that we can save output for tagged CO simulations
          IF ( TRIM( Fam_Names(N) ) == 'PCO'  ) id_PCO  = KppId
          IF ( TRIM( Fam_Names(N) ) == 'LCH4' ) id_LCH4 = KppId

          ! Find the KPP Id corresponding to PSO4
          ! so that we can save output for TOMAS simulations
          IF ( TRIM( Fam_Names(N) ) == 'PSO4'  ) id_PSO4  = KppId

          ! Exit if an invalid ID is encountered
          IF ( KppId <= 0 ) THEN
             ErrMsg = 'Invalid KPP ID for prod/loss species: '            // &
                       TRIM( Fam_Names(N) )
             CALL GC_Error( ErrMsg, RC, ThisLoc )
             RETURN
          ENDIF

          ! If the species ID is OK, save in ND65_Kpp_Id
          PL_Kpp_Id(N) = KppId
       ENDDO

    ENDIF

#ifdef TOMAS
    !--------------------------------------------------------------------
    ! If we are finding H2SO4_RATE from a fullchem
    ! simulation for the TOMAS simulation, throw an error if we cannot find
    ! the PSO4 prod family in this KPP mechanism.
    !--------------------------------------------------------------------
    IF ( State_Diag%Archive_Prod ) THEN

       IF ( id_PSO4 < 1 ) THEN
          ErrMsg = 'Could not find PSO4 in list of KPP families!  This   ' // &
                   'is needed for TOMAS H2SO4_RATE!'
          CALL GC_Error( ErrMsg, RC, ThisLoc )
          RETURN
       ENDIF
     ENDIF
#endif

    !--------------------------------------------------------------------
    ! If we are archiving the P(CO) from CH4 and from NMVOC from a fullchem
    ! simulation for the tagCO simulation, throw an error if we cannot find
    ! the PCO or LCH4 prod/loss families in this KPP mechanism.
    !--------------------------------------------------------------------
    IF ( State_Diag%Archive_ProdCOfromCH4    .or.                            &
         State_Diag%Archive_ProdCOfromNMVOC ) THEN

       IF ( id_PCO < 1 ) THEN
          ErrMsg = 'Could not find PCO in list of KPP families!  This   ' // &
                   'is needed to archive the ProdCOfromCH4 diagnostic!'
          CALL GC_Error( ErrMsg, RC, ThisLoc )
          RETURN
       ENDIF

       IF ( id_LCH4 < 1 ) THEN
          ErrMsg = 'Could not find LCH4 in list of KPP families!  This '  // &
                   'is needed to archive the ProdCOfromNMVOC diagnostic!'
          CALL GC_Error( ErrMsg, RC, ThisLoc )
          RETURN
       ENDIF

    ENDIF

    !--------------------------------------------------------------------
    ! Initialize sulfate chemistry code (cf Mike Long)
    !--------------------------------------------------------------------
    CALL fullchem_InitSulfurChem( RC )
    IF ( RC /= GC_SUCCESS ) THEN
       ErrMsg = 'Error encountered in "fullchem_InitSulfurCldChem"!'
       CALL GC_Error( ErrMsg, RC, ThisLoc )
       RETURN
    ENDIF

    !--------------------------------------------------------------------
    ! Initialize dust acid uptake code (Mike Long, Bob Yantosca)
    !--------------------------------------------------------------------
    IF ( Input_Opt%LDSTUP ) THEN
       CALL aciduptake_InitDustChem( RC )
       IF ( RC /= GC_SUCCESS ) THEN
          ErrMsg = 'Error encountered in "aciduptake_InitDustChem"!'
          CALL GC_Error( ErrMsg, RC, ThisLoc )
          RETURN
       ENDIF
    ENDIF

  END SUBROUTINE Init_FullChem
!EOC
!------------------------------------------------------------------------------
!                  GEOS-Chem Global Chemical Transport Model                  !
!------------------------------------------------------------------------------
!BOP
!
! !IROUTINE: cleanup_fullchem
!
! !DESCRIPTION: Subroutine Cleanup\_FullChem deallocates module variables.
!\\
!\\
! !INTERFACE:
!
  SUBROUTINE Cleanup_FullChem( RC )
!
! !USES:
!
    USE ErrCode_Mod
!
! !OUTPUT PARAMETERS:
!
    INTEGER, INTENT(OUT) :: RC          ! Success or failure?
!
! !REVISION HISTORY:
!  24 Aug 2016 - M. Sulprizio- Initial version
!  See https://github.com/geoschem/geos-chem for complete history
!EOP
!------------------------------------------------------------------------------
!BOC

    !=================================================================
    ! Cleanup_FullChem begins here!
    !=================================================================

    ! Initialize
    RC = GC_SUCCESS

    IF ( ALLOCATED( PL_Kpp_Id ) ) THEN
       DEALLOCATE( PL_Kpp_Id, STAT=RC  )
       CALL GC_CheckVar( 'fullchem_mod.F90:PL_Kpp_Id', 2, RC )
       IF ( RC /= GC_SUCCESS ) RETURN
    ENDIF

    IF ( ALLOCATED( JvCountDay ) ) THEN
       DEALLOCATE( JvCountDay, STAT=RC  )
       CALL GC_CheckVar( 'fullchem_mod.F90:JvCountDay', 2, RC )
       IF ( RC /= GC_SUCCESS ) RETURN
    ENDIF

    IF ( ALLOCATED( JvSumDay ) ) THEN
       DEALLOCATE( JvSumDay, STAT=RC  )
       CALL GC_CheckVar( 'fullchem_mod.F90:JvCountDay', 2, RC )
       IF ( RC /= GC_SUCCESS ) RETURN
    ENDIF

    IF ( ALLOCATED( JvCountMon ) ) THEN
       DEALLOCATE( JvCountMon, STAT=RC  )
       CALL GC_CheckVar( 'fullchem_mod.F90:JvCountMon', 2, RC )
       IF ( RC /= GC_SUCCESS ) RETURN
    ENDIF

    IF ( ALLOCATED( JvSumMon ) ) THEN
       DEALLOCATE( JvSumMon, STAT=RC  )
       CALL GC_CheckVar( 'fullchem_mod.F90:JvCountMon', 2, RC )
       IF ( RC /= GC_SUCCESS ) RETURN
    ENDIF

  END SUBROUTINE Cleanup_FullChem
!EOC
END MODULE FullChem_Mod<|MERGE_RESOLUTION|>--- conflicted
+++ resolved
@@ -38,13 +38,10 @@
   ! Species ID flags (and logicals to denote if species are present)
   INTEGER               :: id_OH,  id_HO2,  id_O3P,  id_O1D, id_CH4
   INTEGER               :: id_PCO, id_LCH4, id_NH3
-<<<<<<< HEAD
-  INTEGER               :: id_PSO4  !bc, 19/01/2022
-=======
+  INTEGER               :: id_PSO4
 #ifdef TOMAS
   INTEGER               :: id_NK5,  id_NK8,  id_NK10,  id_NK20
 #endif
->>>>>>> baa98d04
 #ifdef MODEL_GEOS
   INTEGER               :: id_O3
   INTEGER               :: id_A3O2, id_ATO2, id_B3O2, id_BRO2
@@ -757,8 +754,9 @@
           C(N)  = 0.0_dp
           IF ( SpcId > 0 ) C(N) = State_Chm%Species(SpcID)%Conc(I,J,L)
        ENDDO
-         C(ind_PH2SO4) = 0.0e+0_fp  !for sulfate gas prod diag, BC,12/20/22
-         C(ind_PSO4AQ) = 0.0e+0_fp  !for sulfate cloud prod diag, BC 12/20/22
+
+       C(ind_PH2SO4) = 0.0e+0_fp  !for sulfate gas   prod diag, BC,12/20/22
+       C(ind_PSO4AQ) = 0.0e+0_fp  !for sulfate cloud prod diag, BC 12/20/22
 
        !=====================================================================
        ! Start KPP main timer
@@ -1022,21 +1020,10 @@
        ! Set options for the KPP integrator in vectors ICNTRL and RCNTRL
        ! This now needs to be done within the parallel loop
        !=====================================================================
-<<<<<<< HEAD
        CALL fullchem_AR_SetIntegratorOptions( Input_Opt, State_Chm,          &
                                               State_Met, FirstChem,          &
                                               I,         J,         L,       &
                                               ICNTRL,    RCNTRL             )
-=======
-
-       ! Zero all slots of RCNTRL
-       RCNTRL    = 0.0_fp
-
-       ! Initialize Hstart (the starting value of the integration step
-       ! size with the value of Hnew (the last predicted but not yet
-       ! taken timestep)  saved to the the restart file.
-       RCNTRL(3) = State_Chm%KPPHvalue(I,J,L)
->>>>>>> baa98d04
 
        !=====================================================================
        ! Integrate the box forwards
@@ -1347,25 +1334,34 @@
        ENDIF
 
 #ifdef TOMAS
-<<<<<<< HEAD
        !-----------------------------------------------------------------
        ! FOR TOMAS MICROPHYSICS:
        !
-       ! Obtain P/L with a unit [kg S] at each timestep for tracing
+       ! Obtain P/L with a unit [kg S] for tracing
        ! gas-phase sulfur species production (SO2, SO4, MSA)
-       ! (win, 8/4/09), 
-       ! Note: VAR (id_PSO4) units are [molec/cm3] (bc, 19/01/2022)
+       ! (win, 8/4/09)
        !-----------------------------------------------------------------
 
-       ! Calculate H2SO4 production rate [kg H2SO4 box-1 s-1] in each
-       ! time step (win, 8/4/09, bc, 19/01/2022)
-       H2SO4_RATE(I,J,L) = VAR (id_PSO4)/ AVO * 98.e-3_fp * &
-                           State_Met%AIRVOL(I,J,L)  * &
-                                 1.0e+6_fp / DT
+       ! Calculate H2SO4 production rate [kg s-1] in each
+       ! time step (win, 8/4/09)
+       H2SO4_RATE(I,J,L) = C(ind_PH2SO4) / AVO * 98.e-3_fp * &
+                           State_Met%AIRVOL(I,J,L)    * &
+                           1.0e+6_fp / DT  ! kg s-1 box-1
+
        IF ( H2SO4_RATE(I,J,L) < 0.0d0) THEN
           write(*,*) "H2SO4_RATE negative in fullchem_mod.F90!!", &
                I, J, L, "was:", H2SO4_RATE(I,J,L), "  setting to 0.0d0"
           H2SO4_RATE(I,J,L) = 0.0d0
+       ENDIF
+
+       PSO4AQ_RATE(I,J,L) = C(ind_PSO4AQ) / AVO * 98.e-3_fp * &
+                            State_Met%AIRVOL(I,J,L)    * &
+                            1.0e+6_fp ! kg per timestep box-1
+
+       IF ( PSO4AQ_RATE(I,J,L) < 0.0d0) THEN
+          write(*,*) "PSO4AQ_RATE negative in fullchem_mod.F90", &
+               I, J, L, "was:", PSO4AQ_RATE(I,J,L), "  setting to 0.0d0"
+          PSO4AQ_RATE(I,J,L) = 0.0d0
        ENDIF
 #endif
 
@@ -1374,81 +1370,16 @@
        ! Calculate H2SO4 production rate for coupling to CESM 
        ! (interface to MAM4 nucleation)
        !---------------------------------------------------------------------
-       DO F = 1, NFAM
-=======
-       !always calculate rate for TOMAS
-!!       DO F = 1, NFAM
->>>>>>> baa98d04
-
-          ! Determine dummy species index in KPP
-!!          KppID =  PL_Kpp_Id(F)
-
-<<<<<<< HEAD
-          ! Calculate H2SO4 production rate [mol mol-1] in this timestep 
-          ! (hplin, 1/25/23)
-          IF ( TRIM(FAM_NAMES(F)) == 'PSO4' ) THEN
-             ! mol/mol = molec cm-3 * g * mol(Air)-1 * kg g-1 * m-3 cm3 / (molec mol-1 * kg m-3)
-             !         = mol/molAir
-             State_Chm%H2SO4_PRDR(I,J,L) = C(KppID) * AIRMW * 1e-3_fp * 1.0e+6_fp / &
-                                 (AVO * State_Met%AIRDEN(I,J,L))
-
-             IF ( State_Chm%H2SO4_PRDR(I,J,L) < 0.0d0) THEN
-               write(*,*) "H2SO4_PRDR negative in fullchem_mod.F90!!", &
-                  I, J, L, "was:", State_Chm%H2SO4_PRDR(I,J,L), "  setting to 0.0d0"
-               State_Chm%H2SO4_PRDR(I,J,L) = 0.0d0
-             ENDIF
-          ENDIF
-       ENDDO
-=======
-          !-----------------------------------------------------------------
-          ! FOR TOMAS MICROPHYSICS:
-          !
-          ! Obtain P/L with a unit [kg S] for tracing
-          ! gas-phase sulfur species production (SO2, SO4, MSA)
-          ! (win, 8/4/09)
-          !-----------------------------------------------------------------
-
-          ! Calculate H2SO4 production rate [kg s-1] in each
-          ! time step (win, 8/4/09)
-!!          IF ( TRIM(FAM_NAMES(F)) == 'PSO4' ) THEN
-             ! Hard-coded MW
-!!             H2SO4_RATE(I,J,L) = C(KppID) / AVO * 98.e-3_fp * &
-!!                                 State_Met%AIRVOL(I,J,L)    * &
-!!                                 1.0e+6_fp / DT
-
-!!            IF ( H2SO4_RATE(I,J,L) < 0.0d0) THEN
-!!              write(*,*) "H2SO4_RATE negative in fullchem_mod.F90!!", &
-!!                 I, J, L, "was:", H2SO4_RATE(I,J,L), "  setting to 0.0d0"
-!!              H2SO4_RATE(I,J,L) = 0.0d0
-!!            ENDIF
-!!          ENDIF
-!!       ENDDO
-
-             !!print*,'Here is index' , ind_PH2SO4, ind_PSO4AQ
-
-             H2SO4_RATE(I,J,L) = C(ind_PH2SO4) / AVO * 98.e-3_fp * &
-                                 State_Met%AIRVOL(I,J,L)    * &
-                                 1.0e+6_fp / DT  ! kg s-1 box-1
-
-            IF ( H2SO4_RATE(I,J,L) < 0.0d0) THEN
-              write(*,*) "H2SO4_RATE negative in fullchem_mod.F90!!", &
-                 I, J, L, "was:", H2SO4_RATE(I,J,L), "  setting to 0.0d0"
-            H2SO4_RATE(I,J,L) = 0.0d0
-            ENDIF
-
-
-             PSO4AQ_RATE(I,J,L) = C(ind_PSO4AQ) / AVO * 98.e-3_fp * &
-                                 State_Met%AIRVOL(I,J,L)    * &
-                                 1.0e+6_fp ! kg per timestep box-1
-
-            IF ( PSO4AQ_RATE(I,J,L) < 0.0d0) THEN
-              write(*,*) "PSO4AQ_RATE negative in fullchem_mod.F90", &
-                 I, J, L, "was:", PSO4AQ_RATE(I,J,L), "  setting to 0.0d0"
-           PSO4AQ_RATE(I,J,L) = 0.0d0
-            ENDIF
-
-#endif
->>>>>>> baa98d04
+
+       ! mol/mol = molec cm-3 * g * mol(Air)-1 * kg g-1 * m-3 cm3 / (molec mol-1 * kg m-3) = mol/molAir
+       State_Chm%H2SO4_PRDR(I,J,L) = C(id_PSO4) * AIRMW * 1e-3_fp * 1.0e+6_fp /&
+                                     (AVO * State_Met%AIRDEN(I,J,L))
+
+       IF ( State_Chm%H2SO4_PRDR(I,J,L) < 0.0d0) THEN
+          write(*,*) "H2SO4_PRDR negative in fullchem_mod.F90!!", &
+               I, J, L, "was:", State_Chm%H2SO4_PRDR(I,J,L), "  setting to 0.0d0"
+          State_Chm%H2SO4_PRDR(I,J,L) = 0.0d0
+       ENDIF
 #endif
 
 #ifdef MODEL_GEOS
@@ -2836,16 +2767,12 @@
     id_SALC     = Ind_( 'SALC'         )
     id_SALCAL   = Ind_( 'SALCAL'       )
     id_SO4      = Ind_( 'SO4'          )
-<<<<<<< HEAD
-=======
-    id_SALC     = Ind_( 'SALC'         )
 #ifdef TOMAS
     id_NK5      = Ind_( 'NK5'          )
     id_NK8      = Ind_( 'NK8'          )
     id_NK10     = Ind_( 'NK10'         )
     id_NK20     = Ind_( 'NK20'         )
 #endif
->>>>>>> baa98d04
 
 #ifdef MODEL_GEOS
     ! ckeller
@@ -2970,21 +2897,18 @@
 
     ENDIF
 
-#ifdef TOMAS
+#ifdef MODEL_CESM
     !--------------------------------------------------------------------
     ! If we are finding H2SO4_RATE from a fullchem
-    ! simulation for the TOMAS simulation, throw an error if we cannot find
+    ! simulation for the CESM, throw an error if we cannot find
     ! the PSO4 prod family in this KPP mechanism.
     !--------------------------------------------------------------------
-    IF ( State_Diag%Archive_Prod ) THEN
-
-       IF ( id_PSO4 < 1 ) THEN
-          ErrMsg = 'Could not find PSO4 in list of KPP families!  This   ' // &
-                   'is needed for TOMAS H2SO4_RATE!'
-          CALL GC_Error( ErrMsg, RC, ThisLoc )
-          RETURN
-       ENDIF
-     ENDIF
+    IF ( id_PSO4 < 1 ) THEN
+       ErrMsg = 'Could not find PSO4 in list of KPP families!  This   ' // &
+                'is needed for State_Chm%H2SO4_PRDR and coupling to CESM!'
+       CALL GC_Error( ErrMsg, RC, ThisLoc )
+       RETURN
+    ENDIF
 #endif
 
     !--------------------------------------------------------------------
