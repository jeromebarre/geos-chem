--- conflicted
+++ resolved
@@ -1643,11 +1643,8 @@
        XX3 = R1*XX3/LST
        XX4 = R1*XX4/LST
        XX5 = R1*XX5/LST
-<<<<<<< HEAD
        
        LST = XX1+XX2+XX3+XX4+XX5
-=======
->>>>>>> 6f7d36b0
 
     ENDIF
 
