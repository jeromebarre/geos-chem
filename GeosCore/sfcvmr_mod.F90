--- conflicted
+++ resolved
@@ -287,70 +287,6 @@
     ! Get a pointer to the species array
     Spc => State_Chm%Species
 
-<<<<<<< HEAD
-    ! ---------------------------------------------------
-    ! JAS, 9/17/15: 
-    ! Set mixing ratio of CH3Cl, CH2Cl2, and CHCl3 in PBL
-    ! SDE 2016-12-14: This now replaces the UCX routine
-    ! which previously gave only CH3Cl.
-    ! ---------------------------------------------------
-    ! Set CH3Cl mixing ratio in PBL
-    id_Spc = Ind_('CH3Cl')
-    IF ( id_Spc > 0 ) THEN
-!$OMP PARALLEL DO                                                 &
-!$OMP DEFAULT( SHARED )                                           &
-!$OMP PRIVATE( I, J, L )
-       DO L = 1, State_Grid%NZ
-       DO J = 1, State_Grid%NY
-       DO I = 1, State_Grid%NX
-          IF ( State_Met%F_UNDER_PBLTOP(I,J,L) > 0e+0_fp ) THEN
-             Spc(I,J,L,id_Spc) = 550e-12_fp / ( AIRMW / &
-                State_Chm%SpcData(id_Spc)%Info%emMW_g )
-          ENDIF  ! end selection of PBL boxes
-       ENDDO
-       ENDDO
-       ENDDO
-!$OMP END PARALLEL DO
-    ENDIF
-
-    ! Set CH2Cl2 mixing ratio in PBL
-    id_Spc = Ind_('CH2Cl2')
-    IF ( id_Spc > 0 ) THEN
-!$OMP PARALLEL DO                                                 &
-!$OMP DEFAULT( SHARED )                                           &
-!$OMP PRIVATE( I, J, L )
-       DO L = 1, State_Grid%NZ
-       DO J = 1, State_Grid%NY
-       DO I = 1, State_Grid%NX
-          IF ( State_Met%F_UNDER_PBLTOP(I,J,L) > 0e+0_fp ) THEN
-             Spc(I,J,L,id_Spc) = 20e-12_fp / ( AIRMW / &
-                State_Chm%SpcData(id_Spc)%Info%emMW_g )
-          ENDIF  ! end selection of PBL boxes
-       ENDDO
-       ENDDO
-       ENDDO
-!$OMP END PARALLEL DO
-    ENDIF
-
-    ! Set CHCl3 mixing ratio in PBL
-    id_Spc = Ind_('CHCl3')
-    IF ( id_Spc > 0 ) THEN
-!$OMP PARALLEL DO                                                 &
-!$OMP DEFAULT( SHARED )                                           &
-!$OMP PRIVATE( I, J, L )
-       DO L = 1, State_Grid%NZ
-       DO J = 1, State_Grid%NY
-       DO I = 1, State_Grid%NX
-          IF ( State_Met%F_UNDER_PBLTOP(I,J,L) > 0e+0_fp ) THEN
-             Spc(I,J,L,id_Spc) = 7e-12_fp / ( AIRMW / &
-                State_Chm%SpcData(id_Spc)%Info%emMW_g )
-          ENDIF  ! end selection of PBL boxes
-       ENDDO
-       ENDDO
-       ENDDO
-!$OMP END PARALLEL DO
-    ENDIF
-=======
     ! Loop over all objects
     iObj => SfcMrHead
     DO WHILE( ASSOCIATED(iObj) )
@@ -424,7 +360,6 @@
     ! Linked list
     TYPE(SfcMrObj), POINTER :: iObj     => NULL()
     TYPE(SfcMrObj), POINTER :: iObjNext => NULL()
->>>>>>> e13ec5c7
 
     ! Loop over all objects
     iObj => SfcMrHead
