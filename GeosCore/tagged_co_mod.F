--- conflicted
+++ resolved
@@ -266,13 +266,9 @@
 !  10 Jul 2014 - J.A. Fisher - Moved ALPHA definitions out of code
 !  27 Aug 2014 - R. Yantosca - Bug fix: pass Input_Opt to GET_GLOBAL_CH4
 !  21 Oct 2014 - C. Keller   - Now use GetHcoVal instead ot Trac_Tend array
-<<<<<<< HEAD
 !  26 Feb 2015 - E. Lundgren - Replace GET_PCENTER with State_Met%PMID.
-!                              Remove dependency on pressure_mod.
-=======
 !  11 Mar 2015 - R. Yantosca - Remove references to global_nox_mod.F
 !  11 Mar 2015 - R. Yantosca - Now get OH via the HEMCO data structure
->>>>>>> 20a770da
 !EOP
 !------------------------------------------------------------------------------
 !BOC
