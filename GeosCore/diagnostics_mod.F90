--- conflicted
+++ resolved
@@ -224,44 +224,6 @@
 !       CALL ERROR_STOP( 'Error in DIAGINIT_PHOTOLYSIS', LOC ) 
 !    ENDIF
 !
-<<<<<<< HEAD
-!    ! E/W transport flux diagnostic (ND24)
-!    CALL DIAGINIT_EW_FLX( am_I_Root, Input_Opt, RC )
-!    IF ( RC /= GIGC_SUCCESS ) THEN
-!       CALL ERROR_STOP( 'Error in DIAGINIT_EW_FLUX', LOC ) 
-!    ENDIF
-!
-!    ! N/S transport flux diagnostic (ND25)
-!    CALL DIAGINIT_NS_FLX( am_I_Root, Input_Opt, RC )
-!    IF ( RC /= GIGC_SUCCESS ) THEN
-!       CALL ERROR_STOP( 'Error in DIAGINIT_NS_FLX', LOC ) 
-!    ENDIF
-!
-!    ! U/D transport flux diagnostic (ND26)
-!    CALL DIAGINIT_VERT_FLX( am_I_Root, Input_Opt, RC )
-!    IF ( RC /= GIGC_SUCCESS ) THEN
-!       CALL ERROR_STOP( 'Error in DIAGINIT_VERT_FLX', LOC ) 
-!    ENDIF
-!
-!    ! Strat influx (NOx, Ox, HNO3 diagnostic (ND27)
-!    CALL DIAGINIT_STRAT_FLX( am_I_Root, Input_Opt, RC )
-!    IF ( RC /= GIGC_SUCCESS ) THEN
-!       CALL ERROR_STOP( 'Error in DIAGINIT_STRAT_FLX', LOC ) 
-!    ENDIF
-!
-!    ! Land map diagnostic (ND30)
-!    CALL DIAGINIT_LANDMAP( am_I_Root, Input_Opt, RC )
-!    IF ( RC /= GIGC_SUCCESS ) THEN
-!       CALL ERROR_STOP( 'Error in DIAGINIT_LANDMAP', LOC ) 
-!    ENDIF
-!
-!   ! Surface Pressure diagnostic (ND31)
-!   CALL DIAGINIT_PRESSURE( am_I_Root, Input_Opt, RC )
-!   IF ( RC /= GIGC_SUCCESS ) THEN
-!      CALL ERROR_STOP ( 'Error in DIAGINIT_PRESSURE', LOC )
-!   ENDIF
-!
-=======
     ! E/W transport flux diagnostic (ND24)
     CALL DIAGINIT_EW_FLX( am_I_Root, Input_Opt, RC )
     IF ( RC /= GIGC_SUCCESS ) THEN
@@ -292,7 +254,12 @@
        CALL ERROR_STOP( 'Error in DIAGINIT_LANDMAP', LOC ) 
     ENDIF
 
->>>>>>> 214b9d02
+!    ! Surface Pressure diagnostic (ND31)
+!    CALL DIAGINIT_PRESSURE( am_I_Root, Input_Opt, RC )
+!    IF ( RC /= GIGC_SUCCESS ) THEN
+!       CALL ERROR_STOP( 'Error in DIAGINIT_PRESSURE', LOC )
+!    ENDIF
+
     ! Drydep diagnostic (ND44)
     CALL DIAGINIT_DRYDEP( am_I_Root, Input_Opt, RC )
     IF ( RC /= GIGC_SUCCESS ) THEN
