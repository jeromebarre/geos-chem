--- conflicted
+++ resolved
@@ -32,14 +32,10 @@
 !
 ! !PRIVATE MEMBER FUNCTIONS:
 !
-<<<<<<< HEAD
   PRIVATE :: DiagInit_Drydep        ! ND44 init
   PRIVATE :: DiagInit_Tracer_Conc   ! ND45 init
   PRIVATE :: DiagInit_Pb_Emiss      ! ND01 init
   PRIVATE :: DiagInit_Rn_Decay      ! ND02 init
-!  PRIVATE :: DiagInit_Hg_Source     ! ND03 init
-!  PRIVATE :: DiagInit_Sulfate_PL    ! ND05 init
-!  PRIVATE :: DiagInit_C_AerSrc      ! ND07 init
   PRIVATE :: DiagInit_BL_Frac       ! ND12 init
   PRIVATE :: DiagInit_CldConv_Flx   ! ND14 init
   PRIVATE :: DiagInit_BlMix_Flx     ! ND15 init
@@ -47,19 +43,12 @@
   PRIVATE :: DiagInit_Rain_Frac     ! ND17 init
   PRIVATE :: DiagInit_Wash_Frac     ! ND18 init
   PRIVATE :: DiagInit_CH4_Loss      ! ND19 init
-!  PRIVATE :: DiagInit_Cld_OD        ! ND21 init
-!  PRIVATE :: DiagInit_Photolysis    ! ND22 init
   PRIVATE :: DiagInit_EW_Flx        ! ND24 init
   PRIVATE :: DiagInit_NS_Flx        ! ND25 init
   PRIVATE :: DiagInit_Vert_Flx      ! ND26 init
   PRIVATE :: DiagInit_Strat_Flx     ! ND27 init
   PRIVATE :: DiagInit_Landmap       ! ND30 init
-
-=======
-  PRIVATE :: DiagInit_Drydep
-  PRIVATE :: DiagInit_Tracer_Conc
-  PRIVATE :: DiagInit_GridBox
->>>>>>> 19c15fd2
+  PRIVATE :: DiagInit_GridBox       ! General init
 !
 ! !DEFINED PARAMETERS:x
 !
@@ -731,29 +720,20 @@
     ENDDO
 
   END SUBROUTINE DiagInit_Tracer_Conc
-!EOC
 !------------------------------------------------------------------------------
 !                  GEOS-Chem Global Chemical Transport Model                  !
 !------------------------------------------------------------------------------
 !BOP
 !
-<<<<<<< HEAD
 ! !IROUTINE: diaginit_pb_emiss
 !
 ! !DESCRIPTION: Subroutine DIAGINIT\_PB\_EMISS initializes the Pb emissions 
 !  diagnostic (aka ND01). Other ND01 tracer emissions (Rn and Be7) are 
 !  handled within HEMCO.
-=======
-! !IROUTINE: diaginit_gridbox
-!
-! !DESCRIPTION: Subroutine DIAGINIT\_GRIDBOX initializes the grid box quantity 
-!  diagnostic (aka ND68).
->>>>>>> 19c15fd2
 !\\
 !\\
 ! !INTERFACE:
 !
-<<<<<<< HEAD
   SUBROUTINE DiagInit_Pb_Emiss( am_I_Root, Input_Opt, RC )
 !
 ! !USES:
@@ -764,46 +744,24 @@
     USE HCO_Diagn_Mod,      ONLY : Diagn_Create
     USE HCO_Error_Mod
     USE TRACERID_MOD,       ONLY : IDTPB   
-=======
-  SUBROUTINE DIAGINIT_GRIDBOX( am_I_Root, Input_Opt, State_Met, RC )
-!
-! !USES:
-!
-    USE TRACER_MOD,         ONLY : XNUMOLAIR
-    USE Error_Mod,          ONLY : Error_Stop
-    USE GIGC_ErrCode_Mod
-    USE GIGC_Input_Opt_Mod, ONLY : OptInput
-    USE GIGC_State_Met_Mod, ONLY : MetState
-    USE HCO_Diagn_Mod,      ONLY : Diagn_Create
-    USE HCO_Error_Mod
->>>>>>> 19c15fd2
 !
 ! !INPUT PARAMETERS:
 !
     LOGICAL,        INTENT(IN)    :: am_I_Root   ! Is this the root CPU?!
     TYPE(OptInput), INTENT(IN)    :: Input_Opt   ! Input Options object
-<<<<<<< HEAD
-=======
-    TYPE(MetState), INTENT(IN   ) :: State_Met  ! Met state
->>>>>>> 19c15fd2
 !
 ! !INPUT/OUTPUT PARAMETERS:
 !
     INTEGER,        INTENT(INOUT) :: RC          ! Success or failure
 ! 
 ! !REVISION HISTORY: 
-<<<<<<< HEAD
 !  21 Jan 2015 - E. Lundgren - Initial version
-=======
-!  24 Feb 2015 - C. Keller   - Initial version
->>>>>>> 19c15fd2
 !EOP
 !------------------------------------------------------------------------------
 !BOC
 !
 ! !LOCAL VARIABLES:
 !
-<<<<<<< HEAD
     INTEGER            :: cId,      Collection
     CHARACTER(LEN=15)  :: OutOper,  WriteFreq
     CHARACTER(LEN=60)  :: DiagnName
@@ -812,23 +770,11 @@
 
     !=======================================================================
     ! DIAGINIT_PB_EMISS begins here!
-=======
-    INTEGER            :: cId, Collection, N
-    REAL(hp)           :: ScaleFact
-    CHARACTER(LEN=15)  :: OutOper, OutUnit, WriteFreq
-    CHARACTER(LEN=60)  :: DiagnName
-    CHARACTER(LEN=255) :: MSG
-    CHARACTER(LEN=255) :: LOC = 'DIAGINIT_GRIDBOX (diagnostics_mod.F90)' 
-
-    !=======================================================================
-    ! DIAGINIT_TRACER_CONC begins here!
->>>>>>> 19c15fd2
     !=======================================================================
       
     ! Assume successful return
     RC = GIGC_SUCCESS
 
-<<<<<<< HEAD
     ! Skip if ND01 diagnostic is turned off
     IF ( Input_Opt%ND01 <= 0 ) RETURN
 
@@ -847,42 +793,6 @@
 
        ! Diagnostic name
        DiagnName = 'EMISS_' // TRIM( Input_Opt%TRACER_NAME( IDTPB ) )
-=======
-    ! Skip if ND68 diagnostic is turned off
-    IF ( Input_Opt%ND68 <= 0 ) RETURN
-
-    ! Get diagnostic parameters from the Input_Opt object
-    Collection = Input_Opt%DIAG_COLLECTION
-    OutOper    = Input_Opt%ND68_OUTPUT_TYPE
-    WriteFreq  = Input_Opt%ND68_OUTPUT_FREQ
-      
-    ! There are four diagnostics 
-    DO N = 1, 4 
-
-       !----------------------------------------------------------------
-       ! Create containers
-       !----------------------------------------------------------------
-
-       SELECT CASE ( N )
-          CASE ( 1 )
-             DiagnName = 'BOXHEIGHT'
-             OutUnit   = 'm'
-             ScaleFact = 1.0_hp
-          CASE ( 2 )
-             DiagnName = 'AIRMASS'
-             OutUnit   = 'kg'
-             ScaleFact = 1.0_hp
-          CASE ( 3 )
-             DiagnName = 'AIRDENS'
-             OutUnit   = 'molecules air m-3'
-             ScaleFact = XNUMOLAIR 
-          CASE ( 4 )
-             IF ( .NOT. ASSOCIATED(State_Met%AVGW) ) CYCLE
-             DiagnName = 'AVGW'
-             OutUnit   = 'v/v'
-             ScaleFact = 1.0_hp
-       END SELECT
->>>>>>> 19c15fd2
 
        ! Create container
        CALL Diagn_Create( am_I_Root,                     &
@@ -895,16 +805,9 @@
                           HcoID     = -1,                &
                           SpaceDim  =  3,                &
                           LevIDx    = -1,                &
-<<<<<<< HEAD
                           OutUnit   = 'kg/s',             &
                           OutOper   = TRIM( OutOper   ), &
                           WriteFreq = TRIM( WriteFreq ), &
-=======
-                          OutUnit   = TRIM( OutUnit   ), &
-                          OutOper   = TRIM( OutOper   ), &
-                          WriteFreq = TRIM( WriteFreq ), &
-                          ScaleFact = ScaleFact,         &
->>>>>>> 19c15fd2
                           cId       = cId,               &
                           RC        = RC )
 
@@ -912,7 +815,6 @@
           MSG = 'Cannot create diagnostics: ' // TRIM(DiagnName)
           CALL ERROR_STOP( MSG, LOC ) 
        ENDIF
-<<<<<<< HEAD
     ENDIF
 
   END SUBROUTINE DiagInit_Pb_Emiss
@@ -3664,13 +3566,123 @@
 
   END SUBROUTINE DiagnUpdate_NTracers_3D
 !EOC
-
-
-=======
-    ENDDO
-
-  END SUBROUTINE DIAGINIT_GRIDBOX
+!------------------------------------------------------------------------------
+!                  GEOS-Chem Global Chemical Transport Model                  !
+!------------------------------------------------------------------------------
+!BOP
+!
+! !IROUTINE: diaginit_gridbox
+!
+! !DESCRIPTION: Subroutine DIAGINIT\_GRIDBOX initializes the grid box quantity 
+!  diagnostic (aka ND68).
+!\\
+!\\
+! !INTERFACE:
+!
+  SUBROUTINE DIAGINIT_GRIDBOX( am_I_Root, Input_Opt, State_Met, RC )
+!
+! !USES:
+!
+    USE TRACER_MOD,         ONLY : XNUMOLAIR
+    USE Error_Mod,          ONLY : Error_Stop
+    USE GIGC_ErrCode_Mod
+    USE GIGC_Input_Opt_Mod, ONLY : OptInput
+    USE GIGC_State_Met_Mod, ONLY : MetState
+    USE HCO_Diagn_Mod,      ONLY : Diagn_Create
+    USE HCO_Error_Mod
+!
+! !INPUT PARAMETERS:
+!
+    LOGICAL,        INTENT(IN)    :: am_I_Root   ! Is this the root CPU?!
+    TYPE(OptInput), INTENT(IN)    :: Input_Opt   ! Input Options object
+    TYPE(MetState), INTENT(IN   ) :: State_Met  ! Met state
+!
+! !INPUT/OUTPUT PARAMETERS:
+!
+    INTEGER,        INTENT(INOUT) :: RC          ! Success or failure
+! 
+! !REVISION HISTORY: 
+!  21 Jan 2015 - E. Lundgren - Initial version
+!EOP
+!------------------------------------------------------------------------------
+!BOC
+!
+! !LOCAL VARIABLES:
+!
+    INTEGER            :: cId, Collection, N
+    REAL(hp)           :: ScaleFact
+    CHARACTER(LEN=15)  :: OutOper, OutUnit, WriteFreq
+    CHARACTER(LEN=60)  :: DiagnName
+    CHARACTER(LEN=255) :: MSG
+    CHARACTER(LEN=255) :: LOC = 'DIAGINIT_GRIDBOX (diagnostics_mod.F90)' 
+
+    !=======================================================================
+    ! DIAGINIT_GRIDBOX begins here!
+    !=======================================================================
+      
+    ! Assume successful return
+    RC = GIGC_SUCCESS
+
+    ! Skip if ND68 diagnostic is turned off
+    IF ( Input_Opt%ND68 <= 0 ) RETURN
+
+    ! Get diagnostic parameters from the Input_Opt object
+    Collection = Input_Opt%DIAG_COLLECTION
+    OutOper    = Input_Opt%ND68_OUTPUT_TYPE
+    WriteFreq  = Input_Opt%ND68_OUTPUT_FREQ
+      
+    ! There are four diagnostics 
+    DO N = 1, 4 
+
+       !----------------------------------------------------------------
+       ! Create containers
+       !----------------------------------------------------------------
+
+       SELECT CASE ( N )
+          CASE ( 1 )
+             DiagnName = 'BOXHEIGHT'
+             OutUnit   = 'm'
+             ScaleFact = 1.0_hp
+          CASE ( 2 )
+             DiagnName = 'AIRMASS'
+             OutUnit   = 'kg'
+             ScaleFact = 1.0_hp
+          CASE ( 3 )
+             DiagnName = 'AIRDENS'
+             OutUnit   = 'molecules air m-3'
+             ScaleFact = XNUMOLAIR 
+          CASE ( 4 )
+             IF ( .NOT. ASSOCIATED(State_Met%AVGW) ) CYCLE
+             DiagnName = 'AVGW'
+             OutUnit   = 'v/v'
+             ScaleFact = 1.0_hp
+       END SELECT
+
+       ! Create container
+       CALL Diagn_Create( am_I_Root,                     &
+                          Col       = Collection,        & 
+                          cName     = TRIM( DiagnName ), &
+                          AutoFill  = 0,                 &
+                          ExtNr     = -1,                &
+                          Cat       = -1,                &
+                          Hier      = -1,                &
+                          HcoID     = -1,                &
+                          SpaceDim  =  3,                &
+                          LevIDx    = -1,                &
+                          OutUnit   = TRIM( OutUnit   ), &
+                          OutOper   = TRIM( OutOper   ), &
+                          WriteFreq = TRIM( WriteFreq ), &
+                          ScaleFact = ScaleFact,         &
+                          cId       = cId,               &
+                          RC        = RC )
+
+       IF ( RC /= HCO_SUCCESS ) THEN
+          MSG = 'Cannot create diagnostics: ' // TRIM(DiagnName)
+          CALL ERROR_STOP( MSG, LOC ) 
+       ENDIF
+    ENDIF
+
+  END SUBROUTINE DiagInit_GridBox
 !EOC
->>>>>>> 19c15fd2
 END MODULE Diagnostics_Mod
 #endif