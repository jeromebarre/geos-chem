!------------------------------------------------------------------------------
!          Harvard University Atmospheric Chemistry Modeling Group            !
!------------------------------------------------------------------------------
!BOP
!
! !MODULE: dao_mod
!
! !DESCRIPTION: Module DAO\_MOD contains both arrays that hold DAO met fields, 
!  as well as subroutines that compute, interpolate, or otherwise process 
!  DAO met field data. 
!\\
!\\
! !INTERFACE: 
!
      MODULE DAO_MOD
!
! !USES:
!
      USE CMN_SIZE_MOD           ! Size parameters
      USE CMN_GCTM_MOD           ! Physical constants

      IMPLICIT NONE
      PRIVATE

#     include "define.h"
!
! !PRIVATE MEMBER FUNCTIONS:
!
      PRIVATE :: INIT_DAO_GCAP
      PRIVATE :: INIT_DAO_GEOS3
      PRIVATE :: INIT_DAO_GEOS4
      PRIVATE :: INIT_DAO_GEOS5
      PRIVATE :: INIT_DAO_GEOS57
      PRIVATE :: INIT_DAO_MERRA
      PRIVATE :: INIT_DAO_DERIVED
!
! !PUBLIC MEMBER FUNCTIONS:
!
      PUBLIC  :: AVGPOLE
      PUBLIC  :: AIRQNT
      PUBLIC  :: AIRQNT_FULLGRID
      PUBLIC  :: CLEANUP_DAO
      PUBLIC  :: CONVERT_UNITS
<<<<<<< HEAD
      PUBLIC  :: COPY_I3_I6_FIELDS
      PUBLIC  :: COSSZA
=======
      PUBLIC  :: COPY_I6_FIELDS
      PUBLIC  :: GET_COSINE_SZA
>>>>>>> 045867e5
      PUBLIC  :: GET_OBK
      PUBLIC  :: INIT_DAO
      PUBLIC  :: INTERP
      PUBLIC  :: IS_LAND
      PUBLIC  :: IS_WATER
      PUBLIC  :: IS_ICE
      PUBLIC  :: IS_NEAR
      PUBLIC  :: MAKE_AVGW
      PUBLIC  :: MAKE_RH
!
! !PUBLIC DATA MEMBERS:
!
      ! 2-D data fields
<<<<<<< HEAD
      REAL*8,  ALLOCATABLE, PUBLIC :: ALBD1          (:,:  )
      REAL*8,  ALLOCATABLE, PUBLIC :: ALBD2          (:,:  )
      REAL*8,  ALLOCATABLE, PUBLIC :: ALBD           (:,:  )
      INTEGER, ALLOCATABLE, PUBLIC :: CLDTOPS        (:,:  )
      REAL*8,  ALLOCATABLE, PUBLIC :: CLDFRC         (:,:  )
      REAL*8,  ALLOCATABLE, PUBLIC :: EFLUX          (:,:  )
      REAL*8,  ALLOCATABLE, PUBLIC :: EVAP           (:,:  )
      REAL*8,  ALLOCATABLE, PUBLIC :: FRLAKE         (:,:  )
      REAL*8,  ALLOCATABLE, PUBLIC :: FRLAND         (:,:  )
      REAL*8,  ALLOCATABLE, PUBLIC :: FROCEAN        (:,:  )
      REAL*8,  ALLOCATABLE, PUBLIC :: FRLANDIC       (:,:  )
      REAL*8,  ALLOCATABLE, PUBLIC :: FRSEAICE       (:,:  )
      REAL*8,  ALLOCATABLE, PUBLIC :: FRSNO          (:,:  )
      REAL*8,  ALLOCATABLE, PUBLIC :: GRN            (:,:  )
      REAL*8,  ALLOCATABLE, PUBLIC :: GWETROOT       (:,:  )
      REAL*8,  ALLOCATABLE, PUBLIC :: GWETTOP        (:,:  )
      REAL*8,  ALLOCATABLE, PUBLIC :: HFLUX          (:,:  )
      REAL*8,  ALLOCATABLE, PUBLIC :: LAI            (:,:  )
      REAL*8,  ALLOCATABLE, PUBLIC :: LWI_GISS       (:,:  )
      REAL*8,  ALLOCATABLE, PUBLIC :: LWI            (:,:  )
      REAL*8,  ALLOCATABLE, PUBLIC :: MOLENGTH       (:,:  )
      REAL*8,  ALLOCATABLE, PUBLIC :: OICE           (:,:  )      
      REAL*8,  ALLOCATABLE, PUBLIC :: PARDF          (:,:  )
      REAL*8,  ALLOCATABLE, PUBLIC :: PARDR          (:,:  )
      REAL*8,  ALLOCATABLE, PUBLIC :: PBL            (:,:  )
      REAL*8,  ALLOCATABLE, PUBLIC :: PHIS           (:,:  )
      REAL*8,  ALLOCATABLE, PUBLIC :: PREACC         (:,:  )
      REAL*8,  ALLOCATABLE, PUBLIC :: PREANV         (:,:  )
      REAL*8,  ALLOCATABLE, PUBLIC :: PRECON         (:,:  )
      REAL*8,  ALLOCATABLE, PUBLIC :: PRELSC         (:,:  )
      REAL*8,  ALLOCATABLE, PUBLIC :: PRECSNO        (:,:  )
      REAL*8,  ALLOCATABLE, PUBLIC :: PS1            (:,:  )
      REAL*8,  ALLOCATABLE, PUBLIC :: PS2            (:,:  )
      REAL*8,  ALLOCATABLE, PUBLIC :: PSC2           (:,:  )
      REAL*8,  ALLOCATABLE, PUBLIC :: RADLWG         (:,:  )
      REAL*8,  ALLOCATABLE, PUBLIC :: RADSWG         (:,:  )
      REAL*8,  ALLOCATABLE, PUBLIC :: SEAICE00       (:,:  )
      REAL*8,  ALLOCATABLE, PUBLIC :: SEAICE10       (:,:  )
      REAL*8,  ALLOCATABLE, PUBLIC :: SEAICE20       (:,:  )
      REAL*8,  ALLOCATABLE, PUBLIC :: SEAICE30       (:,:  )
      REAL*8,  ALLOCATABLE, PUBLIC :: SEAICE40       (:,:  )
      REAL*8,  ALLOCATABLE, PUBLIC :: SEAICE50       (:,:  )
      REAL*8,  ALLOCATABLE, PUBLIC :: SEAICE60       (:,:  )
      REAL*8,  ALLOCATABLE, PUBLIC :: SEAICE70       (:,:  )
      REAL*8,  ALLOCATABLE, PUBLIC :: SEAICE80       (:,:  )
      REAL*8,  ALLOCATABLE, PUBLIC :: SEAICE90       (:,:  )
      REAL*8,  ALLOCATABLE, PUBLIC :: SLP            (:,:  )
      REAL*8,  ALLOCATABLE, PUBLIC :: SNICE          (:,:  )
      REAL*8,  ALLOCATABLE, PUBLIC :: SNODP          (:,:  )
      REAL*8,  ALLOCATABLE, PUBLIC :: SNOMAS         (:,:  )
      REAL*8,  ALLOCATABLE, PUBLIC :: SNOW           (:,:  )
      REAL*8,  ALLOCATABLE, PUBLIC :: SUNCOS         (:    )
      REAL*8,  ALLOCATABLE, PUBLIC :: SUNCOS_MID     (:    )
      REAL*8,  ALLOCATABLE, PUBLIC :: TO31           (:,:  )
      REAL*8,  ALLOCATABLE, PUBLIC :: TO32           (:,:  )
      REAL*8,  ALLOCATABLE, PUBLIC :: TO3            (:,:  )
      REAL*8,  ALLOCATABLE, PUBLIC :: TTO3           (:,:  )
      REAL*8,  ALLOCATABLE, PUBLIC :: TROPP1         (:,:  )
      REAL*8,  ALLOCATABLE, PUBLIC :: TROPP2         (:,:  )
      REAL*8,  ALLOCATABLE, PUBLIC :: TROPP          (:,:  )
      REAL*8,  ALLOCATABLE, PUBLIC :: TS             (:,:  )
      REAL*8,  ALLOCATABLE, PUBLIC :: TSKIN          (:,:  )
      REAL*8,  ALLOCATABLE, PUBLIC :: U10M           (:,:  )
      REAL*8,  ALLOCATABLE, PUBLIC :: USTAR          (:,:  )  
      REAL*8,  ALLOCATABLE, PUBLIC :: V10M           (:,:  )
      REAL*8,  ALLOCATABLE, PUBLIC :: Z0             (:,:  )
=======
      REAL*8,  ALLOCATABLE, PUBLIC :: ALBD1   (:,:)
      REAL*8,  ALLOCATABLE, PUBLIC :: ALBD2   (:,:)
      REAL*8,  ALLOCATABLE, PUBLIC :: ALBD    (:,:)
      INTEGER, ALLOCATABLE, PUBLIC :: CLDTOPS (:,:)
      REAL*8,  ALLOCATABLE, PUBLIC :: CLDFRC  (:,:)
      REAL*8,  ALLOCATABLE, PUBLIC :: EFLUX   (:,:)
      REAL*8,  ALLOCATABLE, PUBLIC :: EVAP    (:,:)
      REAL*8,  ALLOCATABLE, PUBLIC :: FRLAKE  (:,:)
      REAL*8,  ALLOCATABLE, PUBLIC :: FRLAND  (:,:)
      REAL*8,  ALLOCATABLE, PUBLIC :: FROCEAN (:,:)
      REAL*8,  ALLOCATABLE, PUBLIC :: FRLANDIC(:,:)
      REAL*8,  ALLOCATABLE, PUBLIC :: FRSEAICE(:,:)
      REAL*8,  ALLOCATABLE, PUBLIC :: FRSNO   (:,:)
      REAL*8,  ALLOCATABLE, PUBLIC :: GRN     (:,:)
      REAL*8,  ALLOCATABLE, PUBLIC :: GWETROOT(:,:)
      REAL*8,  ALLOCATABLE, PUBLIC :: GWETTOP (:,:)
      REAL*8,  ALLOCATABLE, PUBLIC :: HFLUX   (:,:)
      REAL*8,  ALLOCATABLE, PUBLIC :: LAI     (:,:)
      REAL*8,  ALLOCATABLE, PUBLIC :: LWI_GISS(:,:)
      REAL*8,  ALLOCATABLE, PUBLIC :: LWI     (:,:)
      REAL*8,  ALLOCATABLE, PUBLIC :: MOLENGTH(:,:)
      REAL*8,  ALLOCATABLE, PUBLIC :: OICE    (:,:)      
      REAL*8,  ALLOCATABLE, PUBLIC :: PARDF   (:,:)
      REAL*8,  ALLOCATABLE, PUBLIC :: PARDR   (:,:)
      REAL*8,  ALLOCATABLE, PUBLIC :: PBL     (:,:)
      REAL*8,  ALLOCATABLE, PUBLIC :: PHIS    (:,:)
      REAL*8,  ALLOCATABLE, PUBLIC :: PREACC  (:,:)
      REAL*8,  ALLOCATABLE, PUBLIC :: PREANV  (:,:)
      REAL*8,  ALLOCATABLE, PUBLIC :: PRECON  (:,:)
      REAL*8,  ALLOCATABLE, PUBLIC :: PRELSC  (:,:)
      REAL*8,  ALLOCATABLE, PUBLIC :: PRECSNO (:,:)
      REAL*8,  ALLOCATABLE, PUBLIC :: PS1     (:,:)
      REAL*8,  ALLOCATABLE, PUBLIC :: PS2     (:,:)
      REAL*8,  ALLOCATABLE, PUBLIC :: PSC2    (:,:)
      REAL*8,  ALLOCATABLE, PUBLIC :: RADLWG  (:,:)
      REAL*8,  ALLOCATABLE, PUBLIC :: RADSWG  (:,:)
      REAL*8,  ALLOCATABLE, PUBLIC :: SEAICE00(:,:)
      REAL*8,  ALLOCATABLE, PUBLIC :: SEAICE10(:,:)
      REAL*8,  ALLOCATABLE, PUBLIC :: SEAICE20(:,:)
      REAL*8,  ALLOCATABLE, PUBLIC :: SEAICE30(:,:)
      REAL*8,  ALLOCATABLE, PUBLIC :: SEAICE40(:,:)
      REAL*8,  ALLOCATABLE, PUBLIC :: SEAICE50(:,:)
      REAL*8,  ALLOCATABLE, PUBLIC :: SEAICE60(:,:)
      REAL*8,  ALLOCATABLE, PUBLIC :: SEAICE70(:,:)
      REAL*8,  ALLOCATABLE, PUBLIC :: SEAICE80(:,:)
      REAL*8,  ALLOCATABLE, PUBLIC :: SEAICE90(:,:)
      REAL*8,  ALLOCATABLE, PUBLIC :: SLP     (:,:)
      REAL*8,  ALLOCATABLE, PUBLIC :: SNICE   (:,:)
      REAL*8,  ALLOCATABLE, PUBLIC :: SNODP   (:,:)
      REAL*8,  ALLOCATABLE, PUBLIC :: SNOMAS  (:,:)
      REAL*8,  ALLOCATABLE, PUBLIC :: SNOW    (:,:)
      REAL*8,  ALLOCATABLE, PUBLIC :: SUNCOS  (:  )
      REAL*8,  ALLOCATABLE, PUBLIC :: SUNCOS_MID(:  )
      REAL*8,  ALLOCATABLE, PUBLIC :: SUNCOS_MID_5hr(:  )
      REAL*8,  ALLOCATABLE, PUBLIC :: TO31    (:,:)
      REAL*8,  ALLOCATABLE, PUBLIC :: TO32    (:,:)
      REAL*8,  ALLOCATABLE, PUBLIC :: TO3     (:,:)
      REAL*8,  ALLOCATABLE, PUBLIC :: TTO3    (:,:)
      REAL*8,  ALLOCATABLE, PUBLIC :: TROPP1  (:,:)
      REAL*8,  ALLOCATABLE, PUBLIC :: TROPP2  (:,:)
      REAL*8,  ALLOCATABLE, PUBLIC :: TROPP   (:,:)
      REAL*8,  ALLOCATABLE, PUBLIC :: TS      (:,:)
      REAL*8,  ALLOCATABLE, PUBLIC :: TSKIN   (:,:)
      REAL*8,  ALLOCATABLE, PUBLIC :: U10M    (:,:)
      REAL*8,  ALLOCATABLE, PUBLIC :: USTAR   (:,:)  
      REAL*8,  ALLOCATABLE, PUBLIC :: V10M    (:,:)
      REAL*8,  ALLOCATABLE, PUBLIC :: Z0      (:,:)
>>>>>>> 045867e5

      ! 3-D data fields
      REAL*8,  ALLOCATABLE, PUBLIC :: AD             (:,:,:)
      REAL*8,  ALLOCATABLE, PUBLIC :: AIRDEN         (:,:,:)
      REAL*8,  ALLOCATABLE, PUBLIC :: AIRVOL         (:,:,:)
      REAL*8,  ALLOCATABLE, PUBLIC :: AVGW           (:,:,:)
      REAL*8,  ALLOCATABLE, PUBLIC :: BXHEIGHT       (:,:,:)
      REAL*8,  ALLOCATABLE, PUBLIC :: DQRCU          (:,:,:)
      REAL*8,  ALLOCATABLE, PUBLIC :: DQRLSAN        (:,:,:)
      REAL*8,  ALLOCATABLE, PUBLIC :: CLDF           (:,:,:)
      REAL*8,  ALLOCATABLE, PUBLIC :: CLDMAS         (:,:,:)
      REAL*8,  ALLOCATABLE, PUBLIC :: CMFMC          (:,:,:)
      REAL*8,  ALLOCATABLE, PUBLIC :: DELP           (:,:,:)
      REAL*8,  ALLOCATABLE, PUBLIC :: DETRAINE       (:,:,:)
      REAL*8,  ALLOCATABLE, PUBLIC :: DETRAINN       (:,:,:)
      REAL*8,  ALLOCATABLE, PUBLIC :: DNDE           (:,:,:)
      REAL*8,  ALLOCATABLE, PUBLIC :: DNDN           (:,:,:)
      REAL*8,  ALLOCATABLE, PUBLIC :: DQIDTMST       (:,:,:)
      REAL*8,  ALLOCATABLE, PUBLIC :: DQLDTMST       (:,:,:)
      REAL*8,  ALLOCATABLE, PUBLIC :: DQRCON         (:,:,:)
      REAL*8,  ALLOCATABLE, PUBLIC :: DQRLSC         (:,:,:)    
      REAL*8,  ALLOCATABLE, PUBLIC :: DQVDTMST       (:,:,:)
      REAL*8,  ALLOCATABLE, PUBLIC :: DTRAIN         (:,:,:)
      REAL*8,  ALLOCATABLE, PUBLIC :: ENTRAIN        (:,:,:)
      REAL*8,  ALLOCATABLE, PUBLIC :: HKBETA         (:,:,:)
      REAL*8,  ALLOCATABLE, PUBLIC :: HKETA          (:,:,:)
      REAL*8,  ALLOCATABLE, PUBLIC :: MFXC           (:,:,:)
      REAL*8,  ALLOCATABLE, PUBLIC :: MFYC           (:,:,:)
      REAL*8,  ALLOCATABLE, PUBLIC :: MFZ            (:,:,:)
      REAL*8,  ALLOCATABLE, PUBLIC :: MOISTQ         (:,:,:)
      REAL*8,  ALLOCATABLE, PUBLIC :: OPTDEP         (:,:,:)
      REAL*8,  ALLOCATABLE, PUBLIC :: OPTD           (:,:,:)
      REAL*8,  ALLOCATABLE, PUBLIC :: PFICU          (:,:,:)
      REAL*8,  ALLOCATABLE, PUBLIC :: PFILSAN        (:,:,:)
      REAL*8,  ALLOCATABLE, PUBLIC :: PFLCU          (:,:,:)
      REAL*8,  ALLOCATABLE, PUBLIC :: PFLLSAN        (:,:,:)
      REAL*8,  ALLOCATABLE, PUBLIC :: PV             (:,:,:)
      REAL*8,  ALLOCATABLE, PUBLIC :: QI             (:,:,:)
      REAL*8,  ALLOCATABLE, PUBLIC :: QL             (:,:,:)
      REAL*8,  ALLOCATABLE, PUBLIC :: REEVAPCN       (:,:,:)
      REAL*8,  ALLOCATABLE, PUBLIC :: REEVAPLS       (:,:,:)
      REAL*8,  ALLOCATABLE, PUBLIC :: RH1            (:,:,:)
      REAL*8,  ALLOCATABLE, PUBLIC :: RH2            (:,:,:)
      REAL*8,  ALLOCATABLE, PUBLIC :: RH             (:,:,:)
      REAL*8,  ALLOCATABLE, PUBLIC :: SPHU1          (:,:,:)
      REAL*8,  ALLOCATABLE, PUBLIC :: SPHU2          (:,:,:)
      REAL*8,  ALLOCATABLE, PUBLIC :: SPHU           (:,:,:)
      REAL*8,  ALLOCATABLE, PUBLIC :: T              (:,:,:)
      REAL*8,  ALLOCATABLE, PUBLIC :: TAUCLI         (:,:,:)
      REAL*8,  ALLOCATABLE, PUBLIC :: TAUCLW         (:,:,:)
      REAL*8,  ALLOCATABLE, PUBLIC :: TMPU1          (:,:,:)
      REAL*8,  ALLOCATABLE, PUBLIC :: TMPU2          (:,:,:)
      REAL*8,  ALLOCATABLE, PUBLIC :: UPDE           (:,:,:)
      REAL*8,  ALLOCATABLE, PUBLIC :: UPDN           (:,:,:)
      REAL*8,  ALLOCATABLE, PUBLIC :: UWND1          (:,:,:)
      REAL*8,  ALLOCATABLE, PUBLIC :: UWND2          (:,:,:)
      REAL*8,  ALLOCATABLE, PUBLIC :: UWND           (:,:,:)
      REAL*8,  ALLOCATABLE, PUBLIC :: VWND1          (:,:,:)
      REAL*8,  ALLOCATABLE, PUBLIC :: VWND2          (:,:,:)
      REAL*8,  ALLOCATABLE, PUBLIC :: VWND           (:,:,:)
      REAL*8,  ALLOCATABLE, PUBLIC :: ZMEU           (:,:,:)
      REAL*8,  ALLOCATABLE, PUBLIC :: ZMMD           (:,:,:)
      REAL*8,  ALLOCATABLE, PUBLIC :: ZMMU           (:,:,:)
      REAL*8,  ALLOCATABLE, PUBLIC :: AIRDEN_FULLGRID(:,:,:)
      REAL*8,  ALLOCATABLE, PUBLIC :: T_FULLGRID     (:,:,:)
!
! !REVISION HISTORY:
!  26 Jun 2010 - R. Yantosca - Initial version
!  (1 ) Added sea level pressure (SLP) met field for GEOS-3 (bmy, 10/10/00)
!  (2 ) Moved MAKE_QQ to "wetscav_mod.f" (bmy, 10/12/00)
!  (3 ) Now get LWI from ALBEDO for GEOS-3 in routines IS_LAND and
!        IS_WATER (bmy, 4/4/01)
!  (4 ) Define OPTDEP allocatable array for GEOS-3 -- this is the grid 
!        box optical depth and is now stored as a met field (bmy, 8/15/01)
!  (5 ) Updated comments (bmy, 9/4/01)
!  (6 ) Now make AVGW an allocatable module array.  Also replace obsolete
!        parameters {IJL}GCMPAR with IIPAR,JJPAR,LLPAR. (bmy, 9/27/01)
!  (7 ) Remove arguments LMAKEPW, PW, and LM from AIRQNT (bmy, 10/3/01)
!  (8 ) Remove obsolete code from 9/01 (bmy, 10/23/01)
!  (9 ) Bug fixes in IS_LAND and IS_WATER.  Also cosmetic changes and 
!        updated some comments. (mje, bmy, 1/9/02)
!  (10) Now add additional array PSC2 in order to pass to TPCORE, which will
!        fix the mixing ratio bug.  Compute PSC2 in subroutine INTERP.
!        Now bundle "convert_units.f" into "dao_mod.f".  Updated comments.
!        (bmy, 3/27/02)
!  (11) Updated comments (bmy, 5/28/02)
!  (12) Replaced all instances of IM with IIPAR and JM with JJPAR, in order
!        to prevent namespace confusion for the new TPCORE (bmy, 6/25/02)
!  (13) Eliminated PS, PSC arrays.  Now reference "pressure_mod.f".  Also
!        updated AIRQNT for hybrid grid.  Added routine MAKE_RH to this
!        module. (dsa, bdf, bmy, 8/27/02)
!  (14) Added arrays AD, BXHEIGHT, and T to "dao_mod.f".  Also removed 
!        obsolete code from 8/02 from several module routines.  Now 
!        references "error_mod.f".  Remove all references to QQ, it is now
!        declared in "wetscav_mod.f".  (bmy, 11/8/02)
!  (15) Now references "grid_mod.f".  Also added PHIS field, which was
!        formerly stored as PALTD in "CMN".  Added bug fix in routine
!        AVGPOLE for 1x1 nested grid. (bmy, 3/11/03)
!  (16) Added SUNCOSB array for SMVGEAR II.  Also removed KZZ array, since
!        that is now obsolete. (bmy, 4/28/03)
!  (17) Now moved MAKE_CLDFRC into "a6_read_mod.f".  Added HKBETA, HKETA, 
!        TSKIN, GWETTOP, ZMEU, ZMMD, ZMMU, PARDF, PARDR fields for 
!        GEOS-4/fvDAS. (bmy, 6/25/03)
!  (18) Added CLDFRC, RADSWG, RADLWG, SNOW arrays (bmy, 12/9/03)
!  (19) Added routine COPY_I6_FIELDS w/ parallel DO-loops (bmy, 4/13/04)
!  (20) Now also allocate AVGW for offline aerosol simulation (bmy, 9/28/04)
!  (21) AVGPOLE now uses NESTED_CH and NESTED_NA cpp switches (bmy, 12/1/04)
!  (22) Now modified for GEOS-5 and GCAP met fields (swu, bmy, 5/25/05)
!  (23) Now allocate SNOW and GWET for GCAP (bmy, 8/17/05)
!  (24) Now also add TSKIN for GEOS-3 (tmf, bmy, 10/20/05)
!  (25) Modifications for near-land formulation (ltm, bmy, 5/16/06)
!  (26) Remove support for GEOS-1 and GEOS-STRAT met fields (bmy, 8/4/06)
!  (27) Modified for variable tropopause (phs, bdf, 9/14/06)
!  (28) Add in extra fields for GEOS-5.  Updated COSSZA.  Now cap var trop 
!        at 200hPa near poles in INTERP (bmy, phs, 9/18/07)
!  (29) Bug fix in INIT_DAO for CMFMC array (bmy, jaf, 6/11/08)
!  (30) Add heat flux EFLUX for GEOS5. (lin, ccc, 5/29/09)
!  (31) Add fractions of land and water, FRLAND, FROCEAN, FRLANDIC, FRLAKE 
!        for methane (kjw, 8/18/09)
!  (32) Bug fix in AVGPOLE (bmy, 12/18/09)
!  (33) Remove obsolete SUNCOSB array (bmy, 4/28/10)
!  16 Aug 2010 - R. Yantosca - Added ProTeX headers
!  18 Aug 2010 - R. Yantosca - Added modifications for MERRA data
!  18 Aug 2010 - R. Yantosca - Move F77_CMN_SIZE, F77_CMN_DIAG to top of module
!  25 Aug 2010 - R. Yantosca - Now read LWI (land/water/ice) for MERRA met
!  05 Oct 2011 - R. Yantosca - Add SUNCOS_30 array to hold the cos(SZA)
!                              computed @ 30 mins after each GMT hour.
!  07 Oct 2011 - R. Yantosca - Rename SUNCOS30 to SUNCOS_MID, which is the
!                              cos(SZA) at the midpt of the chemistry timestep
<<<<<<< HEAD
!  06 Feb 2012 - R. Yantosca - Add modifications for GEOS-5.7.x met fields
!  06 Feb 2012 - R. Yantosca - Split up INIT_DAO into several routines
=======
!  07 Feb 2012 - M. Payer    - Add subroutine GET_COSINE_SZA to compute sun
!                              angles at the current time and 5 hours prior to
!                              the current time (for the PARANOX ship emissions
!                              plume model) (R. Yantosca)
>>>>>>> 045867e5
!EOP
!------------------------------------------------------------------------------
!BOC
      CONTAINS
!EOC
!------------------------------------------------------------------------------
!          Harvard University Atmospheric Chemistry Modeling Group            !
!------------------------------------------------------------------------------
!BOP
!
! !IROUTINE: avgpole
!
! !DESCRIPTION: Subroutine AVGPOLE computes average quantity near polar caps, 
!  defined by (J = 1, 2) and (J = JJPAR-1, JJPAR).  
!\\
!\\
! !INTERFACE:
!
      SUBROUTINE AVGPOLE( Z ) 
!
! !USES:
!
      USE GRID_MOD, ONLY : GET_AREA_M2
!
! !INPUT/OUTPUT PARAMETERS: 
!
      REAL*8, INTENT(INOUT) :: Z(IIPAR,JJPAR)   ! Quantity to be averaged 
                                                !  over the pole (usually PS)
! 
! !REVISION HISTORY: 
!  30 Jan 1998 - R. Yantosca - Initial version
!  (1 ) AVGPOLE is written in Fixed-Form Fortran 90.  Use F90 syntax
!        for declarations, etc (bmy, 4/14/99)
!  (2 ) MAIN now passes the Harvard CTM variable for surface area of
!        a gridbox, DXYP(JJPAR), to AVGPOLE.  Use window offset
!        J+J0 when accessing DXYP.  Add JJPAR to the parameter list.
!  (3 ) Added this routine to "dao_mod.f" (bmy, 6/27/00)
!  (4 ) Updated comments (bmy, 4/4/01)
!  (5 ) Now replaced DXYP(J) with routine GET_AREA_M2 of "grid_mod.f"
!        Now also return immediately if GRID1x1 is selected. (bmy, 3/11/03)
!  (6 ) Now use cpp switches NESTED_CH and NESTED_NA to denote nested
!        grids...GRID1x1 can now also denote a global grid (bmy, 12/1/04)
!  (7 ) Also need to RETURN for 0.5 x 0.666 nested grid simulations 
!        (mpb, bmy, 12/18/09)
!  16 Aug 2010 - R. Yantosca - Added ProTeX headers
!EOP
!------------------------------------------------------------------------------
!BOC
!
! !LOCAL VARIABLES:
!
      INTEGER :: I, J
      REAL*8  :: TOTAL_Z1, TOTAL_Z2, TOTAL_Z3, TOTAL_Z4
      REAL*8  :: TOTAL_A1, TOTAL_A2, TOTAL_A3, TOTAL_A4

      !=================================================================
      ! AVGPOLE begins here!                                                  
      !=================================================================

#if   defined( GRID1x1   ) || defined( GRID05x0666 ) 
#if   defined( NESTED_CH ) || defined( NESTED_NA   ) 
      ! NOTE: Only do this for 1x1 nested grids (bmy, 12/1/04)
      ! 1x1 window grid does not extend to poles
      RETURN
#endif
#endif

      TOTAL_Z1 = 0.
      TOTAL_Z2 = 0.
      TOTAL_Z3 = 0.
      TOTAL_Z4 = 0.
      TOTAL_A1 = 0.
      TOTAL_A2 = 0.
      TOTAL_A3 = 0.
      TOTAL_A4 = 0.

      DO I = 1, IIPAR
         TOTAL_Z1 = TOTAL_Z1 + GET_AREA_M2(       1 ) * Z(I,      1)
         TOTAL_Z2 = TOTAL_Z2 + GET_AREA_M2(       2 ) * Z(I,      2)
         TOTAL_Z3 = TOTAL_Z3 + GET_AREA_M2( JJPAR-1 ) * Z(I,JJPAR-1)
         TOTAL_Z4 = TOTAL_Z4 + GET_AREA_M2(   JJPAR ) * Z(I,JJPAR  )
         TOTAL_A1 = TOTAL_A1 + GET_AREA_M2(       1 ) 
         TOTAL_A2 = TOTAL_A2 + GET_AREA_M2(       2 )
         TOTAL_A3 = TOTAL_A3 + GET_AREA_M2( JJPAR-1 )
         TOTAL_A4 = TOTAL_A4 + GET_AREA_M2(   JJPAR )
      ENDDO

      DO I = 1, IIPAR
         Z(I,      1) = (TOTAL_Z1 + TOTAL_Z2) / (TOTAL_A1 + TOTAL_A2)
         Z(I,      2) = Z(I,1)
         Z(I,JJPAR-1) = (TOTAL_Z3 + TOTAL_Z4) / (TOTAL_A3 + TOTAL_A4)
         Z(I,JJPAR  ) = Z(I,JJPAR-1)
      ENDDO

      END SUBROUTINE AVGPOLE
!EOC
!------------------------------------------------------------------------------
!          Harvard University Atmospheric Chemistry Modeling Group            !
!------------------------------------------------------------------------------
!BOP
!
! !IROUTINE: airqnt
!
! !DESCRIPTION: Subroutine AIRQNT calculates the volume [m\^3 and cm\^3], mass 
!  [kg], density, [kg/m\^3], and pressure thickness [hPa] of air for each grid 
!  box (I,J,L).   The quantity (surface pressure - PTOP) [hPa] at each surface 
!  grid box (I,J) is also computed. 
!\\
!\\
! !INTERFACE:
!
      SUBROUTINE AIRQNT
!
! !USES:
!
      USE GRID_MOD,     ONLY : GET_AREA_M2
      USE PRESSURE_MOD, ONLY : GET_BP, GET_PEDGE
!
! !REMARKS:
!  DAO met fields updated by AIRQNT:
!  ========================================================================
!  (1 ) BXHEIGHT (REAL*8 ) : Vertical extent of a grid box   [m       ]
!  (2 ) DELP     (REAL*8 ) : Delta-P extent  of a grid box   [mb      ]
!  (3 ) AIRVOL   (REAL*8 ) : Volume  of air  in a grid box   [m^3     ]
!  (4 ) AD       (REAL*8 ) : Mass    of air  in a grid box   [kg      ]
!  (5 ) AIRDEN   (REAL*8 ) : Density of air  in a grid box   [kg/m^3  ]
! 
! !REVISION HISTORY: 
!  30 Jan 1998 - R. Yantosca - Initial version
!  (1 ) AIRQNT is written in Fixed-Form Fortran 90.  Use F90 syntax
!        for declarations etc. (bmy, 4/14/99)
!  (2 ) AIRQNT can now compute PW from PS (if LMAKEPW=T) or PS from PW.
!  (3 ) AIRQNT should also be called after TPCORE, since TPCORE changes
!        the PW values.  AIRQNT must then be called to compute the post-TPCORE
!        values of AD, BXHEIGHT, AIRVOL, and AIRDEN.
!  (4 ) The AIRDEN and DELP arrays are now dimensioned as (LLPAR,IIPAR,JJPAR) 
!        for better efficiency when processing a whole (I,J) column layer by 
!        layer.  In FORTRAN, the best efficiency is obtained when the leftmost 
!        array index corresponds to the innermost loop.
!  (5 ) Remove PTOP from the arg list.  PTOP is now a parameter in 
!      "CMN_SIZE".  Also updated comments. (bmy, 2/22/00)
!  (6 ) Replace IM, JM, LM with IIPAR, JJPAR, LLPAR as loop boundaries.
!        This ensures that all quantities get defined up to the top of
!        the atmosphere. (bmy, 6/15/00)
!  (7 ) Added to "dao_mod.f" (bmy, 6/26/00)
!  (8 ) Updated comments (bmy, 4/4/01)
!  (9 ) P(IREF,JREF) is now P(I,J).  T(IREF,JREF,L) is now T(I,J,L).  Also
!        removed LM from the arg list, it is obsolete.  Also updated
!        comments. (bmy, 9/26/01)
!  (10) Remove PW -- it is now obsolete.  Also make PW a local variable,
!        we need to preserve the way it computes P so as to avoid numerical
!        drift. (bmy, 10/4/01)
!  (11) Removed obsolete code from 9/01 and 10/01 (bmy, 10/23/01)
!  (12) Removed LMAKEPW from arg list.  Added parallel DO loops (bmy, 11/15/01)
!  (13) Removed obsolete code from 11/01 (bmy, 1/9/02)
!  (14) Now rename G_SIGE to SIGE, and dimension it (1:LLPAR+1).  Updated
!        comments, cosmetic changes. (bmy, 4/4/02)
!  (15) Removed obsolete, commented-out code (bmy, 6/25/02)
!  (16) Removed PS, P, SIGE from the arg list for hybrid grid.  Now reference
!        routines GET_PEDGE and GET_BP from "pressure_mod.f".  Removed 
!        obsolete, commented-out code. (dsa, bdf, bmy, 8/27/02)
!  (17) Now only pass DXYP via the arg list -- the other arguments are actually
!        are already contained within "dao_mod.f" (bmy, 11/15/02)
!  (18) Now replace DXYP(JREF) with routine GET_AREA_M2 of "grid_mod.f".
!        (bmy, 3/11/03)
!  (19) Now move computation of DELP into main loop.  Also remove P, LOGP,
!        JREF, DSIG variables -- these are obsolete for fvDAS.  (bmy, 6/19/03)
!  16 Aug 2010 - R. Yantosca - Added ProTeX headers
!EOP
!------------------------------------------------------------------------------
!BOC
!
! !LOCAL VARIABLES:
!
      INTEGER :: I,  J,  L
      REAL*8  :: P1, P2, AREA_M2

      !=================================================================
      ! AIRQNT begins here! 
      !=================================================================
!$OMP PARALLEL DO
!$OMP+DEFAULT( SHARED )
!$OMP+PRIVATE( I, J, L, AREA_M2, P1, P2 )
      DO L = 1, LLPAR
      DO J = 1, JJPAR

         ! Grid box surface area [m2]
         AREA_M2 = GET_AREA_M2( J )

         DO I = 1, IIPAR
               
            ! Pressure at bottom edge of grid box [hPa]
            P1          = GET_PEDGE(I,J,L)

            ! Pressure at top edge of grid box [hPa]
            P2          = GET_PEDGE(I,J,L+1)

            ! Pressure difference between top & bottom edges [hPa]
            DELP(L,I,J) = P1 - P2
            
            !===========================================================
            ! BXHEIGHT is the height (Delta-Z) of grid box (I,J,L) 
            ! in meters. 
            !
            ! The formula for BXHEIGHT is just the hydrostatic eqn.  
            ! Rd = 287 J/K/kg is the value for the ideal gas constant
            ! R for air (M.W = 0.02897 kg/mol),  or 
            ! Rd = 8.31 J/(mol*K) / 0.02897 kg/mol. 
            !===========================================================
            BXHEIGHT(I,J,L) = Rdg0 * T(I,J,L) * LOG( P1 / P2 )

            !===========================================================
            ! AIRVOL is the volume of grid box (I,J,L) in meters^3
            !
            ! AREA_M2 is the Delta-X * Delta-Y surface area of grid
            ! boxes (I,J,L=1), that is, at the earth's surface.
            !
            ! Since the thickness of the atmosphere is much smaller 
            ! than the radius of the earth, we can make the "thin 
            ! atmosphere" approximation, namely:
            !
            !               (Rearth + h) ~ Rearth
            !
            ! Therefore, the Delta-X * Delta-Y surface area of grid
            ! boxes that are above the earth's surface will be 
            ! approx. the same as AREA_M2.  Thus we are justified 
            ! in using AREA_M2 for grid boxes (I, J, L > 1)
            !===========================================================
            AIRVOL(I,J,L) = BXHEIGHT(I,J,L) * AREA_M2

            !===========================================================
            ! AD = (dry) mass of air in grid box (I,J,L) in kg, 
            ! given by:        
            !
            !  Mass    Pressure        100      1        Surface area 
            !        = difference   *  ---  *  ---   *   of grid box 
            !          in grid box      1       g          AREA_M2
            !
            !   kg         mb          Pa      s^2           m^2
            !  ----  =    ----      * ----  * -----  *      -----
            !    1          1          mb       m             1
            !===========================================================
            AD(I,J,L) = DELP(L,I,J) * G0_100 * AREA_M2

            !===========================================================
            ! AIRDEN = density of air (AD / AIRVOL) in kg / m^3 
            !===========================================================
            AIRDEN(L,I,J) = AD(I,J,L) / AIRVOL(I,J,L)
         ENDDO
      ENDDO
      ENDDO
!$OMP END PARALLEL DO

      END SUBROUTINE AIRQNT
!EOC
!------------------------------------------------------------------------------
!          Harvard University Atmospheric Chemistry Modeling Group            !
!------------------------------------------------------------------------------
!BOP
!
! !IROUTINE: airqnt_fullgrid
!
! !DESCRIPTION: Subroutine AIRQNT\_FULLGRID calculates the same quantities as 
!  AIRQNT, but for the full, unlumped vertical grid of the GEOS GCM.
!\\
!\\
! !INTERFACE:
!
      SUBROUTINE AIRQNT_FULLGRID
!
! !USES:
!
      USE GRID_MOD,     ONLY : GET_AREA_M2
      USE PRESSURE_MOD, ONLY : GET_PEDGE_FULLGRID
!
! !REMARKS:
!  DAO met fields updated by AIRQNT_FULLGRID:
!  ========================================================================
!  (1 ) AIRDEN_FULLGRID (REAL*8 ) : Density of air  in a grid box   [kg/m^3  ]
!
!  NOTES:
!  (1 ) Modified from AIRQNT in DAO_MOD (cdh, 1/22/09)
!EOP
!------------------------------------------------------------------------------
!BOC
!
! !LOCAL VARIABLES:
!
      INTEGER             :: I,  J,  L
      REAL*8              :: P1, P2, AREA_M2, DELP_TMP
      REAL*8              :: BXHEIGHT_TMP, AIRVOL_TMP, AD_TMP

      !=================================================================
      ! AIRQNT_FULLGRID begins here! 
      !=================================================================
!$OMP PARALLEL DO
!$OMP+DEFAULT( SHARED )
!$OMP+PRIVATE( I, J, L, AREA_M2, P1, P2 )
!$OMP+PRIVATE( DELP_TMP, BXHEIGHT_TMP, AIRVOL_TMP, AD_TMP )
      DO L = 1, LGLOB
      DO J = 1, JJPAR

         ! Grid box surface area [m2]
         AREA_M2 = GET_AREA_M2( J )

         DO I = 1, IIPAR
               
            ! Pressure at bottom edge of grid box [hPa]
            P1          = GET_PEDGE_FULLGRID(I,J,L)

            ! Pressure at top edge of grid box [hPa]
            P2          = GET_PEDGE_FULLGRID(I,J,L+1)

            ! Pressure difference between top & bottom edges [hPa]
            DELP_TMP = P1 - P2
            
            !===========================================================
            ! BXHEIGHT is the height (Delta-Z) of grid box (I,J,L) 
            ! in meters. 
            !
            ! The formula for BXHEIGHT is just the hydrostatic eqn.  
            ! Rd = 287 J/K/kg is the value for the ideal gas constant
            ! R for air (M.W = 0.02897 kg/mol),  or 
            ! Rd = 8.31 J/(mol*K) / 0.02897 kg/mol. 
            !===========================================================
            BXHEIGHT_TMP = Rdg0 * T_FULLGRID(I,J,L) * LOG( P1 / P2 )

            !===========================================================
            ! AIRVOL is the volume of grid box (I,J,L) in meters^3
            !
            ! AREA_M2 is the Delta-X * Delta-Y surface area of grid
            ! boxes (I,J,L=1), that is, at the earth's surface.
            !
            ! Since the thickness of the atmosphere is much smaller 
            ! than the radius of the earth, we can make the "thin 
            ! atmosphere" approximation, namely:
            !
            !               (Rearth + h) ~ Rearth
            !
            ! Therefore, the Delta-X * Delta-Y surface area of grid
            ! boxes that are above the earth's surface will be 
            ! approx. the same as AREA_M2.  Thus we are justified 
            ! in using AREA_M2 for grid boxes (I, J, L > 1)
            !===========================================================
            AIRVOL_TMP = BXHEIGHT_TMP * AREA_M2

            !===========================================================
            ! AD = (dry) mass of air in grid box (I,J,L) in kg, 
            ! given by:        
            !
            !  Mass    Pressure        100      1        Surface area 
            !        = difference   *  ---  *  ---   *   of grid box 
            !          in grid box      1       g          AREA_M2
            !
            !   kg         mb          Pa      s^2           m^2
            !  ----  =    ----      * ----  * -----  *      -----
            !    1          1          mb       m             1
            !===========================================================
            AD_TMP = DELP_TMP * G0_100 * AREA_M2

            !===========================================================
            ! AIRDEN = density of air (AD / AIRVOL) in kg / m^3 
            !===========================================================
            AIRDEN_FULLGRID(L,I,J) = AD_TMP / AIRVOL_TMP
         ENDDO
      ENDDO
      ENDDO
!$OMP END PARALLEL DO

      END SUBROUTINE AIRQNT_FULLGRID
!EOC
!------------------------------------------------------------------------------
!          Harvard University Atmospheric Chemistry Modeling Group            !
!------------------------------------------------------------------------------
!BOP
!
! !IROUTINE: interp
!
! !DESCRIPTION: Subroutine INTERP linearly interpolates GEOS-Chem I6 fields 
!  (winds, surface pressure, temperature, surface albedo, specific humidity
!   etc.)  to the current dynamic timestep.
!\\
!\\
! !INTERFACE:
!
      SUBROUTINE INTERP( NTIME0, NTIME1, NTDT )
!
! !USES:
!
      USE GRID_MOD,    ONLY : GET_YEDGE
      USE LOGICAL_MOD, ONLY : LVARTROP
!
! !INPUT PARAMETERS: 
!
      INTEGER, INTENT(IN)  :: NTIME0   ! Elapsed time [s] at start of 6hr step
      INTEGER, INTENT(IN)  :: NTIME1   ! Elapsed time [s] at current time
      INTEGER, INTENT(IN)  :: NTDT     ! Length of dynamic timestep [s]
! 
! !REMARKS:
!  Different met fields are archived at I6 (instantaneous 6-hr) time 
!  resolution depending on the specific product.  For example, relative 
!  humidity is an instantaneous 6hr field in MERRA and a 6-hr time averaged
!  field in GEOS-5.
!
! !REVISION HISTORY: 
!  30 Jan 1998 - R. Yantosca - Initial version
!  (1 ) INTERP is written in Fixed-Form Fortran 90.
!  (2 ) Subtract PINT from PSC since the only subroutine that uses PSC
!        is TPCORE.  This prevents having to subtract and add PINT to PSC
!        before and after each call of TPCORE.
!  (3 ) Pass the Harvard CTM temperature variable T(IGCMPAR,JGCMPAR,LGCMPAR)
!        to INTERP via the argument list (instead of including file CMN).
!        It is computationally inefficient to keep two large arrays for
!        the same quantity.  Use the proper window offsets with T.
!  (4 ) Added to "dao_mod.f" (bmy, 6/26/00)
!  (5 ) Updated comments (bmy, 4/4/01)
!  (6 ) Replaced {IJL}GCMPAR w/ IIPAR,JJPAR,LLPAR.  Also now use parallel
!        DO-loop for interpolation.  Updated comments. (bmy, 9/26/01)
!  (7 ) Removed obsolete code from 9/01 (bmy, 10/23/01)
!  (8 ) Add PSC2 as the surface pressure at the end of the dynamic timestep.
!        This needs to be passed to TPCORE and AIRQNT so that the mixing ratio
!        can be converted to mass properly.  Removed PINT from the arg list,
!        since we don't need it anymore.  Also updated comments and made
!        some cosmetic changes.  (bmy, 3/27/02)
!  (9 ) Removed obsolete, commented-out code (bmy, 6/25/02)
!  (10) Eliminated PS, PSC from the arg list, for floating-pressure fix.
!        (dsa, bdf, bmy, 8/27/02)
!  (11) Met field arrays are module variables, so we don't need to pass them
!        as arguments. (bmy, 11/20/02)
!  (12) Removed NDT from the arg list since that is always 21600.  For GEOS-4
!        met fields, only interpolate PSC2; the other fields are 6-h averages.
!        Eliminate TC variable, it's obsolete.  Now use double precision to
!        compute TM and TC2 values.  Renamed NTIME to NTIME1 and NTIME1 to
!        NTIME0.  Updated comments. (bmy, 6/19/03)
!  (13) Now modified for GEOS-5 and GCAP met fields. (swu, bmy, 5/25/05)
!  (14) Remove support for GEOS-1 and GEOS-STRAT met fields (bmy, 8/4/06)
!  (15) Now interpolate TROPP, only if variable tropopause is used 
!        (phs, 9/12/06)
!  (16) Don't interpolate TROPP for GEOS-5 (bmy, 1/17/07)
!  (17) Now limit tropopause pressure to 200 mbar at latitudes above 60deg
!        (phs, 9/18/07)
!  16 Aug 2010 - R. Yantosca - Added ProTeX headers
!  18 Aug 2010 - R. Yantosca - Rewrite #if block logic for clarity
!  06 Feb 2012 - R. Yantosca - Add modifications for GEOS-5.7.x met fields
!EOP
!------------------------------------------------------------------------------
!BOC
!
! !LOCAL VARIABLES:
!
      INTEGER :: I,        J,        L
      REAL*8  :: D_NTIME0, D_NTIME1, D_NDT
      REAL*8  :: D_NTDT,   TM,       TC2
      REAL*8  :: YSOUTH,   YNORTH

      !=================================================================
      ! Initialization
      !=================================================================

      ! Convert time variables from FLOAT to DBLE
      D_NTIME0 = DBLE( NTIME0 )
      D_NTIME1 = DBLE( NTIME1 )
      D_NTDT   = DBLE( NTDT   )

#if   defined( GEOS_57 )
      D_NDT    = 10800d0              ! For 3-hr instantaneous fields
#else
      D_NDT    = 21600d0              ! For 6-hr instantaneous fields
#endif      

      ! Fraction of 6h timestep elapsed at mid point of this dyn timestep
      TM  = ( D_NTIME1 + D_NTDT/2d0 - D_NTIME0 ) / D_NDT
      
      ! Fraction of 6h timestep elapsed at the end of this dyn timestep
      TC2 = ( D_NTIME1 + D_NTDT     - D_NTIME0 ) / D_NDT 

#if defined( GEOS_3 )

      !=================================================================
      ! Do the interpolation for GEOS-3 met fields 
      !=================================================================
!$OMP PARALLEL DO
!$OMP+DEFAULT( SHARED )
!$OMP+PRIVATE( I, J, L )
      DO L = 1, LLPAR
      DO J = 1, JJPAR
      DO I = 1, IIPAR
         
         !----------------------------------------------------
         ! Interpolate 2D variables
         !----------------------------------------------------
         IF ( L == 1 ) THEN
            
            ! Interpolate pressure [hPa] to the end of the dynamic timestep
            PSC2(I,J)  = PS1(I,J)  + ( PS2(I,J) - PS1(I,J) ) * TC2 
  
            ! Interpolate ALBEDO to the midpt of the dynamic timestep
            ALBD(I,J) = ALBD1(I,J) + ( ALBD2(I,J) - ALBD1(I,J) ) * TM

            ! Interpolate TROPP to the midpt of the dynamic timestep
            IF ( LVARTROP ) THEN
               TROPP(I,J) = TROPP1(I,J) 
     &                    + ( TROPP2(I,J) - TROPP1(I,J) ) * TM
            ENDIF
         ENDIF
         
         !-----------------------------------------------------
         ! Interpolate 3D Variables
         !-----------------------------------------------------

         ! Interpolate to the midpt of the dynamic timestep
         UWND(I,J,L) = UWND1(I,J,L) + (UWND2(I,J,L) - UWND1(I,J,L)) * TM
         VWND(I,J,L) = VWND1(I,J,L) + (VWND2(I,J,L) - VWND1(I,J,L)) * TM
         SPHU(I,J,L) = SPHU1(I,J,L) + (SPHU2(I,J,L) - SPHU1(I,J,L)) * TM
         T(I,J,L)    = TMPU1(I,J,L) + (TMPU2(I,J,L) - TMPU1(I,J,L)) * TM

      ENDDO
      ENDDO
      ENDDO
!$OMP END PARALLEL DO

#elif defined( GEOS_4 ) || defined( GCAP )

      !=================================================================
      ! Do the interpolation for GEOS-4 or GCAP met fields 
      !=================================================================
!$OMP PARALLEL DO
!$OMP+DEFAULT( SHARED )
!$OMP+PRIVATE( I, J, YSOUTH, YNORTH )
      DO J = 1, JJPAR

         ! North & south edges of box
         YSOUTH = GET_YEDGE( J   )
         YNORTH = GET_YEDGE( J+1 )

         DO I = 1, IIPAR

            ! Interpolate pressure [hPa] to the end of the dynamic timestep
            PSC2(I,J) = PS1(I,J) + ( PS2(I,J) - PS1(I,J) ) * TC2 

            ! Test if we are using the variable tropopause
            IF ( LVARTROP ) THEN
 
               ! Interpolate TROPP [hPa] to the midpt of the dynamic timestep
               TROPP(I,J) = TROPP1(I,J) 
     &                    + ( TROPP2(I,J) - TROPP1(I,J) ) * TM


               ! However, we still need to make sure to cap TROPP in the
               ! polar regions (if the entire box is outside 60S-60N)
               ! so that we don't do chemistry at an abnormally high
               ! altitude.  Set TROPP in the polar regions to 200 hPa.
               ! (jal, phs, bmy, 9/18/07)
               IF ( YSOUTH >= 60d0 .or. YNORTH <= -60d0 ) THEN
                  TROPP(I,J) = MAX( TROPP(I,J), 200d0 )
               ENDIF
            ENDIF
         ENDDO
      ENDDO
!$OMP END PARALLEL DO

#elif defined( GEOS_5 )

      !=================================================================
      ! Do the interpolation for GEOS-5 met fields 
      !=================================================================
!$OMP PARALLEL DO
!$OMP+DEFAULT( SHARED )
!$OMP+PRIVATE( I, J, YSOUTH, YNORTH )
      DO J = 1, JJPAR

         ! North & south edges of box
         YSOUTH = GET_YEDGE( J   )
         YNORTH = GET_YEDGE( J+1 )

         DO I = 1, IIPAR

            ! Interpolate pressure [hPa] to the end of the dynamic timestep
            PSC2(I,J) = PS1(I,J)  + ( PS2(I,J)  - PS1(I,J)  ) * TC2 

            ! Interpolate the GEOS-5 total O3 column [DU] to current time
            TO3(I,J)  = TO31(I,J) + ( TO32(I,J) - TO31(I,J) ) * TM

            ! Even though TROPP is a 3-hour average field, we 
            ! we still need to make sure to cap TROPP in the
            ! polar regions (if the entire box is outside 60S-60N)
            ! so that we don't do chemistry at an abnormally high
            ! altitude.  Set TROPP in the polar regions to 200 hPa.
            ! (jal, phs, bmy, 9/18/07)
            IF ( LVARTROP ) THEN
               IF ( YSOUTH >= 60d0 .or. YNORTH <= -60d0 ) THEN
                  TROPP(I,J) = MAX( TROPP(I,J), 200d0 )
               ENDIF
            ENDIF
         ENDDO
      ENDDO
!$OMP END PARALLEL DO

#elif defined( MERRA )

      !=================================================================
      ! Do the interpolation for MERRA or GEOS-5.7.x met fields 
      !=================================================================
!$OMP PARALLEL DO
!$OMP+DEFAULT( SHARED )
!$OMP+PRIVATE( I, J, L, YSOUTH, YNORTH )
      DO L = 1, LLPAR
      DO J = 1, JJPAR

         ! North & south edges of box
         YSOUTH = GET_YEDGE( J   )
         YNORTH = GET_YEDGE( J+1 )

      DO I = 1, IIPAR

         !----------------------------------------------------
         ! Interpolate 2D variables
         !----------------------------------------------------
         IF ( L == 1 ) THEN
            
            ! Interpolate pressure [hPa] to the end of the dynamic timestep
            PSC2(I,J)  = PS1(I,J) + ( PS2(I,J) - PS1(I,J) ) * TC2 

            ! Even though TROPP is a 3-hour average field, we 
            ! we still need to make sure to cap TROPP in the
            ! polar regions (if the entire box is outside 60S-60N)
            ! so that we don't do chemistry at an abnormally high
            ! altitude.  Set TROPP in the polar regions to 200 hPa.
            ! (jal, phs, bmy, 9/18/07)
            IF ( LVARTROP ) THEN
               IF ( YSOUTH >= 60d0 .or. YNORTH <= -60d0 ) THEN
                  TROPP(I,J) = MAX( TROPP(I,J), 200d0 )
               ENDIF
            ENDIF
         ENDIF

         !----------------------------------------------------
         ! Interpolate 3D variables
         !----------------------------------------------------
         RH(I,J,L) = RH1(I,J,L) + ( RH2(I,J,L) - RH1(I,J,L) ) * TM

      ENDDO
      ENDDO
      ENDDO
!$OMP END PARALLEL DO

#elif defined( GEOS_57 )

      !=================================================================
      ! Do the interpolation for GEOS-5.7.x met fields 
      !=================================================================
!$OMP PARALLEL DO
!$OMP+DEFAULT( SHARED )
!$OMP+PRIVATE( I, J, L, YSOUTH, YNORTH )
      DO L = 1, LLPAR
      DO J = 1, JJPAR

         ! North & south edges of box
         YSOUTH = GET_YEDGE( J   )
         YNORTH = GET_YEDGE( J+1 )

      DO I = 1, IIPAR

         !----------------------------------------------------
         ! Interpolate 2D variables
         !----------------------------------------------------
         IF ( L == 1 ) THEN
            
            ! Interpolate pressure [hPa] to the end of the dynamic timestep
            PSC2(I,J)  = PS1(I,J) + ( PS2(I,J) - PS1(I,J) ) * TC2 

            ! Even though TROPP is a 3-hour average field, we 
            ! we still need to make sure to cap TROPP in the
            ! polar regions (if the entire box is outside 60S-60N)
            ! so that we don't do chemistry at an abnormally high
            ! altitude.  Set TROPP in the polar regions to 200 hPa.
            ! (jal, phs, bmy, 9/18/07)
            IF ( LVARTROP ) THEN
               IF ( YSOUTH >= 60d0 .or. YNORTH <= -60d0 ) THEN
                  TROPP(I,J) = MAX( TROPP(I,J), 200d0 )
               ENDIF
            ENDIF
         ENDIF

         !----------------------------------------------------
         ! Interpolate 3D variables
         !----------------------------------------------------
         T   (I,J,L) = TMPU1(I,J,L)
     &               + ( TMPU2(I,J,L) - TMPU1(I,J,L) ) * TM

         SPHU(I,J,L) = SPHU1(I,J,L)
     &               + ( SPHU2(I,J,L) - SPHU1(I,J,L) ) * TM 

      ENDDO
      ENDDO
      ENDDO
!$OMP END PARALLEL DO

#endif

      END SUBROUTINE INTERP
!EOC
!------------------------------------------------------------------------------
!          Harvard University Atmospheric Chemistry Modeling Group            !
!------------------------------------------------------------------------------
!BOP
!
! !IROUTINE: is_land
!
! !DESCRIPTION: Function IS\_LAND returns TRUE if surface grid box (I,J) is 
!  a land box.
!\\
!\\
! !INTERFACE:
!
      FUNCTION IS_LAND( I, J ) RESULT ( LAND )
!
! !USES:
!
      USE TIME_MOD, ONLY : GET_YEAR
!
! !INPUT PARAMETERS: 
!
      INTEGER, INTENT(IN)  :: I           ! Longitude index of grid box
      INTEGER, INTENT(IN)  :: J           ! Latitude  index of grid box
!
! !RETURN VALUE:
!
      LOGICAL              :: LAND        ! =T if it is a land box
! 
! !REVISION HISTORY: 
!  26 Jun 2000 - R. Yantosca - Initial version
!  (1 ) Now use ALBEDO field to determine land or land ice boxes for GEOS-3.
!        (bmy, 4/4/01)
!  (2 ) For 4x5 data, regridded albedo field can cause small inaccuracies
!        near the poles (bmy, 4/4/01)
!  (3 ) Add references to F77_CMN_SIZE and CMN, so that we can use the JYEAR
!        variable to get the current year.  Also, for 1998, we need to compute
!        if is a land box or not from the surface albedo, since for this
!        year the LWI/SURFTYPE field is not given.  For other years than 1998,
!        we use LWI(I,J) < 50 as our land box criterion.  Deleted obsolete
!        code and updated comments.(mje, bmy, 1/9/02)
!  (4 ) Deleted GEOS-2 #ifdef statement.  GEOS-2 met fields never really
!        materialized, we use GEOS-3 instead. (bmy, 9/18/02)
!  (5 ) Now uses function GET_YEAR from "time_mod.f".  Removed reference
!        to CMN header file. (bmy, 3/11/03)
!  (6 ) Added code to determine land boxes for GEOS-4 (bmy, 6/18/03)
!  (7 ) Now modified for GEOS-5 and GCAP met fields (swu, bmy, 5/25/05)
!  (8 ) Now return TRUE only for land boxes (w/ no ice) (bmy, 8/10/05)
!  (9 ) Now use NINT to round LWI for GEOS-4/GEOS-5 (ltm, bmy, 5/9/06)
!  (10) Remove support for GEOS-1 and GEOS-STRAT met fields (bmy, 8/4/06)
!  16 Aug 2010 - R. Yantosca - Added ProTeX headers
!  25 Aug 2010 - R. Yantosca - Treat MERRA in the same way as GEOS-5
!  06 Feb 2012 - R. Yantosca - Treat GEOS-5.7.x in the same way as MERRA/GEOS-5
!EOP
!------------------------------------------------------------------------------
!BOC
!
! !LOCAL VARIABLES:
!
#if   defined( GEOS_3 )

      !--------------------------
      ! GEOS-3
      !--------------------------
      IF ( GET_YEAR() == 1998 ) THEN

         ! Fields for 1998 don't have LWI/SURFTYPE flags, so use albedo 
         ! as a proxy for land coverage instead: 0.08 < ALBEDO < 0.55
         LAND = ( ALBD(I,J) > 0.08d0 .and. ALBD(I,J) < 0.55d0 )

      ELSE

         ! Otherwise LWI < 50 and ALBEDO less than 69.5% is a water box 
         LAND = ( LWI(I,J) < 50 .and. ALBD(I,J) < 0.695d0 )

      ENDIF

#elif defined( GEOS_4 ) || defined( GEOS_5 ) || defined( MERRA ) || defined( GEOS_57 )

      !--------------------------
      ! GEOS-4 / GEOS-5 / MERRA
      !--------------------------

      ! LWI=1 and ALBEDO less than 69.5% is a LAND box 
      LAND = ( NINT( LWI(I,J) ) == 1 .and. ALBD(I,J) < 0.695d0 )

#elif defined( GCAP )

      !--------------------------
      ! GCAP
      !--------------------------

      ! It's a land box if 50% or more of the box is covered by 
      ! land and less than 50% of the box is covered by ice
      LAND = ( LWI_GISS(I,J) >= 0.5d0 .and. SNICE(I,J) < 0.5d0 )
    
#endif

      END FUNCTION IS_LAND
!EOC
!------------------------------------------------------------------------------
!          Harvard University Atmospheric Chemistry Modeling Group            !
!------------------------------------------------------------------------------
!BOP
!
! !IROUTINE: is_water 
!
! !DESCRIPTION: Function IS\_WATER returns TRUE if surface grid box (I,J) is 
!  an ocean or an ocean-ice box.  
!\\
!\\
! !INTERFACE:
!
      FUNCTION IS_WATER( I, J ) RESULT ( WATER )
!
! !USES:
!
      USE TIME_MOD, ONLY : GET_YEAR
!
! !INPUT PARAMETERS: 
!
      INTEGER, INTENT(IN)  :: I           ! Longitude index of grid box
      INTEGER, INTENT(IN)  :: J           ! Latitude  index of grid box
!
! !RETURN VALUE:
!
      LOGICAL              :: WATER       ! =T if this is a water box
! 
! !REVISION HISTORY: 
!  30 Jan 1998 - R. Yantosca - Initial version
!  (1 ) Now use ALBEDO field to determine water or water ice boxes for GEOS-3.
!        (bmy, 4/4/01)
!  (2 ) For 4x5 data, regridded albedo field can cause small inaccuracies
!        near the poles (bmy, 4/4/01)
!  (3 ) Add references to F77_CMN_SIZE and CMN, so that we can use the JYEAR
!        variable to get the current year.  Also, for 1998, we need to compute
!        if is an ocean box or not from the surface albedo, since for this
!        year the LWI/SURFTYPE field is not given.  For other years than 1998,
!        we use LWI(I,J) >= 50 as our ocean box criterion.  Deleted obsolete
!        code and updated comments. (mje, bmy, 1/9/02)
!  (4 ) Deleted GEOS-2 #ifdef statement.  GEOS-2 met fields never really
!        materialized, we use GEOS-3 instead. (bmy, 9/18/02)
!  (5 ) Now uses function GET_YEAR from "time_mod.f".  Removed reference
!        to CMN header file. (bmy, 3/11/03)
!  (6 ) Added code to determine water boxes for GEOS-4 (bmy, 6/18/03)
!  (7 ) Now modified for GEOS-5 and GCAP met fields (swu, bmy, 5/25/05)
!  (8 ) Now remove test for sea ice (bmy, 8/10/05)
!  (9 ) Now use NINT to round LWI for GEOS-4/GEOS-5 (ltm, bmy, 5/9/06)
!  (10) Remove support for GEOS-1 and GEOS-STRAT met fields (bmy, 8/4/06
!  16 Aug 2010 - R. Yantosca - Added ProTeX headers
!  25 Aug 2010 - R. Yantosca - Treat MERRA in the same way as GEOS-5
!  06 Feb 2012 - R. Yantosca - Treat GEOS-5.7.x in the same way as MERRA/GEOS-5
!EOP
!------------------------------------------------------------------------------
!BOC
!
! !LOCAL VARIABLES:
!
#if   defined( GEOS_3 )
      
      !--------------------------
      ! GEOS-3 
      !--------------------------
      IF ( GET_YEAR() == 1998 ) THEN

         ! 1998 fields don't have LWI/SURFTYPE flags, so use albedo as 
         ! a proxy for water coverage: 55%  < ALBEDO < 69.5%
         WATER = ( ALBD(I,J) > 0.55d0 .and. ALBD(I,J) < 0.695d0 )

      ELSE

         ! Otherwise LWI >= 50 and ALBEDO less than 69.5% is a water box
         WATER = ( LWI(I,J) >= 50 .and. ALBD(I,J) < 0.695d0 )
         
      ENDIF

#elif defined( GEOS_4 ) || defined( GEOS_5 ) || defined( MERRA ) || defined( GEOS_57 )

      !---------------------------
      ! GEOS-4 / GEOS-5 / MERRA
      !---------------------------

      ! LWI=0 and ALBEDO less than 69.5% is a water box 
      WATER = ( NINT( LWI(I,J) ) == 0 .and. ALBD(I,J) < 0.695d0 )

#elif defined( GCAP )

      !--------------------------
      ! GCAP
      !--------------------------

      ! It's a water box if less than 50% of the box is
      ! covered by land and less than 50% is covered by ice
      WATER = ( LWI_GISS(I,J) < 0.5d0 .and. SNICE(I,J) < 0.5d0 )

#endif

      END FUNCTION IS_WATER
!EOC
!------------------------------------------------------------------------------
!          Harvard University Atmospheric Chemistry Modeling Group            !
!------------------------------------------------------------------------------
!BOP
!
! !IROUTINE: is_ice
!
! !DESCRIPTION: Function IS\_ICE returns TRUE if surface grid box (I,J) 
!  contains either land-ice or sea-ice. 
!\\
!\\
! !INTERFACE:
!
      FUNCTION IS_ICE( I, J ) RESULT ( ICE )
!
! !USES:
!
      USE TIME_MOD, ONLY : GET_YEAR
!
! !INPUT PARAMETERS: 
!
      INTEGER, INTENT(IN)  :: I           ! Longitude index of grid box
      INTEGER, INTENT(IN)  :: J           ! Latitude  index of grid box
!
! !RETURN VALUE:
!
      LOGICAL              :: ICE         ! =T if this is an ice box
!
! 
! !REVISION HISTORY: 
!  09 Aug 2005 - R. Yantosca - Initial version
!  (1 ) Remove support for GEOS-1 and GEOS-STRAT met fields (bmy, 8/4/06)
!  16 Aug 2010 - R. Yantosca - Added ProTeX headers
!  25 Aug 2010 - R. Yantosca - Treat MERRA in the same way as GEOS-5
!  06 Feb 2012 - R. Yantosca - Treat GEOS-5.7.x in the same way as MERRA/GEOS-5
!EOP
!------------------------------------------------------------------------------
!BOC
!
! !LOCAL VARIABLES:
!
#if   defined( GEOS_3 )

      !--------------------------
      ! GEOS-3
      !-------------------------- 

      ! Fields for 1998 don't have LWI/SURFTYPE flags, so use albedo 
      ! as a proxy for water coverage instead: ALBEDO > 0.695
      ICE = ( ALBD(I,J) >= 0.695d0 )

#elif defined( GEOS_4 ) || defined( GEOS_5 ) || defined( MERRA ) || defined( GEOS_57 )

      !--------------------------
      ! GEOS-4 / GEOS-5 / MERRA
      !--------------------------

      ! LWI=2 or ALBEDO > 69.5% is ice
      ICE = ( NINT( LWI(I,J) ) == 2 .or. ALBD(I,J) >= 0.695d0 )

#elif defined( GCAP )

      !--------------------------
      ! GCAP
      !--------------------------

      ! It's an ice box if 50% or more of the box is covered by ice
      ICE = ( SNICE(I,J) >= 0.5d0 )

#endif

      END FUNCTION IS_ICE
!EOC
!------------------------------------------------------------------------------
!          Harvard University Atmospheric Chemistry Modeling Group            !
!------------------------------------------------------------------------------
!BOP
!
! !IROUTINE: is_near
!
! !DESCRIPTION: Function IS\_NEAR returns TRUE if surface grid box (I,J) 
!  contains any land above a certain threshold (THRESH) or any of the 
!  adjacent boxes up to NEIGHBOR boxes away contain land.  
!\\
!\\
! !INTERFACE:
!
      FUNCTION IS_NEAR( I, J, THRESH, NEIGHBOR ) RESULT ( NEAR )
!
! !INPUT PARAMETERS: 
!
      ! Arguments
      INTEGER, INTENT(IN) :: I, J        ! Lon & lat grid box indices
      INTEGER, INTENT(IN) :: NEIGHBOR    ! # of neighbor boxes to consider
      REAL*8,  INTENT(IN) :: THRESH      ! LWI threshold for near-land 
!
! !RETURN VALUE:
!
      LOGICAL             :: NEAR        ! # of near land boxes
!
! !REMARKS:
!  Typical values for:
!     GCAP   : THRESH =  0.2, NEIGHBOR = 1
!     GEOS-3 : THRESH = 80.0, NEIGHBOR = 1
!     GEOS-4 : THRESH =  0.2, NEIGHBOR = 1
!     GEOS-5 : THRESH =  0.2, NEIGHBOR = 1
!                                                                             .
!  NOTE: This routine is mostly obsolete now.
! 
! !REVISION HISTORY: 
!  09 May 2006 - R. Yantosca - Initial version
!  (1 ) Modified for GCAP and GEOS-3 met fields (bmy, 5/16/06)
!  (2 ) Remove support for GEOS-1 and GEOS-STRAT met fields (bmy, 8/4/06)
!  16 Aug 2010 - R. Yantosca - Added ProTeX headers
!  19 Aug 2010 - R. Yantosca - Rewrote logic of #if block for clarity
!  25 Aug 2010 - R. Yantosca - Treat MERRA in same way as GEOS-5
!  06 Feb 2012 - R. Yantosca - Treat GEOS-5.7.x in the same way as MERRA/GEOS-5
!EOP
!------------------------------------------------------------------------------
!BOC
!
! !LOCAL VARIABLES:
!
      INTEGER :: NS, EW, LONGI, LATJ

      !=================================================================
      ! IS_NEAR begins here!
      !=================================================================

      ! Initialize
      NEAR = .FALSE.

      ! Loop over neighbor lat positions
      DO NS = -NEIGHBOR, NEIGHBOR

         ! Lat index of neighbor box
         LATJ = J + NS

         ! Special handling near poles
         IF ( LATJ < 1 .or. LATJ > JJPAR ) CYCLE

         ! Loop over neighbor lon positions
         DO EW = -NEIGHBOR, NEIGHBOR

            ! Lon index of neighbor box
            LONGI = I + EW

            ! Special handling near date line
            IF ( LONGI < 1     ) LONGI = LONGI + IIPAR 
            IF ( LONGI > IIPAR ) LONGI = LONGI - IIPAR
            
            ! If it's an ice box, skip to next neighbor
            IF ( IS_ICE( LONGI, LATJ ) ) CYCLE

#if   defined( GCAP ) 

            !---------------------------------------------------
            ! GCAP met fields
            !
            ! LWI_GISS = 0.0 means that the box is all water
            ! LWI_GISS = 1.0 means that the box is all land
            !
            ! with fractional values at land-water boundaries
            !
            ! It's near-land if THRESH <= LWI_GISS <= 1.0 
            !---------------------------------------------------
            IF ( LWI_GISS(LONGI,LATJ) >  THRESH .and.
     &           LWI_GISS(LONGI,LATJ) <= 1.0d0 ) THEN

               ! We are in a near-land box
               NEAR = .TRUE.

               ! Break out of loop
               GOTO 999
            ENDIF

#elif defined( GEOS_3 )

            !---------------------------------------------------
            ! GEOS-3 met fields
            !
            ! LWI < 10 is land
            ! LWI = 101 is water
            !
            ! with fractional values at land-water boundaries
            !
            ! Therefore if you pick a threshold value such
            ! as 80, then everything with LWI < THRESH is 
            ! sure to be a land box.
            !
            ! It's near land if LWI < THRESH.
            !---------------------------------------------------
            IF ( LWI(LONGI,LATJ) < THRESH ) THEN 

               ! We are in a near-land box
               NEAR = .TRUE.

               ! Break out of loop
               GOTO 999
            ENDIF

#elif defined( GEOS_4 ) || defined( GEOS_5 ) || defined( MERRA ) || defined( GEOS_57 )

            !---------------------------------------------------
            ! GEOS-4 / GEOS-5 / MERRA met fields
            !
            ! LWI = 0.0 is ocean
            ! LWI = 1.0 is land
            ! LWI = 2.0 is ice 
            !
            ! with fractional values at land-water, land-ice,
            ! and water-ice boundaries.
            !
            ! It's near-land if THRESH <= LWI <= 1.0 
            !---------------------------------------------------
            IF ( LWI(LONGI,LATJ) >  THRESH  .and.
     &           LWI(LONGI,LATJ) <= 1d0    ) THEN

               ! We are in a near-land box
               NEAR = .TRUE.

               ! Break out of loop
               GOTO 999
            ENDIF

#endif

         ENDDO
      ENDDO

      ! Exit
 999  CONTINUE

      END FUNCTION IS_NEAR
!EOC
!------------------------------------------------------------------------------
!          Harvard University Atmospheric Chemistry Modeling Group            !
!------------------------------------------------------------------------------
!BOP
!
! !IROUTINE: make_avgw
!
! !DESCRIPTION: Subroutine MAKE\_AVGW converts DAO specific humidity SPHU 
!  to AVGW, which is the mixing ratio of water vapor. 
!\\
!\\
! !INTERFACE:
!
      SUBROUTINE MAKE_AVGW
! 
! !REVISION HISTORY: 
!  30 Jan 1998 - R. Yantosca - Initial version
!  (1 ) AVGW was originally indexed by (L,I,J).  Reorder the indexing to
!        (I,J,L) to take advantage of the way FORTRAN stores by columns.
!        An (L,I,J) ordering can lead to excessive disk swapping.
!  (2 ) Now dimension AVGW as (IIPAR,JJPAR,LLPAR).  Also use parallel
!        DO-loop to compute AVGW.  Updated comments. (bmy, 9/24/01)
!  (3 ) Removed obsolete code from 9/01 (bmy, 10/23/01)
!  (4 ) SPHU and AVGW are declared w/in "dao_mod.f", so we don't need to pass
!        these as arguments anymore (bmy, 11/15/02)
!  16 Aug 2010 - R. Yantosca - Added ProTeX headers
!EOP
!------------------------------------------------------------------------------
!BOC
!
! !LOCAL VARIABLES:
!
      INTEGER             :: I, IREF, J, JREF, L      
!
! !DEFINED PARAMETERS:
!
      ! Conversion factor
      REAL*8, PARAMETER   :: HCONV = 28.97d-3 / 18.0d0 

      !=================================================================
      ! MAKE_AVGW begins here!
      !
      ! In the original Harvard/GISS/Irvine CTM subroutines, 
      !    AVGW = log10( mixing ratio of water vapor ).  
      !
      ! In order to avoid costly log and exponentiation operations, 
      ! redefine AVGW, so that AVGW is the actual mixing ratio of water 
      ! vapor, and not the log10 of the mixing ratio.
      !
      ! The conversion from SPHU [g H2O/kg air] to [v/v] mixing ratio is:
      !
      !   g H2O  | mol H2O  | 28.97e-3 kg air    mol H2O     vol H2O
      ! ---------+----------+---------------- = --------- = ---------
      !   kg air | 18 g H2O |    mol air         mol air     vol air
      !
      !      thus AVGW (V/V) = SPHU (g/kg) * HCONV, 
      !
      ! where HCONV = the conversion factor ( 28.97e-3 / 18.0 ), 
      ! which is defined as a parameter at the top of this routine.
      !=================================================================
!$OMP PARALLEL DO
!$OMP+DEFAULT( SHARED )
!$OMP+PRIVATE( I, J, L )
      DO L = 1, LLPAR
      DO J = 1, JJPAR
      DO I = 1, IIPAR
         AVGW(I,J,L) = HCONV * SPHU(I,J,L) 
      ENDDO
      ENDDO
      ENDDO
!$OMP END PARALLEL DO

      END SUBROUTINE MAKE_AVGW
!EOC
!------------------------------------------------------------------------------
!          Harvard University Atmospheric Chemistry Modeling Group            !
!------------------------------------------------------------------------------
!BOP
!
! !IROUTINE: make_rh
!
! !DESCRIPTION: Subroutine MAKE\_RH computes relative humidity from specific 
!  humidity and temperature. 
!\\
!\\
! !INTERFACE:
!
      SUBROUTINE MAKE_RH
!
! !USES:
!
      USE PRESSURE_MOD, ONLY : GET_PCENTER
!
! !REMARKS:
!  Module variables used:
!  ===========================================================================
!  (1 ) SPHU (REAL*8) : Array containing 3-D specific humidity [g H2O/kg air]
!  (2 ) TMPU (REAL*8) : Array containing 3-D temperature field [K]
!  (3 ) RH   (REAL*8) : Output array for relative humidity     [%]
! 
! !REVISION HISTORY: 
!  13 Oct 1999 - R. Yantosca - Initial version
!  (1 ) Use F90 syntax for declarations, etc. 
!  (2 ) Cosmetic changes (bmy, 10/12/99)
!  (3 ) Now use GET_PCENTER from "pressure_mod.f" to compute the pressure
!        at the midpoint of grid box (I,J,L).  Updated comments, cosmetic
!        changes.  Added parallel DO-loops.  Remove reference to "CMN" 
!        header file.  Added to "dao_mod.f" (dsa, bdf, bmy, 8/27/02)
!  (4 ) Removed obsolete code from 8/02 (bmy, 9/18/02)
!  (5 ) Now remove SPHU, TMPU, RH from the arg list, since these are now
!        all contained w/in this dao_mod.f as module variables. (bmy, 9/23/02)
!  16 Aug 2010 - R. Yantosca - Added ProTeX headers
!EOP
!------------------------------------------------------------------------------
!BOC
!
! !LOCAL VARIABLES:
!
      REAL*8              :: ESAT, SHMB, PRES, TEMP
      INTEGER             :: I, J, L
!
! !DEFINED PARAMETERS:
!
      REAL*8, PARAMETER   :: A =   23.5518d0
      REAL*8, PARAMETER   :: B = 2937.4d0
      REAL*8, PARAMETER   :: C =   -4.9283d0

      !=================================================================
      ! MAKE_RH begins here!
      !=================================================================
!$OMP PARALLEL DO
!$OMP+DEFAULT( SHARED )
!$OMP+PRIVATE( I, J, L, PRES, TEMP, ESAT, SHMB )
      DO L = 1, LLPAR
      DO J = 1, JJPAR
      DO I = 1, IIPAR

         ! Pressure at midpoint of box (I,J,L)
         PRES = GET_PCENTER(I,J,L)

         ! Temperature at grid box (I,J,L)
         TEMP = T(I,J,L)

         ! Saturation water vapor pressure in mbar 
         ! (from NASA GTE PEM-Tropics handbook)
         ESAT = ( 10d0**( A - ( B / TEMP ) ) ) * ( TEMP**C )
            
         ! Specific humidity in mb
         SHMB = SPHU(I,J,L) * 1.6072d-3 * PRES
            
         ! Relative humidity as a percentage
         RH(I,J,L) = ( SHMB / ESAT ) * 100d0 

      ENDDO
      ENDDO
      ENDDO  
!$OMP END PARALLEL DO

      END SUBROUTINE MAKE_RH
!EOC
!------------------------------------------------------------------------------
!          Harvard University Atmospheric Chemistry Modeling Group            !
!------------------------------------------------------------------------------
!BOP
!
! !IROUTINE: get_obk
!
! !DESCRIPTION: Function GET\_OBK returns the Monin-Obhukov length at a grid 
!  box (I,J).
!\\
!\\
! !INTERFACE:
!
      FUNCTION GET_OBK( I, J ) RESULT( OBK )
!
! !INPUT PARAMETERS: 
!
      INTEGER, INTENT(IN) :: I     ! Longitude index
      INTEGER, INTENT(IN) :: J     ! Latitude  index
!
! !RETURN VALUE:
!
      REAL*8              :: OBK   ! Monin-Obhukhov length
!
! !REMARKS:
! 
! 
! !REVISION HISTORY: 
!  25 May 2005 - R. Yantosca - Initial version
!  16 Aug 2010 - R. Yantosca - Added ProTeX headers
!EOP
!------------------------------------------------------------------------------
!BOC

#if   defined( GCAP )

      !=================================================================
      ! For GCAP met fields (based on GISS model)
      !=================================================================

      ! Monin-Obhukov length is a GCAP met field
      OBK = MOLENGTH(I,J)

#else

      !=================================================================
      ! For all GEOS met fields:
      !
      ! The direct computation of the Monin-Obhukov length is:
      !
      !            - Air density * Cp * T(surface air) * Ustar^3 
      !    OBK =  -----------------------------------------------
      !              Kappa       * g  * Sensible Heat flux
      !
      ! Cp    = 1000 J / kg / K = specific heat of air at constant P
      ! Kappa = 0.4             = Von Karman's constant
      !
      !
      !  Also test the denominator in order to prevent div by zero.
      !=================================================================

      ! Local variables
      REAL*8            :: NUM, DEN

      ! Parameters
      REAL*8, PARAMETER :: KAPPA = 0.4d0 
      REAL*8, PARAMETER :: CP    = 1000.0d0

      ! Numerator
      NUM = -AIRDEN(1,I,J) *  CP            * TS(I,J) *
     &       USTAR(I,J)    *  USTAR(I,J)    * USTAR(I,J)

      ! Denominator
      DEN =  KAPPA * g0 * HFLUX(I,J) 

      ! Prevent div by zero
      IF ( ABS( DEN ) > 0d0 ) THEN
         OBK = NUM / DEN
      ELSE
         OBK = 1.0d5
      ENDIF

#endif

      END FUNCTION GET_OBK
!EOC
!------------------------------------------------------------------------------
!          Harvard University Atmospheric Chemistry Modeling Group            !
!------------------------------------------------------------------------------
!BOP
!
! !IROUTINE: get_cosine_sza
!
! !DESCRIPTION: Routine GET\_COSINE\_SZA is a driver for calling the COSSZA 
!  routine from dao\_mod.F.  This routine calls COSSZA twice.  The first call
!  computes the sun angles at the current time and midpoint of the current 
!  chemistry time step.  The second call computes the sun angles 5 hours 
!  prior to the current time (for the PARANOX ship emissions plume model).
!\\
!\\
! !INTERFACE:
!
      SUBROUTINE GET_COSINE_SZA( SUNCOS, SUNCOS_MID, SUNCOS_MID_5hr )
!
! USES:
!
      USE JULDAY_MOD, ONLY : JULDAY
      USE TIME_MOD,   ONLY : GET_DAY_OF_YEAR
      USE TIME_MOD,   ONLY : GET_DAY
      USE TIME_MOD,   ONLY : GET_GMT
      USE TIME_MOD,   ONLY : GET_HOUR 
      USE TIME_MOD,   ONLY : GET_MINUTE
      USE TIME_MOD,   ONLY : GET_MONTH
      USE TIME_MOD,   ONLY : GET_YEAR
!
! !INPUT PARAMETERS:
!
      ! Cosine(SZA) at current time
      REAL*8,  INTENT(OUT) :: SUNCOS(MAXIJ)

      ! Cosine(SZA) at midpoint of current chemistry  timestep
      REAL*8,  INTENT(OUT) :: SUNCOS_MID(MAXIJ)

      ! Cosine(SZA) at midpoint of the chemistry timestep 5hrs ago
      REAL*8,  INTENT(OUT) :: SUNCOS_MID_5hr(MAXIJ)
!
! !REVISION HISTORY: 
!  07 Feb 2012 - R. Yantosca - Initial version
!EOP
!------------------------------------------------------------------------------
!BOC
!
! !LOCAL VARAIBLES
!
      ! Scalars
      INTEGER :: DOY,  DOY5, YEAR, MONTH,  DAY, HOUR, HOUR5, MINUTE
      REAL*8  :: DDAY, JD,   JD5,  JDJan0, GMT, GMT5
      ! Arrays
      REAL*8  :: SUNCOS_5hr(MAXIJ)    

      !=================================================================
      ! Get cosine(SZA) at the current time (SUNCOS) and at the
      ! midpoint of the chemistry timestep (SUNCOS_MID)
      !=================================================================

      ! Current time
      DOY    = GET_DAY_OF_YEAR()                       ! Current day of year
      YEAR   = GET_YEAR()                              ! Current year
      MONTH  = GET_MONTH()                             ! Current month
      DAY    = GET_DAY()                               ! Current day of month
      HOUR   = GET_HOUR()                              ! Current GMT hour
      MINUTE = GET_MINUTE()                            ! Current GMT minutes
      GMT    = GET_GMT()                               ! Current GMT
      DDAY   = DAY + ( HOUR/24d0 ) + ( MINUTE/1440d0 ) ! Current decimal day
      JD     = JULDAY( YEAR, MONTH, DDAY )             ! Current Julian date

      ! Compute cosine(SZA) quantities for the current time
      CALL COSSZA( DOY, HOUR, SUNCOS, SUNCOS_MID )

      !=================================================================
      ! Get cosine (SZA) at 5 hours behind the current time (SUNCOS_5hr)
      ! and at the midpt of the chemistry timestep 5h ago (SUNCOS_MID_5hr)
      !=================================================================

      ! Time 5h ago
      JDJan0 = JULDAY( YEAR, 1, 0d0 )                  ! Julian date on Jan 0
      JD5    = JD  - ( 5d0 / 24d0 )                    ! Julian date 5h ago
      DOY5   = JD5 - JDJan0                            ! Day of year 5h ago
      GMT5   = GMT - 5d0                               ! GMT 5h ago
      HOUR5  = INT( GMT5 )

      ! Compute cosine(SZA) quantities for 5h ago
      CALL COSSZA( DOY5, HOUR5, SUNCOS_5hr, SUNCOS_MID_5hr )

      END SUBROUTINE GET_COSINE_SZA
!EOC
!------------------------------------------------------------------------------
!          Harvard University Atmospheric Chemistry Modeling Group            !
!------------------------------------------------------------------------------
!BOP
!
! !IROUTINE: cossza
!
! !DESCRIPTION: COSSZA computes the cosine of the solar zenith angle, given
!  the day of the year and GMT hour.  The cosine of the solar zenith
!  angle is returned at both the current time and at the midpoint of the
!  chemistry timestep (i.e. for the centralized chemistry timestep option).
!\\
!\\
! !INTERFACE:
!
      SUBROUTINE COSSZA( DOY, GMT_HOUR, SUNCOS, SUNCOS_MID )
!
! !USES:
!
      USE GRID_MOD, ONLY : GET_YMID_R
      USE TIME_MOD, ONLY : GET_MINUTE
      USE TIME_MOD, ONLY : GET_LOCALTIME
      USE TIME_MOD, ONLY : GET_TS_CHEM
!
! !INPUT PARAMETERS: 
!
      INTEGER, INTENT(IN)  :: DOY                 ! Day of the year
      INTEGER, INTENT(IN)  :: GMT_HOUR            ! Hour of day
!
! !OUTPUT PARAMETERS:
!
      ! Cosine of the solar zenith angle at: 
      REAL*8,  INTENT(OUT) :: SUNCOS    (MAXIJ)   ! the current time
      REAL*8,  INTENT(OUT) :: SUNCOS_MID(MAXIJ)   ! midpt of chem timestep
!
! !REMARKS:
!  Hour angle (AHR) is a function of longitude.  AHR is zero at solar noon, 
!  and increases by 15 deg for every hour before or after solar noon.  Hour 
!  angle can be thought of as the time in hours since the sun last passed
!  the meridian (i.e. the time since the last local noon).
!                                                                             .
!  The cosine of the solar zenith angle (SZA) is given by:
!                                                                             .
!     cos(SZA) = sin(LAT)*sin(DEC) + cos(LAT)*cos(DEC)*cos(AHR) 
!                                                                             .
!  where LAT = the latitude angle, 
!        DEC = the solar declination angle,  
!        AHR = the hour angle, all in radians. 
!                                                                             .
!  If SUNCOS < 0, then the sun is below the horizon, and therefore does not 
!  contribute to any solar heating.  
!
! !REVISION HISTORY: 
!  21 Jan 1998 - R. Yantosca - Initial version
!  (1 ) COSSZA is written in Fixed-Form Fortran 90.
!  (2 ) Use IMPLICIT NONE
!  (3 ) Use C-preprocessor #include statement to include F77_CMN_SIZE, which 
!        has IIPAR, JJPAR, LLPAR, IIPAR, JJPAR, LGLOB. 
!  (4 ) Use IM and JM (in F77_CMN_SIZE) as loop limits.
!  (5 ) Include Harvard CTM common blocks and rename variables where needed.  
!  (6 ) Use SUNCOS(MAXIJ) instead of a 2D array, in order for compatibility
!        with the Harvard CTM subroutines.  SUNCOS loops over J, then I.
!  (7 ) Added DO WHILE loops to reduce TIMLOC into the range 0h - 24h.
!  (8 ) Cosmetic changes.  Also use F90 declaration statements (bmy, 6/5/00)
!  (9 ) Added to "dao_mod.f".  Also updated comments. (bmy, 9/27/01)
!  (10) Replaced all instances of IM with IIPAR and JM with JJPAR, in order
!        to prevent namespace confusion for the new TPCORE (bmy, 6/25/02)
!  (11) Deleted obsolete code from 6/02 (bmy, 8/21/02)
!  (12) Removed RLAT and XLON from the arg list.  Now compute these using 
!        functions from "grid_mod.f" (bmy, 2/3/03)
!  (13) Now uses GET_LOCALTIME from "time_mod.f" to get the local time. 
!        Added parallel DO loop. Removed NHMSb, NSEC arguments. (bmy, 2/13/07)
!  (14) Now compute SUNCOS at the midpoint of the relevant time interval
!        (i.e. the chemistry timestep).   Also make the A and B coefficients
!        parameters instead of variables. (bmy, 4/27/10)
!  16 Aug 2010 - R. Yantosca - Added ProTeX headers
!  05 Oct 2011 - R. Yantosca - Now also return the cosine of the solar 
!                              zenith angle at 30m after the GMT hour.
!  07 Oct 2011 - R. Yantosca - Now return SUNCOS_MID, the cos(SZA) at the
!                              midpt of the chem step (not always at 00:30).
!  07 Feb 2012 - R. Yantosca - Now add GMT_HOUR as a new argument, which !
!                              will facilitate computing sun angles 5h ago
!EOP
!------------------------------------------------------------------------------
!BOC
!
! !LOCAL VARIABLES:
!      
      INTEGER            :: I,        IJLOOP,   J
      INTEGER            :: MINUTE,   TS_SUN,   FACTOR
      REAL*8             :: AHR,      GMT_CUR,  GMT_MID 
      REAL*8             :: TIMLOC,   DEC,      C_DEC
      REAL*8             :: S_DEC,    R,        YMID_R
      REAL*8             :: C_YMID_R, S_YMID_R
!
! !DEFINED PARAMETERS:
!
      ! Coefficients for solar declination angle
      REAL*8,  PARAMETER :: A0 = 0.006918d0
      REAL*8,  PARAMETER :: A1 = 0.399912d0
      REAL*8,  PARAMETER :: A2 = 0.006758d0
      REAL*8,  PARAMETER :: A3 = 0.002697d0
      REAL*8,  PARAMETER :: B1 = 0.070257d0
      REAL*8,  PARAMETER :: B2 = 0.000907d0
      REAL*8,  PARAMETER :: B3 = 0.000148d0

      !=================================================================
      ! Initialization   
      !=================================================================

      ! Quantities for central chemistry timestep
      TS_SUN   = GET_TS_CHEM()                         ! Chemistry interval
      MINUTE   = GET_MINUTE()                          ! Current minutes
      FACTOR   = MINUTE / TS_SUN                       ! Multiplying factor

      ! GMT at the current time
      GMT_CUR  = DBLE( GMT_HOUR )

      ! GMT at the midpoint of the chemistry time interval
      GMT_MID  = ( DBLE( GMT_HOUR        )        )  
     &         + ( DBLE( TS_SUN * FACTOR ) / 60d0 ) 
     &         + ( DBLE( TS_SUN / 2      ) / 60d0 ) 

      ! Path length of earth's orbit traversed since Jan 1 [radians]
      R        = ( 2d0 * PI / 365d0 ) * DBLE( DOY - 1 ) 

      ! Solar declination angle (low precision formula) [radians]
      DEC      = A0 - A1*COS(     R ) + B1*SIN(     R )
     &              - A2*COS( 2d0*R ) + B2*SIN( 2d0*R )
     &              - A3*COS( 3d0*R ) + B3*SIN( 3d0*R )

      ! Pre-compute sin & cos of DEC outside of DO loops (for efficiency)
      S_DEC    = SIN( DEC )
      C_DEC    = COS( DEC )

      !=================================================================
      ! Compute cosine of solar zenith angle
      !=================================================================

!$OMP PARALLEL DO
!$OMP+DEFAULT( SHARED )
!$OMP+PRIVATE( I, J, YMID_R, S_YMID_R, C_YMID_R, IJLOOP, TIMLOC, AHR )

      ! Loop over latitude
      DO J = 1, JJPAR

         ! Latitude of grid box [radians]
         YMID_R   = GET_YMID_R( J )

         ! Pre-compute sin & cos of DEC outside of I loop (for efficiency)
         S_YMID_R  = SIN( YMID_R )
         C_YMID_R  = COS( YMID_R )

         ! Loop over longitude
         DO I = 1, IIPAR

            ! 1-D grid box index
            IJLOOP             = ( (J-1) * IIPAR ) + I

            !===========================================================
            ! Compute cosine of SZA at the current GMT time
            !===========================================================

            ! Local time at box (I,J) [hours]
            TIMLOC             = GET_LOCALTIME( I, GMT=GMT_CUR )

            ! Hour angle at box (I,J) [radians]
            AHR                = ABS( TIMLOC - 12d0 ) * 15d0 * PI_180
            
            ! Cosine of solar zenith angle at box (I,J) [unitless]
            SUNCOS(IJLOOP)     = ( S_YMID_R * S_DEC              ) 
     &                         + ( C_YMID_R * C_DEC * COS( AHR ) )

            !===========================================================
            ! Compute cosine of SZA at the midpoint of the chem timestep
            ! Required for photolysis, chemistry, emissions, drydep
            !===========================================================

            ! Local time [hours] at box (I,J) at the midpt of the chem timestep
            TIMLOC             = GET_LOCALTIME( I, GMT=GMT_MID )

            ! Hour angle at box (I,J) [radians]
            AHR                = ABS( TIMLOC - 12d0 ) * 15d0 * PI_180
            
            ! Corresponding cosine( SZA ) at box (I,J) [unitless]
            SUNCOS_MID(IJLOOP) = ( S_YMID_R * S_DEC              )
     &                         + ( C_YMID_R * C_DEC * COS( AHR ) )

         ENDDO
      ENDDO
!$OMP END PARALLEL DO

      END SUBROUTINE COSSZA
!EOC
!------------------------------------------------------------------------------
!          Harvard University Atmospheric Chemistry Modeling Group            !
!------------------------------------------------------------------------------
!BOP
!
! !IROUTINE: convert_units
!
! !DESCRIPTION: Subroutine CONVERT\_UNITS converts the units of STT from [kg] 
!  to [v/v] mixing ratio, or vice versa.  
!\\
!\\
! !INTERFACE:
!
      SUBROUTINE CONVERT_UNITS( IFLAG, N_TRACERS, TCVV, AD, STT ) 
!
! !USES:
!
      USE ERROR_MOD,  ONLY : ERROR_STOP
!
! !INPUT PARAMETERS: 
!

      ! =1 then convert from [kg ] --> [v/v]
      ! =2 then convert from [v/v] --> [kg ]
      INTEGER, INTENT(IN)    :: IFLAG

      ! Number of tracers
      INTEGER, INTENT(IN)    :: N_TRACERS 

      ! Array containing [Air MW / Tracer MW] for tracers
      REAL*8,  INTENT(IN)    :: TCVV(N_TRACERS)

      ! Array containing grid box air masses
      REAL*8,  INTENT(IN)    :: AD(IIPAR,JJPAR,LLPAR)
!
! !OUTPUT PARAMETERS:
!
      !  Array containing tracer conc. [kg] or [v/v]
      REAL*8,  INTENT(INOUT) :: STT(IIPAR,JJPAR,LLPAR,N_TRACERS)
!
! !REVISION HISTORY: 
!  15 Jun 1998 - R. Yantosca - Initial version
!  (1 ) CONVERT_UNITS is written in Fixed-Form Fortran 90.
!  (2 ) Cosmetic changes, updated comments (bmy, 4/19/00)
!  (3 ) Now use SELECT CASE statement.  Also added parallel DO-loops
!        with the new Open-MP compiler directives. (bmy, 4/27/00)
!  (4 ) Bundled into "dao_mod.f".  Now pass NTRACE, TCVV, AD, STT as args.
!        Now use explicit DO-loops for I-J-L w/in parallel loops.  Updated
!        comments, cosmetic changes. (bmy, 3/29/02)
!  (5 ) Removed obsolete, commented-out code.  Also now use F90 intrinsic
!        REPEAT to write a line of "="'s to the screen. (bmy, 6/25/02)
!  (6 ) Updated comments.  Now reference ERROR_STOP from "error_mod.f" 
!        (bmy, 10/15/02)
!  (7 ) Renamed NTRACE to N_TRACERS for consistency (bmy, 7/19/04)
!  16 Aug 2010 - R. Yantosca - Added ProTeX headers
!EOP
!------------------------------------------------------------------------------
!BOC
!
! !LOCAL VARIABLES:
!
      INTEGER :: I, J, L, N

      !=================================================================
      ! CONVERT_UNITS begins here!
      !
      ! Most of the GEOS-CHEM subroutines require the tracer array 
      ! STT to be in units of [kg].  However, the cloud convection 
      ! (NFCLDMX), boundaryk layer mixing (TURBDAY), diffusion (DIFFUSE), 
      ! and transport (TPCORE) routines require STT to be in volume 
      ! mixing ratio [v/v].  
      !
      ! Therefore, before calling NFCLDMX, TURBDAY, DIFFUSE, or TPCORE, 
      ! call subroutine CONVERT_UNITS to convert STT from [kg] to [v/v].  
      !
      ! Also call CONVERT_UNITS again after calling NFCLDMX, TURBDAY, 
      ! DIFFUSE, or TPCORE to convert back from [v/v] to [kg].  
      !=================================================================
      SELECT CASE ( IFLAG )

         !==============================================================
         ! IFLAG = 1: Convert from [kg] -> [v/v] 
         !
         !  The conversion is as follows:
         !
         !   kg tracer(N)       1        Air mol wt     
         !   -----------  * -------- *  -------------   
         !        1          kg air     tracer mol wt   
         !
         !       moles tracer     volume tracer
         !   =   ------------  =  -------------
         !        moles air        volume air
         !
         ! Since the volume of a gas depends on the number of moles.
         ! Therefore, with:
         !
         !  TCMASS(N) = mol. wt. of tracer (AMU)
         !  TCVV(N)   = 28.97 / TCMASS(N)
         !            = mol. wt. of air (AMU) / mol. wt. of tracer (AMU)
         !  AD(I,J,L) = mass of air (kg) in grid box (I,J,L)
         !     
         ! the conversion is:
         ! 
         !  STT(I,J,L,N) [kg] * TCVV(N) / AD(I,J,L) = STT(I,J,L,N) [v/v]
         !==============================================================
         CASE ( 1 )

!$OMP PARALLEL DO
!$OMP+DEFAULT( SHARED ) 
!$OMP+PRIVATE( I, J, L, N ) 
            DO N = 1, N_TRACERS
            DO L = 1, LLPAR
            DO J = 1, JJPAR
            DO I = 1, IIPAR
               STT(I,J,L,N) = STT(I,J,L,N) * TCVV(N) / AD(I,J,L)
            ENDDO
            ENDDO
            ENDDO
            ENDDO
!$OMP END PARALLEL DO

         !==============================================================
         ! IFLAG = 2: Convert from [v/v] -> [kg] 
         !
         ! From the above discussion, the reverse unit conversion 
         ! is given by:
         !
         !  STT(I,J,L,N) [v/v] * AD(I,J,L) / TCVV(N) = STT(I,J,L,N) [kg]
         !==============================================================
         CASE ( 2 )

!$OMP PARALLEL DO 
!$OMP+DEFAULT( SHARED ) 
!$OMP+PRIVATE( I, J, L, N )
            DO N = 1, N_TRACERS
            DO L = 1, LLPAR
            DO J = 1, JJPAR
            DO I = 1, IIPAR
               STT(I,J,L,N) = STT(I,J,L,N) * AD(I,J,L) / TCVV(N)
            ENDDO     
            ENDDO
            ENDDO
            ENDDO
!$OMP END PARALLEL DO

         !==============================================================
         ! Otherwise halt with an error message
         !==============================================================
         CASE DEFAULT
            CALL ERROR_STOP( 'Invalid IFLAG value (must be 1 or 2)!', 
     &                       'CONVERT_UNITS (dao_mod.f)' )
      END SELECT

      ! Return to calling program
      END SUBROUTINE CONVERT_UNITS
!EOC
!------------------------------------------------------------------------------
!          Harvard University Atmospheric Chemistry Modeling Group            !
!------------------------------------------------------------------------------
!BOP
!
! !IROUTINE: copy_i6_fields
!
! !DESCRIPTION: Subroutine COPY\_I6\_FIELDS copies the I-6 fields at the end 
!  of a 6-hr timestep.  The I-6 fields at the end of a given 6-hr timestep 
!  become the fields at the beginning of the next 6-hr timestep. 
!\\
!\\
! !INTERFACE:
!
      SUBROUTINE COPY_I3_I6_FIELDS
! 
! !REVISION HISTORY: 
!  13 Apr 2004 - R. Yantosca - Initial version
!  (1 ) Added parallel DO-loops (bmy, 4/13/04)
!  (2 ) Remove support for GEOS-1 and GEOS-STRAT met fields (bmy, 8/4/06)
!  (3 ) Added TROPP (phs 11/10/06)
!  (4 ) Don't copy TROPP2 to TROPP1 for GEOS-5 (bmy, 1/17/07) 
!  16 Aug 2010 - R. Yantosca - Added ProTeX headers
!  20 Aug 2010 - R. Yantosca - Rewrite #if block for clarity
!  20 Aug 2010 - R. Yantosca - Added #if block for MERRA met fields
!  06 Feb 2012 - R. Yantosca - Added #if block for GEOS-5.7.x met fields
!  07 Feb 2012 - R. Yantosca - Renamed to COPY_I3_I6_FIELDS
!EOP
!------------------------------------------------------------------------------
!BOC
!
! !LOCAL VARIABLES:
!
      INTEGER :: I, J, L

      !=================================================================
      ! COPY_I6_FIELDS begins here!
      !=================================================================

#if   defined( GCAP )

      !------------------
      ! GCAP met
      !------------------
      PS1    = PS2          ! I6 surface pressure    [hPa]
      TROPP1 = TROPP2       ! I6 tropopause pressure [hPa]

#elif defined( GEOS_3 )

      !------------------
      ! GEOS-3 met
      !------------------
      PS1    = PS2          ! I6 surface pressure    [hPa]
      TROPP1 = TROPP2       ! I6 tropopause pressure [hPa]
      ALBD1  = ALBD2        ! I6 surface albedo      [unitless]
      UWND1  = UWND2        ! I6 zonal wind          [m/s]
      VWND1  = VWND2        ! I6 meridional wind     [m/s]
      TMPU1  = TMPU2        ! I6 temperature         [K]
      SPHU1  = SPHU2        ! I6 specific humidity   [g/kg]

#elif defined( GEOS_4 )

      !------------------
      ! GEOS-4 met
      !------------------
      PS1    = PS2          ! I6 surface pressure    [hPa]
      TROPP1 = TROPP2       ! I6 tropopause pressure [hPa]

#elif defined( GEOS_5 )

      !------------------
      ! GEOS-5 met
      !------------------
      PS1    = PS2          ! I6 surface pressure    [hPa] 

#elif defined( GEOS_57 )

      !------------------
      ! GEOS-5.7.x met
      !------------------
      PS1    = PS2          ! I3 surface pressure    [hPa]
      SPHU1  = SPHU2        ! I3 specific humidity   [g/kg]
      TMPU1  = TMPU2        ! I3 temperature         [K]

#elif defined( MERRA )

      !------------------
      ! GEOS-5.7.x met
      !------------------
      PS1    = PS2          ! I6 surface pressure    [hPa]
      RH1    = RH2          ! I6 relative humidity   [%]

#endif

      END SUBROUTINE COPY_I3_I6_FIELDS
!EOC
!------------------------------------------------------------------------------
!          Harvard University Atmospheric Chemistry Modeling Group            !
!------------------------------------------------------------------------------
!BOP
!
! !IROUTINE: init_dao_gcap
!
! !DESCRIPTION: Subroutine INIT\_DAO allocates memory for all allocatable
!  module arrays required when using the GCAP met fields.
!\\
!\\
! !INTERFACE:
!
      SUBROUTINE INIT_DAO_GCAP
!
! !USES:
!
      USE ERROR_MOD, ONLY : ALLOC_ERR
!
! !REVISION HISTORY:
!  06 Feb 2012 - R. Yantosca - Split off GCAP array init from routine INIT_DAO
!EOP
!------------------------------------------------------------------------------
!BOC
!
! !LOCAL VARIABLES:
!
      INTEGER :: AS

      !=================================================================
      ! A-3 fields
      !=================================================================

      ALLOCATE( ALBD( IIPAR, JJPAR ), STAT=AS )
      IF ( AS /= 0 ) CALL ALLOC_ERR( 'ALBD' )
      ALBD = 0d0

      ALLOCATE( CLDFRC( IIPAR, JJPAR ), STAT=AS )
      IF ( AS /= 0 ) CALL ALLOC_ERR( 'CLDFRC' )
      CLDFRC = 0d0

      ALLOCATE( GWETTOP( IIPAR, JJPAR ), STAT=AS )
      IF ( AS /= 0 ) CALL ALLOC_ERR( 'GWETTOP' )
      GWETTOP = 0d0

      ALLOCATE( HFLUX( IIPAR, JJPAR ), STAT=AS )
      IF ( AS /= 0 ) CALL ALLOC_ERR( 'HFLUX' )
      HFLUX = 0d0

      ALLOCATE( MOLENGTH( IIPAR, JJPAR ), STAT=AS )
      IF ( AS /= 0 ) CALL ALLOC_ERR( 'MOLENGTH' )
      MOLENGTH = 0d0

      ALLOCATE( OICE( IIPAR, JJPAR ), STAT=AS )
      IF ( AS /= 0 ) CALL ALLOC_ERR( 'OICE' )
      OICE = 0d0

      ALLOCATE( PARDF( IIPAR, JJPAR ), STAT=AS )
      IF ( AS /= 0 ) CALL ALLOC_ERR( 'PARDF' )
      PARDF = 0d0

      ALLOCATE( PARDR( IIPAR, JJPAR ), STAT=AS )
      IF ( AS /= 0 ) CALL ALLOC_ERR( 'PARDR' )
      PARDR = 0d0

      ALLOCATE( PBL( IIPAR, JJPAR ), STAT=AS )
      IF ( AS /= 0 ) CALL ALLOC_ERR( 'PBL' )
      PBL = 0d0

      ALLOCATE( PREACC( IIPAR, JJPAR ), STAT=AS )
      IF ( AS /= 0 ) CALL ALLOC_ERR( 'PREACC' )
      PREACC = 0d0

      ALLOCATE( PRECON( IIPAR, JJPAR ), STAT=AS )
      IF ( AS /= 0 ) CALL ALLOC_ERR( 'PRECON' )
      PRECON = 0d0
   
      ALLOCATE( RADLWG( IIPAR, JJPAR ), STAT=AS )
      IF ( AS /= 0 ) CALL ALLOC_ERR( 'RADLWG' )
      RADLWG = 0d0

      ALLOCATE( RADSWG( IIPAR, JJPAR ), STAT=AS )
      IF ( AS /= 0 ) CALL ALLOC_ERR( 'RADSWG' )
      RADSWG = 0d0

<<<<<<< HEAD
      ALLOCATE( SNICE( IIPAR, JJPAR ), STAT=AS )
      IF ( AS /= 0 ) CALL ALLOC_ERR( 'SNICE' )
      SNICE = 0d0
=======
      ! Relative humidity
      ALLOCATE( RH( IIPAR, JJPAR, LLPAR ), STAT=AS )
      IF ( AS /= 0 ) CALL ALLOC_ERR( 'RH' )
      RH = 0d0

      ! Sea level pressure
      ALLOCATE( SLP( IIPAR, JJPAR ), STAT=AS ) 
      IF ( AS /= 0 ) CALL ALLOC_ERR( 'SLP' )
      SLP = 0d0      

      ! Specific humidity
      ALLOCATE( SPHU( IIPAR, JJPAR, LLPAR ), STAT=AS )
      IF ( AS /= 0 ) CALL ALLOC_ERR( 'SPHU' )
      SPHU = 0d0

      ! Cosine of solar zenith angle
      ALLOCATE( SUNCOS( MAXIJ ), STAT=AS )
      IF ( AS /= 0 ) CALL ALLOC_ERR( 'SUNCOS' )
      SUNCOS = 0d0

      ! Cosine of solar zenith angle (computed @ midpt of chem timestep)
      ALLOCATE( SUNCOS_MID( MAXIJ ), STAT=AS )
      IF ( AS /= 0 ) CALL ALLOC_ERR( 'SUNCOS_MID' )
      SUNCOS_MID = 0d0

      ! Cosine(SZA) at midpoint of the chemistry timestep 5hrs ago
      ALLOCATE( SUNCOS_MID_5hr( MAXIJ ), STAT=AS )
      IF ( AS /= 0 ) CALL ALLOC_ERR( 'SUNCOS_MID_5hr' )
      SUNCOS_MID_5hr = 0d0

      ! Temperature
      ALLOCATE( T( IIPAR, JJPAR, LLPAR ), STAT=AS )
      IF ( AS /= 0 ) CALL ALLOC_ERR( 'T' )
      T = 0d0

      ! Temperature on full vertical grid 
      ALLOCATE( T_FULLGRID( IIPAR, JJPAR, LGLOB ), STAT=AS )
      IF ( AS /= 0 ) CALL ALLOC_ERR( 'T_FULLGRID' )
      T_FULLGRID = 0d0

      ! Number density of air on full vertical grid
      ALLOCATE( AIRDEN_FULLGRID( LGLOB, IIPAR, JJPAR ), STAT=AS ) 
      IF ( AS /= 0 ) CALL ALLOC_ERR( 'AIRDEN_FULLGRID' )
      AIRDEN_FULLGRID = 0d0
>>>>>>> 045867e5

      ALLOCATE( SNOW( IIPAR, JJPAR ), STAT=AS )
      IF ( AS /= 0 ) CALL ALLOC_ERR( 'SNOW' )
      SNOW = 0d0

      ALLOCATE( TS( IIPAR, JJPAR ), STAT=AS )
      IF ( AS /= 0 ) CALL ALLOC_ERR( 'TS' )
      TS = 0d0

      ALLOCATE( TSKIN( IIPAR, JJPAR ), STAT=AS )
      IF ( AS /= 0 ) CALL ALLOC_ERR( 'TSKIN' )
      TSKIN = 0d0

      ALLOCATE( U10M( IIPAR, JJPAR ), STAT=AS )
      IF ( AS /= 0 ) CALL ALLOC_ERR( 'U10M' )
      U10M = 0d0

      ALLOCATE( USTAR( IIPAR, JJPAR ), STAT=AS )
      IF ( AS /= 0 ) CALL ALLOC_ERR( 'USTAR' )
      USTAR = 0d0

      ALLOCATE( V10M( IIPAR, JJPAR ), STAT=AS )
      IF ( AS /= 0 ) CALL ALLOC_ERR( 'V10M' )
      V10M = 0d0

      ALLOCATE( Z0( IIPAR, JJPAR ), STAT=AS )
      IF ( AS /= 0 ) CALL ALLOC_ERR( 'Z0' )
      Z0 = 0d0

      !=================================================================
      ! A-6 fields
      !=================================================================

      ALLOCATE( CLDF( LLPAR, IIPAR, JJPAR ), STAT=AS )
      IF ( AS /= 0 ) CALL ALLOC_ERR( 'CLDF' )
      CLDF = 0d0

      ALLOCATE( DETRAINE( IIPAR, JJPAR, LLPAR ), STAT=AS )
      IF ( AS /= 0 ) CALL ALLOC_ERR( 'DETRAINE' )
      DETRAINE = 0d0  

      ALLOCATE( DETRAINN( IIPAR, JJPAR, LLPAR ), STAT=AS )
      IF ( AS /= 0 ) CALL ALLOC_ERR( 'DETRAINN' )
      DETRAINN = 0d0  

      ALLOCATE( DNDE( IIPAR, JJPAR, LLPAR ), STAT=AS )
      IF ( AS /= 0 ) CALL ALLOC_ERR( 'DNDE' )
      DNDE = 0d0  

      ALLOCATE( DNDN( IIPAR, JJPAR, LLPAR ), STAT=AS )
      IF ( AS /= 0 ) CALL ALLOC_ERR( 'DNDN' )
      DNDN = 0d0  

      ALLOCATE( ENTRAIN( IIPAR, JJPAR, LLPAR ), STAT=AS )
      IF ( AS /= 0 ) CALL ALLOC_ERR( 'ENTRAIN' )
      ENTRAIN = 0d0  

      ALLOCATE( MOISTQ( LLPAR, IIPAR, JJPAR ), STAT=AS ) 
      IF ( AS /= 0 ) CALL ALLOC_ERR( 'MOISTQ' )
      MOISTQ = 0d0

      ALLOCATE( OPTDEP( LLPAR, IIPAR, JJPAR ), STAT=AS )
      IF ( AS /= 0 ) CALL ALLOC_ERR( 'OPTDEP' )
      OPTDEP = 0d0

      ALLOCATE( OPTD( LLPAR, IIPAR, JJPAR ), STAT=AS )
      IF ( AS /= 0 ) CALL ALLOC_ERR( 'OPTD' )
      OPTD = 0d0

      ALLOCATE( SPHU( IIPAR, JJPAR, LLPAR ), STAT=AS )
      IF ( AS /= 0 ) CALL ALLOC_ERR( 'SPHU' )
      SPHU = 0d0

      ALLOCATE( T( IIPAR, JJPAR, LLPAR ), STAT=AS )
      IF ( AS /= 0 ) CALL ALLOC_ERR( 'T' )
      T = 0d0

      ALLOCATE( UPDE( IIPAR, JJPAR, LLPAR ), STAT=AS )
      IF ( AS /= 0 ) CALL ALLOC_ERR( 'UPDE' )
      UPDE = 0d0  

      ALLOCATE( UPDN( IIPAR, JJPAR, LLPAR ), STAT=AS )
      IF ( AS /= 0 ) CALL ALLOC_ERR( 'UPDN' )
      UPDN = 0d0  

      ALLOCATE( UWND( IIPAR, JJPAR, LLPAR), STAT=AS ) 
      IF ( AS /= 0 ) CALL ALLOC_ERR( 'UWND' )
      UWND = 0d0

      ALLOCATE( VWND( IIPAR, JJPAR, LLPAR ), STAT=AS ) 
      IF ( AS /= 0 ) CALL ALLOC_ERR( 'VWND' )
      VWND = 0d0

      !=================================================================
      ! I-6 fields / interpolated fields
      !=================================================================

      ALLOCATE( PS1( IIPAR, JJPAR ), STAT=AS )  
      IF ( AS /= 0 ) CALL ALLOC_ERR( 'PS1' )
      PS1 = 0d0

      ! Pressure at end of 6hr timestep
      ALLOCATE( PS2( IIPAR, JJPAR ), STAT=AS )
      IF ( AS /= 0 ) CALL ALLOC_ERR( 'PS2' )
      PS2 = 0d0

      ALLOCATE( PSC2( IIPAR, JJPAR ), STAT=AS ) 
      IF ( AS /= 0 ) CALL ALLOC_ERR( 'PSC2' )
      PSC2 = 0d0

      ALLOCATE( RH( IIPAR, JJPAR, LLPAR ), STAT=AS )
      IF ( AS /= 0 ) CALL ALLOC_ERR( 'RH' )
      RH = 0d0

      ALLOCATE( SLP( IIPAR, JJPAR ), STAT=AS ) 
      IF ( AS /= 0 ) CALL ALLOC_ERR( 'SLP' )
      SLP = 0d0      

      ALLOCATE( TROPP( IIPAR, JJPAR ), STAT=AS ) 
      IF ( AS /= 0 ) CALL ALLOC_ERR( 'TROPP' )
      TROPP = 0d0

      ALLOCATE( TROPP1( IIPAR, JJPAR ), STAT=AS ) 
      IF ( AS /= 0 ) C ALL ALLOC_ERR( 'TROPP1' )
      TROPP1 = 0d0

      ALLOCATE( TROPP2( IIPAR, JJPAR ), STAT=AS ) 
      IF ( AS /= 0 ) CALL ALLOC_ERR( 'TROPP2' )
      TROPP2 = 0d0

      !=================================================================
      ! Constant fields
      !=================================================================

      ALLOCATE( PHIS( IIPAR, JJPAR ), STAT=AS )  
      IF ( AS /= 0 ) CALL ALLOC_ERR( 'PHIS' )
      PHIS = 0d0

      ALLOCATE( LWI_GISS( IIPAR, JJPAR ), STAT=AS )
      IF ( AS /= 0 ) CALL ALLOC_ERR( 'LWI_GISS' )
      LWI_GISS = 0d0

      END SUBROUTINE INIT_DAO_GCAP
!EOC
!------------------------------------------------------------------------------
!          Harvard University Atmospheric Chemistry Modeling Group            !
!------------------------------------------------------------------------------
!BOP
!
! !IROUTINE: init_dao_geos3
!
! !DESCRIPTION: Subroutine INIT\_DAO allocates memory for all allocatable
!  module arrays required when using the GEOS-3 met fields
!\\
!\\
! !INTERFACE:
!
      SUBROUTINE INIT_DAO_GEOS3
!
! !USES:
!
      USE ERROR_MOD, ONLY : ALLOC_ERR
!
! !REVISION HISTORY:
!  06 Feb 2012 - R. Yantosca - Split off GEOS-3 init from routine INIT_DAO
!EOP
!------------------------------------------------------------------------------
!BOC
!
! !LOCAL VARIABLES:
!
      INTEGER :: AS

      !=================================================================
      ! A-3 fields
      !=================================================================

      ALLOCATE( CLDFRC( IIPAR, JJPAR ), STAT=AS )
      IF ( AS /= 0 ) CALL ALLOC_ERR( 'CLDFRC' )
      CLDFRC = 0d0

      ALLOCATE( GWETTOP( IIPAR, JJPAR ), STAT=AS )
      IF ( AS /= 0 ) CALL ALLOC_ERR( 'GWETTOP' )
      GWETTOP = 0d0

      ALLOCATE( HFLUX( IIPAR, JJPAR ), STAT=AS )
      IF ( AS /= 0 ) CALL ALLOC_ERR( 'HFLUX' )
      HFLUX = 0d0

      ALLOCATE( PBL( IIPAR, JJPAR ), STAT=AS )
      IF ( AS /= 0 ) CALL ALLOC_ERR( 'PBL' )
      PBL = 0d0

      ALLOCATE( PHIS( IIPAR, JJPAR ), STAT=AS )  
      IF ( AS /= 0 ) CALL ALLOC_ERR( 'PHIS' )
      PHIS = 0d0

      ALLOCATE( PREACC( IIPAR, JJPAR ), STAT=AS )
      IF ( AS /= 0 ) CALL ALLOC_ERR( 'PREACC' )
      PREACC = 0d0

      ALLOCATE( PRECON( IIPAR, JJPAR ), STAT=AS )
      IF ( AS /= 0 ) CALL ALLOC_ERR( 'PRECON' )
      PRECON = 0d0

      ALLOCATE( Z0( IIPAR, JJPAR ), STAT=AS )
      IF ( AS /= 0 ) CALL ALLOC_ERR( 'Z0' )
      Z0 = 0d0

      !=================================================================
      ! A-6 fields
      !=================================================================

      ALLOCATE( CLDF( LLPAR, IIPAR, JJPAR ), STAT=AS )
      IF ( AS /= 0 ) CALL ALLOC_ERR( 'CLDF' )
      CLDF = 0d0

      ALLOCATE( CLDMAS( IIPAR, JJPAR, LLPAR ), STAT=AS )
      IF ( AS /= 0 ) CALL ALLOC_ERR( 'CLDMAS' )
      CLDMAS = 0d0

      ALLOCATE( DTRAIN( IIPAR, JJPAR, LLPAR ), STAT=AS )
      IF ( AS /= 0 ) CALL ALLOC_ERR( 'DTRAIN' )
      DTRAIN = 0d0

      ALLOCATE( MOISTQ( LLPAR, IIPAR, JJPAR ), STAT=AS ) 
      IF ( AS /= 0 ) CALL ALLOC_ERR( 'MOISTQ' )
      MOISTQ = 0d0

      ALLOCATE( OPTDEP( LLPAR, IIPAR, JJPAR ), STAT=AS )
      IF ( AS /= 0 ) CALL ALLOC_ERR( 'OPTDEP' )
      OPTDEP = 0d0

      ALLOCATE( OPTD( LLPAR, IIPAR, JJPAR ), STAT=AS )
      IF ( AS /= 0 ) CALL ALLOC_ERR( 'OPTD' )
      OPTD = 0d0

      ALLOCATE( PARDF( IIPAR, JJPAR ), STAT=AS )
      IF ( AS /= 0 ) CALL ALLOC_ERR( 'PARDF' )
      PARDF = 0d0

      ALLOCATE( PARDR( IIPAR, JJPAR ), STAT=AS )
      IF ( AS /= 0 ) CALL ALLOC_ERR( 'PARDR' )
      PARDR = 0d0

      ALLOCATE( RADLWG( IIPAR, JJPAR ), STAT=AS )
      IF ( AS /= 0 ) CALL ALLOC_ERR( 'RADLWG' )
      RADLWG = 0d0

      ALLOCATE( RADSWG( IIPAR, JJPAR ), STAT=AS )
      IF ( AS /= 0 ) CALL ALLOC_ERR( 'RADSWG' )
      RADSWG = 0d0

      ALLOCATE( TS( IIPAR, JJPAR ), STAT=AS )
      IF ( AS /= 0 ) CALL ALLOC_ERR( 'TS' )
      TS = 0d0

      ALLOCATE( TSKIN( IIPAR, JJPAR ), STAT=AS )
      IF ( AS /= 0 ) CALL ALLOC_ERR( 'TSKIN' )
      TSKIN = 0d0

      ALLOCATE( U10M( IIPAR, JJPAR ), STAT=AS )
      IF ( AS /= 0 ) CALL ALLOC_ERR( 'U10M' )
      U10M = 0d0

      ALLOCATE( USTAR( IIPAR, JJPAR ), STAT=AS )
      IF ( AS /= 0 ) CALL ALLOC_ERR( 'USTAR' )
      USTAR = 0d0

      ALLOCATE( V10M( IIPAR, JJPAR ), STAT=AS )
      IF ( AS /= 0 ) CALL ALLOC_ERR( 'V10M' )
      V10M = 0d0

      !=================================================================
      ! I-6 fields / interpolated fields
      !=================================================================

      ALLOCATE( ALBD( IIPAR, JJPAR ), STAT=AS )
      IF ( AS /= 0 ) CALL ALLOC_ERR( 'ALBD' )
      ALBD = 0d0

      ALLOCATE( ALBD1( IIPAR, JJPAR ), STAT=AS )
      IF ( AS /= 0 ) CALL ALLOC_ERR( 'ALBD1' )
      ALBD1 = 0d0

      ALLOCATE( ALBD2( IIPAR, JJPAR ), STAT=AS )
      IF ( AS /= 0 ) CALL ALLOC_ERR( 'ALBD2' )
      ALBD2 = 0d0

      ALLOCATE( LWI( IIPAR, JJPAR ), STAT=AS )
      IF ( AS /= 0 ) CALL ALLOC_ERR( 'LWI' )
      LWI = 0

      ALLOCATE( PS1( IIPAR, JJPAR ), STAT=AS )  
      IF ( AS /= 0 ) CALL ALLOC_ERR( 'PS1' )
      PS1 = 0d0

      ALLOCATE( PS2( IIPAR, JJPAR ), STAT=AS )
      IF ( AS /= 0 ) CALL ALLOC_ERR( 'PS2' )
      PS2 = 0d0

      ALLOCATE( PSC2( IIPAR, JJPAR ), STAT=AS ) 
      IF ( AS /= 0 ) CALL ALLOC_ERR( 'PSC2' )
      PSC2 = 0d0

      ALLOCATE( RH( IIPAR, JJPAR, LLPAR ), STAT=AS )
      IF ( AS /= 0 ) CALL ALLOC_ERR( 'RH' )
      RH = 0d0

      ALLOCATE( SLP( IIPAR, JJPAR ), STAT=AS ) 
      IF ( AS /= 0 ) CALL ALLOC_ERR( 'SLP' )
      SLP = 0d0      

      ALLOCATE( SPHU( IIPAR, JJPAR, LLPAR ), STAT=AS )
      IF ( AS /= 0 ) CALL ALLOC_ERR( 'SPHU' )
      SPHU = 0d0

      ALLOCATE( SPHU1( IIPAR, JJPAR, LLPAR ), STAT=AS )
      IF ( AS /= 0 ) CALL ALLOC_ERR( 'SPHU1' )
      SPHU1 = 0d0

      ALLOCATE( SPHU2( IIPAR, JJPAR, LLPAR ), STAT=AS )
      IF ( AS /= 0 ) CALL ALLOC_ERR( 'SPHU2' )
      SPHU2 = 0d0

      ALLOCATE( T( IIPAR, JJPAR, LLPAR ), STAT=AS )
      IF ( AS /= 0 ) CALL ALLOC_ERR( 'T' )
      T = 0d0

      ALLOCATE( TMPU1( IIPAR, JJPAR, LLPAR ), STAT=AS ) 
      IF ( AS /= 0 ) CALL ALLOC_ERR( 'TMPU1' )
      TMPU1 = 0d0

      ALLOCATE( TMPU2( IIPAR, JJPAR, LLPAR ), STAT=AS )
      IF ( AS /= 0 ) CALL ALLOC_ERR( 'TMPU2' )
      TMPU2 = 0d0

      ALLOCATE( TROPP( IIPAR, JJPAR ), STAT=AS ) 
      IF ( AS /= 0 ) CALL ALLOC_ERR( 'TROPP' )
      TROPP = 0d0

      ALLOCATE( TROPP1( IIPAR, JJPAR ), STAT=AS ) 
      IF ( AS /= 0 ) C ALL ALLOC_ERR( 'TROPP1' )
      TROPP1 = 0d0

      ALLOCATE( TROPP2( IIPAR, JJPAR ), STAT=AS ) 
      IF ( AS /= 0 ) CALL ALLOC_ERR( 'TROPP2' )
      TROPP2 = 0d0

      ALLOCATE( UWND( IIPAR, JJPAR, LLPAR), STAT=AS ) 
      IF ( AS /= 0 ) CALL ALLOC_ERR( 'UWND' )
      UWND = 0d0

      ALLOCATE( UWND1( IIPAR, JJPAR, LLPAR ), STAT=AS )
      IF ( AS /= 0 ) CALL ALLOC_ERR( 'UWND1' )
      UWND1 = 0d0

      ALLOCATE( UWND2( IIPAR, JJPAR, LLPAR ), STAT=AS )
      IF ( AS /= 0 ) CALL ALLOC_ERR( 'UWND2' )
      UWND2 = 0d0

      ALLOCATE( VWND( IIPAR, JJPAR, LLPAR ), STAT=AS ) 
      IF ( AS /= 0 ) CALL ALLOC_ERR( 'VWND' )
      VWND = 0d0

      ALLOCATE( VWND1( IIPAR, JJPAR, LLPAR ), STAT=AS ) 
      IF ( AS /= 0 ) CALL ALLOC_ERR( 'VWND1' )
      VWND1 = 0d0

      ALLOCATE( VWND2( IIPAR, JJPAR, LLPAR ), STAT=AS )
      IF ( AS /= 0 ) CALL ALLOC_ERR( 'VWND2' )
      VWND2 = 0d0

      END SUBROUTINE INIT_DAO_GEOS3
!EOC
!------------------------------------------------------------------------------
!          Harvard University Atmospheric Chemistry Modeling Group            !
!------------------------------------------------------------------------------
!BOP
!
! !IROUTINE: init_dao_geos4
!
! !DESCRIPTION: Subroutine INIT\_DAO\_GEOS4 allocates memory for all 
!  allocatable module arrays required when using the GEOS-4 met fields
!\\
!\\
! !INTERFACE:
!
      SUBROUTINE INIT_DAO_GEOS4
!
! !USES:
!
      USE ERROR_MOD, ONLY : ALLOC_ERR
!
! !REVISION HISTORY:
!  06 Feb 2012 - R. Yantosca - Split off GEOS-4 init from routine INIT_DAO
!EOP
!------------------------------------------------------------------------------
!BOC
!
! !LOCAL VARIABLES:
!
      INTEGER :: AS

      !=================================================================
      ! A-3 fields
      !=================================================================

      ALLOCATE( CLDFRC( IIPAR, JJPAR ), STAT=AS )
      IF ( AS /= 0 ) CALL ALLOC_ERR( 'CLDFRC' )
      CLDFRC = 0d0

      ALLOCATE( GWETTOP( IIPAR, JJPAR ), STAT=AS )
      IF ( AS /= 0 ) CALL ALLOC_ERR( 'GWETTOP' )
      GWETTOP = 0d0

      ALLOCATE( HFLUX( IIPAR, JJPAR ), STAT=AS )
      IF ( AS /= 0 ) CALL ALLOC_ERR( 'HFLUX' )
      HFLUX = 0d0

      ALLOCATE( PARDF( IIPAR, JJPAR ), STAT=AS )
      IF ( AS /= 0 ) CALL ALLOC_ERR( 'PARDF' )
      PARDF = 0d0

      ALLOCATE( PARDR( IIPAR, JJPAR ), STAT=AS )
      IF ( AS /= 0 ) CALL ALLOC_ERR( 'PARDR' )
      PARDR = 0d0

      ALLOCATE( PBL( IIPAR, JJPAR ), STAT=AS )
      IF ( AS /= 0 ) CALL ALLOC_ERR( 'PBL' )
      PBL = 0d0

      ALLOCATE( PHIS( IIPAR, JJPAR ), STAT=AS )  
      IF ( AS /= 0 ) CALL ALLOC_ERR( 'PHIS' )
      PHIS = 0d0

      ALLOCATE( PREACC( IIPAR, JJPAR ), STAT=AS )
      IF ( AS /= 0 ) CALL ALLOC_ERR( 'PREACC' )
      PREACC = 0d0

      ALLOCATE( PRECON( IIPAR, JJPAR ), STAT=AS )
      IF ( AS /= 0 ) CALL ALLOC_ERR( 'PRECON' )
      PRECON = 0d0
   
      ALLOCATE( RADLWG( IIPAR, JJPAR ), STAT=AS )
      IF ( AS /= 0 ) CALL ALLOC_ERR( 'RADLWG' )
      RADLWG = 0d0

      ALLOCATE( RADSWG( IIPAR, JJPAR ), STAT=AS )
      IF ( AS /= 0 ) CALL ALLOC_ERR( 'RADSWG' )
      RADSWG = 0d0

      ALLOCATE( SNOW( IIPAR, JJPAR ), STAT=AS )
      IF ( AS /= 0 ) CALL ALLOC_ERR( 'SNOW' )
      SNOW = 0d0

      ALLOCATE( TS( IIPAR, JJPAR ), STAT=AS )
      IF ( AS /= 0 ) CALL ALLOC_ERR( 'TS' )
      TS = 0d0

      ALLOCATE( TSKIN( IIPAR, JJPAR ), STAT=AS )
      IF ( AS /= 0 ) CALL ALLOC_ERR( 'TSKIN' )
      TSKIN = 0d0

      ALLOCATE( U10M( IIPAR, JJPAR ), STAT=AS )
      IF ( AS /= 0 ) CALL ALLOC_ERR( 'U10M' )
      U10M = 0d0

      ALLOCATE( USTAR( IIPAR, JJPAR ), STAT=AS )
      IF ( AS /= 0 ) CALL ALLOC_ERR( 'USTAR' )
      USTAR = 0d0

      ALLOCATE( V10M( IIPAR, JJPAR ), STAT=AS )
      IF ( AS /= 0 ) CALL ALLOC_ERR( 'V10M' )
      V10M = 0d0

      ALLOCATE( Z0( IIPAR, JJPAR ), STAT=AS )
      IF ( AS /= 0 ) CALL ALLOC_ERR( 'Z0' )
      Z0 = 0d0

      !=================================================================
      ! A-6 fields
      !=================================================================

      ALLOCATE( CLDF( LLPAR, IIPAR, JJPAR ), STAT=AS )
      IF ( AS /= 0 ) CALL ALLOC_ERR( 'CLDF' )
      CLDF = 0d0

      ALLOCATE( HKBETA( IIPAR, JJPAR, LLPAR ), STAT=AS )
      IF ( AS /= 0 ) CALL ALLOC_ERR( 'HKBETA' )
      HKBETA = 0d0

      ALLOCATE( HKETA( IIPAR, JJPAR, LLPAR ), STAT=AS )
      IF ( AS /= 0 ) CALL ALLOC_ERR( 'HKETA' )
      HKETA = 0d0

      ALLOCATE( MOISTQ( LLPAR, IIPAR, JJPAR ), STAT=AS ) 
      IF ( AS /= 0 ) CALL ALLOC_ERR( 'MOISTQ' )
      MOISTQ = 0d0

      ALLOCATE( OPTDEP( LLPAR, IIPAR, JJPAR ), STAT=AS )
      IF ( AS /= 0 ) CALL ALLOC_ERR( 'OPTDEP' )
      OPTDEP = 0d0

      ALLOCATE( OPTD( LLPAR, IIPAR, JJPAR ), STAT=AS )
      IF ( AS /= 0 ) CALL ALLOC_ERR( 'OPTD' )
      OPTD = 0d0

      ALLOCATE( SPHU( IIPAR, JJPAR, LLPAR ), STAT=AS )
      IF ( AS /= 0 ) CALL ALLOC_ERR( 'SPHU' )
      SPHU = 0d0

      ALLOCATE( T( IIPAR, JJPAR, LLPAR ), STAT=AS )
      IF ( AS /= 0 ) CALL ALLOC_ERR( 'T' )
      T = 0d0

      ALLOCATE( UWND( IIPAR, JJPAR, LLPAR), STAT=AS ) 
      IF ( AS /= 0 ) CALL ALLOC_ERR( 'UWND' )
      UWND = 0d0

      ALLOCATE( VWND( IIPAR, JJPAR, LLPAR ), STAT=AS ) 
      IF ( AS /= 0 ) CALL ALLOC_ERR( 'VWND' )
      VWND = 0d0

      ALLOCATE( ZMEU( IIPAR, JJPAR, LLPAR ), STAT=AS )
      IF ( AS /= 0 ) CALL ALLOC_ERR( 'ZMEU' )
      ZMEU = 0d0

      ALLOCATE( ZMMD( IIPAR, JJPAR, LLPAR ), STAT=AS )
      IF ( AS /= 0 ) CALL ALLOC_ERR( 'ZMMD' )
      ZMMD = 0d0

      ALLOCATE( ZMMU( IIPAR, JJPAR, LLPAR ), STAT=AS )
      IF ( AS /= 0 ) CALL ALLOC_ERR( 'ZMMU' )
      ZMMU = 0d0

      !=================================================================
      ! I-6 fields / interpolated fields
      !=================================================================

      ALLOCATE( LWI( IIPAR, JJPAR ), STAT=AS )
      IF ( AS /= 0 ) CALL ALLOC_ERR( 'LWI' )
      LWI = 0

      ALLOCATE( PS1( IIPAR, JJPAR ), STAT=AS )  
      IF ( AS /= 0 ) CALL ALLOC_ERR( 'PS1' )
      PS1 = 0d0

      ALLOCATE( PS2( IIPAR, JJPAR ), STAT=AS )
      IF ( AS /= 0 ) CALL ALLOC_ERR( 'PS2' )
      PS2 = 0d0

      ALLOCATE( PSC2( IIPAR, JJPAR ), STAT=AS ) 
      IF ( AS /= 0 ) CALL ALLOC_ERR( 'PSC2' )
      PSC2 = 0d0

      ALLOCATE( RH( IIPAR, JJPAR, LLPAR ), STAT=AS )
      IF ( AS /= 0 ) CALL ALLOC_ERR( 'RH' )
      RH = 0d0

      ALLOCATE( SLP( IIPAR, JJPAR ), STAT=AS ) 
      IF ( AS /= 0 ) CALL ALLOC_ERR( 'SLP' )
      SLP = 0d0      

      ALLOCATE( TROPP( IIPAR, JJPAR ), STAT=AS ) 
      IF ( AS /= 0 ) CALL ALLOC_ERR( 'TROPP' )
      TROPP = 0d0

      ALLOCATE( TROPP1( IIPAR, JJPAR ), STAT=AS ) 
      IF ( AS /= 0 ) C ALL ALLOC_ERR( 'TROPP1' )
      TROPP1 = 0d0

      ALLOCATE( TROPP2( IIPAR, JJPAR ), STAT=AS ) 
      IF ( AS /= 0 ) CALL ALLOC_ERR( 'TROPP2' )
      TROPP2 = 0d0

      END SUBROUTINE INIT_DAO_GEOS4
!EOC
!------------------------------------------------------------------------------
!          Harvard University Atmospheric Chemistry Modeling Group            !
!------------------------------------------------------------------------------
!BOP
!
! !IROUTINE: init_dao_geos5
!
! !DESCRIPTION: Subroutine INIT\_DAO\_GEOS5 allocates memory for all 
!  allocatable module arrays required when using GEOS-5.2.0 met fields.
!\\
!\\
! !INTERFACE:
!
      SUBROUTINE INIT_DAO_GEOS5
!
! !USES:
!
      USE ERROR_MOD, ONLY : ALLOC_ERR
!
! !REVISION HISTORY:
!  06 Feb 2012 - R. Yantosca - Split off GEOS-5 init from routine INIT_DAO
!EOP
!------------------------------------------------------------------------------
!BOC
!
! !LOCAL VARIABLES:
!
      INTEGER :: AS

      !=================================================================
      ! A-3 fields
      !=================================================================

      ALLOCATE( ALBD( IIPAR, JJPAR ), STAT=AS )
      IF ( AS /= 0 ) CALL ALLOC_ERR( 'ALBD' )
      ALBD = 0d0

      ALLOCATE( CLDFRC( IIPAR, JJPAR ), STAT=AS )
      IF ( AS /= 0 ) CALL ALLOC_ERR( 'CLDFRC' )
      CLDFRC = 0d0

      ALLOCATE( EFLUX( IIPAR, JJPAR ), STAT=AS )
      IF ( AS /= 0 ) CALL ALLOC_ERR( 'EFLUX' )
      EFLUX = 0d0

      ALLOCATE( EVAP( IIPAR, JJPAR ), STAT=AS )
      IF ( AS /= 0 ) CALL ALLOC_ERR( 'EVAP' )
      EVAP = 0d0

      ALLOCATE( FRLAND( IIPAR, JJPAR ), STAT=AS )
      IF ( AS /= 0 ) CALL ALLOC_ERR( 'FRLAND' )
      FRLAND = 0d0

      ALLOCATE( FRLAKE( IIPAR, JJPAR ), STAT=AS )
      IF ( AS /= 0 ) CALL ALLOC_ERR( 'FRLAKE' )
      FRLAKE = 0d0

      ALLOCATE( FROCEAN( IIPAR, JJPAR ), STAT=AS )
      IF ( AS /= 0 ) CALL ALLOC_ERR( 'FROCEAN' )
      FROCEAN = 0d0

      ALLOCATE( FRLANDIC( IIPAR, JJPAR ), STAT=AS )
      IF ( AS /= 0 ) CALL ALLOC_ERR( 'FRLANDIC' )
      FRLANDIC = 0d0

      ALLOCATE( GRN( IIPAR, JJPAR ), STAT=AS )
      IF ( AS /= 0 ) CALL ALLOC_ERR( 'GRN' )
      GRN = 0d0

      ALLOCATE( GWETROOT( IIPAR, JJPAR ), STAT=AS )
      IF ( AS /= 0 ) CALL ALLOC_ERR( 'GWETROOT' )
      GWETROOT = 0d0

      ALLOCATE( LAI( IIPAR, JJPAR ), STAT=AS )
      IF ( AS /= 0 ) CALL ALLOC_ERR( 'LAI' )
      LAI = 0d0

      ALLOCATE( PRECSNO( IIPAR, JJPAR ), STAT=AS )
      IF ( AS /= 0 ) CALL ALLOC_ERR( 'PRECSNO' )
      PRECSNO = 0d0

      ALLOCATE( GWETTOP( IIPAR, JJPAR ), STAT=AS )
      IF ( AS /= 0 ) CALL ALLOC_ERR( 'GWETTOP' )
      GWETTOP = 0d0

      ALLOCATE( HFLUX( IIPAR, JJPAR ), STAT=AS )
      IF ( AS /= 0 ) CALL ALLOC_ERR( 'HFLUX' )
      HFLUX = 0d0

      ALLOCATE( PARDF( IIPAR, JJPAR ), STAT=AS )
      IF ( AS /= 0 ) CALL ALLOC_ERR( 'PARDF' )
      PARDF = 0d0

      ALLOCATE( PARDR( IIPAR, JJPAR ), STAT=AS )
      IF ( AS /= 0 ) CALL ALLOC_ERR( 'PARDR' )
      PARDR = 0d0

      ALLOCATE( PBL( IIPAR, JJPAR ), STAT=AS )
      IF ( AS /= 0 ) CALL ALLOC_ERR( 'PBL' )
      PBL = 0d0

      ALLOCATE( PHIS( IIPAR, JJPAR ), STAT=AS )  
      IF ( AS /= 0 ) CALL ALLOC_ERR( 'PHIS' )
      PHIS = 0d0

      ALLOCATE( PREACC( IIPAR, JJPAR ), STAT=AS )
      IF ( AS /= 0 ) CALL ALLOC_ERR( 'PREACC' )
      PREACC = 0d0

      ALLOCATE( PRECON( IIPAR, JJPAR ), STAT=AS )
      IF ( AS /= 0 ) CALL ALLOC_ERR( 'PRECON' )
      PRECON = 0d0

      ALLOCATE( RADLWG( IIPAR, JJPAR ), STAT=AS )
      IF ( AS /= 0 ) CALL ALLOC_ERR( 'RADLWG' )
      RADLWG = 0d0

      ALLOCATE( RADSWG( IIPAR, JJPAR ), STAT=AS )
      IF ( AS /= 0 ) CALL ALLOC_ERR( 'RADSWG' )
      RADSWG = 0d0

      ALLOCATE( SNOMAS( IIPAR, JJPAR ), STAT=AS )
      IF ( AS /= 0 ) CALL ALLOC_ERR( 'SNOMAS' )
      SNOMAS = 0d0

      ALLOCATE( SNODP( IIPAR, JJPAR ), STAT=AS )
      IF ( AS /= 0 ) CALL ALLOC_ERR( 'SNODP' )
      SNODP = 0d0

      ALLOCATE( TROPP( IIPAR, JJPAR ), STAT=AS ) 
      IF ( AS /= 0 ) CALL ALLOC_ERR( 'TROPP' )
      TROPP = 0d0

      ALLOCATE( TS( IIPAR, JJPAR ), STAT=AS )
      IF ( AS /= 0 ) CALL ALLOC_ERR( 'TS' )
      TS = 0d0

      ALLOCATE( TSKIN( IIPAR, JJPAR ), STAT=AS )
      IF ( AS /= 0 ) CALL ALLOC_ERR( 'TSKIN' )
      TSKIN = 0d0

      ALLOCATE( U10M( IIPAR, JJPAR ), STAT=AS )
      IF ( AS /= 0 ) CALL ALLOC_ERR( 'U10M' )
      U10M = 0d0

      ALLOCATE( USTAR( IIPAR, JJPAR ), STAT=AS )
      IF ( AS /= 0 ) CALL ALLOC_ERR( 'USTAR' )
      USTAR = 0d0

      ALLOCATE( V10M( IIPAR, JJPAR ), STAT=AS )
      IF ( AS /= 0 ) CALL ALLOC_ERR( 'V10M' )
      V10M = 0d0

      ALLOCATE( Z0( IIPAR, JJPAR ), STAT=AS )
      IF ( AS /= 0 ) CALL ALLOC_ERR( 'Z0' )
      Z0 = 0d0

      !=================================================================
      ! A-6 fields
      !=================================================================

      ALLOCATE( CLDF( LLPAR, IIPAR, JJPAR ), STAT=AS )
      IF ( AS /= 0 ) CALL ALLOC_ERR( 'CLDF' )
      CLDF = 0d0

      ALLOCATE( CLDTOPS( IIPAR, JJPAR ), STAT=AS )
      IF ( AS /= 0 ) CALL ALLOC_ERR( 'CLDTOPS' )
      CLDTOPS = 0

      ALLOCATE( CMFMC( IIPAR, JJPAR, LLPAR+1 ), STAT=AS )
      IF ( AS /= 0 ) CALL ALLOC_ERR( 'CMFMC' )
      CMFMC = 0d0

      ALLOCATE( DQIDTMST( IIPAR, JJPAR, LLPAR ), STAT=AS )
      IF ( AS /= 0 ) CALL ALLOC_ERR( 'DQIDTMST' )
      DQIDTMST = 0d0

      ALLOCATE( DQLDTMST( IIPAR, JJPAR, LLPAR ), STAT=AS )
      IF ( AS /= 0 ) CALL ALLOC_ERR( 'DQLDTMST' )
      DQLDTMST = 0d0

      ALLOCATE( DQVDTMST( IIPAR, JJPAR, LLPAR ), STAT=AS )
      IF ( AS /= 0 ) CALL ALLOC_ERR( 'DQVDTMST' )
      DQVDTMST = 0d0

      ALLOCATE( DQRCON( IIPAR, JJPAR, LLPAR ), STAT=AS )
      IF ( AS /= 0 ) CALL ALLOC_ERR( 'DQRCON' )
      DQRCON = 0d0

      ALLOCATE( DQRLSC( IIPAR, JJPAR, LLPAR ), STAT=AS )
      IF ( AS /= 0 ) CALL ALLOC_ERR( 'DQRLSC' )
      DQRLSC = 0d0

      ALLOCATE( DTRAIN( IIPAR, JJPAR, LLPAR ), STAT=AS )
      IF ( AS /= 0 ) CALL ALLOC_ERR( 'DTRAIN' )
      DTRAIN = 0d0

      ALLOCATE( MOISTQ( LLPAR, IIPAR, JJPAR ), STAT=AS ) 
      IF ( AS /= 0 ) CALL ALLOC_ERR( 'MOISTQ' )
      MOISTQ = 0d0

      ALLOCATE( OPTDEP( LLPAR, IIPAR, JJPAR ), STAT=AS )
      IF ( AS /= 0 ) CALL ALLOC_ERR( 'OPTDEP' )
      OPTDEP = 0d0

      ALLOCATE( OPTD( LLPAR, IIPAR, JJPAR ), STAT=AS )
      IF ( AS /= 0 ) CALL ALLOC_ERR( 'OPTD' )
      OPTD = 0d0

      ALLOCATE( PV( IIPAR, JJPAR, LLPAR ), STAT=AS )
      IF ( AS /= 0 ) CALL ALLOC_ERR( 'PV' )
      PV = 0d0

      ALLOCATE( QI( IIPAR, JJPAR, LLPAR ), STAT=AS )
      IF ( AS /= 0 ) CALL ALLOC_ERR( 'QI' )
      QI = 0d0

      ALLOCATE( QL( IIPAR, JJPAR, LLPAR ), STAT=AS )
      IF ( AS /= 0 ) CALL ALLOC_ERR( 'QL' )
      QL = 0d0

      ALLOCATE( RH( IIPAR, JJPAR, LLPAR ), STAT=AS )
      IF ( AS /= 0 ) CALL ALLOC_ERR( 'RH' )
      RH = 0d0

      ALLOCATE( SPHU( IIPAR, JJPAR, LLPAR ), STAT=AS )
      IF ( AS /= 0 ) CALL ALLOC_ERR( 'SPHU' )
      SPHU = 0d0

      ALLOCATE( T( IIPAR, JJPAR, LLPAR ), STAT=AS )
      IF ( AS /= 0 ) CALL ALLOC_ERR( 'T' )
      T = 0d0

      ALLOCATE( TAUCLI( IIPAR, JJPAR, LLPAR ), STAT=AS )
      IF ( AS /= 0 ) CALL ALLOC_ERR( 'TAUCLI' )
      TAUCLI = 0d0

      ALLOCATE( TAUCLW( IIPAR, JJPAR, LLPAR ), STAT=AS )
      IF ( AS /= 0 ) CALL ALLOC_ERR( 'TAUCLW' )
      TAUCLW = 0d0

      ALLOCATE( UWND( IIPAR, JJPAR, LLPAR), STAT=AS ) 
      IF ( AS /= 0 ) CALL ALLOC_ERR( 'UWND' )
      UWND = 0d0

      ALLOCATE( VWND( IIPAR, JJPAR, LLPAR ), STAT=AS ) 
      IF ( AS /= 0 ) CALL ALLOC_ERR( 'VWND' )
      VWND = 0d0

      !=================================================================
      ! I-6 fields
      !=================================================================

      ALLOCATE( LWI( IIPAR, JJPAR ), STAT=AS )
      IF ( AS /= 0 ) CALL ALLOC_ERR( 'LWI' )
      LWI = 0

      ALLOCATE( PS1( IIPAR, JJPAR ), STAT=AS )  
      IF ( AS /= 0 ) CALL ALLOC_ERR( 'PS1' )
      PS1 = 0d0

      ALLOCATE( PS2( IIPAR, JJPAR ), STAT=AS )
      IF ( AS /= 0 ) CALL ALLOC_ERR( 'PS2' )
      PS2 = 0d0

      ALLOCATE( PSC2( IIPAR, JJPAR ), STAT=AS ) 
      IF ( AS /= 0 ) CALL ALLOC_ERR( 'PSC2' )
      PSC2 = 0d0

      ALLOCATE( SLP( IIPAR, JJPAR ), STAT=AS ) 
      IF ( AS /= 0 ) CALL ALLOC_ERR( 'SLP' )
      SLP = 0d0    

      ALLOCATE( TO31( IIPAR, JJPAR ), STAT=AS )
      IF ( AS /= 0 ) CALL ALLOC_ERR( 'TO31' )
      TO31 = 0d0

      ALLOCATE( TO32( IIPAR, JJPAR ), STAT=AS )
      IF ( AS /= 0 ) CALL ALLOC_ERR( 'TO32' )
      TO32 = 0d0

      ALLOCATE( TO3( IIPAR, JJPAR ), STAT=AS )
      IF ( AS /= 0 ) CALL ALLOC_ERR( 'TO3' )
      TO3 = 0d0

      ALLOCATE( TTO3( IIPAR, JJPAR ), STAT=AS )
      IF ( AS /= 0 ) CALL ALLOC_ERR( 'TTO3' )
      TTO3 = 0d0
  
      END SUBROUTINE INIT_DAO_GEOS5
!EOC
!------------------------------------------------------------------------------
!          Harvard University Atmospheric Chemistry Modeling Group            !
!------------------------------------------------------------------------------
!BOP
!
! !IROUTINE: init_dao_geos57
!
! !DESCRIPTION: Subroutine INIT\_DAO\_GEOS57 allocates memory for all 
!  allocatable module arrays required when using the GEOS-5.7.x met fields.
!\\
!\\
! !INTERFACE:
!
      SUBROUTINE INIT_DAO_GEOS57
!
! !USES:
!
      USE ERROR_MOD, ONLY : ALLOC_ERR
!
! !REVISION HISTORY:
!  06 Feb 2012 - R. Yantosca - Split off GEOS-5.7.x init from routine INIT_DAO
!EOP
!------------------------------------------------------------------------------
!BOC
!
! !LOCAL VARIABLES:
!
      INTEGER :: AS

      !=================================================================
      ! A1 fields
      !=================================================================

      ALLOCATE( ALBD( IIPAR, JJPAR ), STAT=AS )
      IF ( AS /= 0 ) CALL ALLOC_ERR( 'ALBD' )
      ALBD = 0d0

      ALLOCATE( CLDFRC( IIPAR, JJPAR ), STAT=AS )
      IF ( AS /= 0 ) CALL ALLOC_ERR( 'CLDFRC' )
      CLDFRC = 0d0

      ALLOCATE( EFLUX( IIPAR, JJPAR ), STAT=AS )
      IF ( AS /= 0 ) CALL ALLOC_ERR( 'EFLUX' )
      EFLUX = 0d0

      ALLOCATE( EVAP( IIPAR, JJPAR ), STAT=AS )
      IF ( AS /= 0 ) CALL ALLOC_ERR( 'EVAP' )
      EVAP = 0d0

      ALLOCATE( FRSEAICE( IIPAR, JJPAR ), STAT=AS )
      IF ( AS /= 0 ) CALL ALLOC_ERR( 'FRSEAICE' )
      FRSEAICE = 0d0

      ALLOCATE( FRSNO( IIPAR, JJPAR ), STAT=AS )
      IF ( AS /= 0 ) CALL ALLOC_ERR( 'FRSNO' )
      FRSNO = 0d0

      ALLOCATE( GRN( IIPAR, JJPAR ), STAT=AS )
      IF ( AS /= 0 ) CALL ALLOC_ERR( 'GRN' )
      GRN = 0d0

      ALLOCATE( GWETROOT( IIPAR, JJPAR ), STAT=AS )
      IF ( AS /= 0 ) CALL ALLOC_ERR( 'GWETROOT' )
      GWETROOT = 0d0

      ALLOCATE( GWETTOP( IIPAR, JJPAR ), STAT=AS )
      IF ( AS /= 0 ) CALL ALLOC_ERR( 'GWETTOP' )
      GWETTOP = 0d0

      ALLOCATE( HFLUX( IIPAR, JJPAR ), STAT=AS )
      IF ( AS /= 0 ) CALL ALLOC_ERR( 'HFLUX' )
      HFLUX = 0d0

      ALLOCATE( LAI( IIPAR, JJPAR ), STAT=AS )
      IF ( AS /= 0 ) CALL ALLOC_ERR( 'LAI' )
      LAI = 0d0

      ALLOCATE( LWI( IIPAR, JJPAR ), STAT=AS )
      IF ( AS /= 0 ) CALL ALLOC_ERR( 'LWI' )
      LWI = 0

      ALLOCATE( PARDF( IIPAR, JJPAR ), STAT=AS )
      IF ( AS /= 0 ) CALL ALLOC_ERR( 'PARDF' )
      PARDF = 0d0

      ALLOCATE( PARDR( IIPAR, JJPAR ), STAT=AS )
      IF ( AS /= 0 ) CALL ALLOC_ERR( 'PARDR' )
      PARDR = 0d0
 
      ALLOCATE( PBL( IIPAR, JJPAR ), STAT=AS )
      IF ( AS /= 0 ) CALL ALLOC_ERR( 'PBL' )
      PBL = 0d0

      ALLOCATE( PREACC( IIPAR, JJPAR ), STAT=AS )
      IF ( AS /= 0 ) CALL ALLOC_ERR( 'PREACC' )
      PREACC = 0d0

      ALLOCATE( PREANV( IIPAR, JJPAR ), STAT=AS )
      IF ( AS /= 0 ) CALL ALLOC_ERR( 'PREANV' )
      PREANV = 0d0

      ALLOCATE( PRECON( IIPAR, JJPAR ), STAT=AS )
      IF ( AS /= 0 ) CALL ALLOC_ERR( 'PRECON' )
      PRECON = 0d0
  
      ALLOCATE( PRELSC( IIPAR, JJPAR ), STAT=AS )
      IF ( AS /= 0 ) CALL ALLOC_ERR( 'PRELSC' )
      PRELSC = 0d0

      ALLOCATE( PRECSNO( IIPAR, JJPAR ), STAT=AS )
      IF ( AS /= 0 ) CALL ALLOC_ERR( 'PRECSNO' )
      PRECSNO = 0d0

      ALLOCATE( RADLWG( IIPAR, JJPAR ), STAT=AS )
      IF ( AS /= 0 ) CALL ALLOC_ERR( 'RADLWG' )
      RADLWG = 0d0

      ALLOCATE( RADSWG( IIPAR, JJPAR ), STAT=AS )
      IF ( AS /= 0 ) CALL ALLOC_ERR( 'RADSWG' )
      RADSWG = 0d0

      ALLOCATE( SEAICE00( IIPAR, JJPAR ), STAT=AS )
      IF ( AS /= 0 ) CALL ALLOC_ERR( 'SEAICE00' )
      SEAICE00 = 0d0

      ALLOCATE( SEAICE10( IIPAR, JJPAR ), STAT=AS )
      IF ( AS /= 0 ) CALL ALLOC_ERR( 'SEAICE10' )
      SEAICE10 = 0d0

      ALLOCATE( SEAICE20( IIPAR, JJPAR ), STAT=AS )
      IF ( AS /= 0 ) CALL ALLOC_ERR( 'SEAICE20' )
      SEAICE20 = 0d0

      ALLOCATE( SEAICE30( IIPAR, JJPAR ), STAT=AS )
      IF ( AS /= 0 ) CALL ALLOC_ERR( 'SEAICE30' )
      SEAICE30 = 0d0

      ALLOCATE( SEAICE40( IIPAR, JJPAR ), STAT=AS )
      IF ( AS /= 0 ) CALL ALLOC_ERR( 'SEAICE40' )
      SEAICE40 = 0d0

      ALLOCATE( SEAICE50( IIPAR, JJPAR ), STAT=AS )
      IF ( AS /= 0 ) CALL ALLOC_ERR( 'SEAICE50' )
      SEAICE50 = 0d0

      ALLOCATE( SEAICE60( IIPAR, JJPAR ), STAT=AS )
      IF ( AS /= 0 ) CALL ALLOC_ERR( 'SEAICE60' )
      SEAICE60 = 0d0

      ALLOCATE( SEAICE70( IIPAR, JJPAR ), STAT=AS )
      IF ( AS /= 0 ) CALL ALLOC_ERR( 'SEAICE70' )
      SEAICE70 = 0d0

      ALLOCATE( SEAICE80( IIPAR, JJPAR ), STAT=AS )
      IF ( AS /= 0 ) CALL ALLOC_ERR( 'SEAICE80' )
      SEAICE80 = 0d0

      ALLOCATE( SEAICE90( IIPAR, JJPAR ), STAT=AS )
      IF ( AS /= 0 ) CALL ALLOC_ERR( 'SEAICE90' )
      SEAICE90 = 0d0

      ALLOCATE( SLP( IIPAR, JJPAR ), STAT=AS ) 
      IF ( AS /= 0 ) CALL ALLOC_ERR( 'SLP' )
      SLP = 0d0     

      ALLOCATE( SNODP( IIPAR, JJPAR ), STAT=AS )
      IF ( AS /= 0 ) CALL ALLOC_ERR( 'SNODP' )
      SNODP = 0d0

      ALLOCATE( SNOMAS( IIPAR, JJPAR ), STAT=AS )
      IF ( AS /= 0 ) CALL ALLOC_ERR( 'SNOMAS' )
      SNOMAS = 0d0

      ALLOCATE( TROPP( IIPAR, JJPAR ), STAT=AS ) 
      IF ( AS /= 0 ) CALL ALLOC_ERR( 'TROPP' )
      TROPP = 0d0

      ALLOCATE( TS( IIPAR, JJPAR ), STAT=AS )
      IF ( AS /= 0 ) CALL ALLOC_ERR( 'TS' )
      TS = 0d0

      ALLOCATE( TSKIN( IIPAR, JJPAR ), STAT=AS )
      IF ( AS /= 0 ) CALL ALLOC_ERR( 'TSKIN' )
      TSKIN = 0d0

      ALLOCATE( U10M( IIPAR, JJPAR ), STAT=AS )
      IF ( AS /= 0 ) CALL ALLOC_ERR( 'U10M' )
      U10M = 0d0

      ALLOCATE( USTAR( IIPAR, JJPAR ), STAT=AS )
      IF ( AS /= 0 ) CALL ALLOC_ERR( 'USTAR' )
      USTAR = 0d0

      ALLOCATE( V10M( IIPAR, JJPAR ), STAT=AS )
      IF ( AS /= 0 ) CALL ALLOC_ERR( 'V10M' )
      V10M = 0d0

      ALLOCATE( Z0( IIPAR, JJPAR ), STAT=AS )
      IF ( AS /= 0 ) CALL ALLOC_ERR( 'Z0' )
      Z0 = 0d0

      !=================================================================
      ! A3cld fields
      !=================================================================

      ALLOCATE( CLDF( LLPAR, IIPAR, JJPAR ), STAT=AS )
      IF ( AS /= 0 ) CALL ALLOC_ERR( 'CLDF' )
      CLDF = 0d0

      ALLOCATE( QI( IIPAR, JJPAR, LLPAR ), STAT=AS )
      IF ( AS /= 0 ) CALL ALLOC_ERR( 'QI' )
      QI = 0d0

      ALLOCATE( QL( IIPAR, JJPAR, LLPAR ), STAT=AS )
      IF ( AS /= 0 ) CALL ALLOC_ERR( 'QL' )
      QL = 0d0

      ALLOCATE( OPTDEP( LLPAR, IIPAR, JJPAR ), STAT=AS )
      IF ( AS /= 0 ) CALL ALLOC_ERR( 'OPTDEP' )
      OPTDEP = 0d0

      ALLOCATE( OPTD( LLPAR, IIPAR, JJPAR ), STAT=AS )
      IF ( AS /= 0 ) CALL ALLOC_ERR( 'OPTD' )
      OPTD = 0d0

      ALLOCATE( TAUCLI( IIPAR, JJPAR, LLPAR ), STAT=AS )
      IF ( AS /= 0 ) CALL ALLOC_ERR( 'TAUCLI' )
      TAUCLI = 0d0

      ALLOCATE( TAUCLW( IIPAR, JJPAR, LLPAR ), STAT=AS )
      IF ( AS /= 0 ) CALL ALLOC_ERR( 'TAUCLW' )
      TAUCLW = 0d0

      !=================================================================
      ! A3dyn fields
      !=================================================================

      ALLOCATE( CMFMC( IIPAR, JJPAR, LLPAR+1 ), STAT=AS )
      IF ( AS /= 0 ) CALL ALLOC_ERR( 'CMFMC' )
      CMFMC = 0d0

      ALLOCATE( DTRAIN( IIPAR, JJPAR, LLPAR ), STAT=AS )
      IF ( AS /= 0 ) CALL ALLOC_ERR( 'DTRAIN' )
      DTRAIN = 0d0

      ALLOCATE( RH( IIPAR, JJPAR, LLPAR ), STAT=AS )
      IF ( AS /= 0 ) CALL ALLOC_ERR( 'RH' )
      RH = 0d0

      ! U-wind
      ALLOCATE( UWND( IIPAR, JJPAR, LLPAR ), STAT=AS ) 
      IF ( AS /= 0 ) CALL ALLOC_ERR( 'UWND' )
      UWND = 0d0

      ! V-wind
      ALLOCATE( VWND( IIPAR, JJPAR, LLPAR ), STAT=AS ) 
      IF ( AS /= 0 ) CALL ALLOC_ERR( 'VWND' )
      VWND = 0d0

      !=================================================================
      ! A3mstC fields
      !=================================================================

      ALLOCATE( DQRCU( IIPAR, JJPAR, LLPAR ), STAT=AS )
      IF ( AS /= 0 ) CALL ALLOC_ERR( 'DQRCU' )
      DQRCU = 0d0

      ALLOCATE( DQRLSAN( IIPAR, JJPAR, LLPAR ), STAT=AS )
      IF ( AS /= 0 ) CALL ALLOC_ERR( 'DQRLSAN' )
      DQRLSAN = 0d0

      ALLOCATE( REEVAPCN( IIPAR, JJPAR, LLPAR ), STAT=AS )
      IF ( AS /= 0 ) CALL ALLOC_ERR( 'REEVAPCN' )
      REEVAPCN = 0d0

      ALLOCATE( REEVAPLS( IIPAR, JJPAR, LLPAR ), STAT=AS )
      IF ( AS /= 0 ) CALL ALLOC_ERR( 'REEVAPLS' )
      REEVAPLS = 0d0

      !=================================================================
      ! A3mstE fields
      !=================================================================

      ALLOCATE( PFICU( IIPAR, JJPAR, LLPAR+1 ), STAT=AS )
      IF ( AS /= 0 ) CALL ALLOC_ERR( 'PFICU' )
      PFICU = 0d0

      ALLOCATE( PFILSAN( IIPAR, JJPAR, LLPAR+1 ), STAT=AS )
      IF ( AS /= 0 ) CALL ALLOC_ERR( 'PFILSAN' )
      PFILSAN = 0d0

      ALLOCATE( PFLCU( IIPAR, JJPAR, LLPAR+1 ), STAT=AS )
      IF ( AS /= 0 ) CALL ALLOC_ERR( 'PFLCU' )
      PFLCU = 0d0

      ALLOCATE( PFLLSAN( IIPAR, JJPAR, LLPAR+1 ), STAT=AS )
      IF ( AS /= 0 ) CALL ALLOC_ERR( 'PFLLSAN' )
      PFLLSAN = 0d0

      !=================================================================
      ! Constant fields
      !=================================================================

      ALLOCATE( FRLAKE( IIPAR, JJPAR ), STAT=AS )
      IF ( AS /= 0 ) CALL ALLOC_ERR( 'FRLAKE' )
      FRLAKE = 0d0

      ALLOCATE( FRLAND( IIPAR, JJPAR ), STAT=AS )
      IF ( AS /= 0 ) CALL ALLOC_ERR( 'FRLAND' )
      FRLAND = 0d0

      ALLOCATE( FROCEAN( IIPAR, JJPAR ), STAT=AS )
      IF ( AS /= 0 ) CALL ALLOC_ERR( 'FROCEAN' )
      FROCEAN = 0d0

      ALLOCATE( FRLANDIC( IIPAR, JJPAR ), STAT=AS )
      IF ( AS /= 0 ) CALL ALLOC_ERR( 'FRLANDIC' )
      FRLANDIC = 0d0

      ALLOCATE( PHIS( IIPAR, JJPAR ), STAT=AS )  
      IF ( AS /= 0 ) CALL ALLOC_ERR( 'PHIS' )
      PHIS = 0d0

      !=================================================================
      ! I3 fields / interpolated fields
      !=================================================================

      ! Pressure at beginning of 6hr timestep
      ALLOCATE( PS1( IIPAR, JJPAR ), STAT=AS )  
      IF ( AS /= 0 ) CALL ALLOC_ERR( 'PS1' )
      PS1 = 0d0

      ! Pressure at end of 6hr timestep
      ALLOCATE( PS2( IIPAR, JJPAR ), STAT=AS )
      IF ( AS /= 0 ) CALL ALLOC_ERR( 'PS2' )
      PS2 = 0d0

      ! Pressure at end of dynamic timestep
      ALLOCATE( PSC2( IIPAR, JJPAR ), STAT=AS ) 
      IF ( AS /= 0 ) CALL ALLOC_ERR( 'PSC2' )
      PSC2 = 0d0

      ALLOCATE( PV( IIPAR, JJPAR, LLPAR ), STAT=AS )
      IF ( AS /= 0 ) CALL ALLOC_ERR( 'PV' )
      PV = 0d0

      ALLOCATE( SPHU( IIPAR, JJPAR, LLPAR ), STAT=AS )
      IF ( AS /= 0 ) CALL ALLOC_ERR( 'SPHU' )
      SPHU = 0d0

      ALLOCATE( SPHU1( IIPAR, JJPAR, LLPAR ), STAT=AS )
      IF ( AS /= 0 ) CALL ALLOC_ERR( 'SPHU1' )
      SPHU1 = 0d0

      ALLOCATE( SPHU2( IIPAR, JJPAR, LLPAR ), STAT=AS )
      IF ( AS /= 0 ) CALL ALLOC_ERR( 'SPHU2' )
      SPHU2 = 0d0

      ALLOCATE( T( IIPAR, JJPAR, LLPAR ), STAT=AS )
      IF ( AS /= 0 ) CALL ALLOC_ERR( 'T' )
      T = 0d0

      ALLOCATE( TMPU1( IIPAR, JJPAR, LLPAR ), STAT=AS )
      IF ( AS /= 0 ) CALL ALLOC_ERR( 'TMPU1' )
      TMPU1 = 0d0

      ALLOCATE( TMPU2( IIPAR, JJPAR, LLPAR ), STAT=AS )
      IF ( AS /= 0 ) CALL ALLOC_ERR( 'TMPU2' )
      TMPU2 = 0d0

      END SUBROUTINE INIT_DAO_GEOS57
!EOC
!------------------------------------------------------------------------------
!          Harvard University Atmospheric Chemistry Modeling Group            !
!------------------------------------------------------------------------------
!BOP
!
! !IROUTINE: init_dao_merra
!
! !DESCRIPTION: Subroutine INIT\_DAO allocates memory for all allocatable
!  module arrays required when using the MERRA met fields.
!\\
!\\
! !INTERFACE:
!
      SUBROUTINE INIT_DAO_MERRA
!
! !USES:
!
      USE ERROR_MOD, ONLY : ALLOC_ERR
!
! !REVISION HISTORY:
!  06 Feb 2012 - R. Yantosca - Split off MERRA init from routine INIT_DAO
!EOP
!------------------------------------------------------------------------------
!BOC
!
! !LOCAL VARIABLES:
!
      INTEGER :: AS

      !=================================================================
      ! A1 fields
      !=================================================================

      ALLOCATE( CLDFRC( IIPAR, JJPAR ), STAT=AS )
      IF ( AS /= 0 ) CALL ALLOC_ERR( 'CLDFRC' )
      CLDFRC = 0d0

      ALLOCATE( EFLUX( IIPAR, JJPAR ), STAT=AS )
      IF ( AS /= 0 ) CALL ALLOC_ERR( 'EFLUX' )
      EFLUX = 0d0

      ALLOCATE( EVAP( IIPAR, JJPAR ), STAT=AS )
      IF ( AS /= 0 ) CALL ALLOC_ERR( 'EVAP' )
      EVAP = 0d0

      ALLOCATE( FRSEAICE( IIPAR, JJPAR ), STAT=AS )
      IF ( AS /= 0 ) CALL ALLOC_ERR( 'FRSEAICE' )
      FRSEAICE = 0d0

      ALLOCATE( FRSNO( IIPAR, JJPAR ), STAT=AS )
      IF ( AS /= 0 ) CALL ALLOC_ERR( 'FRSNO' )
      FRSNO = 0d0

      ALLOCATE( GRN( IIPAR, JJPAR ), STAT=AS )
      IF ( AS /= 0 ) CALL ALLOC_ERR( 'GRN' )
      GRN = 0d0

      ALLOCATE( GWETROOT( IIPAR, JJPAR ), STAT=AS )
      IF ( AS /= 0 ) CALL ALLOC_ERR( 'GWETROOT' )
      GWETROOT = 0d0

      ALLOCATE( GWETTOP( IIPAR, JJPAR ), STAT=AS )
      IF ( AS /= 0 ) CALL ALLOC_ERR( 'GWETTOP' )
      GWETTOP = 0d0

      ALLOCATE( HFLUX( IIPAR, JJPAR ), STAT=AS )
      IF ( AS /= 0 ) CALL ALLOC_ERR( 'HFLUX' )
      HFLUX = 0d0

      ALLOCATE( LAI( IIPAR, JJPAR ), STAT=AS )
      IF ( AS /= 0 ) CALL ALLOC_ERR( 'LAI' )
      LAI = 0d0

      ALLOCATE( LWI( IIPAR, JJPAR ), STAT=AS )
      IF ( AS /= 0 ) CALL ALLOC_ERR( 'LWI' )
      LWI = 0

      ALLOCATE( PRECSNO( IIPAR, JJPAR ), STAT=AS )
      IF ( AS /= 0 ) CALL ALLOC_ERR( 'PRECSNO' )
      PRECSNO = 0d0

      ALLOCATE( PARDF( IIPAR, JJPAR ), STAT=AS )
      IF ( AS /= 0 ) CALL ALLOC_ERR( 'PARDF' )
      PARDF = 0d0

      ALLOCATE( PARDR( IIPAR, JJPAR ), STAT=AS )
      IF ( AS /= 0 ) CALL ALLOC_ERR( 'PARDR' )
      PARDR = 0d0

      ALLOCATE( PBL( IIPAR, JJPAR ), STAT=AS )
      IF ( AS /= 0 ) CALL ALLOC_ERR( 'PBL' )
      PBL = 0d0

      ALLOCATE( PREACC( IIPAR, JJPAR ), STAT=AS )
      IF ( AS /= 0 ) CALL ALLOC_ERR( 'PREACC' )
      PREACC = 0d0

      ALLOCATE( PREANV( IIPAR, JJPAR ), STAT=AS )
      IF ( AS /= 0 ) CALL ALLOC_ERR( 'PREANV' )
      PREANV = 0d0

      ALLOCATE( PRECON( IIPAR, JJPAR ), STAT=AS )
      IF ( AS /= 0 ) CALL ALLOC_ERR( 'PRECON' )
      PRECON = 0d0

      ALLOCATE( PRELSC( IIPAR, JJPAR ), STAT=AS )
      IF ( AS /= 0 ) CALL ALLOC_ERR( 'PRELSC' )
      PRELSC = 0d0

      ALLOCATE( SEAICE00( IIPAR, JJPAR ), STAT=AS )
      IF ( AS /= 0 ) CALL ALLOC_ERR( 'SEAICE00' )
      SEAICE00 = 0d0

      ALLOCATE( SEAICE10( IIPAR, JJPAR ), STAT=AS )
      IF ( AS /= 0 ) CALL ALLOC_ERR( 'SEAICE10' )
      SEAICE10 = 0d0

      ALLOCATE( SEAICE20( IIPAR, JJPAR ), STAT=AS )
      IF ( AS /= 0 ) CALL ALLOC_ERR( 'SEAICE20' )
      SEAICE20 = 0d0

      ALLOCATE( SEAICE30( IIPAR, JJPAR ), STAT=AS )
      IF ( AS /= 0 ) CALL ALLOC_ERR( 'SEAICE30' )
      SEAICE30 = 0d0

      ALLOCATE( SEAICE40( IIPAR, JJPAR ), STAT=AS )
      IF ( AS /= 0 ) CALL ALLOC_ERR( 'SEAICE40' )
      SEAICE40 = 0d0

      ALLOCATE( SEAICE50( IIPAR, JJPAR ), STAT=AS )
      IF ( AS /= 0 ) CALL ALLOC_ERR( 'SEAICE50' )
      SEAICE50 = 0d0

      ALLOCATE( SEAICE60( IIPAR, JJPAR ), STAT=AS )
      IF ( AS /= 0 ) CALL ALLOC_ERR( 'SEAICE60' )
      SEAICE60 = 0d0

      ALLOCATE( SEAICE70( IIPAR, JJPAR ), STAT=AS )
      IF ( AS /= 0 ) CALL ALLOC_ERR( 'SEAICE70' )
      SEAICE70 = 0d0

      ALLOCATE( SEAICE80( IIPAR, JJPAR ), STAT=AS )
      IF ( AS /= 0 ) CALL ALLOC_ERR( 'SEAICE80' )
      SEAICE80 = 0d0

      ALLOCATE( SEAICE90( IIPAR, JJPAR ), STAT=AS )
      IF ( AS /= 0 ) CALL ALLOC_ERR( 'SEAICE90' )
      SEAICE90 = 0d0

      ALLOCATE( RADLWG( IIPAR, JJPAR ), STAT=AS )
      IF ( AS /= 0 ) CALL ALLOC_ERR( 'RADLWG' )
      RADLWG = 0d0

      ALLOCATE( RADSWG( IIPAR, JJPAR ), STAT=AS )
      IF ( AS /= 0 ) CALL ALLOC_ERR( 'RADSWG' )
      RADSWG = 0d0

      ALLOCATE( SLP( IIPAR, JJPAR ), STAT=AS ) 
      IF ( AS /= 0 ) CALL ALLOC_ERR( 'SLP' )
      SLP = 0d0    

      ALLOCATE( SNODP( IIPAR, JJPAR ), STAT=AS )
      IF ( AS /= 0 ) CALL ALLOC_ERR( 'SNODP' )
      SNODP = 0d0

      ALLOCATE( SNOMAS( IIPAR, JJPAR ), STAT=AS )
      IF ( AS /= 0 ) CALL ALLOC_ERR( 'SNOMAS' )
      SNOMAS = 0d0

      ALLOCATE( TROPP( IIPAR, JJPAR ), STAT=AS ) 
      IF ( AS /= 0 ) CALL ALLOC_ERR( 'TROPP' )
      TROPP = 0d0

      ALLOCATE( TS( IIPAR, JJPAR ), STAT=AS )
      IF ( AS /= 0 ) CALL ALLOC_ERR( 'TS' )
      TS = 0d0

      ALLOCATE( TSKIN( IIPAR, JJPAR ), STAT=AS )
      IF ( AS /= 0 ) CALL ALLOC_ERR( 'TSKIN' )
      TSKIN = 0d0

      ALLOCATE( U10M( IIPAR, JJPAR ), STAT=AS )
      IF ( AS /= 0 ) CALL ALLOC_ERR( 'U10M' )
      U10M = 0d0

      ALLOCATE( USTAR( IIPAR, JJPAR ), STAT=AS )
      IF ( AS /= 0 ) CALL ALLOC_ERR( 'USTAR' )
      USTAR = 0d0
 
      ALLOCATE( V10M( IIPAR, JJPAR ), STAT=AS )
      IF ( AS /= 0 ) CALL ALLOC_ERR( 'V10M' )
      V10M = 0d0

      ALLOCATE( Z0( IIPAR, JJPAR ), STAT=AS )
      IF ( AS /= 0 ) CALL ALLOC_ERR( 'Z0' )
      Z0 = 0d0

      !=================================================================
      ! A3 fields
      !=================================================================

      ALLOCATE( CLDF( LLPAR, IIPAR, JJPAR ), STAT=AS )
      IF ( AS /= 0 ) CALL ALLOC_ERR( 'CLDF' )
      CLDF = 0d0

      ALLOCATE( CMFMC( IIPAR, JJPAR, LLPAR+1 ), STAT=AS )
      IF ( AS /= 0 ) CALL ALLOC_ERR( 'CMFMC' )
      CMFMC = 0d0

      ALLOCATE( DQIDTMST( IIPAR, JJPAR, LLPAR ), STAT=AS )
      IF ( AS /= 0 ) CALL ALLOC_ERR( 'DQIDTMST' )
      DQIDTMST = 0d0

      ALLOCATE( DQLDTMST( IIPAR, JJPAR, LLPAR ), STAT=AS )
      IF ( AS /= 0 ) CALL ALLOC_ERR( 'DQLDTMST' )
      DQLDTMST = 0d0

      ALLOCATE( DQRCU( IIPAR, JJPAR, LLPAR ), STAT=AS )
      IF ( AS /= 0 ) CALL ALLOC_ERR( 'DQRCU' )
      DQRCU = 0d0

      ALLOCATE( DQRLSAN( IIPAR, JJPAR, LLPAR ), STAT=AS )
      IF ( AS /= 0 ) CALL ALLOC_ERR( 'DQRLSAN' )
      DQRLSAN = 0d0

      ALLOCATE( DQVDTMST( IIPAR, JJPAR, LLPAR ), STAT=AS )
      IF ( AS /= 0 ) CALL ALLOC_ERR( 'DQVDTMST' )
      DQVDTMST = 0d0

      ALLOCATE( DTRAIN( IIPAR, JJPAR, LLPAR ), STAT=AS )
      IF ( AS /= 0 ) CALL ALLOC_ERR( 'DTRAIN' )
      DTRAIN = 0d0

      ALLOCATE( MOISTQ( LLPAR, IIPAR, JJPAR ), STAT=AS ) 
      IF ( AS /= 0 ) CALL ALLOC_ERR( 'MOISTQ' )
      MOISTQ = 0d0

      ALLOCATE( OPTDEP( LLPAR, IIPAR, JJPAR ), STAT=AS )
      IF ( AS /= 0 ) CALL ALLOC_ERR( 'OPTDEP' )
      OPTDEP = 0d0

      ALLOCATE( OPTD( LLPAR, IIPAR, JJPAR ), STAT=AS )
      IF ( AS /= 0 ) CALL ALLOC_ERR( 'OPTD' )
      OPTD = 0d0

      ALLOCATE( PFICU( IIPAR, JJPAR, LLPAR ), STAT=AS )
      IF ( AS /= 0 ) CALL ALLOC_ERR( 'PFICU' )
      PFICU = 0d0

      ALLOCATE( PFILSAN( IIPAR, JJPAR, LLPAR ), STAT=AS )
      IF ( AS /= 0 ) CALL ALLOC_ERR( 'PFILSAN' )
      PFILSAN = 0d0

      ALLOCATE( PFLCU( IIPAR, JJPAR, LLPAR ), STAT=AS )
      IF ( AS /= 0 ) CALL ALLOC_ERR( 'PFLCU' )
      PFLCU = 0d0

      ALLOCATE( PFLLSAN( IIPAR, JJPAR, LLPAR ), STAT=AS )
      IF ( AS /= 0 ) CALL ALLOC_ERR( 'PFLLSAN' )
      PFLLSAN = 0d0

      ALLOCATE( QI( IIPAR, JJPAR, LLPAR ), STAT=AS )
      IF ( AS /= 0 ) CALL ALLOC_ERR( 'QI' )
      QI = 0d0

      ALLOCATE( QL( IIPAR, JJPAR, LLPAR ), STAT=AS )
      IF ( AS /= 0 ) CALL ALLOC_ERR( 'QL' )
      QL = 0d0

      ALLOCATE( REEVAPCN( IIPAR, JJPAR, LLPAR ), STAT=AS )
      IF ( AS /= 0 ) CALL ALLOC_ERR( 'REEVAPCN' )
      REEVAPCN = 0d0

      ALLOCATE( REEVAPLS( IIPAR, JJPAR, LLPAR ), STAT=AS )
      IF ( AS /= 0 ) CALL ALLOC_ERR( 'REEVAPLS' )
      REEVAPLS = 0d0

      ALLOCATE( SPHU( IIPAR, JJPAR, LLPAR ), STAT=AS )
      IF ( AS /= 0 ) CALL ALLOC_ERR( 'SPHU' )
      SPHU = 0d0

      ALLOCATE( T( IIPAR, JJPAR, LLPAR ), STAT=AS )
      IF ( AS /= 0 ) CALL ALLOC_ERR( 'T' )
      T = 0d0

      ALLOCATE( TAUCLI( IIPAR, JJPAR, LLPAR ), STAT=AS )
      IF ( AS /= 0 ) CALL ALLOC_ERR( 'TAUCLI' )
      TAUCLI = 0d0

      ALLOCATE( TAUCLW( IIPAR, JJPAR, LLPAR ), STAT=AS )
      IF ( AS /= 0 ) CALL ALLOC_ERR( 'TAUCLW' )
      TAUCLW = 0d0

      ALLOCATE( UWND( IIPAR, JJPAR, LLPAR), STAT=AS ) 
      IF ( AS /= 0 ) CALL ALLOC_ERR( 'UWND' )
      UWND = 0d0

      ALLOCATE( VWND( IIPAR, JJPAR, LLPAR ), STAT=AS ) 
      IF ( AS /= 0 ) CALL ALLOC_ERR( 'VWND' )
      VWND = 0d0

      !=================================================================
      ! Constant fields
      !=================================================================

      ALLOCATE( FRLAKE( IIPAR, JJPAR ), STAT=AS )
      IF ( AS /= 0 ) CALL ALLOC_ERR( 'FRLAKE' )
      FRLAKE = 0d0

      ALLOCATE( FRLAND( IIPAR, JJPAR ), STAT=AS )
      IF ( AS /= 0 ) CALL ALLOC_ERR( 'FRLAND' )
      FRLAND = 0d0

      ALLOCATE( FROCEAN( IIPAR, JJPAR ), STAT=AS )
      IF ( AS /= 0 ) CALL ALLOC_ERR( 'FROCEAN' )
      FROCEAN = 0d0

      ALLOCATE( FRLANDIC( IIPAR, JJPAR ), STAT=AS )
      IF ( AS /= 0 ) CALL ALLOC_ERR( 'FRLANDIC' )
      FRLANDIC = 0d0

      ALLOCATE( PHIS( IIPAR, JJPAR ), STAT=AS )  
      IF ( AS /= 0 ) CALL ALLOC_ERR( 'PHIS' )
      PHIS = 0d0

      !=================================================================
      ! I6 fields / interpolated fields
      !=================================================================

      ALLOCATE( PS1( IIPAR, JJPAR ), STAT=AS )  
      IF ( AS /= 0 ) CALL ALLOC_ERR( 'PS1' )
      PS1 = 0d0

      ALLOCATE( PS2( IIPAR, JJPAR ), STAT=AS )
      IF ( AS /= 0 ) CALL ALLOC_ERR( 'PS2' )
      PS2 = 0d0

      ALLOCATE( PSC2( IIPAR, JJPAR ), STAT=AS ) 
      IF ( AS /= 0 ) CALL ALLOC_ERR( 'PSC2' )
      PSC2 = 0d0

      ALLOCATE( PV( IIPAR, JJPAR, LLPAR ), STAT=AS )
      IF ( AS /= 0 ) CALL ALLOC_ERR( 'PV' )
      PV = 0d0

      ALLOCATE( RH( IIPAR, JJPAR, LLPAR ), STAT=AS )
      IF ( AS /= 0 ) CALL ALLOC_ERR( 'RH' )
      RH = 0d0

      ALLOCATE( RH1( IIPAR, JJPAR, LLPAR ), STAT=AS )
      IF ( AS /= 0 ) CALL ALLOC_ERR( 'RH1' )
      RH1 = 0d0

      ALLOCATE( RH2( IIPAR, JJPAR, LLPAR ), STAT=AS )
      IF ( AS /= 0 ) CALL ALLOC_ERR( 'RH2' )
      RH2 = 0d0

      END SUBROUTINE INIT_DAO_MERRA
!EOC
!------------------------------------------------------------------------------
!          Harvard University Atmospheric Chemistry Modeling Group            !
!------------------------------------------------------------------------------
!BOP
!
! !IROUTINE: init_dao_derived
!
! !DESCRIPTION: Subroutine INIT\_DAO\_DERIVED allocates memory for "derived"
!  fields (i.e. met quantities that are computed from the fields that are
!  read in from disk.
!\\
!\\
! !INTERFACE:
!
      SUBROUTINE INIT_DAO_DERIVED
!
! !USES:
!
      USE ERROR_MOD,  ONLY : ALLOC_ERR
      USE TRACER_MOD, ONLY : ITS_AN_AEROSOL_SIM, ITS_A_FULLCHEM_SIM
!
! !REVISION HISTORY:
!  06 Feb 2012 - R. Yantosca - Split off init from routine INIT_DAO
!EOP
!------------------------------------------------------------------------------
!BOC
!
! !LOCAL VARIABLES:
!
      INTEGER :: AS

      !=================================================================
      ! Derived fields
      !=================================================================

      ALLOCATE( AD( IIPAR, JJPAR, LLPAR ), STAT=AS )
      IF ( AS /= 0 ) CALL ALLOC_ERR( 'AD' )
      AD = 0d0

      ALLOCATE( AIRDEN( LLPAR, IIPAR, JJPAR ), STAT=AS )
      IF ( AS /= 0 ) CALL ALLOC_ERR( 'AIRDEN' )
      AIRDEN = 0d0

      ALLOCATE( AIRDEN_FULLGRID( LGLOB, IIPAR, JJPAR ), STAT=AS ) 
      IF ( AS /= 0 ) CALL ALLOC_ERR( 'AIRDEN_FULLGRID' )
      AIRDEN_FULLGRID = 0d0

      ALLOCATE( AIRVOL( IIPAR, JJPAR, LLPAR ), STAT=AS )
      IF ( AS /= 0 ) CALL ALLOC_ERR( 'AIRVOL' )
      AIRVOL = 0d0
      
      IF ( ITS_A_FULLCHEM_SIM() .or. ITS_AN_AEROSOL_SIM() ) THEN 
         ALLOCATE( AVGW( IIPAR, JJPAR, LLPAR ), STAT=AS )
         IF ( AS /= 0 ) CALL ALLOC_ERR( 'AVGW' )
         AVGW = 0d0
      ENDIF

      ALLOCATE( BXHEIGHT( IIPAR, JJPAR, LLPAR ), STAT=AS )
      IF ( AS /= 0 ) CALL ALLOC_ERR( 'BXHEIGHT' )
      BXHEIGHT = 0d0

      ALLOCATE( CLDTOPS( IIPAR, JJPAR ), STAT=AS )
      IF ( AS /= 0 ) CALL ALLOC_ERR( 'CLDTOPS' )
      CLDTOPS = 0

      ALLOCATE( DELP( LLPAR, IIPAR, JJPAR ), STAT=AS )
      IF ( AS /= 0 ) CALL ALLOC_ERR( 'DELP' )
      DELP = 0d0

      ALLOCATE( SUNCOS( MAXIJ ), STAT=AS )
      IF ( AS /= 0 ) CALL ALLOC_ERR( 'SUNCOS' )
      SUNCOS = 0d0

      ALLOCATE( SUNCOS_MID( MAXIJ ), STAT=AS )
      IF ( AS /= 0 ) CALL ALLOC_ERR( 'SUNCOS_MID' )
      SUNCOS_MID = 0d0

      ALLOCATE( T_FULLGRID( IIPAR, JJPAR, LGLOB ), STAT=AS )
      IF ( AS /= 0 ) CALL ALLOC_ERR( 'T_FULLGRID' )
      T_FULLGRID = 0d0

      END SUBROUTINE INIT_DAO_DERIVED
!EOC
!------------------------------------------------------------------------------
!          Harvard University Atmospheric Chemistry Modeling Group            !
!------------------------------------------------------------------------------
!BOP
!
! !IROUTINE: init_dao
!
! !DESCRIPTION: Subroutine INIT\_DAO allocates memory for all allocatable 
!  module arrays. 
!\\
!\\
! !INTERFACE:
!
      SUBROUTINE INIT_DAO
!
! !REVISION HISTORY: 
!  26 Jun 2000 - R. Yantosca - Initial version
!  (1 ) Now allocate AVGW for either NSRCX == 3 or NSRCX == 5 (bmy, 9/24/01)
!  (2 ) Removed obsolete code from 9/01 (bmy, 10/23/01)
!  (3 ) Add PSC2 array for TPCORE mixing ratio fix.   (bmy, 3/27/02)
!  (4 ) Elimintated PS, PSC arrays for floating-pressure fix.
!        (dsa, bdf, bmy, 8/20/02)
!  (5 ) Added AD, BXHEIGHT, T to "dao_mod.f" as allocatable arrays, to remove
!        historical baggage and centralize variables.  Also remove GEOS_2 
!        flag from C-preprocessor statements.  Also allocate RH array
!        but only if we are doing a sulfate simulation.  Now references
!        ALLOC_ERR from "error_mod.f" (bmy, 10/15/02)
!  (6 ) Now allocate PHIS array (bmy, 3/11/03)
!  (7 ) Now allocate SUNCOSB array for SMVGEAR II.  Also removed KZZ array,
!        that is now obsolete. (bdf, bmy, 4/28/03)
!  (8 ) Now order all arrays in alphabetical order.  Also added new fields
!        for GEOS-4/fvDAS: HKBETA, HKETA, ZMEU, ZMMD, ZMMU, TSKIN, PARDF,
!        and PARDR. (bmy, 6/25/03)
!  (9 ) Now allocate CLDFRC, RADLWG, RADSWG, SNOW arrays.  USTAR, CLDFRC,
!        and Z0 and RADSWG are now 2-D arrays. (bmy, 12/9/03)
!  (10) Allocate RADLWG and SNOW for both GEOS-3 & GEOS-4 (bmy, 4/2/04)
!  (11) Now reference inquiry functions from "tracer_mod.f".  Now reference
!        LWETD, LDRYD, LCHEM from "logical_mod.f".  Now allocate RH regardless
!        of simulation. (bmy, 7/20/04)
!  (12) Now also allocate AVGW for offline aerosol simulations (bmy, 9/27/04)
!  (13) Now modified for GCAP met fields.  Removed references to CO-OH param 
!        simulation.  Now allocate AVGW only for fullchem or offline aerosol
!        simulations. (bmy, 6/24/05)
!  (14) Now allocate SNOW and GWETTOP for GCAP (bmy, 8/17/05)
!  (15) Now also add TSKIN for GEOS-3 (bmy, 10/20/05)
!  (16) Remove support for GEOS-1 and GEOS-STRAT met fields (bmy, 8/4/06)
!  (17) Reorganized for GEOS-5 met fields (bmy, 1/17/07)
!  (18) Bug fix: should be CMFMC=0 after allocating CMFMC (jaf, bmy, 6/11/08)
!  (19) Remove obsolete SUNCOSB array (bmy, 4/28/10)
!  16 Aug 2010 - R. Yantosca - Added ProTeX headers
!  18 Aug 2010 - R. Yantosca - Now allocate met fields for MERRA
!  20 Aug 2010 - R. Yantosca - Bug fix, now allocate REEVAPCN
!  01 Feb 2012 - R. Yantosca - Now allocate met field arrays for GEOS-5.7.x
!  06 Feb 2012 - R. Yantosca - Now split off array initializations into
!                              separate routines, for clarity
!EOP
!------------------------------------------------------------------------------
!BOC
!
! !LOCAL VARIABLES:
!
      INTEGER :: AS

      !=================================================================
      ! INIT_DAO begins here!
      !=================================================================

      ! Initialze met field arrays for the given met field type
#if   defined( GCAP )

      ! GCAP met arrays
      CALL INIT_DAO_GCAP()

#elif defined( GEOS_3 )

      ! GEOS-3 met arrays
      CALL INIT_DAO_GEOS3()

#elif defined( GEOS_4 )

      ! GEOS-4 met arrays
      CALL INIT_DAO_GEOS4()

#elif defined( GEOS_5 )

      ! GEOS-5.2.0 met arrays
      CALL INIT_DAO_GEOS5()

#elif defined( GEOS_57 )

      ! GEOS-5.7.x met arrays
      CALL INIT_DAO_GEOS57()

#elif defined( MERRA )

      ! MERRA met arrays
      CALL INIT_DAO_MERRA()

#endif

      ! Initialize derived fields (used by all met data types)
      CALL INIT_DAO_DERIVED()

      END SUBROUTINE INIT_DAO
!EOC
!------------------------------------------------------------------------------
!          Harvard University Atmospheric Chemistry Modeling Group            !
!------------------------------------------------------------------------------
!BOP
!
! !IROUTINE: cleanup_dao
!
! !DESCRIPTION: Subroutine CLEANUP\_DAO deallocates all met field arrays. 
!\\
!\\
! !INTERFACE:
!
      SUBROUTINE CLEANUP_DAO
! 
! !REVISION HISTORY: 
!  26 Jun 2000 - R. Yantosca - Initial version
!  (1 ) Now deallocate SLP met field for GEOS-3 (bmy, 10/10/00)
!  (2 ) Now deallocate OPTDEP met field for GEOS-3 (bmy, 8/15/01)
!  (3 ) Now deallocate AVGW (bmy, 9/24/01)
!  (4 ) Remove TAUCLD deallocation -- it's obsolete (bmy, 10/23/01)
!  (5 ) Add call to deallocate PSC2 array (bmy, 3/27/02)
!  (6 ) Elimintated PS, PSC arrays for floating-pressure fix.
!        (dsa, bdf, bmy, 8/20/02)
!  (7 ) Now deallocate AD, BXHEIGHT, and T arrays (bmy, 9/18/02)
!  (8 ) Now deallocate PHIS array (bmy, 3/11/03)
!  (9 ) Now deallocate SUNCOSB array.  Remove reference to KZZ, since
!        that is now obsolete. (bmy, 4/28/03)
!  (10) Now list all arrays in order.  Now also deallocate new arrays
!        for GEOS-4/fvDAS. (bmy, 6/25/03)
!  (11) Now deallocate CLDFRC, RADLWG, RADSWG, SNOW arrays (bmy, 12/9/03)
!  (12) Now deallocate GCAP met fields (bmy, 5/25/05)
!  (13) Remove support for GEOS-1 and GEOS-STRAT met fields (bmy, 8/4/06)
!  (14) Deallocate additional arrays for GEOS-5 (bmy, 1/17/07)
!  (15) Remove obsolete SUNCOSB (bmy, 4/28/10)
!  16 Aug 2010 - R. Yantosca - Added ProTeX headers
!  18 Aug 2010 - R. Yantosca - Now deallocate MERRA met field arrays
!  05 Oct 2011 - R. Yantosca - Now deallocate SUNCOS_MID
!  06 Feb 2012 - R. Yantosca - Cosmetic changes
!EOP
!------------------------------------------------------------------------------
!BOC
!
! !LOCAL VARIABLES:
!
      !=================================================================
      ! CLEANUP_DAO begins here!
      !=================================================================
<<<<<<< HEAD
      IF ( ALLOCATED( AD              ) ) DEALLOCATE( AD              ) 
      IF ( ALLOCATED( AIRDEN          ) ) DEALLOCATE( AIRDEN          )
      IF ( ALLOCATED( AIRVOL          ) ) DEALLOCATE( AIRVOL          )
      IF ( ALLOCATED( ALBD1           ) ) DEALLOCATE( ALBD1           )
      IF ( ALLOCATED( ALBD2           ) ) DEALLOCATE( ALBD2           )
      IF ( ALLOCATED( ALBD            ) ) DEALLOCATE( ALBD            )
      IF ( ALLOCATED( AVGW            ) ) DEALLOCATE( AVGW            )
      IF ( ALLOCATED( BXHEIGHT        ) ) DEALLOCATE( BXHEIGHT        )
      IF ( ALLOCATED( CLDF            ) ) DEALLOCATE( CLDF            )
      IF ( ALLOCATED( CLDFRC          ) ) DEALLOCATE( CLDFRC          )
      IF ( ALLOCATED( CLDMAS          ) ) DEALLOCATE( CLDMAS          )
      IF ( ALLOCATED( CLDTOPS         ) ) DEALLOCATE( CLDTOPS         )
      IF ( ALLOCATED( CMFMC           ) ) DEALLOCATE( CMFMC           )
      IF ( ALLOCATED( DELP            ) ) DEALLOCATE( DELP            )
      IF ( ALLOCATED( DETRAINE        ) ) DEALLOCATE( DETRAINE        )
      IF ( ALLOCATED( DETRAINN        ) ) DEALLOCATE( DETRAINN        ) 
      IF ( ALLOCATED( DNDE            ) ) DEALLOCATE( DNDE            ) 
      IF ( ALLOCATED( DNDN            ) ) DEALLOCATE( DNDN            )
      IF ( ALLOCATED( DQIDTMST        ) ) DEALLOCATE( DQIDTMST        )
      IF ( ALLOCATED( DQLDTMST        ) ) DEALLOCATE( DQLDTMST        )
      IF ( ALLOCATED( DQRCON          ) ) DEALLOCATE( DQRCON          )
      IF ( ALLOCATED( DQRCU           ) ) DEALLOCATE( DQRCU           )
      IF ( ALLOCATED( DQRLSC          ) ) DEALLOCATE( DQRLSC          )
      IF ( ALLOCATED( DQRLSAN         ) ) DEALLOCATE( DQRLSAN         )
      IF ( ALLOCATED( DQVDTMST        ) ) DEALLOCATE( DQVDTMST        )
      IF ( ALLOCATED( DTRAIN          ) ) DEALLOCATE( DTRAIN          )
      IF ( ALLOCATED( ENTRAIN         ) ) DEALLOCATE( ENTRAIN         ) 
      IF ( ALLOCATED( EVAP            ) ) DEALLOCATE( EVAP            ) 
      IF ( ALLOCATED( FRLAND          ) ) DEALLOCATE( FRLAND          )
      IF ( ALLOCATED( FRLAKE          ) ) DEALLOCATE( FRLAKE          )
      IF ( ALLOCATED( FROCEAN         ) ) DEALLOCATE( FROCEAN         )
      IF ( ALLOCATED( FRLANDIC        ) ) DEALLOCATE( FRLANDIC        )
      IF ( ALLOCATED( FRSEAICE        ) ) DEALLOCATE( FRSEAICE        )
      IF ( ALLOCATED( FRSNO           ) ) DEALLOCATE( FRSNO           )
      IF ( ALLOCATED( GRN             ) ) DEALLOCATE( GRN             ) 
      IF ( ALLOCATED( GWETROOT        ) ) DEALLOCATE( GWETROOT        ) 
      IF ( ALLOCATED( GWETTOP         ) ) DEALLOCATE( GWETTOP         )
      IF ( ALLOCATED( HFLUX           ) ) DEALLOCATE( HFLUX           )
      IF ( ALLOCATED( HKBETA          ) ) DEALLOCATE( HKBETA          )
      IF ( ALLOCATED( HKETA           ) ) DEALLOCATE( HKETA           )
      IF ( ALLOCATED( LAI             ) ) DEALLOCATE( LAI             )      
      IF ( ALLOCATED( LWI             ) ) DEALLOCATE( LWI             )
      IF ( ALLOCATED( LWI_GISS        ) ) DEALLOCATE( LWI_GISS        ) 
      IF ( ALLOCATED( MFXC            ) ) DEALLOCATE( MFXC            ) 
      IF ( ALLOCATED( MFYC            ) ) DEALLOCATE( MFYC            ) 
      IF ( ALLOCATED( MFZ             ) ) DEALLOCATE( MFZ             ) 
      IF ( ALLOCATED( MOLENGTH        ) ) DEALLOCATE( MOLENGTH        ) 
      IF ( ALLOCATED( MOISTQ          ) ) DEALLOCATE( MOISTQ          )
      IF ( ALLOCATED( OICE            ) ) DEALLOCATE( OICE            )  
      IF ( ALLOCATED( OPTD            ) ) DEALLOCATE( OPTD            )
      IF ( ALLOCATED( OPTDEP          ) ) DEALLOCATE( OPTDEP          )
      IF ( ALLOCATED( PARDF           ) ) DEALLOCATE( PARDF           )
      IF ( ALLOCATED( PARDR           ) ) DEALLOCATE( PARDR           )
      IF ( ALLOCATED( PBL             ) ) DEALLOCATE( PBL             )
      IF ( ALLOCATED( PHIS            ) ) DEALLOCATE( PHIS            )
      IF ( ALLOCATED( PFICU           ) ) DEALLOCATE( PFICU           )
      IF ( ALLOCATED( PFILSAN         ) ) DEALLOCATE( PFILSAN         )
      IF ( ALLOCATED( PFLCU           ) ) DEALLOCATE( PFLCU           )
      IF ( ALLOCATED( PFLLSAN         ) ) DEALLOCATE( PFLLSAN         )
      IF ( ALLOCATED( PREACC          ) ) DEALLOCATE( PREACC          )
      IF ( ALLOCATED( PREANV          ) ) DEALLOCATE( PREANV          )
      IF ( ALLOCATED( PRECON          ) ) DEALLOCATE( PRECON          )
      IF ( ALLOCATED( PRELSC          ) ) DEALLOCATE( PRELSC          )
      IF ( ALLOCATED( PRECSNO         ) ) DEALLOCATE( PRECSNO         )
      IF ( ALLOCATED( PS1             ) ) DEALLOCATE( PS1             )
      IF ( ALLOCATED( PS2             ) ) DEALLOCATE( PS2             )
      IF ( ALLOCATED( PSC2            ) ) DEALLOCATE( PSC2            )
      IF ( ALLOCATED( PV              ) ) DEALLOCATE( PV              )
      IF ( ALLOCATED( QI              ) ) DEALLOCATE( QI              )
      IF ( ALLOCATED( QL              ) ) DEALLOCATE( QL              )
      IF ( ALLOCATED( RADLWG          ) ) DEALLOCATE( RADLWG          )
      IF ( ALLOCATED( RADSWG          ) ) DEALLOCATE( RADSWG          )
      IF ( ALLOCATED( REEVAPCN        ) ) DEALLOCATE( REEVAPCN        )
      IF ( ALLOCATED( REEVAPLS        ) ) DEALLOCATE( REEVAPLS        )
      IF ( ALLOCATED( RH1             ) ) DEALLOCATE( RH1             )
      IF ( ALLOCATED( RH2             ) ) DEALLOCATE( RH2             )
      IF ( ALLOCATED( RH              ) ) DEALLOCATE( RH              )
      IF ( ALLOCATED( SEAICE00        ) ) DEALLOCATE( SEAICE00        )
      IF ( ALLOCATED( SEAICE10        ) ) DEALLOCATE( SEAICE10        )
      IF ( ALLOCATED( SEAICE20        ) ) DEALLOCATE( SEAICE20        )
      IF ( ALLOCATED( SEAICE30        ) ) DEALLOCATE( SEAICE30        )
      IF ( ALLOCATED( SEAICE40        ) ) DEALLOCATE( SEAICE40        )
      IF ( ALLOCATED( SEAICE50        ) ) DEALLOCATE( SEAICE50        )
      IF ( ALLOCATED( SEAICE60        ) ) DEALLOCATE( SEAICE60        )
      IF ( ALLOCATED( SEAICE70        ) ) DEALLOCATE( SEAICE70        )
      IF ( ALLOCATED( SEAICE80        ) ) DEALLOCATE( SEAICE80        )
      IF ( ALLOCATED( SEAICE90        ) ) DEALLOCATE( SEAICE90        )
      IF ( ALLOCATED( SLP             ) ) DEALLOCATE( SLP             )
      IF ( ALLOCATED( SNICE           ) ) DEALLOCATE( SNICE           )
      IF ( ALLOCATED( SNODP           ) ) DEALLOCATE( SNODP           )
      IF ( ALLOCATED( SNOMAS          ) ) DEALLOCATE( SNOMAS          )
      IF ( ALLOCATED( SNOW            ) ) DEALLOCATE( SNOW            )
      IF ( ALLOCATED( SPHU1           ) ) DEALLOCATE( SPHU1           )
      IF ( ALLOCATED( SPHU2           ) ) DEALLOCATE( SPHU2           )
      IF ( ALLOCATED( SPHU            ) ) DEALLOCATE( SPHU            )
      IF ( ALLOCATED( SUNCOS          ) ) DEALLOCATE( SUNCOS          )     
      IF ( ALLOCATED( SUNCOS_MID      ) ) DEALLOCATE( SUNCOS_MID      )
      IF ( ALLOCATED( T               ) ) DEALLOCATE( T               )
      IF ( ALLOCATED( TAUCLI          ) ) DEALLOCATE( TAUCLI          )
      IF ( ALLOCATED( TAUCLW          ) ) DEALLOCATE( TAUCLW          )
      IF ( ALLOCATED( TO31            ) ) DEALLOCATE( TO31            )
      IF ( ALLOCATED( TO32            ) ) DEALLOCATE( TO32            )
      IF ( ALLOCATED( TO3             ) ) DEALLOCATE( TO3             )
      IF ( ALLOCATED( TTO3            ) ) DEALLOCATE( TTO3            )
      IF ( ALLOCATED( TMPU1           ) ) DEALLOCATE( TMPU1           )
      IF ( ALLOCATED( TMPU2           ) ) DEALLOCATE( TMPU2           )
      IF ( ALLOCATED( TROPP           ) ) DEALLOCATE( TROPP           )
      IF ( ALLOCATED( TROPP1          ) ) DEALLOCATE( TROPP1          )
      IF ( ALLOCATED( TROPP2          ) ) DEALLOCATE( TROPP2          )
      IF ( ALLOCATED( TS              ) ) DEALLOCATE( TS              )
      IF ( ALLOCATED( TSKIN           ) ) DEALLOCATE( TSKIN           )
      IF ( ALLOCATED( U10M            ) ) DEALLOCATE( U10M            )
      IF ( ALLOCATED( UPDE            ) ) DEALLOCATE( UPDE            ) 
      IF ( ALLOCATED( UPDN            ) ) DEALLOCATE( UPDN            ) 
      IF ( ALLOCATED( USTAR           ) ) DEALLOCATE( USTAR           )
      IF ( ALLOCATED( UWND            ) ) DEALLOCATE( UWND            )
      IF ( ALLOCATED( UWND1           ) ) DEALLOCATE( UWND1           )
      IF ( ALLOCATED( UWND2           ) ) DEALLOCATE( UWND2           )
      IF ( ALLOCATED( V10M            ) ) DEALLOCATE( V10M            ) 
      IF ( ALLOCATED( VWND            ) ) DEALLOCATE( VWND            )
      IF ( ALLOCATED( VWND1           ) ) DEALLOCATE( VWND1           )
      IF ( ALLOCATED( VWND2           ) ) DEALLOCATE( VWND2           )
      IF ( ALLOCATED( Z0              ) ) DEALLOCATE( Z0              )
      IF ( ALLOCATED( ZMEU            ) ) DEALLOCATE( ZMEU            )
      IF ( ALLOCATED( ZMMD            ) ) DEALLOCATE( ZMMD            )
      IF ( ALLOCATED( ZMMU            ) ) DEALLOCATE( ZMMU            )
      IF ( ALLOCATED( EFLUX           ) ) DEALLOCATE( EFLUX           )
=======
      IF ( ALLOCATED( AD       ) ) DEALLOCATE( AD       ) 
      IF ( ALLOCATED( AIRDEN   ) ) DEALLOCATE( AIRDEN   )
      IF ( ALLOCATED( AIRVOL   ) ) DEALLOCATE( AIRVOL   )
      IF ( ALLOCATED( ALBD1    ) ) DEALLOCATE( ALBD1    )
      IF ( ALLOCATED( ALBD2    ) ) DEALLOCATE( ALBD2    )
      IF ( ALLOCATED( ALBD     ) ) DEALLOCATE( ALBD     )
      IF ( ALLOCATED( AVGW     ) ) DEALLOCATE( AVGW     )
      IF ( ALLOCATED( BXHEIGHT ) ) DEALLOCATE( BXHEIGHT )
      IF ( ALLOCATED( CLDF     ) ) DEALLOCATE( CLDF     )
      IF ( ALLOCATED( CLDFRC   ) ) DEALLOCATE( CLDFRC   )
      IF ( ALLOCATED( CLDMAS   ) ) DEALLOCATE( CLDMAS   )
      IF ( ALLOCATED( CLDTOPS  ) ) DEALLOCATE( CLDTOPS  )
      IF ( ALLOCATED( CMFMC    ) ) DEALLOCATE( CMFMC    )
      IF ( ALLOCATED( DELP     ) ) DEALLOCATE( DELP     )
      IF ( ALLOCATED( DETRAINE ) ) DEALLOCATE( DETRAINE )
      IF ( ALLOCATED( DETRAINN ) ) DEALLOCATE( DETRAINN ) 
      IF ( ALLOCATED( DNDE     ) ) DEALLOCATE( DNDE     ) 
      IF ( ALLOCATED( DNDN     ) ) DEALLOCATE( DNDN     )
      IF ( ALLOCATED( DQIDTMST ) ) DEALLOCATE( DQIDTMST )
      IF ( ALLOCATED( DQLDTMST ) ) DEALLOCATE( DQLDTMST )
      IF ( ALLOCATED( DQRCON   ) ) DEALLOCATE( DQRCON   )
      IF ( ALLOCATED( DQRCU    ) ) DEALLOCATE( DQRCU    )
      IF ( ALLOCATED( DQRLSC   ) ) DEALLOCATE( DQRLSC   )
      IF ( ALLOCATED( DQRLSAN  ) ) DEALLOCATE( DQRLSAN  )
      IF ( ALLOCATED( DQVDTMST ) ) DEALLOCATE( DQVDTMST )
      IF ( ALLOCATED( DTRAIN   ) ) DEALLOCATE( DTRAIN   )
      IF ( ALLOCATED( ENTRAIN  ) ) DEALLOCATE( ENTRAIN  ) 
      IF ( ALLOCATED( EVAP     ) ) DEALLOCATE( EVAP     ) 
      IF ( ALLOCATED( FRLAND   ) ) DEALLOCATE( FRLAND   )
      IF ( ALLOCATED( FRLAKE   ) ) DEALLOCATE( FRLAKE   )
      IF ( ALLOCATED( FROCEAN  ) ) DEALLOCATE( FROCEAN  )
      IF ( ALLOCATED( FRLANDIC ) ) DEALLOCATE( FRLANDIC )
      IF ( ALLOCATED( FRSEAICE ) ) DEALLOCATE( FRSEAICE )
      IF ( ALLOCATED( FRSNO    ) ) DEALLOCATE( FRSNO    )
      IF ( ALLOCATED( GRN      ) ) DEALLOCATE( GRN      ) 
      IF ( ALLOCATED( GWETROOT ) ) DEALLOCATE( GWETROOT ) 
      IF ( ALLOCATED( GWETTOP  ) ) DEALLOCATE( GWETTOP  )
      IF ( ALLOCATED( HFLUX    ) ) DEALLOCATE( HFLUX    )
      IF ( ALLOCATED( HKBETA   ) ) DEALLOCATE( HKBETA   )
      IF ( ALLOCATED( HKETA    ) ) DEALLOCATE( HKETA    )
      IF ( ALLOCATED( LAI      ) ) DEALLOCATE( LAI      )      
      IF ( ALLOCATED( LWI      ) ) DEALLOCATE( LWI      )
      IF ( ALLOCATED( LWI_GISS ) ) DEALLOCATE( LWI_GISS ) 
      IF ( ALLOCATED( MFXC     ) ) DEALLOCATE( MFXC     ) 
      IF ( ALLOCATED( MFYC     ) ) DEALLOCATE( MFYC     ) 
      IF ( ALLOCATED( MFZ      ) ) DEALLOCATE( MFZ      ) 
      IF ( ALLOCATED( MOLENGTH ) ) DEALLOCATE( MOLENGTH ) 
      IF ( ALLOCATED( MOISTQ   ) ) DEALLOCATE( MOISTQ   )
      IF ( ALLOCATED( OICE     ) ) DEALLOCATE( OICE     )  
      IF ( ALLOCATED( OPTD     ) ) DEALLOCATE( OPTD     )
      IF ( ALLOCATED( OPTDEP   ) ) DEALLOCATE( OPTDEP   )
      IF ( ALLOCATED( PARDF    ) ) DEALLOCATE( PARDF    )
      IF ( ALLOCATED( PARDR    ) ) DEALLOCATE( PARDR    )
      IF ( ALLOCATED( PBL      ) ) DEALLOCATE( PBL      )
      IF ( ALLOCATED( PHIS     ) ) DEALLOCATE( PHIS     )
      IF ( ALLOCATED( PFICU    ) ) DEALLOCATE( PFICU    )
      IF ( ALLOCATED( PFILSAN  ) ) DEALLOCATE( PFILSAN  )
      IF ( ALLOCATED( PFLCU    ) ) DEALLOCATE( PFLCU    )
      IF ( ALLOCATED( PFLLSAN  ) ) DEALLOCATE( PFLLSAN  )
      IF ( ALLOCATED( PREACC   ) ) DEALLOCATE( PREACC   )
      IF ( ALLOCATED( PREANV   ) ) DEALLOCATE( PREANV   )
      IF ( ALLOCATED( PRECON   ) ) DEALLOCATE( PRECON   )
      IF ( ALLOCATED( PRELSC   ) ) DEALLOCATE( PRELSC   )
      IF ( ALLOCATED( PRECSNO  ) ) DEALLOCATE( PRECSNO  )
      IF ( ALLOCATED( PS1      ) ) DEALLOCATE( PS1      )
      IF ( ALLOCATED( PS2      ) ) DEALLOCATE( PS2      )
      IF ( ALLOCATED( PSC2     ) ) DEALLOCATE( PSC2     )
      IF ( ALLOCATED( PV       ) ) DEALLOCATE( PV       )
      IF ( ALLOCATED( QI       ) ) DEALLOCATE( QI       )
      IF ( ALLOCATED( QL       ) ) DEALLOCATE( QL       )
      IF ( ALLOCATED( RADLWG   ) ) DEALLOCATE( RADLWG   )
      IF ( ALLOCATED( RADSWG   ) ) DEALLOCATE( RADSWG   )
      IF ( ALLOCATED( REEVAPCN ) ) DEALLOCATE( REEVAPCN )
      IF ( ALLOCATED( REEVAPLS ) ) DEALLOCATE( REEVAPLS )
      IF ( ALLOCATED( RH1      ) ) DEALLOCATE( RH1      )
      IF ( ALLOCATED( RH2      ) ) DEALLOCATE( RH2      )
      IF ( ALLOCATED( RH       ) ) DEALLOCATE( RH       )
      IF ( ALLOCATED( SEAICE00 ) ) DEALLOCATE( SEAICE00 )
      IF ( ALLOCATED( SEAICE10 ) ) DEALLOCATE( SEAICE10 )
      IF ( ALLOCATED( SEAICE20 ) ) DEALLOCATE( SEAICE20 )
      IF ( ALLOCATED( SEAICE30 ) ) DEALLOCATE( SEAICE30 )
      IF ( ALLOCATED( SEAICE40 ) ) DEALLOCATE( SEAICE40 )
      IF ( ALLOCATED( SEAICE50 ) ) DEALLOCATE( SEAICE50 )
      IF ( ALLOCATED( SEAICE60 ) ) DEALLOCATE( SEAICE60 )
      IF ( ALLOCATED( SEAICE70 ) ) DEALLOCATE( SEAICE70 )
      IF ( ALLOCATED( SEAICE80 ) ) DEALLOCATE( SEAICE80 )
      IF ( ALLOCATED( SEAICE90 ) ) DEALLOCATE( SEAICE90 )
      IF ( ALLOCATED( SLP      ) ) DEALLOCATE( SLP      )
      IF ( ALLOCATED( SNICE    ) ) DEALLOCATE( SNICE    )
      IF ( ALLOCATED( SNODP    ) ) DEALLOCATE( SNODP    )
      IF ( ALLOCATED( SNOMAS   ) ) DEALLOCATE( SNOMAS   )
      IF ( ALLOCATED( SNOW     ) ) DEALLOCATE( SNOW     )
      IF ( ALLOCATED( SPHU1    ) ) DEALLOCATE( SPHU1    )
      IF ( ALLOCATED( SPHU2    ) ) DEALLOCATE( SPHU2    )
      IF ( ALLOCATED( SPHU     ) ) DEALLOCATE( SPHU     )
      IF ( ALLOCATED( SUNCOS   ) ) DEALLOCATE( SUNCOS   )
      IF ( ALLOCATED( SUNCOS_MID     ) ) DEALLOCATE( SUNCOS_MID     )
      IF ( ALLOCATED( SUNCOS_MID_5hr ) ) DEALLOCATE( SUNCOS_MID_5hr )
      IF ( ALLOCATED( T        ) ) DEALLOCATE( T        )
      IF ( ALLOCATED( TAUCLI   ) ) DEALLOCATE( TAUCLI   )
      IF ( ALLOCATED( TAUCLW   ) ) DEALLOCATE( TAUCLW   )
      IF ( ALLOCATED( TO31     ) ) DEALLOCATE( TO31     )
      IF ( ALLOCATED( TO32     ) ) DEALLOCATE( TO32     )
      IF ( ALLOCATED( TO3      ) ) DEALLOCATE( TO3      )
      IF ( ALLOCATED( TTO3     ) ) DEALLOCATE( TTO3     )
      IF ( ALLOCATED( TMPU1    ) ) DEALLOCATE( TMPU1    )
      IF ( ALLOCATED( TMPU2    ) ) DEALLOCATE( TMPU2    )
      IF ( ALLOCATED( TROPP    ) ) DEALLOCATE( TROPP    )
      IF ( ALLOCATED( TROPP1   ) ) DEALLOCATE( TROPP1   )
      IF ( ALLOCATED( TROPP2   ) ) DEALLOCATE( TROPP2   )
      IF ( ALLOCATED( TS       ) ) DEALLOCATE( TS       )
      IF ( ALLOCATED( TSKIN    ) ) DEALLOCATE( TSKIN    )
      IF ( ALLOCATED( U10M     ) ) DEALLOCATE( U10M     )
      IF ( ALLOCATED( UPDE     ) ) DEALLOCATE( UPDE     ) 
      IF ( ALLOCATED( UPDN     ) ) DEALLOCATE( UPDN     ) 
      IF ( ALLOCATED( USTAR    ) ) DEALLOCATE( USTAR    )
      IF ( ALLOCATED( UWND     ) ) DEALLOCATE( UWND     )
      IF ( ALLOCATED( UWND1    ) ) DEALLOCATE( UWND1    )
      IF ( ALLOCATED( UWND2    ) ) DEALLOCATE( UWND2    )
      IF ( ALLOCATED( V10M     ) ) DEALLOCATE( V10M     ) 
      IF ( ALLOCATED( VWND     ) ) DEALLOCATE( VWND     )
      IF ( ALLOCATED( VWND1    ) ) DEALLOCATE( VWND1    )
      IF ( ALLOCATED( VWND2    ) ) DEALLOCATE( VWND2    )
      IF ( ALLOCATED( Z0       ) ) DEALLOCATE( Z0       )
      IF ( ALLOCATED( ZMEU     ) ) DEALLOCATE( ZMEU     )
      IF ( ALLOCATED( ZMMD     ) ) DEALLOCATE( ZMMD     )
      IF ( ALLOCATED( ZMMU     ) ) DEALLOCATE( ZMMU     )
      IF ( ALLOCATED( EFLUX    ) ) DEALLOCATE( EFLUX    )
>>>>>>> 045867e5
      IF ( ALLOCATED( AIRDEN_FULLGRID ) ) DEALLOCATE( AIRDEN_FULLGRID )
      IF ( ALLOCATED( T_FULLGRID      ) ) DEALLOCATE( T_FULLGRID      )

      END SUBROUTINE CLEANUP_DAO
!EOC
      END MODULE DAO_MOD<|MERGE_RESOLUTION|>--- conflicted
+++ resolved
@@ -41,13 +41,8 @@
       PUBLIC  :: AIRQNT_FULLGRID
       PUBLIC  :: CLEANUP_DAO
       PUBLIC  :: CONVERT_UNITS
-<<<<<<< HEAD
       PUBLIC  :: COPY_I3_I6_FIELDS
-      PUBLIC  :: COSSZA
-=======
-      PUBLIC  :: COPY_I6_FIELDS
       PUBLIC  :: GET_COSINE_SZA
->>>>>>> 045867e5
       PUBLIC  :: GET_OBK
       PUBLIC  :: INIT_DAO
       PUBLIC  :: INTERP
@@ -61,7 +56,6 @@
 ! !PUBLIC DATA MEMBERS:
 !
       ! 2-D data fields
-<<<<<<< HEAD
       REAL*8,  ALLOCATABLE, PUBLIC :: ALBD1          (:,:  )
       REAL*8,  ALLOCATABLE, PUBLIC :: ALBD2          (:,:  )
       REAL*8,  ALLOCATABLE, PUBLIC :: ALBD           (:,:  )
@@ -115,6 +109,7 @@
       REAL*8,  ALLOCATABLE, PUBLIC :: SNOW           (:,:  )
       REAL*8,  ALLOCATABLE, PUBLIC :: SUNCOS         (:    )
       REAL*8,  ALLOCATABLE, PUBLIC :: SUNCOS_MID     (:    )
+      REAL*8,  ALLOCATABLE, PUBLIC :: SUNCOS_MID_5hr (:    )
       REAL*8,  ALLOCATABLE, PUBLIC :: TO31           (:,:  )
       REAL*8,  ALLOCATABLE, PUBLIC :: TO32           (:,:  )
       REAL*8,  ALLOCATABLE, PUBLIC :: TO3            (:,:  )
@@ -128,75 +123,6 @@
       REAL*8,  ALLOCATABLE, PUBLIC :: USTAR          (:,:  )  
       REAL*8,  ALLOCATABLE, PUBLIC :: V10M           (:,:  )
       REAL*8,  ALLOCATABLE, PUBLIC :: Z0             (:,:  )
-=======
-      REAL*8,  ALLOCATABLE, PUBLIC :: ALBD1   (:,:)
-      REAL*8,  ALLOCATABLE, PUBLIC :: ALBD2   (:,:)
-      REAL*8,  ALLOCATABLE, PUBLIC :: ALBD    (:,:)
-      INTEGER, ALLOCATABLE, PUBLIC :: CLDTOPS (:,:)
-      REAL*8,  ALLOCATABLE, PUBLIC :: CLDFRC  (:,:)
-      REAL*8,  ALLOCATABLE, PUBLIC :: EFLUX   (:,:)
-      REAL*8,  ALLOCATABLE, PUBLIC :: EVAP    (:,:)
-      REAL*8,  ALLOCATABLE, PUBLIC :: FRLAKE  (:,:)
-      REAL*8,  ALLOCATABLE, PUBLIC :: FRLAND  (:,:)
-      REAL*8,  ALLOCATABLE, PUBLIC :: FROCEAN (:,:)
-      REAL*8,  ALLOCATABLE, PUBLIC :: FRLANDIC(:,:)
-      REAL*8,  ALLOCATABLE, PUBLIC :: FRSEAICE(:,:)
-      REAL*8,  ALLOCATABLE, PUBLIC :: FRSNO   (:,:)
-      REAL*8,  ALLOCATABLE, PUBLIC :: GRN     (:,:)
-      REAL*8,  ALLOCATABLE, PUBLIC :: GWETROOT(:,:)
-      REAL*8,  ALLOCATABLE, PUBLIC :: GWETTOP (:,:)
-      REAL*8,  ALLOCATABLE, PUBLIC :: HFLUX   (:,:)
-      REAL*8,  ALLOCATABLE, PUBLIC :: LAI     (:,:)
-      REAL*8,  ALLOCATABLE, PUBLIC :: LWI_GISS(:,:)
-      REAL*8,  ALLOCATABLE, PUBLIC :: LWI     (:,:)
-      REAL*8,  ALLOCATABLE, PUBLIC :: MOLENGTH(:,:)
-      REAL*8,  ALLOCATABLE, PUBLIC :: OICE    (:,:)      
-      REAL*8,  ALLOCATABLE, PUBLIC :: PARDF   (:,:)
-      REAL*8,  ALLOCATABLE, PUBLIC :: PARDR   (:,:)
-      REAL*8,  ALLOCATABLE, PUBLIC :: PBL     (:,:)
-      REAL*8,  ALLOCATABLE, PUBLIC :: PHIS    (:,:)
-      REAL*8,  ALLOCATABLE, PUBLIC :: PREACC  (:,:)
-      REAL*8,  ALLOCATABLE, PUBLIC :: PREANV  (:,:)
-      REAL*8,  ALLOCATABLE, PUBLIC :: PRECON  (:,:)
-      REAL*8,  ALLOCATABLE, PUBLIC :: PRELSC  (:,:)
-      REAL*8,  ALLOCATABLE, PUBLIC :: PRECSNO (:,:)
-      REAL*8,  ALLOCATABLE, PUBLIC :: PS1     (:,:)
-      REAL*8,  ALLOCATABLE, PUBLIC :: PS2     (:,:)
-      REAL*8,  ALLOCATABLE, PUBLIC :: PSC2    (:,:)
-      REAL*8,  ALLOCATABLE, PUBLIC :: RADLWG  (:,:)
-      REAL*8,  ALLOCATABLE, PUBLIC :: RADSWG  (:,:)
-      REAL*8,  ALLOCATABLE, PUBLIC :: SEAICE00(:,:)
-      REAL*8,  ALLOCATABLE, PUBLIC :: SEAICE10(:,:)
-      REAL*8,  ALLOCATABLE, PUBLIC :: SEAICE20(:,:)
-      REAL*8,  ALLOCATABLE, PUBLIC :: SEAICE30(:,:)
-      REAL*8,  ALLOCATABLE, PUBLIC :: SEAICE40(:,:)
-      REAL*8,  ALLOCATABLE, PUBLIC :: SEAICE50(:,:)
-      REAL*8,  ALLOCATABLE, PUBLIC :: SEAICE60(:,:)
-      REAL*8,  ALLOCATABLE, PUBLIC :: SEAICE70(:,:)
-      REAL*8,  ALLOCATABLE, PUBLIC :: SEAICE80(:,:)
-      REAL*8,  ALLOCATABLE, PUBLIC :: SEAICE90(:,:)
-      REAL*8,  ALLOCATABLE, PUBLIC :: SLP     (:,:)
-      REAL*8,  ALLOCATABLE, PUBLIC :: SNICE   (:,:)
-      REAL*8,  ALLOCATABLE, PUBLIC :: SNODP   (:,:)
-      REAL*8,  ALLOCATABLE, PUBLIC :: SNOMAS  (:,:)
-      REAL*8,  ALLOCATABLE, PUBLIC :: SNOW    (:,:)
-      REAL*8,  ALLOCATABLE, PUBLIC :: SUNCOS  (:  )
-      REAL*8,  ALLOCATABLE, PUBLIC :: SUNCOS_MID(:  )
-      REAL*8,  ALLOCATABLE, PUBLIC :: SUNCOS_MID_5hr(:  )
-      REAL*8,  ALLOCATABLE, PUBLIC :: TO31    (:,:)
-      REAL*8,  ALLOCATABLE, PUBLIC :: TO32    (:,:)
-      REAL*8,  ALLOCATABLE, PUBLIC :: TO3     (:,:)
-      REAL*8,  ALLOCATABLE, PUBLIC :: TTO3    (:,:)
-      REAL*8,  ALLOCATABLE, PUBLIC :: TROPP1  (:,:)
-      REAL*8,  ALLOCATABLE, PUBLIC :: TROPP2  (:,:)
-      REAL*8,  ALLOCATABLE, PUBLIC :: TROPP   (:,:)
-      REAL*8,  ALLOCATABLE, PUBLIC :: TS      (:,:)
-      REAL*8,  ALLOCATABLE, PUBLIC :: TSKIN   (:,:)
-      REAL*8,  ALLOCATABLE, PUBLIC :: U10M    (:,:)
-      REAL*8,  ALLOCATABLE, PUBLIC :: USTAR   (:,:)  
-      REAL*8,  ALLOCATABLE, PUBLIC :: V10M    (:,:)
-      REAL*8,  ALLOCATABLE, PUBLIC :: Z0      (:,:)
->>>>>>> 045867e5
 
       ! 3-D data fields
       REAL*8,  ALLOCATABLE, PUBLIC :: AD             (:,:,:)
@@ -326,15 +252,12 @@
 !                              computed @ 30 mins after each GMT hour.
 !  07 Oct 2011 - R. Yantosca - Rename SUNCOS30 to SUNCOS_MID, which is the
 !                              cos(SZA) at the midpt of the chemistry timestep
-<<<<<<< HEAD
 !  06 Feb 2012 - R. Yantosca - Add modifications for GEOS-5.7.x met fields
 !  06 Feb 2012 - R. Yantosca - Split up INIT_DAO into several routines
-=======
 !  07 Feb 2012 - M. Payer    - Add subroutine GET_COSINE_SZA to compute sun
 !                              angles at the current time and 5 hours prior to
 !                              the current time (for the PARANOX ship emissions
 !                              plume model) (R. Yantosca)
->>>>>>> 045867e5
 !EOP
 !------------------------------------------------------------------------------
 !BOC
@@ -2337,56 +2260,9 @@
       IF ( AS /= 0 ) CALL ALLOC_ERR( 'RADSWG' )
       RADSWG = 0d0
 
-<<<<<<< HEAD
       ALLOCATE( SNICE( IIPAR, JJPAR ), STAT=AS )
       IF ( AS /= 0 ) CALL ALLOC_ERR( 'SNICE' )
       SNICE = 0d0
-=======
-      ! Relative humidity
-      ALLOCATE( RH( IIPAR, JJPAR, LLPAR ), STAT=AS )
-      IF ( AS /= 0 ) CALL ALLOC_ERR( 'RH' )
-      RH = 0d0
-
-      ! Sea level pressure
-      ALLOCATE( SLP( IIPAR, JJPAR ), STAT=AS ) 
-      IF ( AS /= 0 ) CALL ALLOC_ERR( 'SLP' )
-      SLP = 0d0      
-
-      ! Specific humidity
-      ALLOCATE( SPHU( IIPAR, JJPAR, LLPAR ), STAT=AS )
-      IF ( AS /= 0 ) CALL ALLOC_ERR( 'SPHU' )
-      SPHU = 0d0
-
-      ! Cosine of solar zenith angle
-      ALLOCATE( SUNCOS( MAXIJ ), STAT=AS )
-      IF ( AS /= 0 ) CALL ALLOC_ERR( 'SUNCOS' )
-      SUNCOS = 0d0
-
-      ! Cosine of solar zenith angle (computed @ midpt of chem timestep)
-      ALLOCATE( SUNCOS_MID( MAXIJ ), STAT=AS )
-      IF ( AS /= 0 ) CALL ALLOC_ERR( 'SUNCOS_MID' )
-      SUNCOS_MID = 0d0
-
-      ! Cosine(SZA) at midpoint of the chemistry timestep 5hrs ago
-      ALLOCATE( SUNCOS_MID_5hr( MAXIJ ), STAT=AS )
-      IF ( AS /= 0 ) CALL ALLOC_ERR( 'SUNCOS_MID_5hr' )
-      SUNCOS_MID_5hr = 0d0
-
-      ! Temperature
-      ALLOCATE( T( IIPAR, JJPAR, LLPAR ), STAT=AS )
-      IF ( AS /= 0 ) CALL ALLOC_ERR( 'T' )
-      T = 0d0
-
-      ! Temperature on full vertical grid 
-      ALLOCATE( T_FULLGRID( IIPAR, JJPAR, LGLOB ), STAT=AS )
-      IF ( AS /= 0 ) CALL ALLOC_ERR( 'T_FULLGRID' )
-      T_FULLGRID = 0d0
-
-      ! Number density of air on full vertical grid
-      ALLOCATE( AIRDEN_FULLGRID( LGLOB, IIPAR, JJPAR ), STAT=AS ) 
-      IF ( AS /= 0 ) CALL ALLOC_ERR( 'AIRDEN_FULLGRID' )
-      AIRDEN_FULLGRID = 0d0
->>>>>>> 045867e5
 
       ALLOCATE( SNOW( IIPAR, JJPAR ), STAT=AS )
       IF ( AS /= 0 ) CALL ALLOC_ERR( 'SNOW' )
@@ -4010,6 +3886,7 @@
 !
 ! !REVISION HISTORY:
 !  06 Feb 2012 - R. Yantosca - Split off init from routine INIT_DAO
+!  24 Feb 2012 - M. Payer    - Add SUNCOS_MID_5hr for PARANOX
 !EOP
 !------------------------------------------------------------------------------
 !BOC
@@ -4063,6 +3940,10 @@
       ALLOCATE( SUNCOS_MID( MAXIJ ), STAT=AS )
       IF ( AS /= 0 ) CALL ALLOC_ERR( 'SUNCOS_MID' )
       SUNCOS_MID = 0d0
+
+      ALLOCATE( SUNCOS_MID_5hr( MAXIJ ), STAT=AS )
+      IF ( AS /= 0 ) CALL ALLOC_ERR( 'SUNCOS_MID_5hr' )
+      SUNCOS_MID_5hr = 0d0
 
       ALLOCATE( T_FULLGRID( IIPAR, JJPAR, LGLOB ), STAT=AS )
       IF ( AS /= 0 ) CALL ALLOC_ERR( 'T_FULLGRID' )
@@ -4213,6 +4094,7 @@
 !  18 Aug 2010 - R. Yantosca - Now deallocate MERRA met field arrays
 !  05 Oct 2011 - R. Yantosca - Now deallocate SUNCOS_MID
 !  06 Feb 2012 - R. Yantosca - Cosmetic changes
+!  24 Feb 2012 - R. Yantosca - Now deallocate SUNCOS_MID_5hr; cosmetic changes
 !EOP
 !------------------------------------------------------------------------------
 !BOC
@@ -4222,9 +4104,9 @@
       !=================================================================
       ! CLEANUP_DAO begins here!
       !=================================================================
-<<<<<<< HEAD
       IF ( ALLOCATED( AD              ) ) DEALLOCATE( AD              ) 
       IF ( ALLOCATED( AIRDEN          ) ) DEALLOCATE( AIRDEN          )
+      IF ( ALLOCATED( AIRDEN_FULLGRID ) ) DEALLOCATE( AIRDEN_FULLGRID )
       IF ( ALLOCATED( AIRVOL          ) ) DEALLOCATE( AIRVOL          )
       IF ( ALLOCATED( ALBD1           ) ) DEALLOCATE( ALBD1           )
       IF ( ALLOCATED( ALBD2           ) ) DEALLOCATE( ALBD2           )
@@ -4250,6 +4132,7 @@
       IF ( ALLOCATED( DQVDTMST        ) ) DEALLOCATE( DQVDTMST        )
       IF ( ALLOCATED( DTRAIN          ) ) DEALLOCATE( DTRAIN          )
       IF ( ALLOCATED( ENTRAIN         ) ) DEALLOCATE( ENTRAIN         ) 
+      IF ( ALLOCATED( EFLUX           ) ) DEALLOCATE( EFLUX           )
       IF ( ALLOCATED( EVAP            ) ) DEALLOCATE( EVAP            ) 
       IF ( ALLOCATED( FRLAND          ) ) DEALLOCATE( FRLAND          )
       IF ( ALLOCATED( FRLAKE          ) ) DEALLOCATE( FRLAKE          )
@@ -4320,7 +4203,9 @@
       IF ( ALLOCATED( SPHU            ) ) DEALLOCATE( SPHU            )
       IF ( ALLOCATED( SUNCOS          ) ) DEALLOCATE( SUNCOS          )     
       IF ( ALLOCATED( SUNCOS_MID      ) ) DEALLOCATE( SUNCOS_MID      )
+      IF ( ALLOCATED( SUNCOS_MID_5hr  ) ) DEALLOCATE( SUNCOS_MID_5hr  )
       IF ( ALLOCATED( T               ) ) DEALLOCATE( T               )
+      IF ( ALLOCATED( T_FULLGRID      ) ) DEALLOCATE( T_FULLGRID      )
       IF ( ALLOCATED( TAUCLI          ) ) DEALLOCATE( TAUCLI          )
       IF ( ALLOCATED( TAUCLW          ) ) DEALLOCATE( TAUCLW          )
       IF ( ALLOCATED( TO31            ) ) DEALLOCATE( TO31            )
@@ -4349,139 +4234,6 @@
       IF ( ALLOCATED( ZMEU            ) ) DEALLOCATE( ZMEU            )
       IF ( ALLOCATED( ZMMD            ) ) DEALLOCATE( ZMMD            )
       IF ( ALLOCATED( ZMMU            ) ) DEALLOCATE( ZMMU            )
-      IF ( ALLOCATED( EFLUX           ) ) DEALLOCATE( EFLUX           )
-=======
-      IF ( ALLOCATED( AD       ) ) DEALLOCATE( AD       ) 
-      IF ( ALLOCATED( AIRDEN   ) ) DEALLOCATE( AIRDEN   )
-      IF ( ALLOCATED( AIRVOL   ) ) DEALLOCATE( AIRVOL   )
-      IF ( ALLOCATED( ALBD1    ) ) DEALLOCATE( ALBD1    )
-      IF ( ALLOCATED( ALBD2    ) ) DEALLOCATE( ALBD2    )
-      IF ( ALLOCATED( ALBD     ) ) DEALLOCATE( ALBD     )
-      IF ( ALLOCATED( AVGW     ) ) DEALLOCATE( AVGW     )
-      IF ( ALLOCATED( BXHEIGHT ) ) DEALLOCATE( BXHEIGHT )
-      IF ( ALLOCATED( CLDF     ) ) DEALLOCATE( CLDF     )
-      IF ( ALLOCATED( CLDFRC   ) ) DEALLOCATE( CLDFRC   )
-      IF ( ALLOCATED( CLDMAS   ) ) DEALLOCATE( CLDMAS   )
-      IF ( ALLOCATED( CLDTOPS  ) ) DEALLOCATE( CLDTOPS  )
-      IF ( ALLOCATED( CMFMC    ) ) DEALLOCATE( CMFMC    )
-      IF ( ALLOCATED( DELP     ) ) DEALLOCATE( DELP     )
-      IF ( ALLOCATED( DETRAINE ) ) DEALLOCATE( DETRAINE )
-      IF ( ALLOCATED( DETRAINN ) ) DEALLOCATE( DETRAINN ) 
-      IF ( ALLOCATED( DNDE     ) ) DEALLOCATE( DNDE     ) 
-      IF ( ALLOCATED( DNDN     ) ) DEALLOCATE( DNDN     )
-      IF ( ALLOCATED( DQIDTMST ) ) DEALLOCATE( DQIDTMST )
-      IF ( ALLOCATED( DQLDTMST ) ) DEALLOCATE( DQLDTMST )
-      IF ( ALLOCATED( DQRCON   ) ) DEALLOCATE( DQRCON   )
-      IF ( ALLOCATED( DQRCU    ) ) DEALLOCATE( DQRCU    )
-      IF ( ALLOCATED( DQRLSC   ) ) DEALLOCATE( DQRLSC   )
-      IF ( ALLOCATED( DQRLSAN  ) ) DEALLOCATE( DQRLSAN  )
-      IF ( ALLOCATED( DQVDTMST ) ) DEALLOCATE( DQVDTMST )
-      IF ( ALLOCATED( DTRAIN   ) ) DEALLOCATE( DTRAIN   )
-      IF ( ALLOCATED( ENTRAIN  ) ) DEALLOCATE( ENTRAIN  ) 
-      IF ( ALLOCATED( EVAP     ) ) DEALLOCATE( EVAP     ) 
-      IF ( ALLOCATED( FRLAND   ) ) DEALLOCATE( FRLAND   )
-      IF ( ALLOCATED( FRLAKE   ) ) DEALLOCATE( FRLAKE   )
-      IF ( ALLOCATED( FROCEAN  ) ) DEALLOCATE( FROCEAN  )
-      IF ( ALLOCATED( FRLANDIC ) ) DEALLOCATE( FRLANDIC )
-      IF ( ALLOCATED( FRSEAICE ) ) DEALLOCATE( FRSEAICE )
-      IF ( ALLOCATED( FRSNO    ) ) DEALLOCATE( FRSNO    )
-      IF ( ALLOCATED( GRN      ) ) DEALLOCATE( GRN      ) 
-      IF ( ALLOCATED( GWETROOT ) ) DEALLOCATE( GWETROOT ) 
-      IF ( ALLOCATED( GWETTOP  ) ) DEALLOCATE( GWETTOP  )
-      IF ( ALLOCATED( HFLUX    ) ) DEALLOCATE( HFLUX    )
-      IF ( ALLOCATED( HKBETA   ) ) DEALLOCATE( HKBETA   )
-      IF ( ALLOCATED( HKETA    ) ) DEALLOCATE( HKETA    )
-      IF ( ALLOCATED( LAI      ) ) DEALLOCATE( LAI      )      
-      IF ( ALLOCATED( LWI      ) ) DEALLOCATE( LWI      )
-      IF ( ALLOCATED( LWI_GISS ) ) DEALLOCATE( LWI_GISS ) 
-      IF ( ALLOCATED( MFXC     ) ) DEALLOCATE( MFXC     ) 
-      IF ( ALLOCATED( MFYC     ) ) DEALLOCATE( MFYC     ) 
-      IF ( ALLOCATED( MFZ      ) ) DEALLOCATE( MFZ      ) 
-      IF ( ALLOCATED( MOLENGTH ) ) DEALLOCATE( MOLENGTH ) 
-      IF ( ALLOCATED( MOISTQ   ) ) DEALLOCATE( MOISTQ   )
-      IF ( ALLOCATED( OICE     ) ) DEALLOCATE( OICE     )  
-      IF ( ALLOCATED( OPTD     ) ) DEALLOCATE( OPTD     )
-      IF ( ALLOCATED( OPTDEP   ) ) DEALLOCATE( OPTDEP   )
-      IF ( ALLOCATED( PARDF    ) ) DEALLOCATE( PARDF    )
-      IF ( ALLOCATED( PARDR    ) ) DEALLOCATE( PARDR    )
-      IF ( ALLOCATED( PBL      ) ) DEALLOCATE( PBL      )
-      IF ( ALLOCATED( PHIS     ) ) DEALLOCATE( PHIS     )
-      IF ( ALLOCATED( PFICU    ) ) DEALLOCATE( PFICU    )
-      IF ( ALLOCATED( PFILSAN  ) ) DEALLOCATE( PFILSAN  )
-      IF ( ALLOCATED( PFLCU    ) ) DEALLOCATE( PFLCU    )
-      IF ( ALLOCATED( PFLLSAN  ) ) DEALLOCATE( PFLLSAN  )
-      IF ( ALLOCATED( PREACC   ) ) DEALLOCATE( PREACC   )
-      IF ( ALLOCATED( PREANV   ) ) DEALLOCATE( PREANV   )
-      IF ( ALLOCATED( PRECON   ) ) DEALLOCATE( PRECON   )
-      IF ( ALLOCATED( PRELSC   ) ) DEALLOCATE( PRELSC   )
-      IF ( ALLOCATED( PRECSNO  ) ) DEALLOCATE( PRECSNO  )
-      IF ( ALLOCATED( PS1      ) ) DEALLOCATE( PS1      )
-      IF ( ALLOCATED( PS2      ) ) DEALLOCATE( PS2      )
-      IF ( ALLOCATED( PSC2     ) ) DEALLOCATE( PSC2     )
-      IF ( ALLOCATED( PV       ) ) DEALLOCATE( PV       )
-      IF ( ALLOCATED( QI       ) ) DEALLOCATE( QI       )
-      IF ( ALLOCATED( QL       ) ) DEALLOCATE( QL       )
-      IF ( ALLOCATED( RADLWG   ) ) DEALLOCATE( RADLWG   )
-      IF ( ALLOCATED( RADSWG   ) ) DEALLOCATE( RADSWG   )
-      IF ( ALLOCATED( REEVAPCN ) ) DEALLOCATE( REEVAPCN )
-      IF ( ALLOCATED( REEVAPLS ) ) DEALLOCATE( REEVAPLS )
-      IF ( ALLOCATED( RH1      ) ) DEALLOCATE( RH1      )
-      IF ( ALLOCATED( RH2      ) ) DEALLOCATE( RH2      )
-      IF ( ALLOCATED( RH       ) ) DEALLOCATE( RH       )
-      IF ( ALLOCATED( SEAICE00 ) ) DEALLOCATE( SEAICE00 )
-      IF ( ALLOCATED( SEAICE10 ) ) DEALLOCATE( SEAICE10 )
-      IF ( ALLOCATED( SEAICE20 ) ) DEALLOCATE( SEAICE20 )
-      IF ( ALLOCATED( SEAICE30 ) ) DEALLOCATE( SEAICE30 )
-      IF ( ALLOCATED( SEAICE40 ) ) DEALLOCATE( SEAICE40 )
-      IF ( ALLOCATED( SEAICE50 ) ) DEALLOCATE( SEAICE50 )
-      IF ( ALLOCATED( SEAICE60 ) ) DEALLOCATE( SEAICE60 )
-      IF ( ALLOCATED( SEAICE70 ) ) DEALLOCATE( SEAICE70 )
-      IF ( ALLOCATED( SEAICE80 ) ) DEALLOCATE( SEAICE80 )
-      IF ( ALLOCATED( SEAICE90 ) ) DEALLOCATE( SEAICE90 )
-      IF ( ALLOCATED( SLP      ) ) DEALLOCATE( SLP      )
-      IF ( ALLOCATED( SNICE    ) ) DEALLOCATE( SNICE    )
-      IF ( ALLOCATED( SNODP    ) ) DEALLOCATE( SNODP    )
-      IF ( ALLOCATED( SNOMAS   ) ) DEALLOCATE( SNOMAS   )
-      IF ( ALLOCATED( SNOW     ) ) DEALLOCATE( SNOW     )
-      IF ( ALLOCATED( SPHU1    ) ) DEALLOCATE( SPHU1    )
-      IF ( ALLOCATED( SPHU2    ) ) DEALLOCATE( SPHU2    )
-      IF ( ALLOCATED( SPHU     ) ) DEALLOCATE( SPHU     )
-      IF ( ALLOCATED( SUNCOS   ) ) DEALLOCATE( SUNCOS   )
-      IF ( ALLOCATED( SUNCOS_MID     ) ) DEALLOCATE( SUNCOS_MID     )
-      IF ( ALLOCATED( SUNCOS_MID_5hr ) ) DEALLOCATE( SUNCOS_MID_5hr )
-      IF ( ALLOCATED( T        ) ) DEALLOCATE( T        )
-      IF ( ALLOCATED( TAUCLI   ) ) DEALLOCATE( TAUCLI   )
-      IF ( ALLOCATED( TAUCLW   ) ) DEALLOCATE( TAUCLW   )
-      IF ( ALLOCATED( TO31     ) ) DEALLOCATE( TO31     )
-      IF ( ALLOCATED( TO32     ) ) DEALLOCATE( TO32     )
-      IF ( ALLOCATED( TO3      ) ) DEALLOCATE( TO3      )
-      IF ( ALLOCATED( TTO3     ) ) DEALLOCATE( TTO3     )
-      IF ( ALLOCATED( TMPU1    ) ) DEALLOCATE( TMPU1    )
-      IF ( ALLOCATED( TMPU2    ) ) DEALLOCATE( TMPU2    )
-      IF ( ALLOCATED( TROPP    ) ) DEALLOCATE( TROPP    )
-      IF ( ALLOCATED( TROPP1   ) ) DEALLOCATE( TROPP1   )
-      IF ( ALLOCATED( TROPP2   ) ) DEALLOCATE( TROPP2   )
-      IF ( ALLOCATED( TS       ) ) DEALLOCATE( TS       )
-      IF ( ALLOCATED( TSKIN    ) ) DEALLOCATE( TSKIN    )
-      IF ( ALLOCATED( U10M     ) ) DEALLOCATE( U10M     )
-      IF ( ALLOCATED( UPDE     ) ) DEALLOCATE( UPDE     ) 
-      IF ( ALLOCATED( UPDN     ) ) DEALLOCATE( UPDN     ) 
-      IF ( ALLOCATED( USTAR    ) ) DEALLOCATE( USTAR    )
-      IF ( ALLOCATED( UWND     ) ) DEALLOCATE( UWND     )
-      IF ( ALLOCATED( UWND1    ) ) DEALLOCATE( UWND1    )
-      IF ( ALLOCATED( UWND2    ) ) DEALLOCATE( UWND2    )
-      IF ( ALLOCATED( V10M     ) ) DEALLOCATE( V10M     ) 
-      IF ( ALLOCATED( VWND     ) ) DEALLOCATE( VWND     )
-      IF ( ALLOCATED( VWND1    ) ) DEALLOCATE( VWND1    )
-      IF ( ALLOCATED( VWND2    ) ) DEALLOCATE( VWND2    )
-      IF ( ALLOCATED( Z0       ) ) DEALLOCATE( Z0       )
-      IF ( ALLOCATED( ZMEU     ) ) DEALLOCATE( ZMEU     )
-      IF ( ALLOCATED( ZMMD     ) ) DEALLOCATE( ZMMD     )
-      IF ( ALLOCATED( ZMMU     ) ) DEALLOCATE( ZMMU     )
-      IF ( ALLOCATED( EFLUX    ) ) DEALLOCATE( EFLUX    )
->>>>>>> 045867e5
-      IF ( ALLOCATED( AIRDEN_FULLGRID ) ) DEALLOCATE( AIRDEN_FULLGRID )
-      IF ( ALLOCATED( T_FULLGRID      ) ) DEALLOCATE( T_FULLGRID      )
 
       END SUBROUTINE CLEANUP_DAO
 !EOC
