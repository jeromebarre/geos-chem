!------------------------------------------------------------------------------
!          Harvard University Atmospheric Chemistry Modeling Group            !
!------------------------------------------------------------------------------
!BOP
!
! !ROUTINE: emfossil
!
! !DESCRIPTION: Subroutine EMFOSSIL emits fossil fuels into the EMISRR and 
!  EMISRRN arrays, which are then passed to SMVGEAR. 
!\\
!\\
! !INTERFACE:
!
      SUBROUTINE EMFOSSIL( I, J, N, NN, IREF, JREF, JSCEN, Input_Opt )
!
! !USES:
!
      USE GIGC_Input_Opt_Mod, ONLY : OptInput
      USE BRAVO_MOD,          ONLY : GET_BRAVO_ANTHRO, GET_BRAVO_MASK
      USE CAC_ANTHRO_MOD,     ONLY : GET_CANADA_MASK,  GET_CAC_ANTHRO
      !USE DAO_MOD,            ONLY : IS_WATER
      USE DIAG_MOD,           ONLY : AD29,   AD32_an,  AD36
      USE EDGAR_MOD,          ONLY : GET_EDGAR_CO,     GET_EDGAR_NOx
      USE EDGAR_MOD,          ONLY : GET_EDGAR_TODN
      USE EMEP_MOD,           ONLY : GET_EMEP_ANTHRO,  GET_EUROPE_MASK
      USE EPA_NEI_MOD,        ONLY : GET_EPA_ANTHRO,   GET_USA_MASK
      USE GRID_MOD,           ONLY : GET_AREA_CM2
      USE RETRO_MOD,          ONLY : GET_RETRO_ANTHRO
      USE C2H6_MOD,           ONLY : GET_C2H6_ANTHRO
      USE NEI2005_ANTHRO_MOD, ONLY : GET_NEI2005_ANTHRO
      USE NEI2005_ANTHRO_MOD, ONLY : NEI05_MASK => USA_MASK
      USE LOGICAL_MOD,        ONLY : LICOADSSHIP !(cklee, 6/30/09)
                              
      USE STREETS_ANTHRO_MOD, ONLY : GET_SE_ASIA_MASK
      USE STREETS_ANTHRO_MOD, ONLY : GET_STREETS_ANTHRO
      USE TIME_MOD,           ONLY : GET_TS_EMIS,      GET_DAY_OF_WEEK
      USE TIME_MOD,           ONLY : GET_HOUR
      USE TRACERID_MOD,       ONLY : IDENO,    IDEO3,    IDEHNO3
      USE TRACERID_MOD,       ONLY : IDTCO,    IDTHNO3
      USE TRACERID_MOD,       ONLY : IDTC2H6,  IDTNO2
      USE VISTAS_ANTHRO_MOD,  ONLY : GET_VISTAS_ANTHRO
      USE ICOADS_SHIP_MOD,    ONLY : GET_ICOADS_SHIP !(cklee, 7/09/09)

      USE CMN_SIZE_MOD             ! Size parameters
      USE COMODE_LOOP_MOD          ! IHOUR
      USE CMN_O3_MOD               ! EMISR, EMISRR, etc...
      USE CMN_DIAG_MOD             ! Diagnostic switches & arrays

      ! 10/24/12, ckeller: NOX diurnal scale factors fix:
      USE TIME_MOD,           ONLY : GET_LOCALTIME
 
      IMPLICIT NONE
#     include "define.h"
!
! !INPUT PARAMETERS: 
!
      INTEGER, INTENT(IN)   :: I       ! GEOS-Chem longitude index
      INTEGER, INTENT(IN)   :: J       ! GEOS-Chem latitude index
      INTEGER, INTENT(IN)   :: N       ! GEOS-Chem emission species index
      INTEGER, INTENT(IN)   :: NN      ! GEOS-Chem advected tracer index
      INTEGER, INTENT(IN)   :: IREF    ! Offset index I+I0
      INTEGER, INTENT(IN)   :: JREF    ! Offset index J+J0
      INTEGER, INTENT(IN)   :: JSCEN   ! Day index (Sat=1, Sun=2, Weekday=3)
      TYPE(OptInput), INTENT(IN) :: Input_Opt   ! Input Options object
!
! !REMARKS:
!  In most cases, I0=J0=0, so IREF=I and JREF=J.  The offsets I0 and J0 are
!  mostly historical baggage.
!                                                                             .
!  NOTE: The source code for ship emissions has been commented out, but left
!  in place.  Although PARANOX computes ship emissions in CALCRATE, we may
!  have to disable this for the Grid-Independent model (because we have to
!  have a clean separation between emissions & chemistry).
! 
! !REVISION HISTORY: 
!  19 Apr 1999 - R. Yantosca - Initial version
!  (1 ) Uses the correct seasonal NOx and multi-level NOx (anthroems.f)
!  (2 ) Uses anthro scale factors for years since 1985 (from anthroems.f)
!  (3 ) Scales emissions based on weekday/weekend (emf_scale.f)
!  (4 ) Preserves old sensitivity study cases (emf_scale.f, emissdr.f)
!  (5 ) Scales emissions based on time of day (emfossil.f)
!  (6 ) Get rid of all GISS and PLUMES code (bmy, 4/19/99)
!  (7 ) Now use F90 syntax for declarations, etc. (bmy, 4/19/99)
!  (8 ) Now use allocatable arrays for ND29 and ND36 diagnostics.
!        Also made minor cosmetic changes & updated comments. (bmy, 3/16/00)
!  (9 ) Eliminate obsolete code and ND63 diagnostic (bmy, 4/12/00)
!  (10) Enhance anthropogenic CO emission by 8%, to account for CO production
!        from oxidation of anthropogenic VOC's (bnd, bmy, 1/2/01)
!  (11) Comment out scaling by 1.08 for anthro CO (bmy, 2/12/01)
!  (12) Eliminate obsolete commented-out code (bmy, 4/20/01)
!  (13) Now use 2% as the enhancment factor for CO instead of 1.08,
!        according to new jal numbers (bmy, 4/26/01)
!  (14) Now references "tracerid_mod.f" (bmy, 11/6/02)
!  (15) Now replaced DXYP(JREF)*1d4 with GET_AREA_CM2(J).  Now use function
!        GET_TS_EMIS() from "time_mod.f" (bmy, 2/11/03)
!  (16) Now can overwrite existing emissions with EPA/NEI data over the 
!        continental USA if LNEI99=T.  Now reference LNEI99 from F90
!        module "logical_mod.f".  Now reference GET_EPA_ANTHRO and
!        GET_USA_MASK from "epa_nei_mod.f". (rch, rjp, bmy, 11/5/04)
!  (17) Now references GET_DAY_OF_WEEK from "time_mod.f" to correctly figure
!        out if this is a weekday or weekend. (bmy, 7/6/05)
!  (18) Now make sure all USE statements are USE, ONLY (bmy, 10/3/05)
!  (19) Now references XNUMOL from "tracer_mod.f" (bmy, 10/25/05)
!  (20) Now apply EMEP European emissions if necessary.  Remove reference
!        to CMN, it's now obsolete. (bdf, bmy, 11/1/05)
!  (21) Rewrite IF statements to avoid seg fault errors when LEMEP and LNEI99 
!        are turned off. (bmy, 2/1/06)
!  (22) Now apply BRAVO Mexican emissions if necessary (rjp, kfb, bmy, 6/26/06)
!  (23) Now apply EDGAR emissions if necessary.  Also now only do the the 
!        EDGAR, EPA, EMEP, and BRAVO function calls in the LL=1 block.
!        (avd, bmy, 7/10/06)
!  (24) Now do BRAVO emissions before EPA/NEI99 emissions in order to avoid 
!        zero emissions in some boxes.  Now add David Streets emissions for 
!        NOx over SE Asia and CO over just China (yxw, bmy, 8/17/06)
!  (25) Bug fix: Now only execute EDGAR CO block if the tracer is CO.
!        Also, David Streets' CO is now applied over SE ASIA. (bmy, 9/8/06)
!  (26) Now references ITS_A_TAGCO_SIM from "tracer_mod.f".  Enhance CO prod
!        by 18.5% for tagged CO sim here instead of in "tagged_co_mod.f".
!        (bmy, 2/14/08)
!  (27) Use more robust test to only screen out "missing" values in EMEP,
!        BRAVO, and David Streets emissions. (avd, phs, bmy, 11/19/08)   
!  (28) Ship NOx is emitted as HNO3+10*O3  (phs, 3/4/08)
!  (29) Apply spatially-varying diurnal scalars for NOx (amv, 08/24/07)
!  (30) Now apply CAC Canadian emissions if necessary (amv, 01/09/08)
!  (31) Moved down BRAVO parts and add BRAVO and EPA emissions where they 
!        overlap (phs, 5/7/08)
!  (32) Now overwrite USA NOx with VISTAS if necessary (amv, 12/02/08)
!  (33) Modified CO scaling (jaf, 2/25/09)
!  (34) Add a test on existing emissions for EPA/NEI. (hotp, ccc, 5/29/09)
!  (35) Updated ship treatment (phs, 7/0/09)
!  (36) Add NEI2005 (amv, phs, 10/20/09)
!  (37) Bug fix for tagged CO and 0.5 x 0.666 Nested Grid (yxw, bmy, 11/23/09)
!  (38) Bug fix for array EMISRR, if emissions are already present in this 
!        array (e.g. ship O3 or HNO3) they no longer get overwritten.
!        (gvinken, 11/16/10)
!  19 Nov 2010 - R. Yantosca - Added ProTeX headers
!  24 Feb 2012 - M. Payer    - Commented out ship emissions, which has been
!                              moved to calcrate.F for PARANOX.  Left original
!                              code in place, but commented out.
!  01 Mar 2012 - R. Yantosca - Now use GET_AREA_CM2(I,J,L) from grid_mod.F90
!  22 Mar 2012 - M. Payer    - Update for C2H6. RETRO ethane emissions are too
!                              low so we will use Yaping Xiao's offline emiss.
<<<<<<< HEAD
!  14 Mar 2013 - M. Payer    - Replace NOx and Ox emissions with NO and O3
!                              emissions as part of removal of NOx-Ox
!                              partitioning
!  18 Apr 2013 - M. Payer    - Convert NOx using XNUMOL for NO2 since original
!                              NOx emissions are in mass units of NO2
!  25 Mar 2013 - R. Yantosca - Now use logical fields from Input_Opt
=======
!  24 Oct 2012 - C. Keller   - Use localtime instead of UTC to derive NOx 
!                              diurnal scale factors.
>>>>>>> 083d052e
!EOP
!------------------------------------------------------------------------------
!BOC
!
! !LOCAL VARIABLES:
!
      LOGICAL :: WEEKDAY
      INTEGER :: L, LL, K, DOW, HOUR
      REAL*8  :: TODX, DTSRCE, AREA_CM2           
      REAL*8  :: EMX(NOXLEVELS)  
      REAL*8  :: XEMISR
      REAL*8  :: XEMISRN(NOXLEVELS)
      REAL*8  :: BRAVO, EPA_NEI, EMEP,   EDGAR, STREETS
      REAL*8  :: CAC,   SHIP,    VISTAS, NEI05
      REAL*8  :: RETRO
      REAL*8  :: C2H6_ANTHRO
      ! 10/24/12, ckeller: NOX diurnal scale factors fix:
      INTEGER :: NOXHOUR

      ! For fields from Input_Opt
      LOGICAL :: LBRAVO
      LOGICAL :: LEMEP
      LOGICAL :: LNEI99
      LOGICAL :: LEDGARNOx
      LOGICAL :: LEDGARCO
      LOGICAL :: LSTREETS
      LOGICAL :: LCAC
      LOGICAL :: LEDGARSHIP
      LOGICAL :: LARCSHIP
      LOGICAL :: LEMEPSHIP
      LOGICAL :: LVISTAS
      LOGICAL :: LICARTT
      LOGICAL :: LNEI05
      LOGICAL :: LRETRO
      LOGICAL :: LHIST
      LOGICAL :: ITS_A_TAGCO_SIM
      INTEGER :: N_TRACERS
      REAL*8  :: XNUMOL(Input_Opt%N_TRACERS)

      !=================================================================
      ! EMFOSSIL begins here!
      !=================================================================

      ! Copy values from Input_Opt
      LBRAVO          = Input_Opt%LBRAVO
      LEMEP           = Input_Opt%LEMEP 
      LNEI99          = Input_Opt%LNEI99
      LEDGARNOx       = Input_Opt%LEDGARNOx
      LEDGARCO        = Input_Opt%LEDGARCO
      LSTREETS        = Input_Opt%LSTREETS  
      LCAC            = Input_Opt%LCAC
      LEDGARSHIP      = Input_Opt%LEDGARSHIP
      LARCSHIP        = Input_Opt%LARCSHIP
      LEMEPSHIP       = Input_Opt%LEMEPSHIP
      LVISTAS         = Input_Opt%LVISTAS
      LICARTT         = Input_Opt%LICARTT
      LNEI05          = Input_Opt%LNEI05
      LRETRO          = Input_Opt%LRETRO
      LHIST           = Input_Opt%LHIST
      ITS_A_TAGCO_SIM = Input_Opt%ITS_A_TAGCO_SIM
      N_TRACERS       = Input_Opt%N_TRACERS
      XNUMOL          = Input_Opt%XNUMOL(1:N_TRACERS)

      ! Emission timestep [s]
      DTSRCE   = GET_TS_EMIS() * 60d0

      ! Surface area of grid box
      AREA_CM2 = GET_AREA_CM2( I, J, 1 )

      ! GMT hour of day
      HOUR     = GET_HOUR()

      ! Flag for weekday or weekend for NEI/VISTAS emissions
      DOW      = GET_DAY_OF_WEEK()
      WEEKDAY  = ( DOW > 0 .and. DOW < 6 )

      !=================================================================
      ! Call EMF_SCALE to do the following:
      ! (1) Save original values of EMISR, EMISRN
      ! (2) If LFFNOX=F, turn off NOx, Ox emissions
      ! (3) Scale emissions to weekend/weekday usage
      !=================================================================
      CALL EMF_SCALE( I, J, N, NN, IREF, JREF, JSCEN, XEMISR, XEMISRN )       

      !=================================================================    
      ! ADD ANTHROPOGENIC EMISSIONS TO TRACER TOTALS
      ! NOTE APPROPRIATE TIME-OF-DAY FACTOR (TOD) MUST BE
      ! ESTABLISHED FOR EACH TRACER; 
      ! WITH IHOUR = 1-6 (1 = 10pm-2am)
      ! and tracer index distinguishing NOx-HC- BIO
      !
      ! NOx only: account for all NOx levels (LL=1,NOXLEVELS)
      !=================================================================    
      ! Replaced NOx emissions with NO emissions (mpayer, 3/14/13)
      IF ( N == IDENO ) THEN

         ! Initialize work variables
         EMX(:)  = 0d0

         ! 10/24/12, ckeller: fix for EDGAR diurnal scale factors:
         NOXHOUR = MIN( 23, NINT( GET_LOCALTIME ( I, J, 1 ) ) )
         TODX = GET_EDGAR_TODN(I,J,NOXHOUR)

         ! Use spatially varying diurnal scale factors 
         ! from EDGAR (amv, phs, 3/10/08)
!         TODX = GET_EDGAR_TODN(I,J,HOUR)

         
         ! Loop over all of the emission levels for NOx (e.g. surface, 100m)
         DO LL = 1, NOXLEVELS
            EMX(LL)  = TODX * EMISRN(IREF,JREF,LL)

            !-----------------------------------------------------------
            ! Get NOx from the EDGAR inventory (global)
            !-----------------------------------------------------------

            ! If we are using EDGAR emissions
            IF ( LEDGARNOx ) THEN

               ! Put all emissions into 1st level
               IF ( LL == 1 ) THEN

                  ! Get EDGAR emissions for NOx [molec/cm2/s]
                  EDGAR   = GET_EDGAR_NOx( I, J, MOLEC_CM2_S=.TRUE. )

                  ! Apply EDGAR time-of-day factor
                  EDGAR   = EDGAR * TODX

                  ! Replace GEIA with EPA/NEI emissions at surface
                  EMX(LL) = EDGAR * ( DTSRCE * AREA_CM2 ) /
     &                      XNUMOL(IDTNO2) 
            
               ELSE 
            
                  ! Zero EDGAR emissions in the 2nd level 
                  EMX(LL) = 0d0                   
                  
               ENDIF
            ENDIF

            !-----------------------------------------------------------
            ! Get NOx from EMEP inventory over Europe 
            !-----------------------------------------------------------

            ! If we are using EMEP ...
![eml Don't apply regional overwrites of NOx over global historical emissions
            IF ( LEMEP .and. .not. LHIST ) THEN
!eml]
               ! If we are over the European region ...
               IF ( GET_EUROPE_MASK( I, J ) > 0d0 ) THEN 

                  IF ( LL == 1 ) THEN
            
                     ! Get EMEP emissions for NOx 
                     EMEP    = GET_EMEP_ANTHRO( I, J, NN, KG_S=.FALSE. )

                     ! Apply time-of-day factor
                     EMEP    = EMEP * TODX

                     ! Replace GEIA with EMEP emissions at surface
                     EMX(LL) = EMEP * ( DTSRCE * AREA_CM2 ) /
     &                         XNUMOL(IDTNO2) 
                  
                  ELSE 
            
                     ! Zero GEIA emissions in the 2nd level 
                     ! where the EMEP emissions are nonzero
                     EMX(LL) = 0d0                   
                  
                  ENDIF

               ENDIF
            ENDIF

            !-----------------------------------------------------------
            ! Get NOx from EPA/NEI or VISTAS inventory over the USA 
            !-----------------------------------------------------------

            ! If we are using EPA/NEI emissions
![eml 
            IF ( LNEI99 .and. .not. LHIST ) THEN
!eml]

               ! If we are over the USA ...               
               IF ( GET_USA_MASK( I, J ) > 0d0 ) THEN 
            
                  IF ( LL == 1 ) THEN
                  
                     ! Get EPA emissions for NOx 
                     EPA_NEI = GET_EPA_ANTHRO( I, J, NN, WEEKDAY )

                     ! Apply time-of-day factor
                     EPA_NEI = EPA_NEI * TODX

                     ! Replace GEIA with EPA/NEI emissions at surface
                     EMX(LL) = EPA_NEI * 
     &                         ( DTSRCE * AREA_CM2 ) / XNUMOL(IDTNO2) 
            
                  ELSE 
            
                     ! Zero GEIA emissions in the 2nd level 
                     ! where the EPA/NEI emissions are nonzero
                     EMX(LL) = 0d0                   
                  
                  ENDIF
               ENDIF
            ENDIF

![eml
            IF ( LVISTAS .and. .not. LHIST ) THEN
!eml]
               ! If we are over the USA ...
               IF ( GET_USA_MASK( I, J ) > 0d0 ) THEN

                  IF ( LL == 1 ) THEN

                     ! Get VISTAS emissions for NOx 
                     VISTAS = GET_VISTAS_ANTHRO( I, J, NN, WEEKDAY )

                     ! Apply time-of-day factor
                     VISTAS = VISTAS * TODX

                     ! Replace with VISTAS emissions at surface
                     EMX(LL) = VISTAS * 
     &                         ( DTSRCE * AREA_CM2 ) / XNUMOL(IDTNO2)

                  ELSE 

                     EMX(LL) = 0d0

                  ENDIF
               ENDIF
            ENDIF

            !-----------------------------------------------------------
            ! Get NOx from the David Streets' inventory (SE Asia)
            !-----------------------------------------------------------

            ! If we are using David Streets' emissions
![eml
            IF ( LSTREETS .and. .not. LHIST ) THEN
!eml]
               ! If we are over the SE Asia region
               IF ( GET_SE_ASIA_MASK( I, J ) > 0d0 ) THEN

                  ! Put all emissions into 1st level
                  IF ( LL == 1 ) THEN

                     ! Get David Streets' emissions for NOx [molec/cm2/s]
                     STREETS = GET_STREETS_ANTHRO( I, J, NN, 
     &                                             MOLEC_CM2_S=.TRUE. )

                     ! Apply time-of-day factor
                     STREETS = STREETS * TODX

                     ! Replace base emissions with STREETS
                     EMX(LL) = STREETS * 
     &                         ( DTSRCE * AREA_CM2 ) / XNUMOL(IDTNO2) 
            
                  ELSE 
            
                     ! Zero EDGAR emissions in the 2nd level 
                     EMX(LL) = 0d0                   
                  
                  ENDIF
               ENDIF
            ENDIF


            !-----------------------------------------------------------
            ! Get NOx from BRAVO inventory over MEXICO
            !-----------------------------------------------------------

            ! If we are using BRAVO ...
![eml
            IF ( LBRAVO .and. .not. LHIST ) THEN
!eml]
               ! If we are over the Mexican region ...
               IF ( GET_BRAVO_MASK( I, J ) > 0d0 ) THEN 

                  IF ( LL == 1 ) THEN

                     ! Get BRAVO emissions for NOx 
                     ! (and apply time-of-day factor)
                     BRAVO   = GET_BRAVO_ANTHRO( I, J, NN ) * TODX

                     ! Replace GEIA with BRAVO emissions at surface
                     ! Now, if on border, add to NEI99 emissions (phs, 5/7/08)
                     IF ( LNEI99 ) THEN 
                        IF ( GET_USA_MASK( I, J ) > 0d0 ) THEN

                           EMX(LL) = EMX(LL) + BRAVO * ( DTSRCE *
     &                               AREA_CM2 ) / XNUMOL(IDTNO2) 
                        ENDIF                           
                     ELSE
                        EMX(LL) = BRAVO * ( DTSRCE*AREA_CM2 ) /
     &                            XNUMOL(IDTNO2) 

                     ENDIF

                  ELSE 
            
                     ! Zero GEIA emissions in the 2nd level 
                     ! where the BRAVO emissions are nonzero
                     EMX(LL) = 0d0                   
                  
                  ENDIF
               ENDIF
            ENDIF

            !-----------------------------------------------------------
            ! Get NOx from the CAC inventory (Canada)
            !-----------------------------------------------------------

            ! If we are using CAC emissions
![eml
            IF ( LCAC .and. .not. LHIST ) THEN
!eml]
               ! If we are over the SE Asia region
               IF ( GET_CANADA_MASK( I, J ) > 0d0 ) THEN

                  ! Put all emissions into 1st level
                  IF ( LL == 1 ) THEN

                     ! Get CAC emissions for NOx [molec/cm2/s]
                     CAC = GET_CAC_ANTHRO( I, J, NN,
     &                                             MOLEC_CM2_S=.TRUE. )

                     ! Apply time-of-day factor
                     CAC = CAC * TODX

                     IF ( LNEI99 ) THEN

                        ! If on border, add to NEI99 emissions (which has
                        ! no Canadian component)
                        IF ( GET_USA_MASK( I, J ) > 0d0 ) THEN
                           EMX(LL) = EMX(LL) + CAC * ( DTSRCE * 
     &                               AREA_CM2 ) / XNUMOL(IDTNO2)
                        ELSE
                           EMX(LL) = CAC * ( DTSRCE * AREA_CM2 ) /
     &                               XNUMOL(IDTNO2)
                        ENDIF
                     ELSE

                        ! Replace base emissions with CAC
                        EMX(LL) = CAC * ( DTSRCE * AREA_CM2 ) /
     &                            XNUMOL(IDTNO2)
                     ENDIF

                  ELSE

                     ! Zero CAC emissions in the 2nd level
                     EMX(LL) = 0d0

                  ENDIF
               ENDIF
            ENDIF

![eml
            IF ( LNEI05 .and. .not. LHIST ) THEN
!eml]

               ! If we are over the USA and CAN/MEX
               IF ( NEI05_MASK( I, J ) > 0d0 ) THEN

                  ! Get EPA emissions for NOx
                  NEI05 = GET_NEI2005_ANTHRO( I, J, LL, NN, WEEKDAY,
     &                                        MOLEC_CM2_s = .TRUE.)

                  ! Apply time-of-day factor
                  NEI05 = NEI05 * TODX

                  ! Replace GEIA with EPA/NEI emissions at surface
                  EMX(LL) = NEI05 *
     &                      ( DTSRCE * AREA_CM2 ) / XNUMOL(IDTNO2)

               ENDIF

            ENDIF

!%%%%%%%%%%%%%%%%%%%%%%%%%%%%%%%%%%%%%%%%%%%%%%%%%%%%%%%%%%%%%%%%%%%%%%%%%%%%%%
! Prior to 2/24/12:
! Comment this out and leave this here, in case we have to re-install it
! in the context of the Grid-Independent model (bmy, 2/24/12) 
!
!            !SHIP EMISSIONS NOW DONE IN CALCRATE.F (gvinken, 07/27/10)
!
!            !-----------------------------------------------------------
!            ! Add ship emissions emitted as HNO3 and 10*O3,
!            ! i.e., ozone production efficiency (OPE)=10.
!            ! See : Chen, G., et al. (2005), An investigation of the 
!            ! chemistry of ship emission plumes during ITCT 2002, 
!            ! J. Geophys. Res., 110, D10S90, doi:10.1029/2004JD005236.
!            ! (djj, phs, 3/4/08)
!            ! Now also process EMEP NOx ship emissions, available
!            ! from 1990 with EMEP 2005 (phs, 6/08)
!            ! Correctly handle LEMEPSHIP=.TRUE. (phs 7/9/09) 
!            !-----------------------------------------------------------
!
!
!            ! DO it only once (1st level)
!            IF ( LL == 1 ) THEN
!
!               ! Reset
!               SHIP = 0D0
!
!               ! handle global inventory first
!               IF ( LEDGARSHIP ) THEN 
!
!                  ! Get SHIP EDGAR emissions for NOx [molec/cm2/s]
!                  SHIP = GET_EDGAR_NOx( I, J, 
!     &                                  MOLEC_CM2_S=.TRUE., SHIP=.TRUE.)
!                  
!               ! ICOADS ship emissions (cklee,7/09/09)
!               ELSE IF ( LICOADSSHIP ) THEN
!
!                  ! Get ICOADS  emissions for NOx [molec/cm2/s]
!                  SHIP = GET_ICOADS_SHIP( I, J, NN, MOLEC_CM2_S=.TRUE. )
!                  
!               ENDIF
!
!               ! Overwrite Europe
!               IF ( LEMEPSHIP ) THEN
!                 
!                  IF ( GET_EUROPE_MASK( I, J ) > 0d0 )
!
!                  ! Get SHIP EMEP emissions for NOx [molec/cm2/s]
!     &            SHIP = GET_EMEP_ANTHRO( I, J, NN, SHIP=.TRUE.)
!
!               ENDIF
!                  
!               ! Store as HNO3 and O3
!               ! Convert molec/cm2/s to molec/box/s (cdh, 10/20/2011)
!               EMISRR(I,J,IDEHNO3) = SHIP * AREA_CM2
!               EMISRR(I,J,IDEOX)   = 10D0 * SHIP * AREA_CM2 
!               
!               ! ND36 = Anthro source diagnostic...store as [molec/cm2]
!               ! and convert to [molec/cm2/s] in DIAG3.F
!               IF ( ND36 > 0 ) THEN
!
!                  AD36(I,J,IDEHNO3) = AD36(I,J,IDEHNO3) + SHIP * DTSRCE
!
!                  AD36(I,J,IDEOX) = AD36(I,J,IDEOX) + 10D0 * SHIP * 
!     &                              DTSRCE
!                  
!               ENDIF
!                  
!            ENDIF
!%%%%%%%%%%%%%%%%%%%%%%%%%%%%%%%%%%%%%%%%%%%%%%%%%%%%%%%%%%%%%%%%%%%%%%%%%%%%%%


            !-----------------------------------------------------------
            ! Store in EMISRRN array and archive diagnostics
            !-----------------------------------------------------------

            ! EMISRRN [molec/box/s] is referenced by LL
            EMISRRN(I,J,LL) = EMISRRN(I,J,LL) +
     &                       ( EMX(LL) * XNUMOL(IDTNO2) / DTSRCE )

            ! ND32 = save anthro NOx for levels L=1,NOXEXTENT [molec/cm2/s]
            IF ( ND32 > 0 ) THEN
               AD32_an(I,J,LL) = AD32_an(I,J,LL) + 
     &              ( EMX(LL) * XNUMOL(IDTNO2) / ( DTSRCE * AREA_CM2 ) )   
            ENDIF

            ! ND36 = save anthro emissions in [molec/cm2]
            ! and then convert to [molec/cm2/s] in DIAG3.F
            IF ( ND36 > 0 ) THEN
               AD36(I,J,N) = AD36(I,J,N) +
     &            ( EMX(LL) * XNUMOL(IDTNO2) / AREA_CM2 )
            ENDIF    
         ENDDO     

      !=================================================================    
      ! All other emitted tracers except NOx! 
      !=================================================================    
      ELSE

         ! Initialize work variables
         EMX(:)  = 0d0

         ! Use appropriate scale factor for time of day
         ! Replaced Ox emissions with O3 emissions (mpayer, 3/14/13)
         IF ( N == IDEO3 ) THEN
            TODX = TODN(IHOUR)
         ELSE
            TODX = TODH(IHOUR)
         ENDIF

         EMX(1) = TODX * EMISR(IREF,JREF,N) 
 
         !--------------------------------------------------------------
         ! Get CO emissions from the EDGAR inventory (global)
         !--------------------------------------------------------------

         ! If we are using EDGAR CO ...
         IF ( NN == IDTCO .and. LEDGARCO ) THEN
         
            ! Get EDGAR CO
            EDGAR  = GET_EDGAR_CO( I, J, MOLEC_CM2_S=.TRUE. )

            ! Apply time of day factor
            EDGAR  = EDGAR * TODX
         
            ! Convert from molec/cm2/s to kg/box/timestep in order
            ! to be in the proper units for EMISRR array
            EMX(1) = EDGAR * ( DTSRCE * AREA_CM2 ) / XNUMOL(NN) 

         ENDIF

         !--------------------------------------------------------------
         ! Get CO emissions from RETRO inventory
         !--------------------------------------------------------------
        
         ! If we are using RETRO emissions ...
         IF ( LRETRO ) THEN

	    ! Get RETRO emissions
            RETRO = GET_RETRO_ANTHRO( I, J, NN )

	    ! -1 indicates tracer NN does not have RETRO emissions
            IF ( .not. ( RETRO < 0d0 ) ) THEN

	       ! Apply time-of-day factor
	       RETRO = RETRO * TODX

               ! Convert from molec/cm2/s to kg/box/timestep in order
               ! to be in the proper units for EMISRR array
	       EMX(1) = RETRO * ( DTSRCE * AREA_CM2 ) / XNUMOL(NN)	    

	    ENDIF  
         ENDIF

         !--------------------------------------------------------------
         ! Get C2H6 emissions from Yaping Xiao's inventory (mpayer, 3/22/12)
         !--------------------------------------------------------------

         ! If C2H6 is a defined tracer ...
         IF ( NN == IDTC2H6 ) THEN

               C2H6_ANTHRO = GET_C2H6_ANTHRO( I, J, NN )

               ! Apply time-of-day factor
	       C2H6_ANTHRO = C2H6_ANTHRO * TODX

               ! Convert from molC/cm2/s to kg/box/timestep in order
               ! to be in the proper units for EMISRR array
               EMX(1) = C2H6_ANTHRO * ( DTSRCE * AREA_CM2 ) / XNUMOL(NN)

         ENDIF
  
         !--------------------------------------------------------------
         ! Get CO & Hydrocarbons from EMEP inventory over Europe
         !--------------------------------------------------------------

         ! If we are using EMEP emissions ...
         IF ( LEMEP ) THEN

            ! If we are over the European region ...
            IF ( GET_EUROPE_MASK( I, J ) > 0d0 ) THEN
         
               ! Get EMEP emissions 
               EMEP = GET_EMEP_ANTHRO( I, J, NN )

               ! -1 indicates tracer NN does not have EMEP emissions
               IF ( .not. ( EMEP < 0d0 ) ) THEN

                  ! Apply time-of-day factor
                  EMEP   = EMEP * TODX

                  ! Convert from molec/cm2/s to kg/box/timestep in order
                  ! to be in the proper units for EMISRR array
                  EMX(1) = EMEP * ( DTSRCE * AREA_CM2 ) / XNUMOL(NN) 

               ENDIF
            ENDIF
         ENDIF


         !--------------------------------------------------------------
         ! Get CO & Hydrocarbons from EPA/NEI inventory over the USA 
         !--------------------------------------------------------------

         ! If we are using EPA/NEI99 emissions ...
         IF ( LNEI99 ) THEN

            ! If we are over the USA ...
            IF ( GET_USA_MASK( I, J ) > 0d0 ) THEN
         
               ! Get EPA/NEI emissions (and apply time-of-day factor)
               EPA_NEI = GET_EPA_ANTHRO( I, J, NN, WEEKDAY )

               ! -1 indicates tracer NN does not have EPA/NEI emissions
               IF ( .not. ( EPA_NEI < 0d0 ) ) THEN

                  ! Apply time-of-day factor
                  EPA_NEI = EPA_NEI * TODX
         
                  ! Convert from molec/cm2/s to kg/box/timestep in order
                  ! to be in the proper units for EMISRR array
                  EMX(1)  = EPA_NEI * ( DTSRCE * AREA_CM2 ) / XNUMOL(NN) 

               ENDIF
            ENDIF
         ENDIF

         !--------------------------------------------------------------
         ! Get CO from David Streets' inventory over Europe
         !--------------------------------------------------------------

         ! If we are using David Streets' emissions ...
         IF ( LSTREETS ) THEN

            ! If we are over the China region ...
            IF ( GET_SE_ASIA_MASK( I, J ) > 0d0 ) THEN
         
               ! Get STREETS emissions 
               STREETS = GET_STREETS_ANTHRO( I, J, NN, 
     &                                       MOLEC_CM2_S=.TRUE. )
         
               ! -1 indicates tracer NN does not have BRAVO emissions
               IF ( .not. ( STREETS < 0d0 ) ) THEN

                  ! Apply time-of-day factor
                  STREETS = STREETS * TODX

                  ! Convert from molec/cm2/s to kg/box/timestep in order
                  ! to be in the proper units for EMISRR array
                  EMX(1) = STREETS * ( DTSRCE * AREA_CM2 ) / XNUMOL(NN) 

               ENDIF
            ENDIF
         ENDIF


         !--------------------------------------------------------------
         ! Get CO from BRAVO inventory over MEXICO
         !--------------------------------------------------------------

         ! If we are using BRAVO emissions ...
         IF ( LBRAVO ) THEN

            ! If we are over the Mexican region ...
            IF ( GET_BRAVO_MASK( I, J ) > 0d0 ) THEN
         
               ! Get BRAVO emissions 
               BRAVO = GET_BRAVO_ANTHRO( I, J, NN )
         
               ! -1 indicates tracer NN does not have BRAVO emissions
               IF ( .not. ( BRAVO < 0d0 ) ) THEN

                  ! Apply time-of-day factor
                  BRAVO  = BRAVO * TODX

                  ! Convert from molec/cm2/s to kg/box/timestep in order
                  ! to be in the proper units for EMISRR array.
                  ! Now, if on border, add to NEI99 emissions (phs, 5/7/08)
                  IF ( LNEI99 ) THEN 
                     IF ( GET_USA_MASK( I, J ) > 0d0 ) THEN

                        EMX(1) = EMX(1) + 
     &                       BRAVO * ( DTSRCE * AREA_CM2 ) / XNUMOL(NN) 
                     ENDIF
                  ELSE

                     EMX(1) = BRAVO * ( DTSRCE * AREA_CM2 ) / XNUMOL(NN)

                  ENDIF

               ENDIF
            ENDIF
         ENDIF


         !--------------------------------------------------------------
         ! Get CAC other emissions over Canada
         !--------------------------------------------------------------

         ! If we are using CAC emissions ...
         IF ( LCAC ) THEN

            ! If we are over the China region ...
            IF ( GET_CANADA_MASK( I, J ) > 0d0 ) THEN

               ! Get CAC emissions 
               CAC = GET_CAC_ANTHRO( I, J, NN, MOLEC_CM2_S=.TRUE. )
         
               ! -1 indicates tracer NN does not have CAC emissions
               IF ( .not. ( CAC < 0d0 ) ) THEN

                  ! Apply time-of-day factor
                  CAC = CAC * TODX

                  IF ( LNEI99 ) THEN
                     ! If on border, add to NEI99 emissions (which contain
                     ! no Canadian component)
                     IF ( GET_USA_MASK( I, J ) > 0d0 ) THEN
                        EMX(1) = EMX(1) + CAC *
     &                           ( DTSRCE * AREA_CM2 ) / XNUMOL(NN)
                     ELSE
                        EMX(1) = CAC *
     &                           ( DTSRCE * AREA_CM2 ) / XNUMOL(NN)
                     ENDIF
                  ELSE

                    ! Else replace base emissions with CAC
                     EMX(1) = CAC *
     &                        ( DTSRCE * AREA_CM2 ) / XNUMOL(NN)
                  ENDIF

               ENDIF
            ENDIF
         ENDIF

         ! If we are using EPA/NEI2005 emissions ...
         IF ( LNEI05 ) THEN

            ! If we are over the USA ...
            IF ( NEI05_MASK( I, J ) > 0d0 ) THEN

               NEI05 = 0D0
               
               ! Loop over all of the emission levels
               ! For now lump levels together (phs, 10/20/09)
               DO LL = 1, NOXLEVELS 
               
                  ! Get EPA/NEI emissions               
                  EPA_NEI = GET_NEI2005_ANTHRO( I, J, LL, NN,
     &                 WEEKDAY, MOLEC_CM2_S=.TRUE. )

                  ! -1 indicates tracer NN does not have EPA/NEI emissions
                  IF ( EPA_NEI < 0d0 )  EXIT

                  NEI05 = NEI05 + EPA_NEI
                  
               ENDDO

               
               IF ( EPA_NEI > -1d0 ) THEN

                  ! Apply time-of-day factor
                  NEI05 = NEI05 * TODX
  
                  ! Convert from molec/cm2/s to kg/box/timestep in order
                  ! to be in the proper units for EMISRR array
                  EMX(1)  = NEI05 * ( DTSRCE * AREA_CM2 ) / XNUMOL(NN)

               ENDIF
            ENDIF              
         ENDIF

         ! Account for CO production from anthropogenic VOC's
         ! -> For Tagged CO, enhance CO production by 18.5%
         ! -> For full-chem, enhance CO production by 2%
         ! (bnd, bmy, 4/26/01; jaf, mak, bmy, 2/14/08)
         ! Scaling factor is now correctly applied after 
         ! calculating emissions. (jaf, ccc, 2/25/09)
         ! Modifications of the scaling using Rynda GRL 2008.
         ! (jaf, ccc, 2/25/09)
         ! Added a nested if (phs, 7/9/09)
         IF ( ITS_A_TAGCO_SIM ) THEN           
            IF ( LICARTT ) THEN
               IF ( GET_USA_MASK(I,J) > 0.d0 ) THEN
                  IF ( NN == IDTCO ) EMX(1) = EMX(1) * 1.39d0
               ELSE
                  IF ( NN == IDTCO ) EMX(1) = EMX(1) * 1.19d0
               ENDIF
            ELSE
               IF ( NN == IDTCO ) EMX(1) = EMX(1) * 1.19d0
            ENDIF
         ELSE
            IF ( NN == IDTCO ) EMX(1) = EMX(1) * 1.02d0
         ENDIF


         !--------------------------------------------------------------
         ! Add ship emissions for CO (phs, 7/9/09)
         !--------------------------------------------------------------
         SHIP = 0D0
         
         IF ( NN == IDTCO ) THEN

            ! get global inventory first
            IF ( LEDGARSHIP ) THEN
               
               SHIP = GET_EDGAR_CO( I, J, MOLEC_CM2_S=.TRUE.,
     $                              SHIP=.TRUE.)
            
            ELSE IF ( LICOADSSHIP ) THEN

               SHIP = GET_ICOADS_SHIP( I, J, NN, MOLEC_CM2_S=.TRUE. )

            ENDIF

            ! overwrite Europe
            IF ( LEMEPSHIP ) SHIP = 
     $           GET_EMEP_ANTHRO( I, J, NN, SHIP=.TRUE.)

            ! Convert to same units as EMX(1), and add
            SHIP = SHIP * ( DTSRCE * AREA_CM2 ) / XNUMOL(NN) 

            EMX(1) = EMX(1) + SHIP
            
         ENDIF
     
         !--------------------------------------------------------------
         ! Store in EMISRR array and archive diagnostics
         !--------------------------------------------------------------
         EMISRR(I,J,N) = EMISRR(I,J,N) + EMX(1) * XNUMOL(NN) / DTSRCE

         ! ND29 = CO source diagnostic... 
         ! store as [molec/cm2/s] in AD29(:,:,1)
         IF ( ND29 > 0 .and. NN == IDTCO ) THEN
            AD29(I,J,1) = AD29(I,J,1) +
     &           ( EMX(1) * XNUMOL(NN) / ( DTSRCE * AREA_CM2 ) ) 
         ENDIF

         ! ND36 = Anthro source diagnostic...store as [molec/cm2] 
         ! and convert to [molec/cm2/s] in DIAG3.F
         IF ( ND36 > 0 ) THEN
            AD36(I,J,N) = AD36(I,J,N) + 
     &           ( EMX(1) * XNUMOL(NN) / AREA_CM2 ) 
         ENDIF    

      ENDIF

      !=================================================================
      ! Restore EMISR, EMISRN to original values
      !=================================================================
      IF ( N == IDENO ) THEN
         EMISRN(IREF,JREF,1:NOXLEVELS) = XEMISRN(1:NOXLEVELS)
      ELSE
         EMISR(IREF,JREF,N) = XEMISR
      ENDIF  

      END SUBROUTINE EMFOSSIL
!EOC<|MERGE_RESOLUTION|>--- conflicted
+++ resolved
@@ -140,17 +140,14 @@
 !  01 Mar 2012 - R. Yantosca - Now use GET_AREA_CM2(I,J,L) from grid_mod.F90
 !  22 Mar 2012 - M. Payer    - Update for C2H6. RETRO ethane emissions are too
 !                              low so we will use Yaping Xiao's offline emiss.
-<<<<<<< HEAD
+!  24 Oct 2012 - C. Keller   - Use localtime instead of UTC to derive NOx 
+!                              diurnal scale factors.
 !  14 Mar 2013 - M. Payer    - Replace NOx and Ox emissions with NO and O3
 !                              emissions as part of removal of NOx-Ox
 !                              partitioning
 !  18 Apr 2013 - M. Payer    - Convert NOx using XNUMOL for NO2 since original
 !                              NOx emissions are in mass units of NO2
 !  25 Mar 2013 - R. Yantosca - Now use logical fields from Input_Opt
-=======
-!  24 Oct 2012 - C. Keller   - Use localtime instead of UTC to derive NOx 
-!                              diurnal scale factors.
->>>>>>> 083d052e
 !EOP
 !------------------------------------------------------------------------------
 !BOC
