--- conflicted
+++ resolved
@@ -932,19 +932,6 @@
              State_Chm%IsorropSulfate(I,J,L)  = MAX(SULFTEMP, 1e-30_fp)
              State_Chm%IsorropBisulfate(I,J,L)= MAX(BISULTEMP, 1e-30_fp)
              State_Chm%AeroH2O(I,J,L,1+NDUST) = AERLIQ(8) * 18e+0_fp ! mol/m3 -> g/m3
-<<<<<<< HEAD
-
-          NUM_SAV    = ( Spc(I,J,L,id_NH3)  / 17.0_fp                        &
-                     +   Spc(I,J,L,id_NH4)  / 18.0_fp                        &
-                     +   Spc(I,J,L,id_SALA) * 0.3061_fp / 23.0_fp           )
-
-          DEN_SAV    = ( Spc(I,J,L,id_SO4)  / 96.0_fp   * 2.0_fp             &
-                     +   Spc(I,J,L,id_NIT)  / 62.0_fp                        &
-                     +   HNO3_DEN           / 63.0_fp                        &
-                     +   Spc(I,J,L,id_SALA) * 0.55_fp   / 35.45_fp          )
-       ENDIF
-
-=======
           
              NUM_SAV = ( Spc(I,J,L,id_NH3)  / 17.0_fp                        &
                      +   Spc(I,J,L,id_NH4)  / 18.0_fp                        &
@@ -955,8 +942,6 @@
                      +   HNO3_DEN           / 63.0_fp                        &
                      +   Spc(I,J,L,id_SALA) * 0.55_fp   / 35.45_fp          )
           ENDIF
-       
->>>>>>> cc66bc30
        ENDDO
 
        IF ( id_HCl > 0 ) THEN
