--- conflicted
+++ resolved
@@ -417,32 +417,6 @@
       ! Get spatial and seasonally varying OM/OC from Philip et al. (2014)
       ! or use default global mean values recommended by Aerosols WG
       !=================================================================
-<<<<<<< HEAD
-      IF ( Input_Opt%LOMOC ) THEN
-
-         ! Get pointer to OM/OC for current month from HEMCO
-         MONTH = GET_MONTH()
-         IF      ( MONTH == 12 .or. MONTH == 1  .or. MONTH == 2  ) THEN
-            FieldName = 'OMOC_DJF'
-         ELSE IF ( MONTH == 3  .or. MONTH == 4  .or. MONTH == 5  ) THEN
-            FieldName = 'OMOC_MAM'
-         ELSE IF ( MONTH == 6  .or. MONTH == 7  .or. MONTH == 8  ) THEN
-            FieldName = 'OMOC_JJA'
-         ELSE IF ( MONTH == 9  .or. MONTH == 10 .or. MONTH == 11 ) THEN
-            FieldName = 'OMOC_SON'
-         ENDIF
-         CALL HCO_GetPtr( am_I_Root, HcoState, FIELDNAME, OMOC, RC,
-     &                    FOUND=FND )
-
-         ! Trap potential errors
-         IF ( RC /= HCO_SUCCESS .OR. .NOT. FND ) THEN
-            ErrMsg= 'Cannot find seasonal OM/OC field ' //
-     &             TRIM(FIELDNAME) // '. Please add a corresponding ' //
-     &            'entry to the HEMCO configuration file.'
-            CALL GC_Error( ErrMsg, RC, ThisLoc )
-            RETURN
-         ENDIF
-=======
 
       ! Attempt to get pointer to OM/OC for current month from HEMCO
       MONTH = GET_MONTH()
@@ -459,7 +433,6 @@
      &                 FOUND=FND )
 
       IF ( RC == HCO_SUCCESS .AND. FND ) THEN
->>>>>>> a1043cfb
 
          ! Set OM/OC using spatially and seasonally varying data from
          ! Philip et al. (2014)
