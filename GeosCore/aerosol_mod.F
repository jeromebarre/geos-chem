--- conflicted
+++ resolved
@@ -1992,19 +1992,12 @@
 
                ENDIF
 
-<<<<<<< HEAD
+#if defined( BPCH_DIAG )
                ! Store SAD
                IF ((ND21.gt.0).and.(L.le.LD21)) THEN
                    AD21(I,J,L,IOUT+2) = AD21(I,J,L,IOUT+2) + SADSTRAT
                ENDIF
-=======
-#if defined( BPCH_DIAG )
-            ! Store SAD
-            IF ((ND21.gt.0).and.(L.le.LD21)) THEN
-                AD21(I,J,L,IOUT+2) = AD21(I,J,L,IOUT+2) + SADSTRAT
-            ENDIF
 #endif
->>>>>>> 5fc8203d
 
             ENDDO
             ENDDO
@@ -2194,12 +2187,8 @@
 !$OMP END PARALLEL DO
       
       ENDIF 
-<<<<<<< HEAD
-
-=======
 #endif
-#if defined( UCX )
->>>>>>> 5fc8203d
+
       ! Turn off radiative effects of stratospheric aerosols?
       IF ( LUCX .and. .not.(LSTRATOD)) THEN
          ODAER(:,:,:,:,NRH+1) = 0.d0
