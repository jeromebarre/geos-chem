--- conflicted
+++ resolved
@@ -5673,16 +5673,10 @@
       IF ( RC /= GC_SUCCESS ) RETURN
       DENWET3D = 2d0
 
-<<<<<<< HEAD
       ALLOCATE( MWSIZE3D(NX,NY,NZ,3), STAT=RC )
       CALL GC_CheckVar( 'apm_driv_mod.F%MWSIZE3D', 0, RC )
       IF ( RC /= GC_SUCCESS ) RETURN
-      MWSIZE3D = 1.D0
-=======
-      ALLOCATE( MWSIZE3D(IIPAR,JJPAR,LLPAR,3), STAT=AS )
-      IF ( AS /= 0 ) CALL ALLOC_ERR( 'MWSIZE3D' )
       MWSIZE3D = 1.D-6
->>>>>>> 1de99e88
 
       ALLOCATE( SO2toSO4( NX, NY, NZ ), STAT=RC )
       CALL GC_CheckVar( 'apm_driv_mod.F%SO2toSO4', 0, RC )
