!------------------------------------------------------------------------------
!                  Harvard-NASA Emissions Component (HEMCO)                   !
!------------------------------------------------------------------------------
!BOP
!
! !MODULE: hcoi_gc_main_mod.F90 
!
! !DESCRIPTION: Module hcoi\_gc\_main\_mod.F90 is the HEMCO-to-GEOS-Chem
! interface module, providing the link between GEOS-Chem and HEMCO. It 
! contains wrapper routines to initialize, execute and finalize HEMCO from
! within GEOS-Chem. These routines are called from emissions\_mod.F90.
!\\
!\\
! Notes:
! \begin{itemize}
! \item HEMCO is used to calculate all emission fields. The emission tendencies
!  are passed to GEOS-Chem in module mixing\_mod.F90. 
! \item Most meteorological fields needed by the HEMCO extensions are provided
!  through the GEOS-Chem meteorological state object Met\_State. Few fields 
!  such as the pressure edges or J-values are defined and updated explicitly 
!  within this module.
! \end{itemize}
! !INTERFACE:
!
MODULE HCOI_GC_Main_Mod
!
! !USES:
!
  USE Precision_Mod
  USE HCO_Error_Mod
  USE HCO_Interface_Mod
  USE HCOX_State_Mod, ONLY : Ext_State 
  USE HCO_State_Mod,  ONLY : HCO_State

  IMPLICIT NONE
  PRIVATE
!
! !PUBLIC MEMBER FUNCTIONS:
!
  PUBLIC  :: HCOI_GC_Init
  PUBLIC  :: HCOI_GC_Run
  PUBLIC  :: HCOI_GC_Final
  PUBLIC  :: HCOI_GC_WriteDiagn
!
! !PRIVATE MEMBER FUNCTIONS:
!
  PRIVATE :: Calc_SumCosZa
  PRIVATE :: ExtState_InitTargets
  PRIVATE :: ExtState_SetFields
  PRIVATE :: ExtState_UpdateFields
  PRIVATE :: Get_SzaFact
  PRIVATE :: GridEdge_Set
  PRIVATE :: Set_Grid
  PRIVATE :: CheckSettings
  PRIVATE :: SetHcoSpecies 
!
! !REMARKS:
!  This module is ignored if you are using HEMCO in an ESMF environment.
!
! !REVISION HISTORY:
!  20 Aug 2013 - C. Keller   - Initial version. 
!  01 Jul 2014 - R. Yantosca - Now use F90 free-format indentation
!  01 Jul 2014 - R. Yantosca - Cosmetic changes in ProTeX headers
!  30 Jul 2014 - C. Keller   - Added GetHcoState 
!  20 Aug 2014 - M. Sulprizio- Modify for POPs simulation
!  21 Aug 2014 - R. Yantosca - Added routine EmissRnPbBe; cosmetic changes
!  06 Oct 2014 - C. Keller   - Removed PCENTER. Now calculate from pressure edges
!  21 Oct 2014 - C. Keller   - Removed obsolete routines MAP_HCO2GC and 
!                              Regrid_Emis2Sim. Added wrapper routine GetHcoID
!  18 Feb 2015 - C. Keller   - Added routine CheckSettings.
!  04 Mar 2015 - C. Keller   - Now register all GEOS-Chem species as HEMCO
!                              species. 
!  11 Mar 2015 - R. Yantosca - Now move computation of SUMCOSZA here from 
!                              the obsolete global_oh_mod.F.  Add routines
!                              GET_SZAFACT and CALC_SUMCOSA.
!  01 Sep 2015 - R. Yantosca - Remove routine SetSpcMw; we now get parameters
!                              for species from the species database object.
!  27 Feb 2016 - C. Keller   - Update to HEMCO v2.0
!  02 May 2016 - R. Yantosca - Now define IDTPOPG as a module variable
!  16 Jun 2016 - J. Sheng    - Add species index retriever
!  20 Jun 2016 - R. Yantosca - Now define species ID's as module variables
!                              so that we can define them in HCOI_GC_INIT
!  29 Nov 2016 - R. Yantosca - grid_mod.F90 is now gc_grid_mod.F90
!EOP
!------------------------------------------------------------------------------
!BOC
!
! !PRIVATE TYPES:
!
  !--------------------------
  ! %%% Species ID's %%%
  !--------------------------
  INTEGER                       :: id_HNO3
  INTEGER                       :: id_LIMO
  INTEGER                       :: id_NO
  INTEGER                       :: id_NO2
  INTEGER                       :: id_O3
  INTEGER                       :: id_POPG

  !--------------------------
  ! %%% Pointers %%%
  !--------------------------

  !--------------------------
  ! %%% Arrays %%%
  !--------------------------

  ! Internal met fields (will be used by some extensions)
  INTEGER,               TARGET :: HCO_PBL_MAX                      ! level
  REAL(hp), POINTER             :: HCO_FRAC_OF_PBL(:,:,:)
  REAL(hp), POINTER             :: HCO_SZAFACT(:,:)

  ! Arrays to store J-values (used by Paranox extension)
  REAL(hp), POINTER             :: JNO2(:,:)
  REAL(hp), POINTER             :: JOH(:,:)

  ! Sigma coordinate (temporary)
  REAL(hp), POINTER             :: ZSIGMA(:,:,:)

  ! Sum of cosine of the solar zenith angle. Used to impose a
  ! diurnal variability on OH concentrations
  REAL(fp), POINTER             :: SUMCOSZA(:,:)
!
! !DEFINED PARAMETERS:
!
  ! Temporary toggle for diagnostics
  LOGICAL,  PARAMETER           :: DoDiagn = .TRUE.

CONTAINS
!EOC
!------------------------------------------------------------------------------
!                  Harvard-NASA Emissions Component (HEMCO)                   !
!------------------------------------------------------------------------------
!BOP
!
! !IROUTINE: HCOI_GC_Init
!
! !DESCRIPTION: Subroutine HCOI\_GC\_INIT initializes the HEMCO derived
! types and arrays. The HEMCO configuration is read from the HEMCO 
! configuration file (as listed in Input_Opt%HcoConfigFile) and stored in 
! the HEMCO configuration object. The entire HEMCO setup is based upon the
! entries in the HEMCO configuration object. It is possible to explicitly 
! provide a (previously read) HEMCO configuration object via input argument 
! `HcoConfig`. In this case the HEMCO configuration file will not be read
! any more. 
!\\
!\\
! !INTERFACE:
!
  SUBROUTINE HCOI_GC_Init( am_I_Root, Input_Opt, State_Met, State_Chm, &
                           RC,        HcoConfig ) 
!
! !USES:
!
    USE ErrCode_Mod
    USE ERROR_MOD,          ONLY : ERROR_STOP
    USE Input_Opt_Mod,      ONLY : OptInput
    USE State_Met_Mod,      ONLY : MetState
    USE State_Chm_Mod,      ONLY : ChmState
    USE State_Chm_Mod,      ONLY : Ind_
    USE TIME_MOD,           ONLY : GET_TS_EMIS, GET_TS_DYN
    USE TIME_MOD,           ONLY : GET_TS_CHEM
#if defined( TOMAS ) 
    USE TOMAS_MOD,          ONLY : IBINS
    USE TOMAS_MOD,          ONLY : Xk
#endif

    ! HEMCO routines 
    USE HCO_Types_Mod,      ONLY : ConfigObj
    USE HCO_Config_Mod,     ONLY : Config_ReadFile
    USE HCO_State_Mod,      ONLY : HcoState_Init
    USE HCO_Driver_Mod,     ONLY : HCO_Init
    USE HCOI_GC_Diagn_Mod,  ONLY : HCOI_GC_Diagn_Init
    USE HCOX_Driver_Mod,    ONLY : HCOX_Init
    USE HCOX_State_Mod,     ONLY : ExtStateInit
!
! !INPUT PARAMETERS:
!
    LOGICAL,          INTENT(IN   )          :: am_I_Root  ! root CPU?
    TYPE(MetState),   INTENT(IN   )          :: State_Met  ! Met state
    TYPE(ChmState),   INTENT(IN   )          :: State_Chm  ! Chemistry state 
!
! !INPUT/OUTPUT PARAMETERS:
!
    TYPE(OptInput),   INTENT(INOUT)          :: Input_Opt  ! Input opts
    TYPE(ConfigObj),  POINTER,      OPTIONAL :: HcoConfig  ! HEMCO config object
    INTEGER,          INTENT(INOUT)          :: RC         ! Failure or success
!
! !REVISION HISTORY: 
!  12 Sep 2013 - C. Keller   - Initial version 
!  07 Jul 2014 - C. Keller   - Now match species and set species properties
!                              via module variables.
!  30 Sep 2014 - R. Yantosca - Now pass fields for aerosol and microphysics
!                              options to extensions via HcoState
!  13 Feb 2015 - C. Keller   - Now read configuration file in two steps.
!  04 Apr 2016 - C. Keller   - Now accept optional input argument HcoConfig.
!  16 Jun 2016 - J. Sheng    - Add species index retriever
!  20 Jun 2016 - R. Yantosca - Now initialize all species ID's here
!  06 Jan 2017 - R. Yantosca - Now tell user to look at HEMCO log for err msgs
!EOP
!------------------------------------------------------------------------------
!BOC
!
! !LOCAL VARIABLES:
!
    ! Scalars
    LOGICAL                         :: LSTRAT,  FOUND
    INTEGER                         :: nHcoSpc, HMRC

    ! Strings
    CHARACTER(LEN=255)              :: OptName, LOC, MSG, INS

    ! Pointers
    TYPE(ConfigObj), POINTER        :: iHcoConfig => NULL()

    !=================================================================
    ! HCOI_GC_INIT begins here!
    !=================================================================

    ! Error handling 
    LOC  = 'HCOI_GC_Init (GeosCore/hcoi_gc_main_mod.F90)'
    INS  = 'HEMCO ERROR: Please check the HEMCO log file for error messages!'

    ! Set return code flag to HCO success. This value should be
    ! preserved throughout all HCO calls, otherwise an error
    ! will be returned!
    HMRC = HCO_SUCCESS

    !=================================================================
    ! Define all species ID's here, for use in module routines below
    !=================================================================
    id_HNO3 = Ind_('HNO3')
    id_LIMO = Ind_('LIMO')
    id_NO   = Ind_('NO'  )
    id_NO2  = Ind_('NO2' )
    id_O3   = Ind_('O3'  )
    id_POPG = Ind_('POPG')

    !=================================================================
    ! Read HEMCO configuration file and save into buffer. This also
    ! sets the HEMCO error properties (verbose mode? log file name, 
    ! etc.) based upon the specifications in the configuration file.
    ! The log file is now read in two phases: phase 1 reads only the
    ! settings and extensions; phase 2 reads all data fields. This 
    ! way, settings and extension options can be updated before 
    ! reading all the associated fields. For instance, if the LEMIS
    ! toggle is set to false (=no emissions), all extensions can be
    ! deactivated. Similarly, certain brackets can be set explicitly
    ! to make sure that these data is only read by HEMCO if the 
    ! corresponding GEOS-Chem switches are turned on.
    ! (ckeller, 2/13/15).
    !=================================================================

    ! If HcoConfig is provided
    IF ( PRESENT(HcoConfig) ) iHcoConfig => HcoConfig

    ! Phase 1: read settings and switches
    CALL Config_ReadFile( am_I_Root, iHcoConfig, Input_Opt%HcoConfigFile, 1, HMRC )
    IF ( HMRC /= HCO_SUCCESS ) CALL ERROR_STOP( 'Config_ReadFile', LOC, INS )

    ! Check settings
    CALL CheckSettings( am_I_Root, iHcoConfig, Input_Opt, &
                        State_Met, State_Chm, HMRC )
    IF ( HMRC /= HCO_SUCCESS ) CALL ERROR_STOP( 'CheckSettings', LOC, INS )

    ! Phase 2: read fields
    CALL Config_ReadFile( am_I_Root, iHcoConfig, Input_Opt%HcoConfigFile, 2, HMRC )
    IF ( HMRC /= HCO_SUCCESS ) CALL ERROR_STOP( 'Config_ReadFile', LOC, INS )

    !=================================================================
    ! Open logfile 
    !=================================================================
    IF ( am_I_Root ) THEN
       CALL HCO_LOGFILE_OPEN( iHcoConfig%Err, RC=HMRC ) 
       IF ( HMRC /= HCO_SUCCESS ) CALL ERROR_STOP( 'Open Logfile', LOC, INS )
    ENDIF

    !=================================================================
    ! Initialize HEMCO state object and populate it 
    !=================================================================

    !-----------------------------------------------------------------
    ! Extract species to use in HEMCO. nHcoSpc denotes the number of
    ! species that shall be used in HEMCO. The species properties are
    ! defined in the Register_Species call below.
    ! Typically, nHcoSpc is just the number of species defined in both 
    ! the HEMCO configuration file and GEOS-Chem. However, additional
    ! species can be defined, e.g. those not transported in GEOS-Chem
    ! (e.g. SESQ) or tagged species (e.g. specialty simulations).
    CALL SetHcoSpecies ( am_I_Root, Input_Opt, State_Chm,  &
                         HcoState,  nHcoSpc, 1, HMRC ) 
!    CALL Get_nHcoSpc( am_I_Root, Input_Opt, nHcoSpc, HMRC )
    IF ( HMRC /= HCO_SUCCESS ) CALL ERROR_STOP ( 'SetHcoSpecies-1', LOC, INS )

    !-----------------------------------------------------------------
    ! Now that number of HEMCO species are known, initialize HEMCO
    ! state object. Links the HEMCO configuration file object 
    ! iHcoConfig to HcoState%Config.
    CALL HcoState_Init( am_I_Root, HcoState, iHcoConfig, nHcoSpc, HMRC )
    IF ( HMRC /= HCO_SUCCESS ) CALL ERROR_STOP ( 'HcoState_Init', LOC )

    !-----------------------------------------------------------------
    ! Register species. This will define all species properties
    ! (names, molecular weights, etc.) of the HEMCO species.
    CALL SetHcoSpecies ( am_I_Root, Input_Opt, State_Chm,  &
                         HcoState,  nHcoSpc, 2, HMRC )
    IF ( HMRC /= HCO_SUCCESS ) CALL ERROR_STOP ( 'SetHcoSpecies-2', LOC, INS )

    !-----------------------------------------------------------------
    ! Set grid. 
    CALL Set_Grid( am_I_Root, State_Met, HcoState, RC )
    IF ( HMRC /= HCO_SUCCESS ) CALL ERROR_STOP( 'Set_Grid', LOC, INS )

    !=================================================================
    ! Set misc. parameter
    !=================================================================

    ! Emission, chemistry and dynamics timestep in seconds
    HcoState%TS_EMIS = GET_TS_EMIS() * 60.0
    HcoState%TS_CHEM = GET_TS_CHEM() * 60.0
    HcoState%TS_DYN  = GET_TS_DYN()  * 60.0

    ! Is this an ESMF simulation or not?
    ! The ESMF flag must be set before calling HCO_Init because the
    ! source file name is set differently in an ESMF environment
    ! compared to a stand-alone version: in ESMF, the source file name
    ! is set to the container name since this is the identifying name
    ! used by ExtData.
#if defined(ESMF_)
    HcoState%isESMF = .TRUE.
#else 
    HcoState%isESMF = .FALSE.
#endif

    ! Set deposition length scale. This determines if dry deposition
    ! frequencies are calculated over the entire PBL or the first
    ! model layer only.
    HcoState%Options%PBL_DRYDEP = Input_Opt%PBL_DRYDEP

    !=================================================================
    ! Initialize HEMCO internal lists and variables. All data
    ! information is written into internal lists (ReadList) and 
    ! the HEMCO configuration file is removed from buffer in this
    ! step. This also initializes the HEMCO clock as well as the
    ! HEMCO emissions diagnostics collection.
    !=================================================================
    CALL HCO_Init( am_I_Root, HcoState, HMRC )
    IF ( HMRC /= HCO_SUCCESS ) CALL ERROR_STOP( 'HCO_INIT', LOC, INS )

    ! Save # of defined dust species in HcoState
    HcoState%nDust                     =  Input_Opt%N_DUST_BINS

#if defined( TOMAS )

    ! Save # of TOMAS size bins in HcoState
    HcoState%MicroPhys%nBins           =  IBINS

    ! Point to TOMAS bin boundaries array (Xk) in HcoState
    HcoState%MicroPhys%BinBound        => Xk

    ! Save # of TOMAS active mode bins in HcoState
# if defined( TOMAS40 )
    HcoState%MicroPhys%nActiveModeBins =  10
# elif defined( TOMAS15 )
    HcoState%MicroPhys%nActiveModeBins =  3
# else 
    HcoState%MicroPhys%nActiveModeBins =  0
# endif
#endif

    !=================================================================
    ! Initialize all HEMCO extensions. This also selects the required 
    ! met fields used by each extension.
    !=================================================================
    CALL HCOX_Init( am_I_Root, HcoState, ExtState, HMRC )
    IF ( HMRC /= HCO_SUCCESS ) CALL ERROR_STOP( 'HCO_INIT', LOC, INS )

    !-----------------------------------------------------------------
    ! Update and check logical switches in Input_Opt 
    !-----------------------------------------------------------------

    ! Soil NOx
    Input_Opt%LSOILNOX      = ( ExtState%SoilNOx > 0 )

    ! Ginoux dust emissions
    IF ( ExtState%DustGinoux ) THEN
       IF ( .not. Input_Opt%LDUST ) THEN
          MSG = 'DustGinoux is on in HEMCO but LDUST=F in input.geos'
          CALL ERROR_STOP( MSG, LOC, INS )
       ENDIF
       Input_Opt%LDEAD      = .FALSE.
    ENDIF

    ! DEAD dust emissions
    IF ( ExtState%DustDead > 0 ) THEN
       IF ( .not. Input_Opt%LDUST ) THEN
          MSG = 'DustDead is on in HEMCO but LDUST=F in input.geos'
          CALL ERROR_STOP( MSG, LOC, INS )
       ENDIF
       Input_Opt%LDEAD      = .TRUE.
    ENDIF

    ! Dust alkalinity
    IF ( ExtState%DustAlk ) THEN
       IF ( .not. Input_Opt%LDSTUP ) THEN
          MSG = 'DustAlk is on in HEMCO but LDSTUP=F in input.geos'
          CALL ERROR_STOP( MSG, LOC, INS )
       ENDIF
    ENDIF

    ! Marine organic aerosols
    IF ( ExtState%MarinePOA ) THEN
       IF ( .not. Input_Opt%LMPOA ) THEN
          MSG = 'MarinePOA is on in HEMCO but LMPOA=F in input.geos'
          CALL ERROR_STOP( MSG, LOC, INS )
       ENDIF
    ENDIF

    !-----------------------------------------------------------------
    ! Set constants for POPs simulation
    !-----------------------------------------------------------------
    IF ( ExtState%GC_POPs ) THEN
       ExtState%POP_DEL_H   = Input_Opt%POP_DEL_H
       ExtState%POP_KOA     = Input_Opt%POP_KOA
       ExtState%POP_KBC     = Input_Opt%POP_KBC
       ExtState%POP_DEL_Hw  = Input_Opt%POP_DEL_Hw
       ExtState%POP_XMW     = Input_Opt%POP_XMW
       ExtState%POP_HSTAR   = Input_Opt%POP_HSTAR
    ENDIF

    !-----------------------------------------------------------------
    ! Initialize ExtState target arrays. 
    ! Extensions typically depend on environmental dependent met. 
    ! variables such as wind speed, surface temp., etc. Pointers 
    ! to these (2D or 3D) fields are defined in the extension object. 
    ! Here, we need to make sure that these pointers are properly 
    ! connected.
    !-----------------------------------------------------------------
    CALL ExtState_InitTargets( am_I_Root, HcoState, ExtState, RC )
    IF ( RC /= GC_SUCCESS ) RETURN

    !-----------------------------------------------------------------
    ! Define diagnostics
    !-----------------------------------------------------------------
    IF ( DoDiagn ) THEN 

       ! Set up traditional GEOS-Chem NDxx diagnostics for emissions
       CALL HCOI_GC_DIAGN_INIT                                &
            ( am_I_Root, Input_Opt, HcoState, ExtState, HMRC )

       ! Exit if any of the diagnostics could not be initialized
       IF ( HMRC /= HCO_SUCCESS ) THEN
          CALL ERROR_STOP( 'HCOI_GC_DIAGN_INIT', LOC, INS )
       ENDIF
    ENDIF

    !=================================================================
    ! Cleanup and quit
    !=================================================================

    ! Eventually remove pointer
    IF ( PRESENT(HcoConfig) ) iHcoConfig => NULL()

    ! Leave w/ success
    RC = GC_SUCCESS

    END SUBROUTINE HCOI_GC_INIT 
!EOC
!------------------------------------------------------------------------------
!                  Harvard-NASA Emissions Component (HEMCO)                   !
!------------------------------------------------------------------------------
!BOP
!
! !IROUTINE: HCOI_GC_Run
!
! !DESCRIPTION: Subroutine HCOI\_GC\_Run runs HEMCO from GEOS-Chem. 
!\\
!\\
! !INTERFACE:
!
  SUBROUTINE HCOI_GC_Run( am_I_Root, Input_Opt, State_Met, State_Chm, & 
                          EmisTime,  Phase,     RC                     )
!
! !USES:
!
    USE ErrCode_Mod
    USE ERROR_MOD,             ONLY : ERROR_STOP
    USE GET_NDEP_MOD,          ONLY : RESET_DEP_N ! For soilnox
    USE Input_Opt_Mod,         ONLY : OptInput
    USE State_Met_Mod,         ONLY : MetState
    USE State_Chm_Mod,         ONLY : ChmState

    ! HEMCO routines 
    USE HCO_CLOCK_MOD,         ONLY : HcoClock_Get
    USE HCO_CLOCK_MOD,         ONLY : HcoClock_EmissionsDone
    USE HCO_DIAGN_MOD,         ONLY : HcoDiagn_AutoUpdate
    USE HCO_FLUXARR_MOD,       ONLY : HCO_FluxarrReset 
    USE HCO_DRIVER_MOD,        ONLY : HCO_RUN
    USE HCOX_DRIVER_MOD,       ONLY : HCOX_RUN
!
! !INPUT PARAMETERS:
!
    LOGICAL,          INTENT(IN   )  :: am_I_Root  ! root CPU?
    LOGICAL,          INTENT(IN   )  :: EmisTime   ! Is this an emission time step? 
    INTEGER,          INTENT(IN   )  :: Phase      ! Run phase: 1, 2, -1 (all) 
!
! !INPUT/OUTPUT PARAMETERS:
!
    TYPE(OptInput),   INTENT(INOUT)  :: Input_Opt  ! Input options
    TYPE(MetState),   INTENT(INOUT)  :: State_Met  ! Meteo state 
    TYPE(ChmState),   INTENT(INOUT)  :: State_Chm  ! Chemistry state
    INTEGER,          INTENT(INOUT)  :: RC         ! Failure or success
!
! !REMARKS:
!  Modifi
!
! !REVISION HISTORY: 
!  12 Sep 2013 - C. Keller   - Initial version 
!  22 Aug 2014 - R. Yantosca - Now pass State_Met to MAP_HCO2GC
!  02 Oct 2014 - C. Keller   - PEDGE is now in HcoState%Grid
!  13 Jan 2015 - C. Keller   - Now check if it's time for emissions. Added
!                              call to HcoClock_EmissionsDone.
!  06 Mar 2015 - R. Yantosca - Now create splash page for HEMC
!  06 Jan 2017 - R. Yantosca - Now tell user to look at HEMCO log for err msgs
!EOP
!------------------------------------------------------------------------------
!BOC
!
! !LOCAL VARIABLES:
!
    ! SAVEd scalars
    LOGICAL, SAVE      :: FIRST = .TRUE.

    ! Scalars
    INTEGER            :: HMRC 
    LOGICAL            :: IsEmisTime

    ! Strings
    CHARACTER(LEN=255) :: LOC, INS

    !=======================================================================
    ! HCOI_GC_RUN begins here!
    !=======================================================================

    ! Error handling
    LOC  = 'HCOI_GC_RUN (GeosCore/hcoi_gc_main_mod.F90)'
    INS  = 'HEMCO ERROR: Please check the HEMCO log file for error messages!'

    ! Set return code flag to HCO success. This value should be
    ! preserved throughout all HCO calls, otherwise an error
    ! will be returned!
    HMRC = HCO_SUCCESS

    ! Create a splash page
    IF ( am_I_Root .and. FIRST ) THEN 
       WRITE( 6, '(a)' ) REPEAT( '%', 79 )
       WRITE( 6, 100   ) 'HEMCO: Harvard-NASA Emissions Component'
       WRITE( 6, 101   ) 'You are using HEMCO version ', ADJUSTL(HCO_VERSION)
       WRITE( 6, '(a)' ) REPEAT( '%', 79 )
 100   FORMAT( '%%%%%', 15x, a,      15x, '%%%%%' )
 101   FORMAT( '%%%%%', 15x, a, a12, 14x  '%%%%%' )
       FIRST = .FALSE.
    ENDIF

    !=======================================================================
    ! Make sure HEMCO time is in sync with simulation time
    ! This is now done in main.F 
    !=======================================================================
    CALL SetHcoTime ( am_I_Root, EmisTime, HMRC )
    IF(HMRC/=HCO_SUCCESS) CALL ERROR_STOP ( 'SetHcoTime', LOC, INS )

    !=======================================================================
    ! See if it's time for emissions. Don't just use the EmisTime flag in
    ! case that we call this routine multiple times. IsEmisTime will only
    ! be true if this is an emission time step AND emissions have not yet
    ! been calculated for that time step.
    !=======================================================================
    CALL HcoClock_Get( am_I_Root, HcoState%Clock, &
                       IsEmisTime=IsEmisTime, RC=HMRC )

    ! ======================================================================
    ! Reset all emission and deposition values. Do this only if it is time
    ! for emissions, i.e. if those values will be refilled.
    ! ======================================================================
    IF ( IsEmisTime .AND. Phase /= 1 ) THEN
       CALL HCO_FluxarrReset ( HcoState, HMRC )
       IF ( HMRC /= HCO_SUCCESS ) THEN
          CALL ERROR_STOP('ResetArrays', LOC, INS )
          RETURN 
       ENDIF
    ENDIF

    !=======================================================================
    ! Define pressure edges [Pa] on HEMCO grid.
    !=======================================================================
    CALL GridEdge_Set ( am_I_Root, State_Met, HcoState, HMRC )
    IF ( HMRC /= HCO_SUCCESS ) THEN
       CALL ERROR_STOP('GridEdge_Update', LOC, INS )
       RETURN 
    ENDIF
 
    !=======================================================================
    ! Set HCO options 
    !=======================================================================

    ! Range of species and emission categories.
    ! Set Extension number ExtNr to 0, indicating that the core
    ! module shall be executed. 
    HcoState%Options%SpcMin = 1 
    HcoState%Options%SpcMax = -1
    HcoState%Options%CatMin = 1 
    HcoState%Options%CatMax = -1 
    HcoState%Options%ExtNr  = 0

    ! Use temporary array?
    HcoState%Options%FillBuffer = .FALSE. 

    !=======================================================================
    ! Run HCO core module
    ! Pass phase as argument. Phase 1 will update the emissions list,
    ! phase 2 will calculate the emissions. Emissions will be written into 
    ! the corresponding flux arrays in HcoState. 
    !=======================================================================
    CALL HCO_RUN ( am_I_Root, HcoState, Phase, HMRC )
    IF ( HMRC /= HCO_SUCCESS ) THEN
       CALL ERROR_STOP('HCO_RUN', LOC, INS )
       RETURN 
    ENDIF

    !=======================================================================
    ! Do the following only if it's time to calculate emissions 
    !=======================================================================
    IF ( Phase /= 1 .AND. IsEmisTime ) THEN 

       !-----------------------------------------------------------------
       ! Set / update ExtState fields.
       ! Extensions typically depend on environmental dependent met. 
       ! variables such as wind speed, surface temp., etc. Pointers 
       ! to these (2D or 3D) fields are defined in the extension object. 
       ! Here, we need to make sure that these pointers are properly 
       ! connected.
       !-----------------------------------------------------------------
       CALL ExtState_SetFields( am_I_Root, State_Met, State_Chm, &
                                HcoState,  ExtState,  RC )
       IF ( RC /= GC_SUCCESS ) THEN
          CALL ERROR_STOP('ExtState_SetFields', LOC, INS )
          RETURN 
       ENDIF 
   
       CALL ExtState_UpdateFields( am_I_Root, State_Met, State_Chm, &
                                   HcoState,  ExtState,  RC )
       IF ( RC /= GC_SUCCESS ) RETURN
   
       !=======================================================================
       ! Run HCO extensions. Emissions will be added to corresponding
       ! flux arrays in HcoState.
       !=======================================================================
       CALL HCOX_RUN ( am_I_Root, HcoState, ExtState, HMRC )
       IF ( HMRC/= HCO_SUCCESS ) THEN
          CALL ERROR_STOP('HCOX_RUN', LOC, INS )
          RETURN
       ENDIF
   
       !=======================================================================
       ! Update all 'AutoFill' diagnostics. This makes sure that all 
       ! diagnostics fields with the 'AutoFill' flag are up-to-date. The
       ! AutoFill flag is specified when creating a diagnostics container
       ! (Diagn_Create).
       !=======================================================================
       IF ( DoDiagn ) THEN
          CALL HcoDiagn_AutoUpdate ( am_I_Root, HcoState, HMRC )
          IF( HMRC /= HCO_SUCCESS) CALL ERROR_STOP ( 'DIAGN_UPDATE', LOC, INS )
       ENDIF
   
       !=======================================================================
       ! Reset the accumulated nitrogen dry and wet deposition to zero. Will
       ! be re-filled in drydep and wetdep.
       !=======================================================================
       CALL RESET_DEP_N()
   
       !=======================================================================
       ! Emissions are now done for this time step
       !=======================================================================
       CALL HcoClock_EmissionsDone( am_I_Root, HcoState%Clock, RC )

    ENDIF  
 
    ! We are now back in GEOS-Chem environment, hence set 
    ! return flag accordingly! 
    RC = GC_SUCCESS

  END SUBROUTINE HCOI_GC_Run
!EOC
!------------------------------------------------------------------------------
!                  Harvard-NASA Emissions Component (HEMCO)                   !
!------------------------------------------------------------------------------
!BOP
!
! !IROUTINE: HCOI_GC_Final
!
! !DESCRIPTION: Subroutine HCOI\_GC\_Final cleans up HEMCO. This routine
! should be called before the finalize routines of State\_Chm in order to 
! make sure that the emissions flux pointers are properly removed!
!\\
!\\
! !INTERFACE:
!
  SUBROUTINE HCOI_GC_Final( am_I_Root, ERROR )
!
! !USES:
!
    USE CMN_SIZE_Mod,        ONLY : IIPAR, JJPAR, LLPAR
    USE ErrCode_Mod
    USE Error_Mod,           ONLY : Error_Stop
    USE HCO_Driver_Mod,      ONLY : HCO_Final
    USE HCO_Diagn_Mod,       ONLY : DiagnBundle_Cleanup
    USE HCO_State_Mod,       ONLY : HcoState_Final
    USE HCOX_Driver_Mod,     ONLY : HCOX_Final
!
! !INPUT/OUTPUT PARAMETERS:
!
    LOGICAL, INTENT(IN)              :: am_I_Root
    LOGICAL, INTENT(IN)              :: ERROR
!
! !REVISION HISTORY: 
!  12 Sep 2013 - C. Keller   - Initial version 
!  19 Feb 2015 - R. Yantosca - Change restart file name back to HEMCO_restart
!EOP
!------------------------------------------------------------------------------
!BOC
!
! !LOCAL VARIABLES:
!
    ! Scalars
    INTEGER             :: HMRC

    ! Strings
    CHARACTER(LEN=255)  :: LOC, INS

    !=================================================================
    ! HCOI_GC_FINAL begins here!
    !=================================================================

    ! Init
    LOC = 'HCOI_GC_Final (GeosCore/hcoi_gc_main_mod.F90)'

    ! Cleanup HCO core. 
    CALL HCO_FINAL( am_I_Root, HcoState, ERROR, HMRC )

    ! Cleanup extensions and ExtState object
    ! This will also nullify all pointer to the met fields. 
    CALL HCOX_FINAL ( am_I_Root, HcoState, ExtState, HMRC ) 

    ! Cleanup diagnostics
    CALL DiagnBundle_Cleanup ( HcoState%Diagn )

    ! Cleanup HcoState object 
    CALL HcoState_Final ( HcoState ) 

    ! Module variables
    IF ( ASSOCIATED ( ZSIGMA          ) ) DEALLOCATE( ZSIGMA          )
    IF ( ASSOCIATED ( HCO_FRAC_OF_PBL ) ) DEALLOCATE( HCO_FRAC_OF_PBL )
    IF ( ASSOCIATED ( HCO_SZAFACT     ) ) DEALLOCATE( HCO_SZAFACT     )
    IF ( ASSOCIATED ( JNO2            ) ) DEALLOCATE( JNO2            )
    IF ( ASSOCIATED ( JOH             ) ) DEALLOCATE( JOH             )
    IF ( ASSOCIATED ( SUMCOSZA        ) ) DEALLOCATE( SUMCOSZA        ) 

  END SUBROUTINE HCOI_GC_Final
!EOC
!------------------------------------------------------------------------------
!                  Harvard-NASA Emissions Component (HEMCO)                   !
!------------------------------------------------------------------------------
!BOP
!
! !IROUTINE: HCOI_GC_WriteDiagn
!
! !DESCRIPTION: Subroutine HCOI\_GC\_WriteDiagn is the wrapper routine to
! write the HEMCO diagnostics. This will only write the diagnostics of 
! diagnostics collection 1.
!\\
!\\
! !INTERFACE:
!
  SUBROUTINE HCOI_GC_WriteDiagn( am_I_Root, Input_Opt, Restart, RC )
!
! !USES:
!
    USE ErrCode_Mod
    USE Error_Mod,           ONLY : Error_Stop
    USE HCOIO_Diagn_Mod,     ONLY : HcoDiagn_Write 
    USE Input_Opt_Mod,       ONLY : OptInput
!
! !INPUT/OUTPUT PARAMETERS:
!
    LOGICAL,        INTENT(IN   )    :: am_I_Root    ! Root CPU?
    TYPE(OptInput), INTENT(IN   )    :: Input_Opt    ! Input options
    LOGICAL,        INTENT(IN   )    :: Restart      ! write restart (enforced)?
!
! !INPUT/OUTPUT PARAMETERS:
!
    INTEGER,        INTENT(INOUT)    :: RC         ! Return code
!
! !REVISION HISTORY: 
!  01 Apr 2015 - C. Keller   - Initial version 
!  06 Jan 2017 - R. Yantosca - Now tell user to check HEMCO log for err msgs
!EOP
!------------------------------------------------------------------------------
!BOC
!
! !LOCAL VARIABLES:
!
    INTEGER                         :: HMRC
    CHARACTER(LEN=255)              :: MSG, LOC, INS

    !=================================================================
    ! HCOI_GC_WriteDiagn begins here!
    !=================================================================

    ! Error handling
    LOC = 'HCOI_GC_WriteDiagn (GeosCore/hcoi_gc_main_mod.F90)'
    INS = 'HEMCO ERROR: Please check the HEMCO log file for error messages!'

    ! Make sure HEMCO time is in sync 
    CALL SetHcoTime ( am_I_Root, .FALSE., HMRC )
    IF ( HMRC /= HCO_SUCCESS ) CALL ERROR_STOP ( 'SetHcoTime', LOC, INS )

    ! Write diagnostics
    CALL HcoDiagn_Write( am_I_Root, HcoState, RESTART, HMRC )
    IF ( HMRC/=HCO_SUCCESS ) THEN
       WRITE(MSG,*) 'Error writing HEMCO diagnostics' 
       CALL ERROR_STOP ( MSG, LOC, INS )
    ENDIF

    ! Return w/ success
    RC = GC_SUCCESS

  END SUBROUTINE HCOI_GC_WriteDiagn
!EOC
!------------------------------------------------------------------------------
!                  Harvard-NASA Emissions Component (HEMCO)                   !
!------------------------------------------------------------------------------
!BOP
!
! !IROUTINE: ExtState_InitTargets
!
! !DESCRIPTION: SUBROUTINE ExtState\_InitTargets allocates some local arrays
! that act as targets for the ExtState object.
!\\
! Note that for now, this explicitly assumes that the HEMCO emissions grid is 
! the same as the GEOS-Chem simulation grid. To support other grids, the met 
! data has to be regridded explicitly at every time step!
!\\
!\\
! !INTERFACE:
!
  SUBROUTINE ExtState_InitTargets( am_I_Root, HcoState, ExtState, RC ) 
!
! !USES:
!
    USE CMN_SIZE_MOD,       ONLY : IIPAR, JJPAR, LLPAR
    USE ErrCode_Mod
    USE ERROR_MOD,          ONLY : ERROR_STOP
    USE HCO_ARR_MOD,        ONLY : HCO_ArrAssert
!
! !INPUT PARAMETERS:
!
    LOGICAL,          INTENT(IN   )  :: am_I_Root  ! Root CPU?
!
! !INPUT/OUTPUT PARAMETERS:
!
    TYPE(HCO_STATE),  POINTER        :: HcoState
    TYPE(EXT_STATE),  POINTER        :: ExtState
    INTEGER,          INTENT(INOUT)  :: RC
!
! !REVISION HISTORY:
!  23 Oct 2012 - C. Keller    - Initial Version
!  20 Aug 2014 - M. Sulprizio - Add PBL_MAX and FRAC_OF_PBL for POPs simulation
!  02 Oct 2014 - C. Keller    - PEDGE is now in HcoState%Grid
!  16 Oct 2014 - C. Keller    - Removed SUNCOSmid5. This is now calculated
!                               internally in Paranox.
!  12 Mar 2015 - R. Yantosca  - Allocate SUMCOSZA array for SZAFACT
!  12 Mar 2015 - R. Yantosca  - Use 0.0e0_hp when zeroing REAL(hp) variables
!EOP
!------------------------------------------------------------------------------
!BOC
!
! LOCAL VARIABLES:
!
    ! Scalars
    INTEGER            :: AS

    ! Strings
    CHARACTER(LEN=255) :: LOC, INS

    !=================================================================
    ! ExtState_InitTargets begins here
    !=================================================================

    ! Init
    RC  = GC_SUCCESS

    ! Error handling
    LOC = 'ExtState_InitTargets (GeosCore/hcoi_gc_main_mod.F90)'
    INS = 'HEMCO ERROR: Please check the HEMCO log file for error messages!'

    ! ----------------------------------------------------------------
    ! HCO_SZAFACT is not defined in Met_State.  Hence need to 
    ! define here so that we can point to them.
    !
    ! Now include HCO_FRAC_OF_PBL and HCO_PBL_MAX for POPs specialty
    ! simulation (mps, 8/20/14)
    ! ----------------------------------------------------------------
    IF ( ExtState%SZAFACT%DoUse ) THEN 

       ALLOCATE( SUMCOSZA( IIPAR, JJPAR ), STAT=AS )
       IF ( AS/=0 ) CALL ERROR_STOP ( 'SUMCOSZA', LOC, INS )
       SUMCOSZA = 0.0e0_fp

       ALLOCATE( HCO_SZAFACT( IIPAR, JJPAR      ),STAT=AS)
       IF ( AS/=0 ) CALL ERROR_STOP ( 'HCO_SZAFACT', LOC, INS )
       HCO_SZAFACT = 0e0_hp
    ENDIF

    IF ( ExtState%FRAC_OF_PBL%DoUse ) THEN 
       ALLOCATE(HCO_FRAC_OF_PBL(IIPAR,JJPAR,LLPAR),STAT=AS)
       IF ( AS/=0 ) CALL ERROR_STOP ( 'HCO_FRAC_OF_PBL', LOC, INS )
       HCO_FRAC_OF_PBL = 0.0_hp
    ENDIF

    ! Initialize max. PBL
    HCO_PBL_MAX = 0

    ! ----------------------------------------------------------------
    ! The J-Values for NO2 and O3 are not defined in Met_State. We
    ! need to compute them separately. 
    ! ----------------------------------------------------------------
    IF ( ExtState%JNO2%DoUse ) THEN 
       ALLOCATE( JNO2(IIPAR,JJPAR),STAT=AS)
       IF ( AS/=0 ) CALL ERROR_STOP ( 'JNO2', LOC, INS )
       JNO2 = 0.0e0_hp
    ENDIF

    IF ( ExtState%JOH%DoUse ) THEN 
       ALLOCATE( JOH(IIPAR,JJPAR),STAT=AS)
       IF ( AS/=0 ) CALL ERROR_STOP ( 'JOH', LOC, INS )
       JOH = 0.0e0_hp
    ENDIF

    ! ----------------------------------------------------------------
    ! Arrays to be copied physically because HEMCO units are not the
    ! same as in GEOS-Chem
    ! ----------------------------------------------------------------

    ! TROPP: GEOS-Chem TROPP is in hPa, while HEMCO uses Pa.
    IF ( ExtState%TROPP%DoUse ) THEN
       CALL HCO_ArrAssert( ExtState%TROPP%Arr, IIPAR, JJPAR, RC )
       IF ( RC /= HCO_SUCCESS ) THEN
          CALL ERROR_STOP( 'Allocate ExtState%TROPP', LOC, INS )
       ENDIF
    ENDIF

    ! SPHU: GEOS-Chem SPHU is in g/kg, while HEMCO uses kg/kg.
    ! NOTE: HEMCO only uses SPHU surface values.
    IF ( ExtState%SPHU%DoUse ) THEN
       CALL HCO_ArrAssert( ExtState%SPHU%Arr, IIPAR, JJPAR, 1, RC )
       IF ( RC /= HCO_SUCCESS ) THEN
          CALL ERROR_STOP( 'Allocate ExtState%SPHU', LOC, INS )
       ENDIF
    ENDIF

    ! SUNCOS: HEMCO now calculates SUNCOS values based on its own
    ! subroutine 
    IF ( ExtState%SUNCOS%DoUse ) THEN
       CALL HCO_ArrAssert( ExtState%SUNCOS%Arr, IIPAR, JJPAR, RC )
       IF ( RC /= HCO_SUCCESS ) THEN
          CALL ERROR_STOP( 'Allocate ExtState%SUNCOS', LOC, INS )
       ENDIF
    ENDIF

    ! Leave with success
    RC = GC_SUCCESS

  END SUBROUTINE ExtState_InitTargets
!EOC
!------------------------------------------------------------------------------
!                  Harvard-NASA Emissions Component (HEMCO)                   !
!------------------------------------------------------------------------------
!BOP
!
! !IROUTINE: ExtState_SetFields
!
! !DESCRIPTION: SUBROUTINE ExtState\_SetFields connects the ExtState fields 
! of the HEMCO ExtState object to its target data. This can be a field in
! State\_Met, State\_Chm, or any other 2D/3D field defined within GEOS-Chem or
! even explicitly calculated in this module. All these fields are expected 
! to be of the same type as the corresponding ExtState object, and a pointer 
! link is established between the two fields on the first call.
!\\
!\\
! The ExtState object fields can also be linked to data fields read through
! the HEMCO configuration file. In this case, the data fields will be copied
! from the HEMCO data list into the ExtState object every time this routine
! is called. The field name of the HEMCO field must match the field name 
! passed to ExtState\_Set. 
!\\
!\\
! Fields from the HEMCO data list are given priority over the target fields from
! Met\_State, Chm\_State, etc. For example, if the HEMCO data list contains 
! a field named 'U10M', this field will be used in ExtState%U10M in lieu of
! State\_Met%U10M. 
!\\  
!\\
! Note that for now, this explicitly assumes that the HEMCO emissions grid is 
! the same as the GEOS-Chem simulation grid. To support other grids, the met 
! data has to be regridded explicitly at every time step!
!\\
!\\
! !INTERFACE:
!
  SUBROUTINE ExtState_SetFields( am_I_Root, State_Met, State_Chm, &
                                 HcoState,  ExtState,  RC ) 
!
! !USES:
!
    USE HCOX_STATE_MOD,        ONLY : ExtDat_Set

    USE ErrCode_Mod
    USE ERROR_MOD,             ONLY : ERROR_STOP
    USE State_Met_Mod,         ONLY : MetState
    USE State_Chm_Mod,         ONLY : ChmState

    ! For SoilNox
    USE Drydep_Mod,            ONLY : DRYCOEFF
    USE Get_Ndep_Mod,          ONLY : DRY_TOTN
    USE Get_Ndep_Mod,          ONLY : WET_TOTN

#if defined(ESMF_)
    USE HCOI_ESMF_MOD,         ONLY : HCO_SetExtState_ESMF
#endif
!
! !INPUT PARAMETERS:
!
    LOGICAL,          INTENT(IN   )  :: am_I_Root  ! Root CPU?
!
! !INPUT/OUTPUT PARAMETERS:
!
    TYPE(MetState),   INTENT(INOUT)  :: State_Met  ! Met state
    TYPE(ChmState),   INTENT(INOUT)  :: State_Chm  ! Chemistry state 
    TYPE(HCO_STATE),  POINTER        :: HcoState   ! HEMCO state
    TYPE(EXT_STATE),  POINTER        :: ExtState   ! HEMCO ext. state
    INTEGER,          INTENT(INOUT)  :: RC         ! Return code
!
! !REVISION HISTORY:
!  23 Oct 2012 - C. Keller    - Initial Version
!  20 Aug 2014 - M. Sulprizio - Add PBL_MAX and FRAC_OF_PBL for POPs simulation
!  02 Oct 2014 - C. Keller    - PEDGE is now in HcoState%Grid
!  16 Oct 2014 - C. Keller    - Removed SUNCOSmid5. This is now calculated
!                               internally in Paranox.
!  12 Mar 2015 - R. Yantosca  - Allocate SUMCOSZA array for SZAFACT
!  12 Mar 2015 - R. Yantosca  - Use 0.0e0_hp when zeroing REAL(hp) variables
!  03 Apr 2015 - C. Keller    - Now call down to ExtDat_Set for all fields
!  14 Mar 2016 - C. Keller    - Append '_FOR_EMIS' to all HEMCO met field names
!                               to avoid conflict if met-fields are read via
!                               HEMCO.
!  02 May 2016 - R. Yantosca  - Now define IDTPOPG locally
!  30 Jun 2016 - R. Yantosca  - Remove instances of STT.  Now get the advected
!                               species ID from State_Chm%Map_Advect.
!  06 Jan 2017 - R. Yantosca - Now tell user to look at HEMCO log for err msgs
<<<<<<< HEAD
!  23 May 2017 - R. Yantosca - Fixed typo for MERRA2 in #ifdef at line 1193
=======
!  02 Jun 2017 - C. Keller   - Call HCO_SetExtState_ESMF every time.
>>>>>>> c6f16bf5
!EOP
!------------------------------------------------------------------------------
!BOC
!
! LOCAL VARIABLES:
!
    ! Pointers
    REAL(hp), POINTER  :: Trgt3D(:,:,:) => NULL()

    ! SAVEd scalars
    LOGICAL, SAVE      :: FIRST = .TRUE.

    ! Scalars
    INTEGER            :: HCRC

    ! Strings
    CHARACTER(LEN=255) :: LOC, INS

    !=================================================================
    ! ExtState_SetFields begins here
    !=================================================================

    ! Init
    RC = GC_FAILURE

    ! Error handling
    LOC = 'ExtState_SetFields (GeosCore/hcoi_gc_main_mod.F90)'
    INS = 'HEMCO ERROR: Please check the HEMCO log file for error messages!'

    ! ----------------------------------------------------------------
    ! Pointers to local module arrays 
    ! ----------------------------------------------------------------
    CALL ExtDat_Set( am_I_Root, HcoState, ExtState%SZAFACT, & 
          'SZAFACT_FOR_EMIS',   HCRC, FIRST, HCO_SZAFACT        )
    IF ( HCRC /= HCO_SUCCESS ) RETURN

    CALL ExtDat_Set( am_I_Root, HcoState, ExtState%JNO2, &
            'JNO2_FOR_EMIS',    HCRC, FIRST, JNO2            )
    IF ( HCRC /= HCO_SUCCESS ) RETURN

    CALL ExtDat_Set( am_I_Root, HcoState, ExtState%JOH, &
            'JOH_FOR_EMIS',     HCRC,     FIRST,    JOH     )  
    IF ( HCRC /= HCO_SUCCESS ) RETURN

    CALL ExtDat_Set( am_I_Root, HcoState, ExtState%FRAC_OF_PBL, &
     'FRAC_OF_PBL_FOR_EMIS',    HCRC, FIRST, HCO_FRAC_OF_PBL )  
    IF ( HCRC /= HCO_SUCCESS ) RETURN

    ! ----------------------------------------------------------------
    ! 2D fields 
    ! ----------------------------------------------------------------
    CALL ExtDat_Set( am_I_Root, HcoState, ExtState%U10M, &
            'U10M_FOR_EMIS',    HCRC, FIRST, State_Met%U10M )
    IF ( HCRC /= HCO_SUCCESS ) RETURN

    CALL ExtDat_Set( am_I_Root, HcoState, ExtState%V10M, &
            'V10M_FOR_EMIS',    HCRC, FIRST, State_Met%V10M )
    IF ( HCRC /= HCO_SUCCESS ) RETURN

    CALL ExtDat_Set( am_I_Root, HcoState, ExtState%ALBD, &
            'ALBD_FOR_EMIS',    HCRC, FIRST, State_Met%ALBD )
    IF ( HCRC /= HCO_SUCCESS ) RETURN

#if defined ( GCAP )
    CALL ExtDat_Set( am_I_Root, HcoState, ExtState%WLI, &
             'WLI_FOR_EMIS',    HCRC, FIRST, State_Met%LWI_GISS  )
    IF ( HCRC /= HCO_SUCCESS ) RETURN
#else
    CALL ExtDat_Set( am_I_Root, HcoState, ExtState%WLI, &
             'WLI_FOR_EMIS',    HCRC, FIRST, State_Met%LWI  )
    IF ( HCRC /= HCO_SUCCESS ) RETURN
#endif

    CALL ExtDat_Set( am_I_Root, HcoState, ExtState%T2M, &
             'T2M_FOR_EMIS',    HCRC, FIRST, State_Met%TS   )
    IF ( HCRC /= HCO_SUCCESS ) RETURN

    CALL ExtDat_Set( am_I_Root, HcoState, ExtState%TSKIN, &
           'TSKIN_FOR_EMIS',    HCRC, FIRST, State_Met%TSKIN  )
    IF ( HCRC /= HCO_SUCCESS ) RETURN

    CALL ExtDat_Set( am_I_Root, HcoState, ExtState%GWETROOT, &
         'GWETROOT_FOR_EMIS',   HCRC, FIRST, State_Met%GWETROOT  )
    IF ( HCRC /= HCO_SUCCESS ) RETURN

    CALL ExtDat_Set( am_I_Root, HcoState, ExtState%GWETTOP, &
          'GWETTOP_FOR_EMIS',   HCRC, FIRST, State_Met%GWETTOP  )
    IF ( HCRC /= HCO_SUCCESS ) RETURN

    CALL ExtDat_Set( am_I_Root, HcoState, ExtState%USTAR, &
            'USTAR_FOR_EMIS',   HCRC, FIRST, State_Met%USTAR  )
    IF ( HCRC /= HCO_SUCCESS ) RETURN

    CALL ExtDat_Set( am_I_Root, HcoState, ExtState%Z0, &
               'Z0_FOR_EMIS',   HCRC, FIRST, State_Met%Z0  )
    IF ( HCRC /= HCO_SUCCESS ) RETURN

    CALL ExtDat_Set( am_I_Root, HcoState, ExtState%PARDR, &
            'PARDR_FOR_EMIS',   HCRC, FIRST, State_Met%PARDR  )
    IF ( HCRC /= HCO_SUCCESS ) RETURN

    CALL ExtDat_Set( am_I_Root, HcoState, ExtState%PARDF, &
            'PARDF_FOR_EMIS',   HCRC, FIRST, State_Met%PARDF  )
    IF ( HCRC /= HCO_SUCCESS ) RETURN

!    CALL ExtDat_Set( am_I_Root, HcoState, ExtState%PSC2, &
!             'PSC2_FOR_EMIS',   HCRC, FIRST, State_Met%PSC2  )
!    IF ( HCRC /= HCO_SUCCESS ) RETURN

    CALL ExtDat_Set( am_I_Root, HcoState, ExtState%PSC2_WET, &
            'PSC2_WET_FOR_EMIS', HCRC, FIRST, State_Met%PSC2_WET  )
    IF ( HCRC /= HCO_SUCCESS ) RETURN

    ! NOTE: State_Met%RADSWG is net radiation at ground for all
    ! MET fields except GEOS-FP and MERRA2. For those data sets,
    ! net radiation was not processed and so we use incident radiation 
    ! at ground (SWGDN). For simplicity we store radiation as a single 
    ! variable in HEMCO. SWGDN is also available for MERRA but is not 
    ! used in HEMCO to preserve legacy usage of net radiation (ewl, 9/23/15)
#if defined ( GEOS_FP ) || defined( MERRA2 )
    CALL ExtDat_Set( am_I_Root, HcoState, ExtState%RADSWG, &
           'RADSWG_FOR_EMIS',   HCRC, FIRST, State_Met%SWGDN  )
    IF ( HCRC /= HCO_SUCCESS ) RETURN
#else
    CALL ExtDat_Set( am_I_Root, HcoState, ExtState%RADSWG, &
           'RADSWG_FOR_EMIS',   HCRC, FIRST, State_Met%RADSWG  )
    IF ( HCRC /= HCO_SUCCESS ) RETURN
#endif

    CALL ExtDat_Set( am_I_Root, HcoState, ExtState%FRCLND, &
           'FRCLND_FOR_EMIS',   HCRC, FIRST, State_Met%FRCLND  )
    IF ( HCRC /= HCO_SUCCESS ) RETURN

    CALL ExtDat_Set( am_I_Root, HcoState, ExtState%CLDFRC, &
            'CLDFRC_FOR_EMIS',   HCRC, FIRST, State_Met%CLDFRC  )
    IF ( HCRC /= HCO_SUCCESS ) RETURN

#if defined( GEOS_4 ) 
    CALL ExtDat_Set( am_I_Root, HcoState, ExtState%SNOWHGT, &
          'SNOWHGT_FOR_EMIS',   HCRC, FIRST, State_Met%SNOW     )
    IF ( HCRC /= HCO_SUCCESS ) RETURN

    CALL ExtDat_Set( am_I_Root, HcoState, ExtState%SNODP, &
            'SNODP_FOR_EMIS',   HCRC, FIRST, State_Met%SNOW   )
    IF ( HCRC /= HCO_SUCCESS ) RETURN
#elif defined ( GCAP )
   CALL ExtDat_Set( am_I_Root, HcoState, ExtState%SNOWHGT, &
         'SNOWHGT_FOR_EMIS',   HCRC, FIRST, State_Met%SNOW     )
    IF ( HCRC /= HCO_SUCCESS ) RETURN

    CALL ExtDat_Set( am_I_Root, HcoState, ExtState%SNODP, &
            'SNODP_FOR_EMIS',   HCRC, FIRST, State_Met%SNOW   )
    IF ( HCRC /= HCO_SUCCESS ) RETURN

    CALL ExtDat_Set( am_I_Root, HcoState, ExtState%SNICE, &
            'SNICE_FOR_EMIS',   HCRC, FIRST, State_Met%SNICE  )
    IF ( HCRC /= HCO_SUCCESS ) RETURN
#else
    ! SNOWHGT is is mm H2O, which is the same as kg H2O/m2.
    ! This is the unit of SNOMAS.
    CALL ExtDat_Set( am_I_Root, HcoState, ExtState%SNOWHGT, &
          'SNOWHGT_FOR_EMIS',   HCRC, FIRST, State_Met%SNOMAS   )
    IF ( HCRC /= HCO_SUCCESS ) RETURN

    ! SNOWDP is in m
    CALL ExtDat_Set( am_I_Root, HcoState, ExtState%SNODP, &
            'SNODP_FOR_EMIS',   HCRC, FIRST, State_Met%SNODP  )
    IF ( HCRC /= HCO_SUCCESS ) RETURN
#endif

    CALL ExtDat_Set( am_I_Root, HcoState, ExtState%FRLAND, &
           'FRLAND_FOR_EMIS',   HCRC, FIRST, State_Met%FRLAND  )
    IF ( HCRC /= HCO_SUCCESS ) RETURN

    CALL ExtDat_Set( am_I_Root, HcoState, ExtState%FROCEAN, &
          'FROCEAN_FOR_EMIS',   HCRC, FIRST, State_Met%FROCEAN  )
    IF ( HCRC /= HCO_SUCCESS ) RETURN

    CALL ExtDat_Set( am_I_Root, HcoState, ExtState%FRLAKE, &
           'FRLAKE_FOR_EMIS',   HCRC, FIRST, State_Met%FRLAKE  )
    IF ( HCRC /= HCO_SUCCESS ) RETURN

    CALL ExtDat_Set( am_I_Root, HcoState, ExtState%FRLANDIC, &
         'FRLANDIC_FOR_EMIS',   HCRC, FIRST, State_Met%FRLANDIC  )
    IF ( HCRC /= HCO_SUCCESS ) RETURN

    CALL ExtDat_Set( am_I_Root, HcoState, ExtState%LAI, &
              'LAI_FOR_EMIS',   HCRC, FIRST, State_Met%MODISLAI  )
    IF ( HCRC /= HCO_SUCCESS ) RETURN

    CALL ExtDat_Set( am_I_Root, HcoState, ExtState%CHLR, &
             'CHLR', HCRC,      FIRST,    State_Met%MODISCHLR )
    IF ( HCRC /= HCO_SUCCESS ) RETURN

    ! Convective fractions
    CALL ExtDat_Set( am_I_Root, HcoState, ExtState%CNV_FRC,  &
          'CNV_FRC_FOR_EMIS',   HCRC, FIRST, State_Met%CNV_FRC, &
          NotFillOk=.TRUE.)
    IF ( HCRC /= HCO_SUCCESS ) RETURN

    ! ----------------------------------------------------------------
    ! 3D fields 
    ! ----------------------------------------------------------------
    CALL ExtDat_Set( am_I_Root, HcoState, ExtState%CNV_MFC, &
          'CNV_MFC_FOR_EMIS',   HCRC, FIRST, State_Met%CMFMC,  &
          OnLevEdge=.TRUE. )
    IF ( HCRC /= HCO_SUCCESS ) RETURN

    CALL ExtDat_Set( am_I_Root, HcoState, ExtState%TK, &
               'TK_FOR_EMIS',   HCRC, FIRST, State_Met%T   )
    IF ( HCRC /= HCO_SUCCESS ) RETURN

    ! Air mass [kg/grid box]
    CALL ExtDat_Set( am_I_Root, HcoState, ExtState%AIR, &
              'AIR_FOR_EMIS',   HCRC, FIRST, State_Met%AD   )
    IF ( HCRC /= HCO_SUCCESS ) RETURN

    CALL ExtDat_Set( am_I_Root, HcoState, ExtState%AIRVOL, &
           'AIRVOL_FOR_EMIS',   HCRC, FIRST, State_Met%AIRVOL  )
    IF ( HCRC /= HCO_SUCCESS ) RETURN

    ! Dry air density [kg/m3]
    CALL ExtDat_Set( am_I_Root, HcoState, ExtState%AIRDEN, &
           'AIRDEN', HCRC,      FIRST,    State_Met%AIRDEN  )
    IF ( HCRC /= HCO_SUCCESS ) RETURN
 
    ! ----------------------------------------------------------------
    ! Species concentrations
    ! ----------------------------------------------------------------
    IF ( id_O3 > 0 ) THEN
       Trgt3D => State_Chm%Species(:,:,:,id_O3)
       CALL ExtDat_Set( am_I_Root, HcoState, ExtState%O3, &
            'HEMCO_O3_FOR_EMIS', HCRC,      FIRST,    Trgt3D )
       IF ( HCRC /= HCO_SUCCESS ) RETURN
       Trgt3D => NULL()
    ENDIF
    IF ( id_NO2 > 0 ) THEN
       Trgt3D => State_Chm%Species(:,:,:,id_NO2)
       CALL ExtDat_Set( am_I_Root, HcoState, ExtState%NO2, &
           'HEMCO_NO2_FOR_EMIS', HCRC,      FIRST,    Trgt3D ) 
       IF ( HCRC /= HCO_SUCCESS ) RETURN
       Trgt3D => NULL()
    ENDIF
    IF ( id_NO > 0 ) THEN
       Trgt3D => State_Chm%Species(:,:,:,id_NO)
       CALL ExtDat_Set( am_I_Root, HcoState, ExtState%NO, &
            'HEMCO_NO_FOR_EMIS', HCRC,      FIRST,    Trgt3D ) 
       IF ( HCRC /= HCO_SUCCESS ) RETURN
       Trgt3D => NULL()
    ENDIF
    IF ( id_HNO3 > 0 ) THEN
       Trgt3D => State_Chm%Species(:,:,:,id_HNO3)
       CALL ExtDat_Set( am_I_Root, HcoState, ExtState%HNO3, &
          'HEMCO_HNO3_FOR_EMIS', HCRC,      FIRST,    Trgt3D ) 
       IF ( HCRC /= HCO_SUCCESS ) RETURN
       Trgt3D => NULL()
    ENDIF
    IF ( id_POPG > 0 ) THEN
       Trgt3D => State_Chm%Species(:,:,:,id_POPG)
       CALL ExtDat_Set( am_I_Root, HcoState, ExtState%POPG, &
          'HEMCO_POPG_FOR_EMIS', HCRC,      FIRST,    Trgt3D ) 
       IF ( HCRC /= HCO_SUCCESS ) RETURN
       Trgt3D => NULL()
    ENDIF

    ! ----------------------------------------------------------------
    ! Deposition parameter
    ! ----------------------------------------------------------------
    CALL ExtDat_Set( am_I_Root, HcoState, ExtState%DRY_TOTN, &
         'DRY_TOTN_FOR_EMIS',   HCRC, FIRST, DRY_TOTN            ) 
    IF ( HCRC /= HCO_SUCCESS ) RETURN

    CALL ExtDat_Set( am_I_Root, HcoState, ExtState%WET_TOTN, &
         'WET_TOTN_FOR_EMIS',   HCRC, FIRST, WET_TOTN            ) 
    IF ( HCRC /= HCO_SUCCESS ) RETURN

    ! ----------------------------------------------------------------
    ! Other pointers to be set on first call
    ! ----------------------------------------------------------------
    IF ( FIRST ) THEN
       IF ( ExtState%WET_TOTN%DoUse .OR. ExtState%DRY_TOTN%DoUse ) THEN
          ExtState%DRYCOEFF => DRYCOEFF
       ENDIF

       ExtState%PBL_MAX => HCO_PBL_MAX
    ENDIF

    ! ----------------------------------------------------------------
    ! ESMF environment: add some additional variables to ExtState.
    ! These values must be defined here and not in the initialization
    ! because it seems like the IMPORT state is not yet properly
    ! defined during initialization. 
    ! ckeller, 06/02/17: now call this on every time step. Routine
    ! HCO_SetExtState_ESMF copies the fields to ExtState.
    ! ----------------------------------------------------------------
#if defined( ESMF_ )
    ! IF ( FIRST ) THEN
    CALL HCO_SetExtState_ESMF ( am_I_Root, HcoState, ExtState, RC )
    IF ( RC /= HCO_SUCCESS ) THEN
       CALL ERROR_STOP ( 'Error in HCO_SetExtState_ESMF!', LOC, INS )
    ENDIF
    !ENDIF
#endif

    ! Not first call any more
    FIRST = .FALSE.

    ! Leave with success
    RC = GC_SUCCESS

  END SUBROUTINE ExtState_SetFields
!EOC
!------------------------------------------------------------------------------
!                  Harvard-NASA Emissions Component (HEMCO)                   !
!------------------------------------------------------------------------------
!BOP
!
! !IROUTINE: ExtState_UpdateFields
!
! !DESCRIPTION: SUBROUTINE ExtState\_UpdateFields updates the extension 
! object data pointers. Updates are only required for the shadow arrays
! defined in this module, such as J-values, SZAFACT, etc.
!\\
!\\
! !INTERFACE:
!
  SUBROUTINE ExtState_UpdateFields( am_I_Root, State_Met, State_Chm, &
                                    HcoState,  ExtState,  RC          ) 
!
! !USES:
!
    USE CMN_FJX_MOD,           ONLY : ZPJ
    USE CMN_SIZE_MOD,          ONLY : IIPAR, JJPAR, LLPAR
    USE ErrCode_Mod
    USE ERROR_MOD,             ONLY : ERROR_STOP
    USE FAST_JX_MOD,           ONLY : RXN_NO2, RXN_O3_1, RXN_O3_2a
    USE HCO_GeoTools_Mod,      ONLY : HCO_GetSUNCOS
    USE PBL_MIX_MOD,           ONLY : GET_FRAC_OF_PBL
    USE PBL_MIX_MOD,           ONLY : GET_PBL_MAX_L
    USE State_Met_Mod,         ONLY : MetState
    USE State_Chm_Mod,         ONLY : ChmState
#if defined(ESMF_) 
    USE HCOI_ESMF_MOD,         ONLY : HCO_SetExtState_ESMF
#endif
!
! !INPUT PARAMETERS:
!
    LOGICAL,          INTENT(IN   )  :: am_I_Root  ! Root CPU?
    TYPE(MetState),   INTENT(IN   )  :: State_Met  ! Met state
    TYPE(ChmState),   INTENT(IN   )  :: State_Chm  ! Chm state
!
! !INPUT/OUTPUT PARAMETERS:
!
    TYPE(HCO_STATE),  POINTER        :: HcoState   ! HEMCO state
    TYPE(EXT_STATE),  POINTER        :: ExtState   ! HEMCO ext. state
    INTEGER,          INTENT(INOUT)  :: RC
!
! !REVISION HISTORY:
!  23 Oct 2012 - C. Keller   - Initial Version
!  20 Aug 2014 - M. Sulprizio- Add PBL_MAX and FRAC_OF_PBL for POPs simulation
!  02 Oct 2014 - C. Keller   - PEDGE is now in HcoState%Grid
!  11 Mar 2015 - R. Yantosca - Now call GET_SZAFACT in this module
!  11 Sep 2015 - E. Lundgren - Remove State_Chm from passed args since not used
!  20 Apr 2016 - M. Sulprizio- Change JO1D to JOH to reflect that the array now
!                              holds the effective O3 + hv -> 2OH rates
!  27 Jun 2016 - M. Sulprizio- Obtain photolysis rate directly from ZPJ array
!                              and remove reference to FJXFUNC and obsolete
!                              SMVGEAR variables like NKSO4PHOT, NAMEGAS, etc.
!  06 Jan 2017 - R. Yantosca - Now tell user to look at HEMCO log for err msgs
!EOP
!------------------------------------------------------------------------------
!BOC
!
! LOCAL VARIABLES:
!
    ! Scalars
    INTEGER            :: I, J, L

    ! Strings
    CHARACTER(LEN=255) :: LOC, INS

    !=================================================================
    ! ExtState_UpdateFields begins here
    !=================================================================

    ! Init
    RC   = GC_SUCCESS

    ! Error handling
    LOC  = 'ExtState_UpdateFields (GeosCore/hcoi_gc_main_mod.F90)'
    INS  = 'HEMCO ERROR: Please check the HEMCO log file for error messages!'

    ! TROPP: convert from hPa to Pa
    IF ( ExtState%TROPP%DoUse ) THEN
       ExtState%TROPP%Arr%Val = State_Met%TROPP * 100.0_hp
    ENDIF

    ! SPHU: convert from g/kg to kg/kg. Only need surface value. 
    IF ( ExtState%SPHU%DoUse ) THEN
       ExtState%SPHU%Arr%Val(:,:,1) = State_Met%SPHU(:,:,1) / 1000.0_hp
    ENDIF

    ! SUNCOS
    IF ( ExtState%SUNCOS%DoUse ) THEN
       CALL HCO_GetSUNCOS( am_I_Root, HcoState, ExtState%SUNCOS%Arr%Val, 0, RC ) 
       IF ( RC /= HCO_SUCCESS ) THEN
          CALL ERROR_STOP( 'Error in HCO_GetSUNCOS', LOC, INS )
       ENDIF
    ENDIF

    ! If we need to use the SZAFACT scale factor (i.e. to put a diurnal
    ! variation on monthly mean OH concentrations), then call CALC_SUMCOSZA
    ! here.  CALC_SUMCOSZA computes the sum of cosine of the solar zenith
    ! angle over a 24 hour day, as well as the total length of daylight.
    ! This information is required by GET_SZAFACT. (bmy, 3/11/15)
    IF ( ExtState%SZAFACT%DoUse ) THEN
       CALL Calc_SumCosZa()
    ENDIF

!$OMP PARALLEL DO                                                 &
!$OMP DEFAULT( SHARED )                                           &
!$OMP PRIVATE( I, J, L )
    ! Loop over all grid boxes
    DO L = 1, LLPAR
    DO J = 1, JJPAR
    DO I = 1, IIPAR

       ! Current SZA divided by total daily SZA (2D field only)
       ! (This is mostly needed for offline simulations where a diurnal
       ! scale factor has to be imposed on monthly mean OH concentrations.)
       IF ( ExtState%SZAFACT%DoUse .AND. L==1 ) THEN
          HCO_SZAFACT(I,J) = GET_SZAFACT(I,J,State_Met)
       ENDIF

       ! Fraction of PBL for each box [unitless]
       IF ( ExtState%FRAC_OF_PBL%DoUse ) THEN
          HCO_FRAC_OF_PBL(I,J,L) = GET_FRAC_OF_PBL(I,J,L)
       ENDIF

       ! Maximum extent of the PBL [model level]
       HCO_PBL_MAX = GET_PBL_MAX_L()

       ! J-values for NO2 and O3 (2D field only)
       ! This code was moved from hcox_paranox_mod.F90 to break
       ! dependencies to GC specific code (ckeller, 07/28/14).
       IF ( L==1 .AND.                                    &
            (ExtState%JNO2%DoUse .OR. ExtState%JOH%DoUse) ) THEN

          ! Check if sun is up
          IF ( State_Met%SUNCOS(I,J) == 0d0 ) THEN
             IF ( ExtState%JNO2%DoUse ) JNO2 = 0.0_hp
             IF ( ExtState%JOH%DoUse  ) JOH  = 0.0_hp
          ELSE
             IF ( ExtState%JNO2%DoUse ) THEN
                ! RXN_NO2: NO2 + hv --> NO  + O
                JNO2(I,J) = ZPJ(L,RXN_NO2,I,J)
             ENDIF
             IF ( ExtState%JOH%DoUse ) THEN
#if defined( UCX )
                ! RXN_O3_1: O3  + hv --> O2  + O
                JOH(I,J) = ZPJ(L,RXN_O3_1,I,J)
#else
                ! RXN_O3_2a: O3 + hv --> 2OH
                JOH(I,J) = ZPJ(L,RXN_O3_2a,I,J)
#endif
             ENDIF
          ENDIF

       ENDIF
    ENDDO
    ENDDO
    ENDDO
!$OMP END PARALLEL DO

  END SUBROUTINE ExtState_UpdateFields
!EOC
!------------------------------------------------------------------------------
!                  Harvard-NASA Emissions Component (HEMCO)                   !
!------------------------------------------------------------------------------
!BOP
!
! !IROUTINE: GridEdge_Set 
!
! !DESCRIPTION: SUBROUTINE GridEdge\_Set sets the grid edge pressure values
! on the HEMCO grid.
!\\
!\\
! !INTERFACE:
!
  SUBROUTINE GridEdge_Set ( am_I_Root, State_Met, HcoState, RC )
!
! !USES:
!
    USE ERROR_MOD,             ONLY : ERROR_STOP
    USE State_Met_Mod,         ONLY : MetState
    USE HCOX_STATE_MOD,        ONLY : ExtDat_Set
    USE HCO_GeoTools_MOD,      ONLY : HCO_CalcVertGrid
    USE HCO_GeoTools_MOD,      ONLY : HCO_SetPBLm
    USE CMN_SIZE_MOD,          ONLY : IIPAR, JJPAR, LLPAR
    USE PBL_MIX_MOD,           ONLY : GET_PBL_TOP_M
!
! !INPUT PARAMETERS:
!
    LOGICAL,          INTENT(IN   )  :: am_I_Root 
    TYPE(MetState),   INTENT(IN   )  :: State_Met  ! Met state
    TYPE(HCO_STATE),  POINTER        :: HcoState   ! HEMCO state
!
! !INPUT/OUTPUT PARAMETERS:
!
    INTEGER,          INTENT(INOUT)  :: RC          ! Success or failure?
!
! !REMARKS:
!  GridEdge_Set defines the HEMCO vertical grid used in GEOS-Chem "classic"
!  simulations.  (GCHP uses its own interface to HEMCO.)
!
! !REVISION HISTORY:
!  08 Oct 2014 - C. Keller   - Initial version
!  28 Sep 2015 - C. Keller   - Now call HCO_CalcVertGrid
!  29 Apr 2016 - R. Yantosca - Don't initialize pointers in declaration stmts
!  06 Jun 2016 - R. Yantosca - Now declar PEDGE array for edge pressures [Pa]
!  06 Jun 2016 - R. Yantosca - PSFC now points to PEDGE(:,:,1)
!  06 Jun 2016 - R. Yantosca - Now add error traps
!  26 Oct 2016 - R. Yantosca - Now improve error traps for PBLM
!  06 Jan 2017 - R. Yantosca - Now tell user to look at HEMCO log for err msgs
!EOP
!------------------------------------------------------------------------------
!BOC
!
! LOCAL VARIABLES:
!
    ! Integer
    INTEGER           :: I, J

    ! Strings
    CHARACTER(LEN=80) :: MSG, LOC, INS

    ! Pointers
    REAL(hp), POINTER :: PBLM    (:,:  )    ! PBL height           [m ] 
    REAL(hp), POINTER :: BXHEIGHT(:,:,:)    ! Grid box height      [m ]
    REAL(hp), POINTER :: PEDGE   (:,:,:)    ! Pressure @ lvl edges [Pa]
    REAL(hp), POINTER :: PSFC    (:,:  )    ! Surface pressure     [Pa]
    REAL(hp), POINTER :: TK      (:,:,:)    ! Temperature          [K ]
    REAL(hp), POINTER :: ZSFC    (:,:  )    ! Surface geopotential [m ]

    !=======================================================================
    ! GridEdge_Set begins here
    !=======================================================================

    ! Assume success
    RC   =  HCO_SUCCESS

    ! Error handling
    LOC  = 'CheckSettings (GeosCore/hcoi_gc_main_mod.F90)'
    INS  = 'HEMCO ERROR: Please check the HEMCO log file for error messages!'

    ! Allocate the PEDGE array, which holds level edge pressures [Pa]
    ! NOTE: Hco_CalcVertGrid expects pointer-based arguments, so we must
    ! make PEDGE be a pointer and allocate/deallocate it on each call.
    ALLOCATE( PEDGE( IIPAR, JJPAR, LLPAR+1 ), STAT=RC )
    IF ( RC /= HCO_SUCCESS ) THEN
       MSG = 'ERROR allocating the PEDGE pointer-based array!'
       LOC = 'GridEdge_Set (GeosCore/hcoi_gc_main_mod.F90)'
       CALL ERROR_STOP( MSG, LOC, INS )
    ENDIF

    ! Edge and surface pressures [Pa]
    PEDGE    =  State_Met%PEDGE * 100.0_hp  ! Convert hPa -> Pa
    PSFC     => PEDGE(:,:,1)

    ! Point to other fields of State_Met
    ZSFC     => State_Met%PHIS               
    BXHEIGHT => State_Met%BXHEIGHT           
    TK       => State_Met%T                  

    ! Calculate missing quantities
    CALL HCO_CalcVertGrid( am_I_Root, HcoState, PSFC,    &
                           ZSFC,  TK, BXHEIGHT, PEDGE, RC )
    ! Stop with an error if the vertical grid was not computed properly
    IF ( RC /= HCO_SUCCESS ) THEN
       MSG = 'ERROR returning from HCO_CalcVertGrid!'
       LOC = 'GridEdge_Set (GeosCore/hcoi_gc_main_mod.F90)'
       CALL ERROR_STOP( MSG, LOC, INS )
    ENDIF

    ! Set PBL heights
    ALLOCATE( PBLM( IIPAR, JJPAR ), STAT=RC )
    IF ( RC /= HCO_SUCCESS ) THEN
       MSG = 'ERROR allocating the PBLM pointer-based array!'
       LOC = 'GridEdge_Set (GeosCore/hcoi_gc_main_mod.F90)'
       CALL ERROR_STOP( MSG, LOC, INS )
    ENDIF

!$OMP PARALLEL DO                                                 &
!$OMP DEFAULT( SHARED )                                           &
!$OMP PRIVATE( I, J )
    DO J=1,JJPAR
    DO I=1,IIPAR
       PBLM(I,J) = GET_PBL_TOP_m(I,J)
    ENDDO
    ENDDO
!$OMP END PARALLEL DO

    ! Use the met field PBL field to initialize HEMCO
    CALL HCO_SetPBLm ( am_I_Root, HcoState, FldName='PBL_HEIGHT', &
                       PBLM=PBLM, DefVal=1000.0_hp, RC=RC )
    IF ( RC /= HCO_SUCCESS ) THEN
       MSG = 'ERROR returning from HCO_SetPBLm!'
       LOC = 'GridEdge_Set (GeosCore/hcoi_gc_main_mod.F90)'
       CALL ERROR_STOP( MSG, LOC, INS )
    ENDIF

    ! Nullify local pointers
    ZSFC     => NULL()
    BXHEIGHT => NULL()
    TK       => NULL()
    PSFC     => NULL()

    ! Deallocate and nullify PEDGE
    IF ( ASSOCIATED( PEDGE ) ) DEALLOCATE( PEDGE )
    PEDGE    => NULL()

    ! Deallocate the PBLM array
    IF ( ASSOCIATED( PBLM  ) ) DEALLOCATE( PBLM  )
    PBLM     => NULL()

    ! Return w/ success
    RC       = HCO_SUCCESS

  END SUBROUTINE GridEdge_Set
!EOC
!------------------------------------------------------------------------------
!                  Harvard-NASA Emissions Component (HEMCO)                   !
!------------------------------------------------------------------------------
!BOP
!
! !IROUTINE: SetHcoSpecies 
!
! !DESCRIPTION: Subroutine SetHcoSpecies defines the HEMCO species. These 
! are typically just the GEOS-Chem species. Some additional species may be 
! manually added, e.g. SESQ (which is not a species) or individual CO2 species
! per emission source (for CO2 specialty sim). 
!\\
!\\
! This routine has two phases: phase 1 simply returns the number of species
! to be used by HEMCO. This is useful as this number needs to be passed to
! the HEMCO initialization call.
! Phase 2 sets the HEMCO species information in the HEMCO state object. This
! needs to be done after initialization of the HEMCO state object.
! !INTERFACE:
!
  SUBROUTINE SetHcoSpecies( am_I_Root, Input_Opt, State_Chm, &
                            HcoState,  nSpec,     Phase, RC   )
!
! !USES:
!
    USE HCO_LogFile_Mod,       ONLY : HCO_SPEC2LOG
    USE Input_Opt_Mod,         ONLY : OptInput
    USE Species_Mod,           ONLY : Species
    USE HCO_Types_Mod,         ONLY : ConfigObj
    USE State_Chm_Mod,         ONLY : ChmState
!
! !INPUT PARAMETERS:
!
    LOGICAL,          INTENT(IN   )   :: am_I_Root  ! Are we on the root CPU
    INTEGER,          INTENT(IN   )   :: Phase      ! 1=Init, 2=Run 
    TYPE(ChmState),   INTENT(IN   )   :: State_Chm  ! Chemistry State object
!
! !INPUT/OUTPUT PARAMETERS:
!
    TYPE(OptInput),   INTENT(INOUT)   :: Input_Opt  ! Input Options object
    TYPE(Hco_State),  POINTER         :: HcoState   ! HEMCO state
    INTEGER,          INTENT(INOUT)   :: nSpec      ! # of species for HEMCO
    INTEGER,          INTENT(INOUT)   :: RC         ! Success or failure?
!
! !REMARKS:
!  (1) We now get physical parameters for species from the species database,
!       which is part of the State_Chm object.  
!  (2) In the future, it will be easier to specify non-advected species
!       like SESQ and the CO2 regional species from the species database.
!       The species database flags if a species is advected or not.
!
! !REVISION HISTORY:
!  06 Mar 2015 - C. Keller   - Initial Version
!  01 Sep 2015 - R. Yantosca - Remove reference to GET_HENRY_CONSTANT; we now
!                              get Henry constants from the species database
!  02 May 2016 - R. Yantosca - Now initialize IDTPOPG here
!  06 Jun 2016 - M. Sulprizio- Replace Get_Indx with Spc_GetIndx to use the
!                              fast-species lookup from the species database
!  20 Jun 2016 - R. Yantosca - All species IDs are now set in the init phase
!EOP
!------------------------------------------------------------------------------
!BOC
!
! LOCAL VARIABLES:
!
    ! Scalars
    INTEGER                :: nSpc
    INTEGER                :: N,  L,  M
    REAL(dp)               :: K0, CR, pKa

    ! Strings
    CHARACTER(LEN= 31)     :: ThisName
    CHARACTER(LEN=255)     :: MSG, LOC

    ! Pointers
    TYPE(Species), POINTER :: SpcInfo

    !=================================================================
    ! SetHcoSpecies begins here
    !=================================================================

    ! Error handling
    LOC = 'SetHcoSpecies (GeosCore/hcoi_gc_main_mod.F90)'

    !-----------------------------------------------------------------
    ! For most simulations (e.g. full-chem simulation, most of the
    ! specialty sims), just use the GEOS-Chem species definitions.
    !-----------------------------------------------------------------
    IF ( Input_Opt%ITS_A_FULLCHEM_SIM   .or. &
         Input_Opt%ITS_AN_AEROSOL_SIM   .or. &
         Input_OPt%ITS_A_CH4_SIM        .or. &
         Input_Opt%ITS_A_MERCURY_SIM    .or. &
         Input_Opt%ITS_A_POPS_SIM       .or. &
         Input_Opt%ITS_A_RnPbBe_SIM     .or. &
         Input_Opt%ITS_A_TAGO3_SIM      .or. &
         Input_Opt%ITS_A_TAGCO_SIM    ) THEN

       ! Get number of model species
       nSpc = State_Chm%nAdvect
  
       !%%%%% FOR SOA SIMULATIONS %%%%%
       ! Check for SESQ: SESQ is not transported due to its short lifetime,
       ! but emissions are still calculated (in MEGAN). SESQ is only used
       ! in the SOA simulation, i.e. if LIMO is defined. Thus, add one more
       ! species here if LIMO is a model species and calculate SESQ emissions
       ! along with LIMO!
       IF ( id_LIMO > 0 ) THEN
          nSpc = nSpc + 1
       ENDIF

       !%%%%% FOR THE TAGGED CO SIMULATION %%%%%
       ! Add 3 extra species (ISOP, ACET, MONX) for tagged CO 
       IF ( Input_Opt%ITS_A_TAGCO_SIM ) THEN
          nSpc = nSpc + 3 
       ENDIF

       ! Assign species variables
       IF ( PHASE == 2 ) THEN

          ! Verbose
          IF ( am_I_Root ) THEN
             MSG = 'Registering HEMCO species:'
             CALL HCO_MSG(HcoState%Config%Err,MSG)
          ENDIF

          ! Sanity check: number of input species should agree with nSpc
          IF ( nSpec /= nSpc ) THEN
             WRITE(MSG,*) 'Input species /= expected species: ', nSpec, nSpc 
             CALL HCO_ERROR ( HcoState%Config%Err, MSG, RC, THISLOC=LOC )
             RETURN
          ENDIF

          DO N = 1, State_Chm%nAdvect

             ! Get info for this species from the species database
             SpcInfo => State_Chm%SpcData(N)%Info

             ! Model ID and species name 
             HcoState%Spc(N)%ModID      = SpcInfo%ModelID
             HcoState%Spc(N)%SpcName    = TRIM( SpcInfo%Name )
             
             ! Actual molecular weight of species [g/mol]
             HcoState%Spc(N)%MW_g       = SpcInfo%MW_g
             
             ! Emitted molecular weight of species [g/mol].  
             ! Some hydrocarbon species (like ISOP) are emitted and 
             ! transported as a number of equivalent carbon atoms.
             ! For these species, the emitted molecular weight will 
             ! be 12.0 (the weight of 1 carbon atom).
             HcoState%Spc(N)%EmMW_g     = SpcInfo%EmMw_g

             ! Emitted molecules per molecules of species [1].  
             ! For most species, this will be 1.0.  For hydrocarbon 
             ! species (like ISOP) that are emitted and transported
             ! as equivalent carbon atoms, this will be be the number
             ! of moles carbon per mole species.
             HcoState%Spc(N)%MolecRatio = SpcInfo%MolecRatio
   
             ! Set Henry's law coefficients
             HcoState%Spc(N)%HenryK0    = SpcInfo%Henry_K0   ! [M/atm]
             HcoState%Spc(N)%HenryCR    = SpcInfo%Henry_CR   ! [K    ]
             HcoState%Spc(N)%HenryPKA   = SpcInfo%Henry_pKa  ! [1    ]

             ! Write to logfile
             IF ( am_I_Root ) CALL HCO_SPEC2LOG( am_I_Root, HcoState, N )

             ! Free pointer memory
             SpcInfo => NULL()
          ENDDO      

          !------------------------------------------------------------------
          ! %%%%% FOR SOA SIMULATIONS %%%%%
          !
          ! Add the non-advected species SESQ in the last species slot
          !------------------------------------------------------------------
          IF ( id_LIMO > 0 ) THEN
             N                           = nSpec
             HcoState%Spc(N)%ModID       = N
             HcoState%Spc(N)%SpcName     = 'SESQ'
             HcoState%Spc(N)%MW_g        = 150.0_hp
             HcoState%Spc(N)%EmMW_g      = 150.0_hp
             HcoState%Spc(N)%MolecRatio  = 1.0_hp
             HcoState%Spc(N)%HenryK0     = 0.0_hp
             HcoState%Spc(N)%HenryCR     = 0.0_hp
             HcoState%Spc(N)%HenryPKa    = 0.0_hp

             ! Write to logfile
             IF ( am_I_Root ) CALL HCO_SPEC2LOG( am_I_Root, HcoState, N )
          ENDIF

          !------------------------------------------------------------------
          ! %%%%% FOR THE TAGGED CO SIMULATION %%%%%
          !
          ! Add the non-advected species ISOP, ACET, and MONX
          ! in the last 3 species slots (bmy, ckeller, 6/1/16)
          !------------------------------------------------------------------
          IF ( Input_Opt%ITS_A_TAGCO_SIM ) THEN
       
             ! Add 3 additional species
             DO L = 1, 3
                
                ! ISOP, ACET, MONX follow the regular tagged CO species
                M = State_Chm%nAdvect + L

                ! Get the species name
                SELECT CASE( L )
                   CASE( 1 ) 
                      ThisName = 'ISOP'
                   CASE( 2 )
                      ThisName = 'ACET'
                   CASE( 3 )
                      ThisName = 'MONX'
                END SELECT

                ! Add physical properties to the HEMCO state
                HcoState%Spc(M)%ModID      = M
                HcoState%Spc(M)%SpcName    = TRIM( ThisName )
                HcoState%Spc(M)%MW_g       = 12.0_hp
                HcoState%Spc(M)%EmMW_g     = 12.0_hp
                HcoState%Spc(M)%MolecRatio = 1.0_hp
                HcoState%Spc(M)%HenryK0    = 0.0_hp
                HcoState%Spc(M)%HenryCR    = 0.0_hp
                HcoState%Spc(M)%HenryPKa   = 0.0_hp

                ! Write to log file
                IF ( am_I_Root ) CALL HCO_SPEC2LOG( am_I_Root, HcoState, M )
             ENDDO
          ENDIF

          ! Add line to log-file
          IF ( am_I_Root ) CALL HCO_MSG(HcoState%Config%Err,SEP1='-')
       ENDIF ! Phase = 2   

    !-----------------------------------------------------------------
    ! CO2 specialty simulation 
    ! For the CO2 specialty simulation, define here all tagged 
    ! species. This will let HEMCO calculate emissions for each
    ! tagged species individually. The emissions will be passed
    ! to the CO2 arrays in co2_mod.F 
    !-----------------------------------------------------------------
    ELSEIF ( Input_Opt%ITS_A_CO2_SIM ) THEN

       ! There are up to 11 species
       nSpc = 11 
   
       ! Set species
       IF ( PHASE == 2 ) THEN

          ! Sanity check: number of input species should agree with nSpc
          IF ( nSpec /= nSpc ) THEN
             WRITE(MSG,*) 'Input species /= expected species: ', nSpec, nSpc 
             CALL HCO_ERROR ( HcoState%Config%Err, MSG, RC, THISLOC=LOC )
             RETURN
          ENDIF

          ! Get info about the total CO2 species (i.e. N=1) from the 
          ! species database object.  All tagged CO2 species will
          ! have the same properties as the total CO2 species.
          SpcInfo => State_Chm%SpcData(1)%Info
 
          ! Assign variables
          DO N = 1, nSpec 
      
             ! Define species names. These are the names that must also be 
             ! used in the HEMCO configuration file!
             SELECT CASE ( N )
   
                CASE ( 1  )
                   ThisName = 'CO2'
                CASE ( 2  ) 
                   ThisName = 'CO2ff'
                CASE ( 3  ) 
                   ThisName = 'CO2oc'
                CASE ( 4  ) 
                   ThisName = 'CO2bal'
                CASE ( 5  ) 
                   ThisName = 'CO2bb'
                CASE ( 6  ) 
                   ThisName = 'CO2bf'
                CASE ( 7  ) 
                   ThisName = 'CO2nte'
                CASE ( 8  ) 
                   ThisName = 'CO2se'
                CASE ( 9  ) 
                   ThisName = 'CO2av'
                CASE ( 10 ) 
                   ThisName = 'CO2ch'
                CASE ( 11 ) 
                   ThisName = 'CO2corr'
   
                CASE DEFAULT
                   MSG = 'Only 11 species defined for CO2 simulation!'
                   CALL HCO_ERROR ( HcoState%Config%Err, MSG, RC, THISLOC=LOC )
                   RETURN
   
             END SELECT

             ! Model ID and species name 
             HcoState%Spc(N)%ModID      = N
             HcoState%Spc(N)%SpcName    = TRIM( ThisName )
   
             ! Molecular weights of species & emitted species.
             ! NOTE: Use the species database emMW_g to replicate the 
             ! prior behavior.  The MW's of the tagged species in 
             ! the prior code all have MW_g = 0 and EmMW_g = 0.
             ! Ask Christoph about this. (bmy, 9/1/15)
             HcoState%Spc(N)%MW_g       = SpcInfo%emMW_g           ! [g/mol]
             HcoState%Spc(N)%EmMW_g     = SpcInfo%emMW_g           ! [g/mol]
             HcoState%Spc(N)%MolecRatio = SpcInfo%MolecRatio       ! [1    ]
 
             ! Set Henry coefficients
             HcoState%Spc(N)%HenryK0    = SpcInfo%Henry_K0         ! [M/atm]
             HcoState%Spc(N)%HenryCR    = SpcInfo%Henry_CR         ! [K    ]
             HcoState%Spc(N)%HenryPKA   = SpcInfo%Henry_PKA        ! [1    ]

             ! Write to logfile
             IF ( am_I_Root ) CALL HCO_SPEC2LOG( am_I_Root, HcoState, N )

          ENDDO
          IF ( am_I_Root ) CALL HCO_MSG(HcoState%Config%Err,SEP1='-')

          ! Free pointer
          SpcInfo => NULL()

       ENDIF ! Phase = 2

    !-----------------------------------------------------------------
    ! DEFAULT (RETURN W/ ERROR) 
    !-----------------------------------------------------------------
    ELSE
       MSG = 'Invalid simulation type - cannot define model species' 
       CALL HCO_ERROR ( HcoState%Config%Err, MSG, RC, THISLOC=LOC )
       RETURN
    ENDIF

    ! For phase 1, pass species to output
    nSpec = nSpc

    ! Return w/ success
    RC = HCO_SUCCESS

    END SUBROUTINE SetHcoSpecies 
!EOC
!------------------------------------------------------------------------------
!                  Harvard-NASA Emissions Component (HEMCO)                   !
!------------------------------------------------------------------------------
!BOP
!
! !IROUTINE: Set_Grid 
!
! !DESCRIPTION: Subroutine Set\_Grid tells HEMCO about the grid that is being
!  used by the GEOS-Chem simulation.
!\\
!\\
! !INTERFACE:
!
  SUBROUTINE Set_Grid( am_I_Root, State_Met, HcoState, RC ) 
!
! !USES:
!
    USE CMN_SIZE_MOD,       ONLY : IIPAR, JJPAR, LLPAR
    USE GC_GRID_MOD,        ONLY : XMID,  YMID
    USE GC_GRID_MOD,        ONLY : XEDGE, YEDGE, YSIN
    USE GC_GRID_MOD,        ONLY : AREA_M2
    USE HCO_ARR_MOD,        ONLY : HCO_ArrInit
    USE HCO_VERTGRID_MOD,   ONLY : HCO_VertGrid_Define
    USE PRESSURE_MOD,       ONLY : GET_AP, GET_BP
    USE State_Met_Mod,      ONLY : MetState
!
! !INPUT ARGUMENTS:
!
    LOGICAL,          INTENT(IN   )  :: am_I_Root
    TYPE(MetState),   INTENT(IN   )  :: State_Met  ! Met state
!
! !INPUT/OUTPUT ARGUMENTS:
!
    TYPE(Hco_State),  POINTER        :: HcoState   ! HEMCO state
    INTEGER,          INTENT(INOUT)  :: RC
!
! !REVISION HISTORY:
!  13 Sep 2013 - C. Keller   - Initial Version
!  14 Jul 2014 - R. Yantosca - Cosmetic changes in ProTeX headers
!  28 Sep 2015 - C. Keller   - Now use HCO_VertGrid_Mod for vertical grid
!EOP
!------------------------------------------------------------------------------
!BOC
!
! LOCAL VARIABLES:
!
    INTEGER                :: L
    REAL(hp), ALLOCATABLE  :: Ap(:), Bp(:)

    !=================================================================
    ! SET_GRID begins here
    !=================================================================

    ! NOTE: for now, just copy GEOS-Chem grid, i.e. HEMCO calculations 
    ! are performed on the GEOS-Chem simulation grid. 
    ! It is possible to define a different emissions grid below. 
    ! In this case, all arrays have to be regridded when passing 
    ! them between HEMCO and GEOS-Chem (this is also true for the 
    ! met-fields used by the extensions)! 

    ! Grid dimensions
    HcoState%NX = IIPAR
    HcoState%NY = JJPAR
    HcoState%NZ = LLPAR

    ! Initialize the vertical grid. Pass Ap, Bp values from GEOS-Chem grid.
    ALLOCATE(Ap(LLPAR+1),Bp(LLPAR+1))
    DO L = 1, LLPAR+1
       Ap(L) = GET_AP(L) * 100_hp ! hPa to Pa 
       Bp(L) = GET_BP(L)          ! unitless
    ENDDO

    CALL HCO_VertGrid_Define( am_I_Root, HcoState%Config,       &
                              zGrid      = HcoState%Grid%zGrid, &
                              nz         = LLPAR,               &
                              Ap         = Ap,                  & 
                              Bp         = Bp,                  & 
                              RC         = RC                    )
    IF ( RC /= HCO_SUCCESS ) RETURN

    ! Set pointers to grid variables
    HcoState%Grid%XMID%Val       => XMID   (:,:,1)
    HcoState%Grid%YMID%Val       => YMID   (:,:,1)
    HcoState%Grid%XEDGE%Val      => XEDGE  (:,:,1)
    HcoState%Grid%YEDGE%Val      => YEDGE  (:,:,1)
    HcoState%Grid%YSIN%Val       => YSIN   (:,:,1)
    HcoState%Grid%AREA_M2%Val    => AREA_M2(:,:,1)
!    HcoState%Grid%ZSFC%Val       => State_Met%PHIS      ! Surface geopotential height
!    HcoState%Grid%BXHEIGHT_M%Val => State_Met%BXHEIGHT  ! Grid box heights

!    ! Allocate PEDGE. Will be updated every time step!
!    CALL HCO_ArrInit( HcoState%Grid%PEDGE, HcoState%NX, HcoState%NY, HcoState%NZ+1, RC )
!    IF ( RC /= HCO_SUCCESS ) RETURN

    ! Return w/ success
    RC = HCO_SUCCESS

    END SUBROUTINE Set_Grid
!EOC
!------------------------------------------------------------------------------
!                  Harvard-NASA Emissions Component (HEMCO)                   !
!------------------------------------------------------------------------------
!BOP
!
! !IROUTINE: CheckSettings
!
! !DESCRIPTION: Subroutine CheckSettings performs some sanity checks of the
! switches provided in the HEMCO configuration file (in combination with the
! settings specified in input.geos). 
!\\
!\\
! !INTERFACE:
!
  SUBROUTINE CheckSettings( am_I_Root, HcoConfig, Input_Opt, &
                            State_Met, State_Chm, RC )
!
! !USES:
!
    USE HCO_Types_Mod,      ONLY : ConfigObj
    USE ERROR_MOD,          ONLY : ERROR_STOP
    USE HCO_ExtList_Mod,    ONLY : GetExtNr,  SetExtNr
    USE HCO_ExtList_Mod,    ONLY : GetExtOpt, AddExtOpt 
    USE HCO_ExtList_Mod,    ONLY : CoreNr 
    USE Input_Opt_Mod,      ONLY : OptInput
    USE State_Met_Mod,      ONLY : MetState
    USE State_Chm_Mod,      ONLY : ChmState
!
! !INPUT PARAMETERS:
!
    LOGICAL,          INTENT(IN   )  :: am_I_Root  ! root CPU?
    TYPE(ConfigObj),  POINTER        :: HcoConfig  ! HEMCO config obj 
    TYPE(MetState),   INTENT(IN   )  :: State_Met  ! Met state
    TYPE(ChmState),   INTENT(IN   )  :: State_Chm  ! Chemistry state 
!
! !INPUT/OUTPUT PARAMETERS:
!
    TYPE(OptInput),   INTENT(INOUT)  :: Input_Opt  ! Input opts
    INTEGER,          INTENT(INOUT)  :: RC         ! Failure or success
!
! !REMARKS:
!  Gfortran will choke unless we use the .eqv. operator to compare LOGICAL 
!  variables for equality (or .neqv. for inequality).

! !REVISION HISTORY:
!  18 Feb 2015 - C. Keller   - Initial Version
!  04 Mar 2015 - R. Yantosca - Now determine if we need to read UV albedo
!                              data from the settings in input.geos
!  16 Mar 2015 - R. Yantosca - Now also toggle TOMS_SBUV_O3 based on
!                              met field type and input.geos settings
!  25 Mar 2015 - C. Keller   - Added switch for STATE_PSC (for UCX)
!  27 Aug 2015 - E. Lundgren - Now always read TOMS for mercury simulation when
!                              photo-reducible HgII(aq) to UV-B radiation is on
!  11 Sep 2015 - E. Lundgren - Remove State_Met and State_Chm from passed args
!  03 Dec 2015 - R. Yantosca - Bug fix: pass am_I_Root to AddExtOpt
!  19 Sep 2016 - R. Yantosca - Now compare LOGICALs with .eqv. and .neqv.
!EOP
!------------------------------------------------------------------------------
!BOC
!
! !LOCAL VARIABLES:
!
    ! Scalars
    INTEGER            :: ExtNr
    LOGICAL            :: LTMP
    LOGICAL            :: FOUND

    ! Strings
    CHARACTER(LEN= 31) :: OptName
    CHARACTER(LEN=255) :: MSG, LOC, INS

    !=======================================================================
    ! CheckSettings begins here
    !=======================================================================

    ! Error handling
    LOC  = 'CheckSettings (GeosCore/hcoi_gc_main_mod.F90)'
    INS  = 'HEMCO ERROR: Please check the HEMCO log file for error messages!'

    !-----------------------------------------------------------------------
    ! If emissions shall not be used, reset all extension numbers to -999. 
    ! This will make sure that none of the extensions will be initialized 
    ! and none of the input data related to any of the extensions will be 
    ! used.  The only exception is the NON-EMISSIONS DATA.
    !-----------------------------------------------------------------------
    IF ( .NOT. Input_Opt%LEMIS ) THEN
       CALL SetExtNr( am_I_Root, HcoConfig, -999, RC=RC )
       IF ( RC /= HCO_SUCCESS ) CALL ERROR_STOP( 'SetExtNr', LOC, INS )
    ENDIF

    !-----------------------------------------------------------------------
    ! NON-EMISSIONS DATA #1: UV Albedoes
    !
    ! Set the UV albedo toggle according to options in input.geos.  This 
    ! will enable/disable all fields in input.geos that are  bracketed by 
    ! '+UValbedo+'.  Check first if this bracket values has been set 
    ! explicitly in the HEMCO configuration file, in which case it will
    ! not be changed.
    !
    ! UV albedoes are needed for photolysis.  Photolysis is only used in 
    ! fullchem and aerosol-only simulations that have chemistry switched on.
    ! Now search through full list of extensions (ExtNr = -999).
    !-----------------------------------------------------------------------
    CALL GetExtOpt( HcoConfig, -999, '+UValbedo+',  OptValBool=LTMP, &
                    FOUND=FOUND, RC=RC )
    IF ( RC /= HCO_SUCCESS ) THEN
       CALL ERROR_STOP( 'GetExtOpt +UValbedo+', LOC, INS )
    ENDIF

    IF ( FOUND ) THEN

       ! Stop the run if this collection is defined in the HEMCO config
       ! file, but is set to an value inconsistent with input.geos file.
       IF ( Input_Opt%LCHEM .AND. ( .NOT. LTMP ) ) THEN
          MSG = 'Setting +UValbedo+ in the HEMCO configuration file ' // &
                'must not be disabled if chemistry is turned on. '    // &
                'If you don`t set that setting explicitly, it will '  // &
                'be set automatically during run-time (recommended)'
          CALL ERROR_STOP( MSG, LOC, INS ) 
       ENDIF

    ELSE

       ! If this collection is not found in the HEMCO config file, then
       ! activate it for those simulations requiring photolysis (i.e. 
       ! fullchem or aerosols), and only if chemistry is turned on.
       IF ( Input_Opt%ITS_A_FULLCHEM_SIM   .or. &
            Input_Opt%ITS_AN_AEROSOL_SIM ) THEN
          IF ( Input_Opt%LCHEM ) THEN
             OptName = '+UValbedo+ : true'
          ELSE
             OptName = '+UValbedo+ : false'
          ENDIF
       ELSE
          OptName = '+UValbedo+ : false'
       ENDIF
       CALL AddExtOpt( am_I_Root, HcoConfig, TRIM(OptName), CoreNr, RC )
       IF ( RC /= HCO_SUCCESS ) THEN
          CALL ERROR_STOP( 'AddExtOpt +UValbedo+', LOC, INS )
       ENDIF

    ENDIF 

    !-----------------------------------------------------------------------
    ! NON-EMISSIONS DATA #2: PSC STATE (for UCX) 
    !-----------------------------------------------------------------------
    CALL GetExtOpt( HcoConfig, -999, '+STATE_PSC+', OptValBool=LTMP, &
                    FOUND=FOUND,     RC=RC )
    IF ( RC /= HCO_SUCCESS ) THEN
       CALL ERROR_STOP( 'GetExtOpt +STATE_PSC+', LOC, INS )
    ENDIF
    IF ( FOUND ) THEN
       IF ( Input_Opt%LUCX .neqv. LTMP ) THEN
          WRITE(*,*) ' '
          WRITE(*,*) 'Setting +STATE_PSC+ in the HEMCO configuration'
          WRITE(*,*) 'file does not agree with stratospheric chemistry'
          WRITE(*,*) 'settings in input.geos. This may be inefficient' 
          WRITE(*,*) 'and/or yield to wrong results!' 
       ENDIF
    ELSE
       IF ( Input_Opt%LUCX ) THEN
          OptName = '+STATE_PSC+ : true'
       ELSE
          OptName = '+STATE_PSC+ : false'
       ENDIF
       CALL AddExtOpt( am_I_Root, HcoConfig, TRIM(OptName), CoreNr, RC ) 
       IF ( RC /= HCO_SUCCESS ) THEN
          CALL ERROR_STOP( 'AddExtOpt +STATE_PSC+', LOC, INS )
       ENDIF
    ENDIF 

    !-----------------------------------------------------------------------
    ! NON-EMISSIONS DATA #3: GMI linear stratospheric chemistry
    !
    ! Set stratospheric chemistry toggle according to options in the
    ! input.geos file.  This will enable/disable all fields in the HEMCO 
    ! configuration file that are bracketed by '+LinStratChem+'.  Check 
    ! first if +LinStratChem+  has been set explicitly in the HEMCO 
    ! configuration file, in which case it will not be changed. Search
    ! through all extensions (--> ExtNr = -999).
    !-----------------------------------------------------------------------
    CALL GetExtOpt( HcoConfig, -999, '+LinStratChem+', OptValBool=LTMP, &
                    FOUND=FOUND,     RC=RC )
    IF ( RC /= HCO_SUCCESS ) THEN
       CALL ERROR_STOP( 'GetExtOpt +LinStratChem+', LOC, INS )
    ENDIF

    IF ( FOUND ) THEN

       ! Print a warning if this collection is defined in the HEMCO config
       ! file, but is set to an value inconsistent with input.geos file.
       IF ( Input_Opt%LSCHEM .neqv. LTMP ) THEN
          WRITE(*,*) ' '
          WRITE(*,*) 'Setting +LinStratChem+ in the HEMCO configuration'
          WRITE(*,*) 'file does not agree with stratospheric chemistry'
          WRITE(*,*) 'settings in input.geos. This may be inefficient' 
          WRITE(*,*) 'and/or may yield wrong results!' 
       ENDIF

    ELSE

       ! If this collection is not found in the HEMCO config file, then
       ! activate it only if stratospheric chemistry is turned on in
       ! the input.geos file.
       IF ( Input_Opt%LSCHEM ) THEN
          OptName = '+LinStratChem+ : true'
       ELSE
          OptName = '+LinStratChem+ : false'
       ENDIF
       CALL AddExtOpt( am_I_Root, HcoConfig, TRIM(OptName), CoreNr, RC ) 
       IF ( RC /= HCO_SUCCESS ) THEN
          CALL ERROR_STOP( 'AddExtOpt +LinStratChem+', LOC, INS )
       ENDIF

    ENDIF 

    !-----------------------------------------------------------------------
    ! NON-EMISSIONS DATA #4: TOMS/SBUV overhead O3 columns
    !
    ! If we are using the GEOS-FP met fields, then we will not read in 
    ! the TOMS/SBUV O3 columns unless running a mercury simulation.
    ! We will instead use the O3 columns from the GEOS-FP met fields.  
    ! In this case, we will toggle the +TOMS_SBUV_O3+ collection OFF.
    !
    ! All other met fields use the TOMS/SBUV data in one way or another,
    ! so we will have to read these data from netCDF files.  In this
    ! case, toggle the +TOMS_SBUV_O3+ collection ON if photolysis is
    ! required (i.e. for fullchem/aerosol simulations w/ chemistry on).
    !-----------------------------------------------------------------------
    CALL GetExtOpt( HcoConfig, -999, '+TOMS_SBUV_O3+', OptValBool=LTMP, &
                    FOUND=FOUND,     RC=RC )
    IF ( RC /= HCO_SUCCESS ) THEN
       CALL ERROR_STOP( 'GetExtOpt +TOMS_SBUV_O3+', LOC, INS )
    ENDIF

#if defined( GEOS_FP ) || defined( MERRA2 )
    
    ! Disable for GEOS-FP met fields no matter what it is set to in the 
    ! HEMCO configuration file unless it is a mercury simulation done 
    ! with photo-reducible HgII(aq) to UV-B radiation turned on (jaf)
    IF ( Input_Opt%ITS_A_MERCURY_SIM .and.   &
         Input_Opt%LKRedUV ) THEN
       OptName = '+TOMS_SBUV_O3+ : true'          
    ELSE
       OptName = '+TOMS_SBUV_O3+ : false'          
    ENDIF
    CALL AddExtOpt( am_I_Root, HcoConfig, TRIM(OptName), CoreNr, RC ) 
    IF ( RC /= HCO_SUCCESS ) THEN
       CALL ERROR_STOP( 'AddExtOpt GEOS-FP +TOMS_SBUV_O3+', LOC, INS )
    ENDIF

#else

    IF ( FOUND ) THEN

       ! Print a warning if this collection is defined in the HEMCO config
       ! file, but is set to a value inconsistent with input.geos file.
       IF ( Input_Opt%LCHEM .neqv. LTMP .and.                       &
            .not. Input_Opt%ITS_A_MERCURY_SIM ) THEN
          WRITE(*,*) ' '
          WRITE(*,*) 'Setting +TOMS_SBUV_O3+ in the HEMCO configuration'
          WRITE(*,*) 'file does not agree with the chemistry settings'
          WRITE(*,*) 'in input.geos. This may be inefficient and/or' 
          WRITE(*,*) 'may yield wrong results!' 
       ENDIF

    ELSE

       ! If this collection is not found in the HEMCO config file, then
       ! activate it only for those simulations that use photolysis 
       ! (e.g. fullchem or aerosol) and only when chemistry is turned on,
       ! or when a mercury simulation is done with photo-reducible
       ! HgII(aq) to UV-B radiation turned on.
       IF ( Input_Opt%ITS_A_FULLCHEM_SIM   .or. &
            Input_Opt%ITS_AN_AEROSOL_SIM ) THEN
          IF ( Input_Opt%LCHEM ) THEN
             OptName = '+TOMS_SBUV_O3+ : true'
          ENDIF
       ELSE IF ( Input_Opt%ITS_A_MERCURY_SIM .and. &
                 Input_Opt%LKRedUV ) THEN
          OptName = '+TOMS_SBUV_O3+ : true'
       ELSE
          OptName = '+TOMS_SBUV_O3+ : false'
       ENDIF
       CALL AddExtOpt( am_I_Root, HcoConfig, TRIM(OptName), CoreNr, RC )
       IF ( RC /= HCO_SUCCESS ) THEN
          CALL ERROR_STOP( 'AddExtOpt +TOMS_SBUV_O3+', LOC, INS )
       ENDIF
    ENDIF 

#endif

    !-----------------------------------------------------------------
    ! NON-EMISSIONS DATA #5: Ocean Hg input data (for Hg sims only)
    !
    ! If we have turned on the Ocean Mercury simulation in the
    ! input.geos file, then we will also toggle the +OCEAN_Hg+ 
    ! collection so that HEMCO reads the appropriate data.
    !-----------------------------------------------------------------
    CALL GetExtOpt( HcoConfig, -999, '+OCEAN_Hg+', OptValBool=LTMP, &
                    FOUND=FOUND, RC=RC )
    IF ( RC /= HCO_SUCCESS ) THEN
       CALL ERROR_STOP( 'GetExtOpt +OCEAN_Hg+', LOC, INS )
    ENDIF

    IF ( FOUND ) THEN
       
       ! Stop the run if this collection is defined in the HEMCO config
       ! file, but is set to an value inconsistent with input.geos file.
       IF ( Input_Opt%LDYNOCEAN .AND. ( .NOT. LTMP ) ) THEN
          MSG = 'Setting +OCEAN_Hg+ in the HEMCO configuration file ' // &
                'must not be disabled if chemistry is turned on. '    // &
                'If you don`t set that setting explicitly, it will '  // &
                'be set automatically during run-time (recommended)'
          CALL ERROR_STOP( MSG, LOC, INS ) 
       ENDIF
       
    ELSE

       ! If this collection is not found in the HEMCO config file, then
       ! activate it for those simulations requiring photolysis (i.e. 
       ! fullchem or aerosols), and only if chemistry is turned on.
       IF ( Input_Opt%ITS_A_MERCURY_SIM ) THEN
          IF ( Input_Opt%LDYNOCEAN ) THEN
             OptName = '+OCEAN_Hg+ : true'
          ELSE
             OptName = '+OCEAN_Hg+ : false'
          ENDIF
       ELSE
          OptName = '+OCEAN_Hg+ : false'
       ENDIF
       CALL AddExtOpt( am_I_Root, HcoConfig, TRIM(OptName), CoreNr, RC )
       IF ( RC /= HCO_SUCCESS ) THEN
          CALL ERROR_STOP( 'AddExtOpt +OCEAN_Hg+', LOC, INS )
       ENDIF

    ENDIF 

    ! Return w/ success
    RC = HCO_SUCCESS

  END SUBROUTINE CheckSettings 
!EOC
!------------------------------------------------------------------------------
!                  GEOS-Chem Global Chemical Transport Model                  !
!------------------------------------------------------------------------------
!BOP
!
! !IROUTINE: get_szafact
!
! !DESCRIPTION:
!  Subroutine GET\_SZAFACT returns diurnal scale factors from dividing
!  the sza by the sum of the total sza per day. These factors are mainly
!  imposed to the monthly OH climatology. 
!  However, the same scale factors are dimensionless and can hence be 
!  applied to other compounds too (e.g. O3).
!\\
! !INTERFACE:
!
  FUNCTION Get_SzaFact( I, J, State_Met ) RESULT( FACT )
!
! !USES:
!
    USE State_Met_Mod,      ONLY : MetState
    USE Time_Mod,           ONLY : Get_TS_Chem
!
! !INPUT PARAMETERS:
!
    INTEGER,        INTENT(IN) :: I, J
    TYPE(MetState), INTENT(IN) :: State_Met
!
! !RETURN VALUE:
!
    REAL(fp)                   :: FACT
!
! !REMARKS:
!  Moved here from the obsolete global_oh_mod.F.
!
! !REVISION HISTORY: 
!  01 Mar 2013 - C. Keller - Imported from carbon_mod.F, where these
!                            calculations are done w/in GET_OH
!EOP
!------------------------------------------------------------------------------
!BOC

    !=======================================================================
    ! GET_SZAFACT begins here!
    !=======================================================================

    ! Test for sunlight...
    IF ( State_Met%SUNCOS(I,J) > 0e+0_fp  .AND. & 
         SUMCOSZA(I,J)         > 0e+0_fp ) THEN

       ! Impose a diurnal variation on OH during the day
       FACT = ( State_Met%SUNCOS(I,J) / SUMCOSZA(I,J) ) &
            *  ( 1440e+0_fp           / GET_TS_CHEM() )

    ELSE

       ! At night, OH goes to zero
       FACT = 0e+0_fp

    ENDIF

  END FUNCTION Get_SzaFact
!EOC
!------------------------------------------------------------------------------
!                  GEOS-Chem Global Chemical Transport Model                  !
!------------------------------------------------------------------------------
!BOP
!
! !IROUTINE: calc_sumcosza
!
! !DESCRIPTION:
!  Subroutine CALC\_SUMCOSZA computes the sum of cosine of the solar zenith
!  angle over a 24 hour day, as well as the total length of daylight. 
!\\
!\\
! !INTERFACE:
!
  SUBROUTINE Calc_SumCosZa
!
! !USES:
!
    USE CMN_SIZE_MOD        ! Size parameters
    USE GC_GRID_MOD,   ONLY : GET_XMID,    GET_YMID_R
    USE PhysConstants
    USE TIME_MOD,      ONLY : GET_NHMSb,   GET_ELAPSED_SEC
    USE TIME_MOD,      ONLY : GET_TS_CHEM, GET_DAY_OF_YEAR, GET_GMT
!
! !REMARKS:
!  Moved here from the obsolete global_oh_mod.F.
!
! !REVISION HISTORY: 
!  01 Mar 2013 - C. Keller   - Imported from carbon_mod.F, where it's
!                              called OHNO3TIME
!  16 May 2016 - M. Sulprizio- Remove IJLOOP and change SUNTMP array dimensions
!                              from (MAXIJ) to (IIPAR,JJPAR)
!EOP
!------------------------------------------------------------------------------
!BOC
!
! !LOCAL VARIABLES:
!
    INTEGER, SAVE :: SAVEDOY = -1
    INTEGER       :: I, J, L, N, NT, NDYSTEP
    REAL(fp)      :: A0, A1, A2, A3, B1, B2, B3
    REAL(fp)      :: LHR0, R, AHR, DEC, TIMLOC, YMID_R
    REAL(fp)      :: SUNTMP(IIPAR,JJPAR)

    !=======================================================================
    ! CALC_SUMCOSZA begins here!
    !=======================================================================

    !  Solar declination angle (low precision formula, good enough for us):
    A0 = 0.006918
    A1 = 0.399912
    A2 = 0.006758
    A3 = 0.002697
    B1 = 0.070257
    B2 = 0.000907
    B3 = 0.000148
    R  = 2.* PI * float( GET_DAY_OF_YEAR() - 1 ) / 365.

    DEC = A0 - A1*cos(  R) + B1*sin(  R) & 
             - A2*cos(2*R) + B2*sin(2*R) &
             - A3*cos(3*R) + B3*sin(3*R)

    LHR0 = int(float( GET_NHMSb() )/10000.)

    ! Only do the following at the start of a new day
    IF ( SAVEDOY /= GET_DAY_OF_YEAR() ) THEN 

       ! Zero arrays
       SUMCOSZA(:,:) = 0e+0_fp

       ! NDYSTEP is # of chemistry time steps in this day
       NDYSTEP = ( 24 - INT( GET_GMT() ) ) * 60 / GET_TS_CHEM()      

       ! NT is the elapsed time [s] since the beginning of the run
       NT = GET_ELAPSED_SEC()

       ! Loop forward through NDYSTEP "fake" timesteps for this day 
       DO N = 1, NDYSTEP
            
          ! Zero SUNTMP array
          SUNTMP = 0e+0_fp

          ! Loop over surface grid boxes
!!$OMP PARALLEL DO
!!$OMP+DEFAULT( SHARED )
!!$OMP+PRIVATE( I, J, YMID_R, TIMLOC, AHR )
          DO J = 1, JJPAR
          DO I = 1, IIPAR

             ! Grid box latitude center [radians]
             YMID_R = GET_YMID_R( I, J, 1 )

             TIMLOC = real(LHR0) + real(NT)/3600.0 + &
                      GET_XMID( I, J, 1 ) / 15.0
         
             DO WHILE (TIMLOC .lt. 0)
                TIMLOC = TIMLOC + 24.0
             ENDDO

             DO WHILE (TIMLOC .gt. 24.0)
                TIMLOC = TIMLOC - 24.0
             ENDDO

             AHR = abs(TIMLOC - 12.) * 15.0 * PI_180

             !===========================================================
             ! The cosine of the solar zenith angle (SZA) is given by:
             !     
             !  cos(SZA) = sin(LAT)*sin(DEC) + cos(LAT)*cos(DEC)*cos(AHR) 
             !                   
             ! where LAT = the latitude angle, 
             !       DEC = the solar declination angle,  
             !       AHR = the hour angle, all in radians. 
             !
             ! If SUNCOS < 0, then the sun is below the horizon, and 
             ! therefore does not contribute to any solar heating.  
             !===========================================================

             ! Compute Cos(SZA)
             SUNTMP(I,J) = sin(YMID_R) * sin(DEC) +          &
                           cos(YMID_R) * cos(DEC) * cos(AHR)

             ! SUMCOSZA is the sum of SUNTMP at location (I,J)
             ! Do not include negative values of SUNTMP
             SUMCOSZA(I,J) = SUMCOSZA(I,J) +             &
                             MAX(SUNTMP(I,J),0e+0_fp)

         ENDDO
         ENDDO
!!$OMP END PARALLEL DO

         ! Increment elapsed time [sec]
         NT = NT + ( GET_TS_CHEM() * 60 )             
      ENDDO

      ! Set saved day of year to current day of year 
      SAVEDOY = GET_DAY_OF_YEAR()

   ENDIF

   ! Return to calling program
 END SUBROUTINE Calc_SumCosZa
!EOC
END MODULE HCOI_GC_MAIN_MOD<|MERGE_RESOLUTION|>--- conflicted
+++ resolved
@@ -1066,11 +1066,8 @@
 !  30 Jun 2016 - R. Yantosca  - Remove instances of STT.  Now get the advected
 !                               species ID from State_Chm%Map_Advect.
 !  06 Jan 2017 - R. Yantosca - Now tell user to look at HEMCO log for err msgs
-<<<<<<< HEAD
 !  23 May 2017 - R. Yantosca - Fixed typo for MERRA2 in #ifdef at line 1193
-=======
 !  02 Jun 2017 - C. Keller   - Call HCO_SetExtState_ESMF every time.
->>>>>>> c6f16bf5
 !EOP
 !------------------------------------------------------------------------------
 !BOC
