--- conflicted
+++ resolved
@@ -2604,7 +2604,6 @@
     CALL LoadHcoValEmis ( Input_Opt, State_Grid, id_SALC, AltBuffer=.true. )
 
     ! Loop over chemistry grid boxes
-<<<<<<< HEAD
     ! NOTE: Bob Yantosca verified that these !$OMP PRIVATE statements
     ! are correct (12/11/20).  Make sure you add variables to the !$OMP
     ! PRIVATE declaration if they are (1) Scalar variables; (2) Pointers
@@ -2638,34 +2637,10 @@
     !$OMP PRIVATE( HCHOCl,   KHOCl,         f_srhocl,  HOCl0,    L6         )&
     !$OMP PRIVATE( L6S,      fupdateHOBr_0, SRhocl,    L6_1,     SO4H3_vv   )&
     !$OMP PRIVATE( SO4H4_vv, fupdateHOCl_0, KaqO2,     TNA,      one_m_KRATE)&
+    !$OMP PRIVATE( HCHO0,    HMSc,          HMS0,      OH0,      KaqHCHO    )&
+    !$OMP PRIVATE( KaqHMS,   KaqHMS2        L7,        L7S,      L7_b       )&
+    !$OMP PRIVATE( L7S_b,    L8,            L8S,       LSTOT_HMS            )&
     !$OMP SCHEDULE( DYNAMIC, 1                                              )
-=======
-    !$OMP PARALLEL DO       &
-    !$OMP DEFAULT( SHARED ) &
-    !$OMP PRIVATE( I, J, L, SO20, H2O20, O3, PATM, TK, K0, M, KK, F1, RK1  ) &
-    !$OMP PRIVATE( RK2, RK, RKT, SO2_cd, L1, Ld, L2, L2S, L3, L3S, FC, LWC ) &
-    !$OMP PRIVATE( KaqH2O2, KaqO3, ALK, ALK1, ALK2                         ) &
-    !$OMP PRIVATE( Kt1, Kt2, AREASS1, AREASS2, SO2_ss, Kt1N, Kt2N          ) &
-    !$OMP PRIVATE( PSO4E, PSO4F, XX, Kt1L, Kt2L, TNA, TFA, TAA             ) &
-    !$OMP PRIVATE( HPLUS, SO4nss, TNH3,TNO3,CL,GNO3, ANIT,   LSTOT, ALKdst ) &
-    !$OMP PRIVATE( ALKds, ALKss,  NH3,  SSCvv, aSO4, SO2_sr, SR,    TANIT  ) &
-    !$OMP PRIVATE( BULK,  SIZE_RES,     RC, AlkA, AlkC                     ) &
-    !$OMP PRIVATE( ALK_d, KTS, KTN, PSO4_d, PH2SO4_d, PNIT_d, SO2_gas      ) &
-    !$OMP PRIVATE( KTH, H2SO4_cd, H2SO4_gas, Ki                            ) &
-    !$OMP PRIVATE( IBIN, PSO4d_tot, PH2SO4d_tot, PNITd_tot, ALKA_d         ) &
-    !$OMP PRIVATE( L5, L5S, SRo3, SRhobr                                   ) &
-    !$OMP PRIVATE( L3_1, L3S_1,KaqO3_1, L5_1, L5S_1,HSO3aq,SO3aq           ) &
-    !$OMP PRIVATE( SO4H1_vv, SO4H2_vv, LSTOT0, SO2_ss0, rSIV,fupdateHOBr_0 ) &
-    !$OMP PRIVATE( HCO3, HCHOBr, KO3, KHOBr, f_srhobr, HOBr0, TMP          ) &
-    !$OMP PRIVATE( L4,    L4S,     KaqO2,  DUST, Mn_ant, Mn_nat, Mn_tot    ) &
-    !$OMP PRIVATE( Fe_ant, Fe_nat, Fe_tot, Fe_d, Mn_d,   FeIII,  MnII      ) &
-    !$OMP PRIVATE( Fe_d_ant, Fe_d_nat, IONIC                               ) &
-    !$OMP PRIVATE( HCHOCl, KHOCl, f_srhocl, HOCl0, L6, L6S, L6S_1          ) &!XW
-    !$OMP PRIVATE( SRhocl, L6_1, SO4H3_vv, SO4H4_vv, fupdateHOCl_0         ) &!xw
-    !$OMP PRIVATE( HCHO0, HMSc, HMS0, OH0, KaqHCHO, KaqHMS, KaqHMS2        ) &!jmm
-    !$OMP PRIVATE( L7, L7S, L7_b, L7S_b, L8, L8S, LSTOT_HMS                ) &!jmm    
-    !$OMP SCHEDULE( DYNAMIC )
->>>>>>> 0fbc2ce4
     DO L = 1, State_Grid%NZ
     DO J = 1, State_Grid%NY
     DO I = 1, State_Grid%NX
@@ -3251,19 +3226,9 @@
           ENDIF
 
           ! Calculate cloud pH
-<<<<<<< HEAD
-          CALL GET_HPLUS( SO4nss, TNH3, TNO3, SO2_ss, CL,  TNA,      TDCA,   &
-                          TFA,    TAA,  TK,   PATM,   LWC, HPLUS_45, HPLUS  )
-=======
-            CALL GET_HPLUS( SO4nss, HMSc, TNH3, TNO3, SO2_ss, CL, TNA, &
-                             TDCA, TFA, TAA, TK,                       &
-                             PATM,   LWC,  HPLUS_45, HPLUS )
-
-          ! Store the cloud pH
-          pHCloud(I,J,L) = -1.0e+0_fp * log10(HPLUS)
-          QLxpHCloud(I,J,L) = -1.0e+0_fp * log10(HPLUS) * &
-               State_Met%QL(I,J,L) !jmm 3/7/19
->>>>>>> 0fbc2ce4
+          CALL GET_HPLUS( SO4nss, HMSc, TNH3, TNO3, SO2_ss, CL,  TNA,        &
+                          TDCA,   TFA,  TAA,  TK,   PATM,   LWC, HPLUS_45,   &
+                          HPLUS                                             )
 
           ! Store the cloud pH quantities
           State_Chm%isCloud(I,J,L)    =  1.0_fp
@@ -5450,15 +5415,11 @@
 
     ! Non-volatile aerosol concentration [M]
     ! For now sulfate is the only non-volatile species
-<<<<<<< HEAD
 #ifdef LUO_WETDEP
-    D = ( 1.5_fp * SO4nss ) - TNA - ( 2.0_fp * TDCA )
+    D = ( 1.5_fp * SO4nss ) - TNA - ( 2.0_fp * TDCA ) + HMSc
 #else
-    D = ( 2.0_fp * SO4nss ) - TNA - ( 2.0_fp * TDCA )
+    D = ( 2.0_fp * SO4nss ) - TNA - ( 2.0_fp * TDCA ) + HMSc
 #endif
-=======
-    D = (2.e+0_fp*SO4nss) - TNA - (2.e+0_fp*TDCA) + (1.e+0_fp * HMSc)
->>>>>>> 0fbc2ce4
 
     ! Temperature dependent water equilibrium constant
     Kw_T = Kw*exp(DhrKw*((1.e+0_fp/T)-(1.e+0_fp/298.e+0_fp)))
@@ -9227,29 +9188,17 @@
 !------------------------------------------------------------------------------
 !BOC
 
-<<<<<<< HEAD
     IF ( ALLOCATED( DMSo        ) ) DEALLOCATE( DMSo        )
     IF ( ALLOCATED( PMSA_DMS    ) ) DEALLOCATE( PMSA_DMS    )
     IF ( ALLOCATED( PNITs       ) ) DEALLOCATE( PNITs       )
-    IF ( ALLOCATED( PNIT        ) ) DEALLOCATE( PNIT        ) !xnw
-    IF ( ALLOCATED( PACL        ) ) DEALLOCATE( PACL        ) !xnw
-    IF ( ALLOCATED( PCCL        ) ) DEALLOCATE( PCCL        ) !xnw
+    IF ( ALLOCATED( PNIT        ) ) DEALLOCATE( PNIT        )
+    IF ( ALLOCATED( PACL        ) ) DEALLOCATE( PACL        )
+    IF ( ALLOCATED( PCCL        ) ) DEALLOCATE( PCCL        )
     IF ( ALLOCATED( PSO2_DMS    ) ) DEALLOCATE( PSO2_DMS    )
     IF ( ALLOCATED( PSO4_SO2    ) ) DEALLOCATE( PSO4_SO2    )
-=======
-    IF ( ALLOCATED( DMSo       ) ) DEALLOCATE( DMSo       )
-    IF ( ALLOCATED( PMSA_DMS   ) ) DEALLOCATE( PMSA_DMS   )
-    IF ( ALLOCATED( PNITs      ) ) DEALLOCATE( PNITs      )
-    IF ( ALLOCATED( PNIT       ) ) DEALLOCATE( PNIT       ) !xnw
-    IF ( ALLOCATED( PACL       ) ) DEALLOCATE( PACL       ) !xnw
-    IF ( ALLOCATED( PCCL       ) ) DEALLOCATE( PCCL       ) !xnw
-    IF ( ALLOCATED( PSO2_DMS   ) ) DEALLOCATE( PSO2_DMS   )
-    IF ( ALLOCATED( PSO4_SO2   ) ) DEALLOCATE( PSO4_SO2   )
-    IF ( ALLOCATED( PHMS_SO2   ) ) DEALLOCATE( PHMS_SO2   ) !(jmm, 06/15/18)
-    IF ( ALLOCATED( PSO2_HMS   ) ) DEALLOCATE( PSO2_HMS   ) !(jmm, 06/15/18)
-    IF ( ALLOCATED( PSO4_HMS   ) ) DEALLOCATE( PSO4_HMS   ) !(jmm, 06/26/18)
-    
->>>>>>> 0fbc2ce4
+    IF ( ALLOCATED( PHMS_SO2    ) ) DEALLOCATE( PHMS_SO2    )
+    IF ( ALLOCATED( PSO2_HMS    ) ) DEALLOCATE( PSO2_HMS    )
+    IF ( ALLOCATED( PSO4_HMS    ) ) DEALLOCATE( PSO4_HMS    )
 #ifdef APM
     IF ( ALLOCATED( PSO4_SO2APM ) ) DEALLOCATE( PSO4_SO2APM )
     IF ( ALLOCATED( PSO4_SO2SEA ) ) DEALLOCATE( PSO4_SO2SEA )
