!------------------------------------------------------------------------------
!          Harvard University Atmospheric Chemistry Modeling Group            !
!------------------------------------------------------------------------------
!BOP
!
! !MODULE: diag49_mod
!
! !DESCRIPTION: Module DIAG49\_MOD contains variables and routines to save 
!  out 3-D instantaneous timeseries output to disk.
!\\
!\\
! !INTERFACE: 
!
      MODULE DIAG49_MOD
!
! !USES:
!
      IMPLICIT NONE
#     include "define.h"
      PRIVATE
!
! !PUBLIC DATA MEMBERS:
!
      LOGICAL, PUBLIC :: DO_SAVE_DIAG49
!
! !PUBLIC MEMBER FUNCTIONS:
! 
      PUBLIC  :: DIAG49
      PUBLIC  :: ITS_TIME_FOR_DIAG49
      PUBLIC  :: INIT_DIAG49
!
! !PRIVATE MEMBER FUNCTIONS:
! 
      PRIVATE :: ITS_TIME_TO_CLOSE_FILE
      PRIVATE :: GET_I
!
! !REMARKS:
!  ND49 tracer numbers:
!  ============================================================================
!  1 - N_TRACERS : GEOS-CHEM transported tracers            [v/v        ]
!  61            : Soil NOx                                 [molec/cm2/s]
!  62            : Fertilizer NOx                           [molec/cm2/s]
!  63            : Dry Period                               [hours]
!  64            : PFactor                                  [unitless]
!  65            : Soil Moisture                            [unitless]
!  76            : OH concentration                         [molec/cm3  ]
!  77            : NO2 concentration                        [v/v        ]
!  78            : PBL heights                              [m          ]
!  79            : PBL heights                              [levels     ]
!  80            : Air density                              [molec/cm3  ]
!  81            : 3-D Cloud fractions                      [unitless   ]
!  82            : Column optical depths                    [unitless   ]
!  83            : Cloud top heights                        [hPa        ]
!  84            : Sulfate aerosol optical depth            [unitless   ]
!  85            : Black carbon aerosol optical depth       [unitless   ]
!  86            : Organic carbon aerosol optical depth     [unitless   ]
!  87            : Accumulation mode seasalt optical depth  [unitless   ]
!  88            : Coarse mode seasalt optical depth        [unitless   ]
!  89            : Total dust optical depth                 [unitless   ]
!  90            : Total seasalt tracer concentration       [unitless   ]
!  91            : Pure O3 (not Ox) concentration           [v/v        ]
!  92            : NO concentration                         [v/v        ]
!  93            : NOy concentration                        [v/v        ]
!  94            : Grid box heights                         [m          ]
!  95            : Relative Humidity                        [%          ]
!  96            : Sea level pressure                       [hPa        ]
!  97            : Zonal wind (a.k.a. U-wind)               [m/s        ]
!  98            : Meridional wind (a.k.a. V-wind)          [m/s        ]
!  99            : PEDGE-$ (Pressure @ level edges          [hPa        ]
!  100           : Temperature                              [K          ]
!  101           : PAR direct                               [hPa        ]
!  102           : PAR diffuse                              [hPa        ]
!  103           : Daily LAI                                [hPa        ]
!  104           : Temperature at 2m                        [K          ]
!  105           : Isoprene emissions                       [atomC/cm2/s]
!  106           : Total Monoterpene emissions              [atomC/cm2/s]
!  107           : Methyl Butanol emissions                 [atomC/cm2/s]
!  108           : Alpha-Pinene emissions                   [atomC/cm2/s]
!  109           : Beta-Pinene emissions                    [atomC/cm2/s]
!  110           : Limonene emissions                       [atomC/cm2/s]
!  111           : Sabinene emissions                       [atomC/cm2/s]
!  112           : Myrcene emissions                        [atomC/cm2/s]
!  113           : 3-Carene emissions                       [atomC/cm2/s]
!  114           : Ocimene emissions                        [atomC/cm2/s]
!  115-121       : size resolved dust optical depth         [unitless   ]
!
! !REVISION HISTORY:
!  20 Jul 2004 - R. Yantosca - Initial version
!  (1 ) Bug fix: get I0, J0 properly for nested grids (bmy, 11/9/04)
!  (2 ) Now references "pbl_mix_mod.f" (bmy, 2/16/05)
!  (3 ) Now saves 3-D cld frac & grid box height (bmy, 4/20/05)
!  (4 ) Remove TRCOFFSET since it's always zero  Also now get HALFPOLAR for
!        both GCAP and GEOS grids.  (bmy, 6/28/05)
!  (5 ) Bug fix: do not save SLP if it's not allocated (bmy, 8/2/05)
!  (6 ) Now make sure all USE statements are USE, ONLY (bmy, 10/3/05)
!  (7 ) Now references XNUMOLAIR from "tracer_mod.f" (bmy, 10/25/05)
!  (8 ) Modified INIT_DIAG49 to save out transects (cdh, bmy, 11/30/06)
!  (9 ) Bug fix: accumulate into Q(X,Y,K) for dust OD (qli, bmy, 4/30/07)
!  (10) Minor bug fixes in DIAG49 (cdh, bmy, 2/11/08)
!  (11) Bug fix: replace "PS-PTOP" with "PEDGE-$"
!  (12) Modified to archive O3, NO, NOy as tracers 89, 90, 91  (tmf, 9/26/07)
!  (13) Bug fix DIAG49 for diagnostic output of SLP (tai, bmy, 10/13/09)
!  (14) Modify AOD output to wavelength specified in jv_spec_aod.dat 
!       (clh, 05/07/10)
!  (15) Bug fix in ITS_TIME_TO_CLOSE: compare HR1 to 00 not 24. (ccc, 11/11/10)
!  (16) Now do not scale AOD output (recalculated in RDAER AND DUST_MOD)
!       (skim, 02/02/11)
!  12 Nov 2010 - R. Yantosca - Changed tracer 99 to be PEDGE-$ (pressure at
!                              level edges) instead of Psurface-PTOP.
!  02 Dec 2010 - R. Yantosca - Added ProTeX headers
!EOP
!------------------------------------------------------------------------------
!BOC
!
! !PRIVATE TYPES:
!
      !=================================================================
      ! MODULE VARIABLES
      !
      ! I0               : Offset between global & nested grid
      ! J0               : Offset between global & nested grid
      ! IOFF             : Longitude offset
      ! JOFF             : Latitude offset
      ! LOFF             : Altitude offset
      ! ND49_IMIN        : Minimum latitude  index for DIAG51 region
      ! ND49_IMAX        : Maximum latitude  index for DIAG51 region
      ! ND49_JMIN        : Minimum longitude index for DIAG51 region
      ! ND49_JMAX        : Maximum longitude index for DIAG51 region
      ! ND49_LMIN        : Minimum altitude  index for DIAG51 region
      ! ND49_LMAX        : Minimum latitude  index for DIAG51 region
      ! ND49_NI          : Number of longitudes in DIAG51 region 
      ! ND49_NJ          : Number of latitudes  in DIAG51 region
      ! ND49_NL          : Number of levels     in DIAG51 region
      ! ND49_N_TRACERS   : Number of tracers for DIAG51
      ! ND49_OUTPUT_FILE : Name of bpch file w  timeseries data
      ! ND49_TRACERS     : Array of DIAG51 tracer numbers
      ! HALFPOLAR        : Used for bpch file output
      ! CENTER180        : Used for bpch file output
      ! LONRES           : Used for bpch file output
      ! LATRES           : Used for bpch file output
      ! MODELNAME        : Used for bpch file output
      ! RESERVED         : Used for bpch file output
      !=================================================================

      INTEGER            :: IOFF,           JOFF,   LOFF
      INTEGER            :: I0,             J0
      INTEGER            :: ND49_N_TRACERS, ND49_TRACERS(120)
      INTEGER            :: ND49_IMIN,      ND49_IMAX
      INTEGER            :: ND49_JMIN,      ND49_JMAX
      INTEGER            :: ND49_LMIN,      ND49_LMAX
      INTEGER            :: ND49_FREQ,      ND49_NI
      INTEGER            :: ND49_NJ,        ND49_NL
      INTEGER            :: HALFPOLAR
      INTEGER, PARAMETER :: CENTER180=1 
      REAL*4             :: LONRES,         LATRES
      CHARACTER(LEN=20)  :: MODELNAME
      CHARACTER(LEN=40)  :: RESERVED = ''
      CHARACTER(LEN=80)  :: TITLE
      CHARACTER(LEN=255) :: ND49_OUTPUT_FILE

      ! Logical file unit for ND49 diagnostic
      INTEGER            :: IU_ND49

      CONTAINS
!EOC
!------------------------------------------------------------------------------
!          Harvard University Atmospheric Chemistry Modeling Group            !
!------------------------------------------------------------------------------
!BOP
!
! !IROUTINE: diag49 
!
! !DESCRIPTION: Subroutine DIAG49 produces time series (instantaneous fields) 
!  for a geographical domain from the information read in timeseries.dat.  
!  Output will be in binary punch (BPCH) format.
!\\
!\\
! !INTERFACE:
!
      SUBROUTINE DIAG49( State_Met )
!
! !USES:
!
      USE BPCH2_MOD,          ONLY : BPCH2,   OPEN_BPCH2_FOR_WRITE
      USE MODIS_LAI_MOD,      ONLY : ISOLAI => GC_LAI
      USE LOGICAL_MOD,        ONLY : LSOILNOX 
      USE GIGC_State_Met_Mod, ONLY : MetState
      USE GRID_MOD,           ONLY : GET_XOFFSET,        GET_YOFFSET
      USE inquireMod,         ONLY : findFreeLun
      USE TIME_MOD,           ONLY : EXPAND_DATE
      USE TIME_MOD,           ONLY : GET_NYMD,           GET_NHMS
      USE TIME_MOD,           ONLY : GET_NYMD_DIAG,      GET_TS_DIAG
      USE TIME_MOD,           ONLY : GET_TAU,            GET_HOUR
      USE TIME_MOD,           ONLY : ITS_A_NEW_DAY
      USE TIME_MOD,           ONLY : TIMESTAMP_STRING
      USE PBL_MIX_MOD,        ONLY : GET_PBL_TOP_L,      GET_PBL_TOP_m
      USE TRACER_MOD,         ONLY : ITS_A_FULLCHEM_SIM, N_TRACERS
      USE TRACER_MOD,         ONLY : STT,                TCVV
      USE TRACER_MOD,         ONLY : XNUMOLAIR
      USE PRESSURE_MOD,       ONLY : GET_PEDGE
      USE TRACERID_MOD,       ONLY : IDTHNO3, IDTHNO4, IDTN2O5, IDTNOX  
      USE TRACERID_MOD,       ONLY : IDTPAN,  IDTPMN,  IDTPPN,  IDTOX   
      USE TRACERID_MOD,       ONLY : IDTR4N2, IDTSALA, IDTSALC 
      USE LOGICAL_MOD,        ONLY : DO_DIAG_WRITE

      USE CMN_FJ_MOD,         ONLY : JPMAX,   JPPJ     ! FAST-J stuff
      USE JV_CMN_MOD               ! ODAER, QAA, QAA_AOD (clh)
      USE CMN_O3_MOD	           ! Pure O3, SAVENO2
      USE CMN_GCTM_MOD             ! XTRA2
      USE COMMSOIL_MOD

!
! !INPUT PARAMETERS:
!
      TYPE(MetState), INTENT(IN)  :: State_Met   ! Meteorology State object
!
! !REVISION HISTORY: 
!  09 Apr 1999 - I. Bey, R. Martin, R. Yantosca - Initial version
!  (1 ) Now bundled into "diag49_mod.f".  Now reference STT from 
!        "tracer_mod.f".  Now scale aerosol & dust OD's to 400 nm.  
!        (bmy, rvm, aad, 7/9/04)
!  (2 ) Updated tracer # for NO2 (bmy, 10/25/04)
!  (3 ) Remove reference to "CMN".  Also now get PBL heights in meters and 
!        model layers from GET_PBL_TOP_m and GET_PBL_TOP_L of "pbl_mix_mod.f".
!        (bmy, 2/16/05)
!  (4 ) Now reference CLDF and BXHEIGHT from "dao_mod.f".  Now save 3-D cloud 
!        fraction as tracer #79 and box height as tracer #93.  Now remove 
!        reference to PBL from "dao_mod.f"(bmy, 4/20/05)
!  (5 ) Remove references to TRCOFFSET because it is always zero (bmy, 6/24/05)
!  (6 ) Now do not save SLP data if it is not allocated (bmy, 8/2/05)
!  (7 ) Now make sure all USE statements are USE, ONLY (bmy, 10/3/05)
!  (8 ) Now references XNUMOLAIR from "tracer_mod.f".  Bug fix: now must sum
!        aerosol OD's over all RH bins.  Also zero Q array. (bmy, 11/1/05)
!  (9 ) Bug fix: accumulate into Q(X,Y,K) for dust OD (qli, bmy, 4/30/07)
!  (10) Bug fix: UNIT should be "levels" for tracer 77.  Also RH should be
!        tracer #17 under "TIME-SER" category. (cdh, bmy, 2/11/08)
!  (11) Bug fix: replace "PS-PTOP" with "PEDGE-$" (bmy, phs, 10/7/08)
!  (12) Change the new day condition to open a new file. (ccc, 8/12/09)
!  (13) Change the timestamp for the filename when closing (ccc, 8/12/09)
!  (14) Add outputs for EMISS_BVOC (10 tracers), TS, PARDR, PARDF and ISOLAI
!        (mpb, 11/19/09)
!  02 Dec 2010 - R. Yantosca - Added ProTeX headers
!  11 Apr 2012 - R. Yantosca - Replace lai_mod.F with modis_lai_mod.F90
!  03 Aug 2012 - R. Yantosca - Move calls to findFreeLUN out of DEVEL block
!  07 Aug 2012 - R. Yantosca - Now print LUN used to open file
<<<<<<< HEAD
!  09 Nov 2012 - M. Payer    - Replaced all met field arrays with State_Met
!                              derived type object
=======
!  18 Jan 2013 - D. Millet   - Updated tracer numbers for EMISS_BVOC
>>>>>>> 2f1ff414
!EOP
!------------------------------------------------------------------------------
!BOC
!
! !LOCAL VARIABLES:
!
      LOGICAL, SAVE            :: FIRST  = .TRUE.
      LOGICAL, SAVE            :: IS_FULLCHEM, IS_NOx,     IS_Ox 
      LOGICAL, SAVE            :: IS_NOy,      IS_CLDTOPS, IS_OPTD
      LOGICAL, SAVE            :: IS_SEASALT,  IS_SLP
      INTEGER                  :: IOS,  GMTRC, GMNL, I, J, K, L 
      INTEGER                  :: N,    R,     H,    W, X, Y
      INTEGER                  :: NHMS, TS_DIAG
      REAL*8                   :: TAU, TMP,   SCALEAODnm
      REAL*8                   :: Q( ND49_NI, ND49_NJ, ND49_NL )
      CHARACTER(LEN=16)        :: STAMP
      CHARACTER(LEN=40)        :: CATEGORY
      CHARACTER(LEN=40)        :: UNIT
      CHARACTER(LEN=255)       :: FILENAME

      ! Aerosol types (rvm, aad, bmy, 7/20/04)
      INTEGER                  :: IND(6) = (/ 22, 29, 36, 43, 50, 15 /)

      !=================================================================
      ! DIAG49 begins here!
      !=================================================================

      ! Set logical flags on first timestep
      IF ( FIRST ) THEN
         IS_CLDTOPS  = ASSOCIATED( State_Met%CLDTOPS )
         IS_SLP      = ASSOCIATED( State_Met%SLP     )
         IS_OPTD     = ASSOCIATED( State_Met%OPTD    )
         IS_FULLCHEM = ITS_A_FULLCHEM_SIM()
         IS_SEASALT  = ( IDTSALA > 0 .and. IDTSALC > 0 )
         IS_Ox       = ( IS_FULLCHEM .and. IDTOX   > 0 )
         IS_NOx      = ( IS_FULLCHEM .and. IDTNOX  > 0 )
         IS_NOy      = ( IS_FULLCHEM .and. 
     &                   IDTNOX  > 0 .and. IDTPAN  > 0 .and.
     &                   IDTHNO3 > 0 .and. IDTPMN  > 0 .and.
     &                   IDTPPN  > 0 .and. IDTR4N2 > 0 .and.
     &                   IDTN2O5 > 0 .and. IDTHNO4 > 0 ) 
         FIRST       = .FALSE.
      ENDIF

      !=================================================================
      ! If it's a new day, open a new BPCH file and write file header
      ! We need to check if it's a new day + 1 ND49 time step (ccc, 8/12/09)
      !=================================================================
!--- Previous to (ccc, 8/12/09)
!      IF ( ITS_A_NEW_DAY() ) THEN
      NHMS    = GET_NHMS()
      TS_DIAG = ND49_FREQ

      ! To change TS_DIAG to NHMS format
      TS_DIAG = TS_DIAG/60 * 10000 + (TS_DIAG - (TS_DIAG/60)*60) * 100  

      IF ( NHMS == TS_DIAG ) THEN     ! It's a new day for diagnostics.

         ! Find a free file LUN
         IU_ND49 = findFreeLUN()

         ! Expand date tokens in the file name
         FILENAME = TRIM( ND49_OUTPUT_FILE )
         CALL EXPAND_DATE( FILENAME, GET_NYMD(), GET_NHMS() )

         ! Echo info
         WRITE( 6, 100 ) TRIM( FILENAME ), IU_ND49
 100     FORMAT( '     - DIAG49: Opening file ', a, ' on unit ', i4 )
        
         IF ( DO_DIAG_WRITE ) THEN

            ! Open bpch file and write top-of-file header
            CALL OPEN_BPCH2_FOR_WRITE( IU_ND49, FILENAME, TITLE )

         ENDIF

      ENDIF

      !=================================================================
      ! Save tracers to timeseries file
      !=================================================================

      ! Echo info
      STAMP = TIMESTAMP_STRING()
      WRITE( 6, 110 ) STAMP
 110  FORMAT( '     - DIAG49: Saving timeseries at ', a )

      ! Time for BPCH file
      TAU  = GET_TAU()

      ! Loop over tracers
      DO W = 1, ND49_N_TRACERS

         ! ND49 tracer number
         N = ND49_TRACERS(W)

         ! Zero summing array
         Q = 0d0

         ! Test by tracer number
         IF ( N <= N_TRACERS ) THEN

            !-------------------------------------
            ! GEOS-CHEM tracers [v/v]
            !-------------------------------------
            CATEGORY = 'IJ-AVG-$'
            UNIT     = ''           ! Let GAMAP pick the unit
            GMNL     = ND49_NL
            GMTRC    = N
      
!$OMP PARALLEL DO
!$OMP+DEFAULT( SHARED )
!$OMP+PRIVATE( I, J, L, X, Y, K )
            DO K = 1, ND49_NL
               L = LOFF + K
            DO Y = 1, ND49_NJ
               J = JOFF + Y
            DO X = 1, ND49_NI
               I = GET_I( X )
               Q(X,Y,K) = STT(I,J,L,N) * TCVV(N) / State_Met%AD(I,J,L)
            ENDDO
            ENDDO
            ENDDO
!$OMP END PARALLEL DO

         ELSE IF ( N == 91 .and. IS_Ox ) THEN

            !-------------------------------------
            ! PURE O3 CONCENTRATION [v/v]
            !-------------------------------------
            CATEGORY = 'IJ-AVG-$'
            UNIT     = ''           ! Let GAMAP pick the unit
            GMNL     = ND49_NL
            GMTRC    = N_TRACERS + 1

!$OMP PARALLEL DO
!$OMP+DEFAULT( SHARED )
!$OMP+PRIVATE( I, J, L, X, Y, K )
            DO K = 1, ND49_NL
               L = LOFF + K
            DO Y = 1, ND49_NJ
               J = JOFF + Y
            DO X = 1, ND49_NI
               I = GET_I( X )
               Q(X,Y,K) = STT(I,J,L,IDTOX)    * TCVV(IDTOX)  / 
     &                    State_Met%AD(I,J,L) * FRACO3(I,J,L) 
            ENDDO
            ENDDO
            ENDDO
!$OMP END PARALLEL DO

         ELSE IF ( N == 92 .and. IS_NOx ) THEN
            
            !-------------------------------------
            ! NO CONCENTRATION [v/v]
            !-------------------------------------
            CATEGORY = 'TIME-SER'
            UNIT     = ''           ! Let GAMAP pick the unit
            GMNL     = ND49_NL
            GMTRC    = 9
               
!$OMP PARALLEL DO
!$OMP+DEFAULT( SHARED )
!$OMP+PRIVATE( I, J, L, X, Y, K )
            DO K = 1, ND49_NL
               L = LOFF + K
            DO Y = 1, ND49_NJ
               J = JOFF + Y
            DO X = 1, ND49_NI
               I = GET_I( X )
               Q(X,Y,K) = STT(I,J,L,IDTNOX) * TCVV(IDTNOX) * 
     &                    FRACNO(I,J,L)     / State_Met%AD(I,J,L)
            ENDDO
            ENDDO
            ENDDO
!$OMP END PARALLEL DO

         ELSE IF ( N == 93 .and. IS_NOy ) THEN

            !--------------------------------------
            ! NOy CONCENTRATION [v/v]
            !--------------------------------------
            CATEGORY = 'TIME-SER'
            UNIT     = ''              ! Let GAMAP pick unit
            GMNL     = ND49_NL
            GMTRC    = 3

!$OMP PARALLEL DO
!$OMP+DEFAULT( SHARED )
!$OMP+PRIVATE( I, J, L, X, Y, K, TMP )
            DO K = 1, ND49_NL
               L = LOFF + K
            DO Y = 1, ND49_NJ
               J = JOFF + Y
            DO X = 1, ND49_NI
               I = GET_I( X )  

               ! Temp variable for accumulation
               TMP = 0d0
            
               ! NOx
               TMP = TMP + ( TCVV(IDTNOX)        *
     &                       STT(I,J,L,IDTNOX)   / 
     &                       State_Met%AD(I,J,L) )
               ! PAN
               TMP = TMP + ( TCVV(IDTPAN)        * 
     &                       STT(I,J,L,IDTPAN)   / 
     &                       State_Met%AD(I,J,L) )

               ! HNO3
               TMP = TMP + ( TCVV(IDTHNO3)       *
     &                       STT(I,J,L,IDTHNO3)  / 
     &                       State_Met%AD(I,J,L) )
            
               ! PMN
               TMP = TMP + ( TCVV(IDTPMN)        *
     &                       STT(I,J,L,IDTPMN)   / 
     &                       State_Met%AD(I,J,L) )

               ! PPN
               TMP = TMP + ( TCVV(IDTPPN)        * 
     &                       STT(I,J,L,IDTPPN)   / 
     &                       State_Met%AD(I,J,L) )
 
               ! R4N2
               TMP = TMP + ( TCVV(IDTR4N2)       *
     &                       STT(I,J,L,IDTR4N2)  / 
     &                       State_Met%AD(I,J,L) )
            
               ! N2O5
               TMP = TMP + ( 2d0 * TCVV(IDTN2O5) *
     &                       STT(I,J,L,IDTN2O5)  / 
     &                       State_Met%AD(I,J,L) )
                        
               ! HNO4
               TMP = TMP + ( TCVV(IDTHNO4)       *
     &                       STT(I,J,L,IDTHNO4)  / 
     &                       State_Met%AD(I,J,L) )

               ! Save afternoon points
               Q(X,Y,K) = Q(X,Y,K) + TMP

            ENDDO
            ENDDO
            ENDDO
!$OMP END PARALLEL DO

         ELSE IF ( N == 76 .and. IS_FULLCHEM ) THEN

            !-------------------------------------
            ! OH CONCENTRATION [molec/cm3]
            !-------------------------------------              
            CATEGORY = 'TIME-SER'
            UNIT     = 'molec/cm3'
            GMNL     = ND49_NL
            GMTRC    = 2

!$OMP PARALLEL DO
!$OMP+DEFAULT( SHARED )
!$OMP+PRIVATE( I, J, L, X, Y, K )
            DO K = 1, ND49_NL
               L = LOFF + K
            DO Y = 1, ND49_NJ
               J = JOFF + Y
            DO X = 1, ND49_NI
               I = GET_I( X )
               Q(X,Y,K) = SAVEOH(I,J,L)
            ENDDO
            ENDDO
            ENDDO
!$OMP END PARALLEL DO

         ELSE IF ( N == 77 .and. IS_FULLCHEM ) THEN

            !-------------------------------------
            ! NO2 CONCENTRATION [molec/cm3]
            !-------------------------------------
            CATEGORY = 'TIME-SER'
            UNIT     = ''           ! Let GAMAP pick the unit
            GMNL     = ND49_NL
            GMTRC    = 25

!$OMP PARALLEL DO
!$OMP+DEFAULT( SHARED )
!$OMP+PRIVATE( I, J, L, X, Y, K )
            DO K = 1, ND49_NL
               L = LOFF + K
            DO Y = 1, ND49_NJ
               J = JOFF + Y
            DO X = 1, ND49_NI
               I = GET_I( X )
               Q(X,Y,K) = SAVENO2(I,J,L)
            ENDDO
            ENDDO
            ENDDO
!$OMP END PARALLEL DO

         ELSE IF ( N == 78 ) THEN

            !--------------------------------------
            ! PBL HEIGHTS [m] 
            !--------------------------------------
            CATEGORY = 'PBLDEPTH'
            UNIT     = 'm'  
            GMNL     = 1
            GMTRC    = 1

!$OMP PARALLEL DO
!$OMP+DEFAULT( SHARED )
!$OMP+PRIVATE( I, J, X, Y, TMP )
            DO Y = 1, ND49_NJ
               J = JOFF + Y
            DO X = 1, ND49_NI
               I = GET_I( X )
               Q(X,Y,1) = GET_PBL_TOP_m( I, J )
            ENDDO
            ENDDO
!$OMP END PARALLEL DO

         ELSE IF ( N == 79 ) THEN

            !--------------------------------------
            ! PBL HEIGHTS [levels] 
            !--------------------------------------
            CATEGORY = 'PBLDEPTH'
            UNIT     = 'levels'  
            GMNL     = 1
            GMTRC    = 2

!$OMP PARALLEL DO
!$OMP+DEFAULT( SHARED )
!$OMP+PRIVATE( I, J, X, Y )
            DO Y = 1, ND49_NJ
               J = JOFF + Y
            DO X = 1, ND49_NI
               I = GET_I( X )
               Q(X,Y,1) = GET_PBL_TOP_L( I, J )
            ENDDO
            ENDDO
!$OMP END PARALLEL DO

         ELSE IF ( N == 80 ) THEN

            !--------------------------------------
            ! AIR DENSITY [molec/cm3]
            !--------------------------------------
            CATEGORY = 'TIME-SER'
            UNIT     = 'molec/cm3'
            GMNL     = ND49_NL
            GMTRC    = 22

!$OMP PARALLEL DO
!$OMP+DEFAULT( SHARED )
!$OMP+PRIVATE( I, J, L, X, Y, K )
            DO K = 1, ND49_NL
               L = LOFF + K
            DO Y = 1, ND49_NJ
               J = JOFF + Y
            DO X = 1, ND49_NI
               I = GET_I( X )
               Q(X,Y,K) = State_Met%AIRDEN(L,I,J) * XNUMOLAIR * 1d-6
            ENDDO
            ENDDO
            ENDDO
!$OMP END PARALLEL DO

         ELSE IF ( N == 81 ) THEN 

            !--------------------------------------
            ! 3-D CLOUD FRACTIONS [unitless]
            !--------------------------------------
            CATEGORY = 'TIME-SER'
            UNIT     = 'unitless'
            GMNL     = ND49_NL
            GMTRC    = 19

!$OMP PARALLEL DO
!$OMP+DEFAULT( SHARED )
!$OMP+PRIVATE( I, J, L, X, Y, K )
            DO K = 1, ND49_NL
               L = LOFF + K
            DO Y = 1, ND49_NJ
               J = JOFF + Y
            DO X = 1, ND49_NI
               I = GET_I( X )
               Q(X,Y,K) = State_Met%CLDF(K,I,J)
            ENDDO
            ENDDO
            ENDDO
!$OMP END PARALLEL DO

         ELSE IF ( N == 82 .and. IS_OPTD ) THEN 

            !--------------------------------------
            ! COLUMN OPTICAL DEPTHS [unitless]
            !--------------------------------------
            CATEGORY = 'TIME-SER'
            UNIT     = 'unitless'
            GMNL     = 1
            GMTRC    = 20

!$OMP PARALLEL DO
!$OMP+DEFAULT( SHARED )
!$OMP+PRIVATE( I, J, X, Y )
            DO Y = 1, ND49_NJ
               J = JOFF + Y
            DO X = 1, ND49_NI
               I = GET_I( X )
               Q(X,Y,1) = SUM( State_Met%OPTD(:,I,J) )
            ENDDO
            ENDDO
!$OMP END PARALLEL DO

         ELSE IF ( N == 83 .and. IS_CLDTOPS ) THEN 

            !--------------------------------------
            ! CLOUD TOP HEIGHTS [hPa]
            !--------------------------------------
            CATEGORY = 'TIME_SER'
            UNIT     = 'hPa'
            GMNL     = ND49_NL
            GMTRC    = 21

!$OMP PARALLEL DO
!$OMP+DEFAULT( SHARED )
!$OMP+PRIVATE( I, J, L, X, Y, K )
            DO K = 1, ND49_NL
               L = LOFF + K
            DO Y = 1, ND49_NJ
               J = JOFF + Y
            DO X = 1, ND49_NI
               I = GET_I( X )
               Q(X,Y,K) = GET_PEDGE( I, J, State_Met%CLDTOPS(I,J) )
            ENDDO
            ENDDO
            ENDDO
!$OMP END PARALLEL DO

         ELSE IF ( N == 84 ) THEN

            !--------------------------------------
            ! SULFATE AOD @ jv_spec_aod.dat wavelength [unitless]
            !--------------------------------------
            CATEGORY = 'OD-MAP-$'
            UNIT     = 'unitless'
            GMNL     = ND49_NL
            GMTRC    = 6

            DO R = 1, NRH

               ! Scaling factor for AOD wavelength (clh, 05/09)
               ! SCALEAODnm = QAA_AOD(IND(1)+R-1) / QAA(4,IND(1)+R-1)
               ! We no longer need to scale by wavelength (skim, 02/03/11)
               SCALEAODnm = 1.0
               
!$OMP PARALLEL DO
!$OMP+DEFAULT( SHARED )
!$OMP+PRIVATE( I, J, L, X, Y, K )
               DO K = 1, ND49_NL
                  L = LOFF + K
               DO Y = 1, ND49_NJ
                  J = JOFF + Y
               DO X = 1, ND49_NI
                  I = GET_I( X )
                  Q(X,Y,K) = Q(X,Y,K) + ( ODAER(I,J,L,R) * SCALEAODnm )
               ENDDO
               ENDDO
               ENDDO
!$OMP END PARALLEL DO

            ENDDO

         ELSE IF ( N == 85 ) THEN

            !--------------------------------------
            ! BLACK CARBON AOD @ jv_spec_aod.dat wavelength [unitless]
            !--------------------------------------
            CATEGORY = 'OD-MAP-$'
            UNIT     = 'unitless'
            GMNL     = ND49_NL
            GMTRC    = 9

            DO R = 1, NRH
               
               ! Index for ODAER
               H          = NRH + R

               ! Scaling factor for AOD wavelength (clh, 05/09)
               ! SCALEAODnm = QAA_AOD(IND(2)+R-1) / QAA(4,IND(2)+R-1)
               ! We no longer need to scale by wavelength (skim, 02/03/11)
               SCALEAODnm = 1.0 

!$OMP PARALLEL DO
!$OMP+DEFAULT( SHARED )
!$OMP+PRIVATE( I, J, L, X, Y, K )
               DO K = 1, ND49_NL
                  L = LOFF + K
               DO Y = 1, ND49_NJ
                  J = JOFF + Y
               DO X = 1, ND49_NI
                  I = GET_I( X )
                  Q(X,Y,K) = Q(X,Y,K) + ( ODAER(I,J,L,H) * SCALEAODnm )
               ENDDO
               ENDDO
               ENDDO
!$OMP END PARALLEL DO
            ENDDO

         ELSE IF ( N == 86 ) THEN

            !--------------------------------------
            ! ORGANIC CARBON AOD @ jv_spec_aod.dat wavelength [unitless]
            !--------------------------------------            
            CATEGORY = 'OD-MAP-$'
            UNIT     = 'unitless'
            GMNL     = ND49_NL
            GMTRC    = 12

            DO R = 1, NRH

               ! Index for ODAER
               H          = 2*NRH + R

               ! Scaling factor for AOD wavelength (clh, 05/09)
               ! SCALEAODnm = QAA_AOD(IND(3)+R-1) / QAA(4,IND(3)+R-1)
               ! We no longer need to scale by wavelength (skim, 02/03/11)
               SCALEAODnm = 1.0

!$OMP PARALLEL DO
!$OMP+DEFAULT( SHARED )
!$OMP+PRIVATE( I, J, L, X, Y, K )
               DO K = 1, ND49_NL
                  L = LOFF + K
               DO Y = 1, ND49_NJ
                  J = JOFF + Y
               DO X = 1, ND49_NI
                  I = GET_I( X )
                  Q(X,Y,K) = Q(X,Y,K) + ( ODAER(I,J,L,H) * SCALEAODnm )
               ENDDO
               ENDDO
               ENDDO
!$OMP END PARALLEL DO
            ENDDO

         ELSE IF ( N == 87 ) THEN
            
            !--------------------------------------
            ! ACCUM SEASALT AOD @ jv_spec_aod.dat wavelength [unitless]
            !--------------------------------------
            CATEGORY = 'OD-MAP-$'
            UNIT     = 'unitless'
            GMNL     = ND49_NL
            GMTRC    = 15

            DO R = 1, NRH

               ! Index for ODAER
               H          = 3*NRH + R
  
               ! Scaling factor for AOD wavelength (clh, 05/09)
               ! SCALEAODnm = QAA_AOD(IND(4)+R-1) / QAA(4,IND(4)+R-1)
               ! We no longer need to scale by wavelength (skim, 02/03/11)
               SCALEAODnm = 1.0
    
!$OMP PARALLEL DO
!$OMP+DEFAULT( SHARED )
!$OMP+PRIVATE( I, J, L, X, Y, K )
               DO K = 1, ND49_NL
                  L = LOFF + K
               DO Y = 1, ND49_NJ
                  J = JOFF + Y
               DO X = 1, ND49_NI
                  I = GET_I( X )
                  Q(X,Y,K) = Q(X,Y,K) + ( ODAER(I,J,L,H) * SCALEAODnm )
               ENDDO
               ENDDO
               ENDDO
!$OMP END PARALLEL DO
            ENDDO

         ELSE IF ( N == 88 ) THEN

            !--------------------------------------
            ! COARSE SEASALT AOD @ jv_spec_aod.dat wavelength [unitless]
            !--------------------------------------            
            CATEGORY = 'OD-MAP-$'
            UNIT     = 'unitless'
            GMNL     = ND49_NL
            GMTRC    = 18

            DO R = 1, NRH

               ! Index for ODAER
               H          = 4*NRH + R

               ! Scaling factor for AOD wavelength (clh, 05/09)
               ! SCALEAODnm = QAA_AOD(IND(5)+R-1) / QAA(4,IND(5)+R-1)
               ! We no longer need to scale by wavelength (skim, 02/03/11)
               SCALEAODnm = 1.0

!$OMP PARALLEL DO
!$OMP+DEFAULT( SHARED )
!$OMP+PRIVATE( I, J, L, R, X, Y, K )
               DO K = 1, ND49_NL
                  L = LOFF + K
               DO Y = 1, ND49_NJ
                  J = JOFF + Y
               DO X = 1, ND49_NI
                  I = GET_I( X )
                  Q(X,Y,K) = Q(X,Y,K) + ( ODAER(I,J,L,H) * SCALEAODnm )
               ENDDO
               ENDDO
               ENDDO
!$OMP END PARALLEL DO
            ENDDO

         ELSE IF ( N == 89 ) THEN

            !-----------------------------------
            ! TOTAL DUST OPT DEPTH [unitless]
            !-----------------------------------
            CATEGORY  = 'OD-MAP-$'
            UNIT      = 'unitless'
            GMNL      = ND49_NL
            GMTRC     = 4

            DO R = 1, NDUST

               ! Scaling factor for AOD wavelength (clh, 05/09)
               ! SCALEAODnm = QAA_AOD(IND(6)+R-1) / QAA(4,IND(6)+R-1)    
               ! We no longer need to scale by wavelength (skim, 02/03/11)
               SCALEAODnm = 1.0  

!$OMP PARALLEL DO
!$OMP+DEFAULT( SHARED )
!$OMP+PRIVATE( I, J, L, X, Y, K )
               DO K = 1, ND49_NL
                  L = LOFF + K
               DO Y = 1, ND49_NJ
                  J = JOFF + Y
               DO X = 1, ND49_NI
                  I = GET_I( X )
                  Q(X,Y,K) = Q(X,Y,K) + ODMDUST(I,J,L,R) * SCALEAODnm
               ENDDO
               ENDDO
               ENDDO
!$OMP END PARALLEL DO
            ENDDO

         ELSE IF (N > 114) THEN

            !--------------------------------------
            ! DUST OPTD BINS1-7 @ jv_spec_aod.dat wavelength[unitless]
            ! NOTE: Only archive at chem timestep
            !--------------------------------------
            CATEGORY  = 'OD-MAP-$'
            UNIT      = 'unitless'
            GMNL      = ND49_NL
            GMTRC     = 21+(N-115)

            R = N - 114

            ! Scaling factor for AOD wavelength (clh, 05/09)
            ! SCALEAODnm = QAA_AOD(IND(6)+R-1) / QAA(4,IND(6)+R-1)
            ! We no longer need to scale by wavelength (skim, 02/03/11)
            SCALEAODnm = 1.0

!$OMP PARALLEL DO
!$OMP+DEFAULT( SHARED )
!$OMP+PRIVATE( I, J, L, X, Y, K )
               DO K = 1, ND49_NL
                  L = LOFF + K
               DO Y = 1, ND49_NJ
                  J = JOFF + Y
               DO X = 1, ND49_NI
                  I = GET_I( X )
                  Q(X,Y,K) = Q(X,Y,K) + ODMDUST(I,J,L,R) * SCALEAODnm
               ENDDO
               ENDDO
               ENDDO
!$OMP END PARALLEL DO

         ELSE IF ( N == 90 .and. IS_SEASALT ) THEN
            
            !-----------------------------------
            ! TOTAL SEASALT TRACER [v/v]
            !-----------------------------------
            CATEGORY = 'TIME-SER'
            UNIT     = ''        ! Let GAMAP pick unit
            GMNL     = ND49_NL
            GMTRC    = 24

!$OMP PARALLEL DO
!$OMP+DEFAULT( SHARED )
!$OMP+PRIVATE( I, J, L, X, Y, K )
            DO K = 1, ND49_NL
               L = LOFF + K
            DO Y = 1, ND49_NJ
               J = JOFF + Y
            DO X = 1, ND49_NI
               I = GET_I( X )
               Q(X,Y,K) = ( STT(I,J,L,IDTSALA) + STT(I,J,L,IDTSALC) ) *
     &                      TCVV(IDTSALA)      / State_Met%AD(I,J,L) 
            ENDDO
            ENDDO
            ENDDO
!$OMP END PARALLEL DO

         ELSE IF ( N == 94 ) THEN

            !-----------------------------------
            ! GRID BOX HEIGHT [m]
            !----------------------------------- 
            CATEGORY = 'BXHGHT-$'
            UNIT     = 'm'
            GMNL     = ND49_NL
            GMTRC    = 1

!$OMP PARALLEL DO
!$OMP+DEFAULT( SHARED )
!$OMP+PRIVATE( I, J, L, X, Y, K )
            DO K = 1, ND49_NL
               L = LOFF + K
            DO Y = 1, ND49_NJ
               J = JOFF + Y
            DO X = 1, ND49_NI
               I = GET_I( X )
               Q(X,Y,K) = State_Met%BXHEIGHT(I,J,L)
            ENDDO
            ENDDO
            ENDDO
!$OMP END PARALLEL DO

         ELSE IF ( N == 95 ) THEN

            !-----------------------------------
            ! RELATIVE HUMIDITY [%]
            !----------------------------------- 
            CATEGORY = 'TIME-SER'
            UNIT     = '%'
            GMNL     = ND49_NL
            GMTRC    = 17

!$OMP PARALLEL DO
!$OMP+DEFAULT( SHARED )
!$OMP+PRIVATE( I, J, L, X, Y, K )
            DO K = 1, ND49_NL
               L = LOFF + K
            DO Y = 1, ND49_NJ
               J = JOFF + Y
            DO X = 1, ND49_NI
               I = GET_I( X )
               Q(X,Y,K) = State_Met%RH(I,J,L)
            ENDDO
            ENDDO
            ENDDO
!$OMP END PARALLEL DO

         ELSE IF ( N == 96 .and. IS_SLP ) THEN

            !-----------------------------------
            ! SEA LEVEL PRESSURE [hPa]
            !----------------------------------- 
            CATEGORY = 'DAO-FLDS'
            UNIT     = 'hPa'
            GMNL     = 1
            GMTRC    = 18

!$OMP PARALLEL DO
!$OMP+DEFAULT( SHARED )
!$OMP+PRIVATE( I, J, X, Y )
            DO Y = 1, ND49_NJ
               J = JOFF + Y
            DO X = 1, ND49_NI
               I = GET_I( X )
               Q(X,Y,1) = State_Met%SLP(I,J)
            ENDDO
            ENDDO
!$OMP END PARALLEL DO
               
         ELSE IF ( N == 97 ) THEN

            !-----------------------------------
            ! ZONAL (U) WIND [m/s]
            !----------------------------------- 
            CATEGORY = 'DAO-3D-$'
            UNIT     = 'm/s'
            GMNL     = ND49_NL
            GMTRC    = 1

!$OMP PARALLEL DO
!$OMP+DEFAULT( SHARED )
!$OMP+PRIVATE( I, J, L, X, Y, K )
            DO K = 1, ND49_NL
               L = LOFF + K
            DO Y = 1, ND49_NJ
               J = JOFF + Y
            DO X = 1, ND49_NI
               I = GET_I( X )
               Q(X,Y,K) = State_Met%U(I,J,L)
            ENDDO
            ENDDO
            ENDDO
!$OMP END PARALLEL DO

         ELSE IF ( N == 98 ) THEN 

            !-----------------------------------
            ! MERIDIONAL (V) WIND [m/s]
            !----------------------------------- 
            CATEGORY = 'DAO-3D-$'
            UNIT     = 'm/s'
            GMNL     = ND49_NL
            GMTRC    = 2

!$OMP PARALLEL DO
!$OMP+DEFAULT( SHARED )
!$OMP+PRIVATE( I, J, L, X, Y, K )
            DO K = 1, ND49_NL
               L = LOFF + K
            DO Y = 1, ND49_NJ
               J = JOFF + Y
            DO X = 1, ND49_NI
               I = GET_I( X )
               Q(X,Y,K) = State_Met%V(I,J,L)
            ENDDO
            ENDDO
            ENDDO
!$OMP END PARALLEL DO

         ELSE IF ( N == 99 ) THEN 

            !-----------------------------------
            ! PEDGE-$ (Prs @ level edges) [hPa]
            !----------------------------------- 
            CATEGORY = 'PEDGE-$'
            UNIT     = 'hPa'
            GMNL     = ND49_NL
            GMTRC    = 1
                  
!$OMP PARALLEL DO
!$OMP+DEFAULT( SHARED )
!$OMP+PRIVATE( I, J, L, X, Y, K )
            DO K = 1, ND49_NL
               L = LOFF + K
            DO Y = 1, ND49_NJ
               J = JOFF + Y
            DO X = 1, ND49_NI
               I = GET_I( X )
               Q(X,Y,K) = GET_PEDGE(I,J,K)
            ENDDO
            ENDDO
            ENDDO
!$OMP END PARALLEL DO

         ELSE IF ( N == 100 ) THEN

            !-----------------------------------
            ! TEMPERATURE [K]
            !----------------------------------- 
            CATEGORY = 'DAO-3D-$'
            UNIT     = 'K'
            GMNL     = ND49_NL
            GMTRC    = 3

!$OMP PARALLEL DO
!$OMP+DEFAULT( SHARED )
!$OMP+PRIVATE( I, J, L, X, Y, K )
            DO K = 1, ND49_NL
               L = LOFF + K
            DO Y = 1, ND49_NJ
               J = JOFF + Y
            DO X = 1, ND49_NI
               I = GET_I( X )
               Q(X,Y,K) = State_Met%T(I,J,L)
            ENDDO
            ENDDO
            ENDDO
!$OMP END PARALLEL DO

         ELSE IF ( N == 101 ) THEN

            !-----------------------------------
            ! PAR Diffuse [hPa]
            !----------------------------------- 
            CATEGORY = 'DAO-FLDS'
            UNIT     = 'W/m2'
            GMNL     = ND49_NL
            GMTRC    = 20

!$OMP PARALLEL DO
!$OMP+DEFAULT( SHARED )
!$OMP+PRIVATE( I, J, X, Y )
            DO Y = 1, ND49_NJ
               J = JOFF + Y
            DO X = 1, ND49_NI
               I = GET_I( X )
               Q(X,Y,1) = State_Met%PARDF(I,J)
            ENDDO
            ENDDO
!$OMP END PARALLEL DO

         ELSE IF ( N == 102 ) THEN

            !-----------------------------------
            ! PAR Direct [hPa]
            !----------------------------------- 
            CATEGORY = 'DAO-FLDS'
            UNIT     = 'W/m2'
            GMNL     = ND49_NL
            GMTRC    = 21

!$OMP PARALLEL DO
!$OMP+DEFAULT( SHARED )
!$OMP+PRIVATE( I, J, X, Y )
            DO Y = 1, ND49_NJ
               J = JOFF + Y
            DO X = 1, ND49_NI
               I = GET_I( X )
               Q(X,Y,1) = State_Met%PARDR(I,J)
            ENDDO
            ENDDO
!$OMP END PARALLEL DO

         ELSE IF ( N == 61 .and.  LSOILNOX  ) THEN

            !-----------------------------------
            ! SOIL NOX EMISSIONS [molec/cm2/s]
            !----------------------------------- 
            CATEGORY = 'TIME-SER'
            UNIT     = 'molec/cm2/s'
            GMNL     = 1
            GMTRC    = 27

!$OMP PARALLEL DO
!$OMP+DEFAULT( SHARED )
!$OMP+PRIVATE( I, J, X, Y )
            DO Y = 1, ND49_NJ
               J = JOFF + Y
            DO X = 1, ND49_NI
               I = GET_I( X )
               Q(X,Y,1) =  INST_SOIL(I,J)
            ENDDO
            ENDDO
!$OMP END PARALLEL DO



         ELSE IF ( N == 62 .and.  LSOILNOX  ) THEN

            !-----------------------------------
            ! FERTILIZER SOIL NOX EMISSIONS [molec/cm2/s]
            !----------------------------------- 
            CATEGORY = 'TIME-SER'
            UNIT     = 'molec/cm2/s'
            GMNL     = 1
            GMTRC    = 28



!$OMP PARALLEL DO!
!$OMP+DEFAULT( SHARED )
!$OMP+PRIVATE( I, J, X, Y )
            DO Y = 1, ND49_NJ
               J = JOFF + Y
            DO X = 1, ND49_NI
               I = GET_I( X )
               Q(X,Y,1) =  INST_FERT(I,J)
            ENDDO
            ENDDO
!$OMP END PARALLEL DO



         ELSE IF ( N == 63 .and.  LSOILNOX  ) THEN

            !-----------------------------------
            !DRY PERIOD [hours]
            !----------------------------------- 
            CATEGORY = 'TIME-SER'
            UNIT     = 'hours'
            GMNL     = 1
            GMTRC    = 29

!$OMP PARALLEL DO
!$OMP+DEFAULT( SHARED )
!$OMP+PRIVATE( I, J, X, Y )
            DO Y = 1, ND49_NJ
               J = JOFF + Y
            DO X = 1, ND49_NI
               I = GET_I( X )
               Q(X,Y,1) =  DRYPERIOD(I,J)
            ENDDO
            ENDDO
!$OMP END PARALLEL DO

         ELSE IF ( N == 64 .and.  LSOILNOX  ) THEN

            !-----------------------------------
            !PFACTOR [unitless]
            !----------------------------------- 
            CATEGORY = 'TIME-SER'
            UNIT     = 'unitless'
            GMNL     = 1
            GMTRC    = 30

!$OMP PARALLEL DO
!$OMP+DEFAULT( SHARED )
!$OMP+PRIVATE( I, J, X, Y )
            DO Y = 1, ND49_NJ
               J = JOFF + Y
            DO X = 1, ND49_NI
               I = GET_I( X )
               Q(X,Y,1) = PFACTOR(I,J)
            ENDDO
            ENDDO
!$OMP END PARALLEL DO

         ELSE IF ( N == 65 .and.  LSOILNOX  ) THEN

            !-----------------------------------
            !GWET_PREV [unitless]
            !----------------------------------- 
            CATEGORY = 'TIME-SER'
            UNIT     = 'unitless'
            GMNL     = 1
            GMTRC    = 31
!$OMP PARALLEL DO
!$OMP+DEFAULT( SHARED )
!$OMP+PRIVATE( I, J, X, Y )
            DO Y = 1, ND49_NJ
               J = JOFF + Y
            DO X = 1, ND49_NI
               I = GET_I( X )
               Q(X,Y,1) =  GWET_PREV(I,J)
            ENDDO
            ENDDO
!$OMP END PARALLEL DO



         ELSE IF ( N == 66 .and.  LSOILNOX  ) THEN

            !-----------------------------------
            !Accumulated Precip [mm/day]
            !----------------------------------- 
            CATEGORY = 'DAO-FLDS'
            UNIT     = 'mm/day'
            GMNL     = 1
            GMTRC    = 3
!$OMP PARALLEL DO
!$OMP+DEFAULT( SHARED )
!$OMP+PRIVATE( I, J, X, Y )
            DO Y = 1, ND49_NJ
               J = JOFF + Y
            DO X = 1, ND49_NI
               I = GET_I( X )
               Q(X,Y,1) =  State_Met%PRECTOT(I,J)
            ENDDO
            ENDDO
!$OMP END PARALLEL DO

         ELSE IF ( N == 103 ) THEN

            !-----------------------------------
            ! Daily LAI [hPa]
            !----------------------------------- 
            CATEGORY = 'TIME-SER'
            UNIT     = 'm2/m2'
            GMNL     = ND49_NL
            GMTRC    = 32
           
!$OMP PARALLEL DO
!$OMP+DEFAULT( SHARED )
!$OMP+PRIVATE( I, J, X, Y )
            DO Y = 1, ND49_NJ
               J = JOFF + Y
            DO X = 1, ND49_NI
               I = GET_I( X )
               Q(X,Y,1) = ISOLAI(I,J) 
            ENDDO
            ENDDO
!$OMP END PARALLEL DO

         ELSE IF ( N == 104 ) THEN
            
            !-----------------------------------
            ! T @ 2m (mpb,2008)
            ! [K]
            !-----------------------------------
            CATEGORY = 'DAO-FLDS'
            UNIT     = 'K'     
            GMNL     = ND49_NL
            GMTRC    = 5

!$OMP PARALLEL DO
!$OMP+DEFAULT( SHARED )
!$OMP+PRIVATE( I, J, X, Y )
            DO Y = 1, ND49_NJ
               J = JOFF + Y
            DO X = 1, ND49_NI
               I = GET_I( X )
               Q(X,Y,1) = State_Met%TS( I , J )
            ENDDO
            ENDDO
!$OMP END PARALLEL DO

         ELSE IF ( N == 105 ) THEN
            
            !-----------------------------------
            ! ISOPRENE EMISSIONS (mpb,2008)
            ! [atom C/cm2/s]
            !-----------------------------------
            CATEGORY = 'BIOGSRCE'
            UNIT     = 'atomC/cm2/s'    
            GMNL     = ND49_NL
            GMTRC    = 1

!$OMP PARALLEL DO
!$OMP+DEFAULT( SHARED )
!$OMP+PRIVATE( I, J, X, Y )
            DO Y = 1, ND49_NJ
               J = JOFF + Y
            DO X = 1, ND49_NI
               I = GET_I( X )
               Q(X,Y,1) = EMISS_BVOC( I , J , 1 )
            ENDDO
            ENDDO
!$OMP END PARALLEL DO

         ELSE IF ( N == 106 ) THEN
            
            !--------------------------------------
            ! TOTAL MONTERPENE EMISSIONS (mpb,2008)
            ! [atom C/cm2/s]
            !--------------------------------------
            CATEGORY = 'BIOGSRCE'
            UNIT     = 'atomC/cm2/s'       
            GMNL     = ND49_NL
            GMTRC    = 4

!$OMP PARALLEL DO
!$OMP+DEFAULT( SHARED )
!$OMP+PRIVATE( I, J, X, Y )
            DO Y = 1, ND49_NJ
               J = JOFF + Y
            DO X = 1, ND49_NI
               I = GET_I( X )
               Q(X,Y,1) = EMISS_BVOC( I , J , 4 )
            ENDDO
            ENDDO
!$OMP END PARALLEL DO

         ELSE IF ( N == 107 ) THEN
            
            !-----------------------------------
            ! MBO EMISSIONS  (mpb,2008)
            ! [atom C/cm2/s]
            !-----------------------------------
            CATEGORY = 'BIOGSRCE'
            UNIT     = 'atomC/cm2/s'     
            GMNL     = ND49_NL
            GMTRC    = 5

!$OMP PARALLEL DO
!$OMP+DEFAULT( SHARED )
!$OMP+PRIVATE( I, J, X, Y )
            DO Y = 1, ND49_NJ
               J = JOFF + Y
            DO X = 1, ND49_NI
               I = GET_I( X )
               Q(X,Y,1) = EMISS_BVOC( I , J , 5 )
            ENDDO
            ENDDO
!$OMP END PARALLEL DO

         ELSE IF ( N == 108 ) THEN
            
            !-----------------------------------
            ! Alpha-Pinene EMISSIONS  (mpb,2008)
            ! [atom C/cm2/s]
            !-----------------------------------
            CATEGORY = 'BIOGSRCE'
            UNIT     = 'atomC/cm2/s'     
            GMNL     = ND49_NL
            GMTRC    = 7

!$OMP PARALLEL DO
!$OMP+DEFAULT( SHARED )
!$OMP+PRIVATE( I, J, X, Y )
            DO Y = 1, ND49_NJ
               J = JOFF + Y
            DO X = 1, ND49_NI
               I = GET_I( X )
               Q(X,Y,1) = EMISS_BVOC( I , J , 7 )
            ENDDO
            ENDDO
!$OMP END PARALLEL DO

         ELSE IF ( N == 109 ) THEN
            
            !-----------------------------------
            ! Beta-Pinene EMISSIONS  (mpb,2008)
            ! [atom C/cm2/s]
            !-----------------------------------
            CATEGORY = 'BIOGSRCE'
            UNIT     = 'atomC/cm2/s'     
            GMNL     = ND49_NL
            GMTRC    = 8

!$OMP PARALLEL DO
!$OMP+DEFAULT( SHARED )
!$OMP+PRIVATE( I, J, X, Y )
            DO Y = 1, ND49_NJ
               J = JOFF + Y
            DO X = 1, ND49_NI
               I = GET_I( X )
               Q(X,Y,1) = EMISS_BVOC( I , J , 8 )
            ENDDO
            ENDDO
!$OMP END PARALLEL DO


         ELSE IF ( N == 110 ) THEN
            
            !-----------------------------------
            ! Limonene EMISSIONS  (mpb,2008)
            ! [atom C/cm2/s]
            !-----------------------------------
            CATEGORY = 'BIOGSRCE'
            UNIT     = 'atomC/cm2/s'     
            GMNL     = ND49_NL
            GMTRC    = 9

!$OMP PARALLEL DO
!$OMP+DEFAULT( SHARED )
!$OMP+PRIVATE( I, J, X, Y )
            DO Y = 1, ND49_NJ
               J = JOFF + Y
            DO X = 1, ND49_NI
               I = GET_I( X )
               Q(X,Y,1) = EMISS_BVOC( I , J , 9 )
            ENDDO
            ENDDO
!$OMP END PARALLEL DO


         ELSE IF ( N == 111 ) THEN
            
            !-----------------------------------
            ! Sabinene EMISSIONS  (mpb,2008)
            ! [atom C/cm2/s]
            !-----------------------------------
            CATEGORY = 'BIOGSRCE'
            UNIT     = 'atomC/cm2/s'     
            GMNL     = ND49_NL
            GMTRC    = 10

!$OMP PARALLEL DO
!$OMP+DEFAULT( SHARED )
!$OMP+PRIVATE( I, J, X, Y )
            DO Y = 1, ND49_NJ
               J = JOFF + Y
            DO X = 1, ND49_NI
               I = GET_I( X )
               Q(X,Y,1) = EMISS_BVOC( I , J , 10 )
            ENDDO
            ENDDO
!$OMP END PARALLEL DO


         ELSE IF ( N == 112 ) THEN
            
            !-----------------------------------
            ! Myrcene EMISSIONS  (mpb,2008)
            ! [atom C/cm2/s]
            !-----------------------------------
            CATEGORY = 'BIOGSRCE'
            UNIT     = 'atomC/cm2/s'     
            GMNL     = ND49_NL
            GMTRC    = 11

!$OMP PARALLEL DO
!$OMP+DEFAULT( SHARED )
!$OMP+PRIVATE( I, J, X, Y )
            DO Y = 1, ND49_NJ
               J = JOFF + Y
            DO X = 1, ND49_NI
               I = GET_I( X )
               Q(X,Y,1) = EMISS_BVOC( I , J , 11 )
            ENDDO
            ENDDO
!$OMP END PARALLEL DO


         ELSE IF ( N == 113 ) THEN
            
            !-----------------------------------
            ! 3-Carene EMISSIONS  (mpb,2008)
            ! [atom C/cm2/s]
            !-----------------------------------
            CATEGORY = 'BIOGSRCE'
            UNIT     = 'atomC/cm2/s'     
            GMNL     = ND49_NL
            GMTRC    = 12

!$OMP PARALLEL DO
!$OMP+DEFAULT( SHARED )
!$OMP+PRIVATE( I, J, X, Y )
            DO Y = 1, ND49_NJ
               J = JOFF + Y
            DO X = 1, ND49_NI
               I = GET_I( X )
               Q(X,Y,1) = EMISS_BVOC( I , J , 12 )
            ENDDO
            ENDDO
!$OMP END PARALLEL DO

         ELSE IF ( N == 114 ) THEN
            
            !-----------------------------------
            ! Ocimene EMISSIONS  (mpb,2008)
            ! [atom C/cm2/s]
            !-----------------------------------
            CATEGORY = 'BIOGSRCE'
            UNIT     = 'atomC/cm2/s'     
            GMNL     = ND49_NL
            GMTRC    = 13

!$OMP PARALLEL DO
!$OMP+DEFAULT( SHARED )
!$OMP+PRIVATE( I, J, X, Y )
            DO Y = 1, ND49_NJ
               J = JOFF + Y
            DO X = 1, ND49_NI
               I = GET_I( X )
               Q(X,Y,1) = EMISS_BVOC( I , J , 13 )
            ENDDO
            ENDDO
!$OMP END PARALLEL DO

         ELSE

            ! Skip
            CYCLE

         ENDIF

         IF ( DO_DIAG_WRITE ) THEN

         !==============================================================
         ! Save this data block to the ND49 timeseries file
         !==============================================================
            CALL BPCH2( IU_ND49,      MODELNAME,    LONRES,   
     &        LATRES,       HALFPOLAR,    CENTER180, 
     &           CATEGORY,     GMTRC,        UNIT,      
     &           TAU,          TAU,          RESERVED,  
     &           ND49_NI,      ND49_NJ,      GMNL,  
     &           ND49_IMIN+I0, ND49_JMIN+J0, ND49_LMIN, 
     &           REAL( Q(1:ND49_NI, 1:ND49_NJ, 1:GMNL),4 ) )

         ENDIF

      ENDDO
            
      !=================================================================
      ! Close the file at the proper time
      !=================================================================
      IF ( ITS_TIME_TO_CLOSE_FILE() .and. DO_DIAG_WRITE ) THEN

         ! Expand date tokens in the file name
         FILENAME = TRIM( ND49_OUTPUT_FILE )
!--- Previous to (ccc, 8/12/09)
!         CALL EXPAND_DATE( FILENAME, GET_NYMD(), GET_NHMS() )
         CALL EXPAND_DATE( FILENAME, GET_NYMD_DIAG(), GET_NHMS() )

         ! Echo info
         WRITE( 6, 120 ) TRIM( FILENAME )
 120     FORMAT( '     - DIAG49: Closing file : ', a )

         ! Close file
         CLOSE( IU_ND49 ) 
      ENDIF

      END SUBROUTINE DIAG49
!EOC
!------------------------------------------------------------------------------
!          Harvard University Atmospheric Chemistry Modeling Group            !
!------------------------------------------------------------------------------
!BOP
!
! !IROUTINE: its_time_to_close_file
!
! !DESCRIPTION: Function ITS\_TIME\_TO\_CLOSE\_FILE returns TRUE if it's 
!  time to close the ND49 bpch file before the end of the day.
!\\
!\\
! !INTERFACE:
!
      FUNCTION ITS_TIME_TO_CLOSE_FILE() RESULT( ITS_TIME )
!
! !USES:
!
      USE TIME_MOD, ONLY : GET_HOUR
      USE TIME_MOD, ONLY : GET_MINUTE
!
! !RETURN VALUE:
!
      LOGICAL :: ITS_TIME
! 
! !REVISION HISTORY: 
!  20 Jul 2004 - R. Yantosca - Initial version
!  (1 ) The time is already updated to the next time step (ccc, 8/12/09)
!  02 Dec 2010 - R. Yantosca - Added ProTeX headers
!EOP
!------------------------------------------------------------------------------
!BOC
!
! !LOCAL VARIABLES:
!
      REAL*8 :: HR1

      !=================================================================
      ! ITS_TIME_TO_CLOSE_FILE begins here!
      !=================================================================

      ! Current hour
      HR1      = GET_HOUR() + ( GET_MINUTE() / 60d0 )

!--- Previous to (ccc, 8/12/09)
!      ! Hour at the next dynamic timestep
!      HR2      = HR1        + ( ND49_FREQ / 60d0 )

      ! If the next dyn step is the start of a new day, return TRUE
!--- Previous to (ccc, 11/11/10)
!       HR1 varies between 00 and 23:59. So compares to 00 not 24 anymore.
!      ITS_TIME = ( INT( HR1 ) == 24 )

      ITS_TIME = ( INT( HR1 ) == 00 )

      END FUNCTION ITS_TIME_TO_CLOSE_FILE
!EOC
!------------------------------------------------------------------------------
!          Harvard University Atmospheric Chemistry Modeling Group            !
!------------------------------------------------------------------------------
!BOP
!
! !IROUTINE: its_time_for_diag49
!
! !DESCRIPTION: Function ITS\_TIME\_FOR\_DIAG49 returns TRUE if ND49 is 
!  turned on and it is time to call DIAG49 -- or FALSE otherwise.
!\\
!\\
! !INTERFACE:
!
      FUNCTION ITS_TIME_FOR_DIAG49() RESULT( ITS_TIME )
!
! !USES:
!
      USE TIME_MOD,  ONLY : GET_ELAPSED_MIN
      USE TIME_MOD,  ONLY : GET_TS_DIAG
      USE ERROR_MOD, ONLY : GEOS_CHEM_STOP
!
! !RETURN VALUE:
!
      LOGICAL :: ITS_TIME
! 
! !REVISION HISTORY: 
!  20 Jul 2004 - R. Yantosca - Initial version
!  (1 ) Add a check on the output frequency for validity compared to time 
!        steps used. (ccc, 5/21/09)
!  02 Dec 2010 - R. Yantosca - Added ProTeX headers
!EOP
!------------------------------------------------------------------------------
!BOC
!
! !LOCAL VARIABLES:
!
      INTEGER       :: XMIN, TS_DIAG
      LOGICAL, SAVE :: FIRST = .TRUE.

      !=================================================================
      ! ITS_TIME_FOR_DIAG49 begins here!
      !=================================================================

      IF ( DO_SAVE_DIAG49 ) THEN
         IF ( FIRST ) THEN
            TS_DIAG = GET_TS_DIAG()
            
            ! Check if ND49_FREQ is a multiple of TS_DIAG
            IF ( MOD( ND49_FREQ, TS_DIAG ) /= 0 ) THEN
               WRITE( 6, 100 ) 'ND49', ND49_FREQ, TS_DIAG
 100           FORMAT( 'The ',a,' output frequency must be a multiple '
     &              'of the largest time step:', i5, i5 )
               CALL GEOS_CHEM_STOP
            ENDIF
            FIRST = .FALSE.
         ENDIF
         
         ! Time already elapsed in this run
         XMIN     = GET_ELAPSED_MIN()
         
         ! Is the elapsed time a multiple of ND49_FREQ?
         ITS_TIME = ( DO_SAVE_DIAG49 .and. MOD( XMIN, ND49_FREQ ) == 0 )
      ELSE
         ITS_TIME = DO_SAVE_DIAG49
      ENDIF
            
      END FUNCTION ITS_TIME_FOR_DIAG49
!EOC
!------------------------------------------------------------------------------
!          Harvard University Atmospheric Chemistry Modeling Group            !
!------------------------------------------------------------------------------
!BOP
!
! !IROUTINE: get_i
!
! !DESCRIPTION: Function GET\_I returns the absolute longitude index (I), 
!  given the relative longitude index (X).
!\\
!\\
! !INTERFACE:
!
      FUNCTION GET_I( X ) RESULT( I )
!
! !USES:
!
      USE CMN_SIZE_MOD         ! Size parameters
!
! !INPUT PARAMETERS: 
!
      INTEGER, INTENT(IN) :: X   ! Relative longitude index (used by Q array)
!
! !RETURN VALUE:
!
      INTEGER             :: I   ! Absolute longitude index
! 
! !REVISION HISTORY: 
!  20 Jul 2004 - R. Yantosca - Initial version
!  02 Dec 2010 - R. Yantosca - Added ProTeX headers
!EOP
!------------------------------------------------------------------------------
!BOC
      !=================================================================
      ! GET_I begins here!
      !=================================================================

      ! Add the offset to X to get I  
      I = IOFF + X

      ! Handle wrapping around the date line, if necessary
      IF ( I > IIPAR ) I = I - IIPAR

      END FUNCTION GET_I
!EOC
!------------------------------------------------------------------------------
!          Harvard University Atmospheric Chemistry Modeling Group            !
!------------------------------------------------------------------------------
!BOP
!
! !IROUTINE: init_diag49
!
! !DESCRIPTION: Subroutine INIT\_DIAG49 allocates and zeroes all module 
!  arrays.  It also gets values for module variables from "input\_mod.f". 
!\\
!\\
! !INTERFACE:
!
      SUBROUTINE INIT_DIAG49( DO_ND49, N_ND49, TRACERS, IMIN,    
     &                        IMAX,    JMIN,   JMAX,    LMIN,    
     &                        LMAX,    FREQ,   FILE )
!
! !USES:
!
      USE BPCH2_MOD, ONLY : GET_MODELNAME
      USE BPCH2_MOD, ONLY : GET_HALFPOLAR
      USE GRID_MOD,  ONLY : GET_XOFFSET
      USE GRID_MOD,  ONLY : GET_YOFFSET
      USE GRID_MOD,  ONLY : ITS_A_NESTED_GRID
      USE ERROR_MOD, ONLY : ERROR_STOP

      USE CMN_SIZE_MOD ! Size parameters
!
! !INPUT PARAMETERS: 
!
      ! DO_ND49 : Switch to turn on ND49 timeseries diagnostic
      ! N_ND50  : Number of ND49 read by "input_mod.f"
      ! TRACERS : Array w/ ND49 tracer #'s read by "input_mod.f"
      ! IMIN    : Min longitude index read by "input_mod.f"
      ! IMAX    : Max longitude index read by "input_mod.f" 
      ! JMIN    : Min latitude index read by "input_mod.f" 
      ! JMAX    : Min latitude index read by "input_mod.f" 
      ! LMIN    : Min level index read by "input_mod.f" 
      ! LMAX    : Min level index read by "input_mod.f" 
      ! FREQ    : Frequency for saving to disk [min]
      ! FILE    : ND49 output file name read by "input_mod.f"
      LOGICAL,            INTENT(IN) :: DO_ND49
      INTEGER,            INTENT(IN) :: N_ND49, TRACERS(100)
      INTEGER,            INTENT(IN) :: IMIN,   IMAX 
      INTEGER,            INTENT(IN) :: JMIN,   JMAX      
      INTEGER,            INTENT(IN) :: LMIN,   LMAX 
      INTEGER,            INTENT(IN) :: FREQ
      CHARACTER(LEN=255), INTENT(IN) :: FILE
! 
! !REVISION HISTORY: 
!  20 Jul 2004 - R. Yantosca - Initial version
!  (1 ) Now get I0 and J0 correctly for nested grid simulations (bmy, 11/9/04)
!  (2 ) Now call GET_HALFPOLAR from "bpch2_mod.f" to get the HALFPOLAR flag 
!        value for GEOS or GCAP grids. (bmy, 6/28/05)
!  (3 ) Now allow ND49_IMIN to be equal to ND49_IMAX and ND49_JMIN to be
!        equal to ND49_JMAX.  This will allow us to save out longitude
!        or latitude transects.  (cdh, bmy, 11/30/06)
!  02 Dec 2010 - R. Yantosca - Added ProTeX headers
!EOP
!------------------------------------------------------------------------------
!BOC
!
! !LOCAL VARIABLES:
!
      CHARACTER(LEN=255) :: LOCATION
      
      !=================================================================
      ! INIT_DIAG49 begins here!
      !=================================================================

      ! Initialize
      LOCATION               = 'INIT_DIAG49 ("diag49_mod.f")'
      ND49_TRACERS(:)        = 0

      ! Get values from "input_mod.f"
      DO_SAVE_DIAG49         = DO_ND49 
      ND49_N_TRACERS         = N_ND49
      ND49_TRACERS(1:N_ND49) = TRACERS(1:N_ND49)
      ND49_IMIN              = IMIN
      ND49_IMAX              = IMAX
      ND49_JMIN              = JMIN
      ND49_JMAX              = JMAX
      ND49_LMIN              = LMIN
      ND49_LMAX              = LMAX
      ND49_FREQ              = FREQ
      ND49_OUTPUT_FILE       = FILE
     
      ! Return if we are not saving ND49 diagnostics
      IF ( .not. DO_SAVE_DIAG49 ) RETURN

      !=================================================================
      ! Compute lon, lat, alt extents and check for errors
      !=================================================================

      ! Get grid offsets for error checking
      IF ( ITS_A_NESTED_GRID() ) THEN
         I0 = GET_XOFFSET()
         J0 = GET_YOFFSET()
      ELSE
         I0 = GET_XOFFSET( GLOBAL=.TRUE. )
         J0 = GET_YOFFSET( GLOBAL=.TRUE. )
      ENDIF

      !-----------
      ! Longitude
      !-----------

      ! Error check ND49_IMIN
      IF ( ND49_IMIN+I0 < 1 .or. ND49_IMIN+I0 > IIPAR ) THEN
         CALL ERROR_STOP( 'Bad ND49_IMIN value!', LOCATION )
      ENDIF

      ! Error check ND49_IMAX
      IF ( ND49_IMAX+I0 < 1 .or. ND49_IMAX+I0 > IIPAR ) THEN
         CALL ERROR_STOP( 'Bad ND49_IMAX value!', LOCATION )
      ENDIF

      ! Compute longitude limits to write to disk 
      ! Also handle wrapping around the date line
      IF ( ND49_IMAX >= ND49_IMIN ) THEN
         ND49_NI = ( ND49_IMAX - ND49_IMIN ) + 1
      ELSE 
         ND49_NI = ( IIPAR - ND49_IMIN ) + 1 + ND49_IMAX
         WRITE( 6, '(a)' ) 'We are wrapping over the date line!'
      ENDIF

      ! Make sure that ND49_NI <= IIPAR
      IF ( ND49_NI > IIPAR ) THEN
         CALL ERROR_STOP( 'Too many longitudes!', LOCATION )
      ENDIF

      !-----------
      ! Latitude
      !-----------
      
      ! Error check JMIN_AREA
      IF ( ND49_JMIN+J0 < 1 .or. ND49_JMIN+J0 > JJPAR ) THEN
         CALL ERROR_STOP( 'Bad ND49_JMIN value!', LOCATION)
      ENDIF
     
      ! Error check JMAX_AREA
      IF ( ND49_JMAX+J0 < 1 .or.ND49_JMAX+J0 > JJPAR ) THEN
         CALL ERROR_STOP( 'Bad ND49_JMAX value!', LOCATION)
      ENDIF

      ! Compute latitude limits to write to disk (bey, bmy, 3/16/99)
      IF ( ND49_JMAX >= ND49_JMIN ) THEN      
         ND49_NJ = ( ND49_JMAX - ND49_JMIN ) + 1
      ELSE
         CALL ERROR_STOP( 'ND49_JMAX < ND49_JMIN!', LOCATION )
      ENDIF     
  
      !-----------
      ! Altitude
      !-----------

      ! Error check ND49_LMIN, ND49_LMAX
      IF ( ND49_LMIN < 1 .or. ND49_LMAX > LLPAR ) THEN 
         CALL ERROR_STOP( 'Bad ND49 altitude values!', LOCATION )
      ENDIF

      ! # of levels to save in ND49 timeseries
      IF ( ND49_LMAX >= ND49_LMIN ) THEN  
         ND49_NL = ( ND49_LMAX - ND49_LMIN ) + 1
      ELSE
         CALL ERROR_STOP( 'ND49_LMAX < ND49_LMIN!', LOCATION )
      ENDIF

      !-----------
      ! Offsets
      !-----------
      IOFF      = ND49_IMIN - 1
      JOFF      = ND49_JMIN - 1
      LOFF      = ND49_LMIN - 1

      !-----------
      ! For bpch
      !-----------
      TITLE     = 'GEOS-CHEM DIAG49 instantaneous timeseries'
      LONRES    = DISIZE
      LATRES    = DJSIZE
      MODELNAME = GET_MODELNAME()
      HALFPOLAR = GET_HALFPOLAR()
      
      ! Reset grid offsets to global values for bpch write
      I0        = GET_XOFFSET( GLOBAL=.TRUE. )
      J0        = GET_YOFFSET( GLOBAL=.TRUE. )      

      END SUBROUTINE INIT_DIAG49
!EOC
      END MODULE DIAG49_MOD<|MERGE_RESOLUTION|>--- conflicted
+++ resolved
@@ -243,12 +243,9 @@
 !  11 Apr 2012 - R. Yantosca - Replace lai_mod.F with modis_lai_mod.F90
 !  03 Aug 2012 - R. Yantosca - Move calls to findFreeLUN out of DEVEL block
 !  07 Aug 2012 - R. Yantosca - Now print LUN used to open file
-<<<<<<< HEAD
 !  09 Nov 2012 - M. Payer    - Replaced all met field arrays with State_Met
 !                              derived type object
-=======
 !  18 Jan 2013 - D. Millet   - Updated tracer numbers for EMISS_BVOC
->>>>>>> 2f1ff414
 !EOP
 !------------------------------------------------------------------------------
 !BOC
