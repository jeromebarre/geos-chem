!------------------------------------------------------------------------------
!          Harvard University Atmospheric Chemistry Modeling Group            !
!------------------------------------------------------------------------------
!BOP
!
! !MODULE: lightning_nox_mod
!
! !DESCRIPTION: Module LIGHTNING\_NOx\_MOD contains variables and routines for 
!  emitting NOx from lightning into the atmosphere.  Original code comes from 
!  the old GISS-II CTM's of Yuhang Wang, Gerry Gardner, \& Larry Horowitz.  
!\\
!\\
! !INTERFACE:
!
      MODULE LIGHTNING_NOx_MOD
!
! !USES:
!
      USE inquireMod, ONLY : findFreeLUN

      IMPLICIT NONE
      PRIVATE
!
! !PUBLIC MEMBER FUNCTIONS:
!
      PUBLIC  :: LIGHTNING
      PUBLIC  :: EMLIGHTNING
      PUBLIC  :: CLEANUP_LIGHTNING_NOX
!
! !PRIVATE MEMBER FUNCTIONS:
!
      PRIVATE :: LIGHTDIST                
      PRIVATE :: FLASHES_CTH              
      PRIVATE :: GET_IC_CG_RATIO          
      PRIVATE :: READ_LOCAL_REDIST        
      PRIVATE :: GET_OTD_LIS_SCALE        
      PRIVATE :: INIT_LIGHTNING_NOX       
!
! !PUBLIC DATA MEMBERS:
!
      ! Lightning NOx emissions [molec/cm3/s]
      REAL*8, ALLOCATABLE, PUBLIC :: EMIS_LI_NOx(:,:,:)
!
! !REMARKS:
!  (1) MFLUX and PRECON methods are now deprecated (ltm, bmy, 7/9/09)
!  (2) Starting w/ GEOS-Chem v9-02, we read OTD-LIS local redistribution
!       data files contained in subdirectory lightning_NOx_201311/.
!                                                                             .
!  References:
!  ============================================================================
!  (1 ) Price & Rind (1992), JGR, vol. 97, 9919-9933.
!  (2 ) Price & Rind (1994), M. Weather Rev, vol. 122, 1930-1939.
!  (3 ) Allen & Pickering (2002), JGR, 107, D23, 4711, doi:10.1029/2002JD002066
!  (4 ) Hudman et al (2007), JGR, 112, D12S05, doi:10.1029/2006JD007912
!  (5 ) Sauvage et al, 2007, ACP, 
!        http://www.atmos-chem-phys.net/7/815/2007/acp-7-815-2007.pdf
!  (6 ) Ott et al., (2010), JGR
!  (7 ) Allen et al., (2010), JGR
!  (8 ) Murray et al., (2011), in prep.
!
! !REVISION HISTORY:
!  14 Apr 2004 - L. Murray, R. Hudman - Initial version
!  (1 ) Based on "lightning_nox_mod.f", but updated for near-land formulation
!        and for CTH, MFLUX, PRECON parameterizations (ltm, bmy, 5/10/06)
!  (2 ) Now move computation of IC/CG flash ratio out of routines FLASHES_CTH, 
!        FLASHES_MFLUX, FLASHES_PRECON, and into routine GET_IC_CG_RATIO.
!        Added a fix in LIGHTDIST for pathological grid boxes.  Set E_IC_CG=1 
!        according to Allen & Pickering [2002].  Rename OTDSCALE array to
!        OTD_REG_REDIST, and also add OTD_LOC_REDIST array.  Now scale 
!        lightning to 6 Tg N/yr for both 2x25 and 4x5.  Rename routine
!        GET_OTD_LIS_REDIST to GET_REGIONAL_REDIST.  Add similar routine
!        GET_LOCAL_REDIST.  Removed GET_OTD_LOCp AL_REDIST.  Bug fix: divide 
!        A_M2 by 1d6 to get A_KM2. (rch, ltm, bmy, 2/22/07)
!  (3 ) Rewritten for separate treatment of LNOx emissions at tropics & 
!        midlatitudes, based on Hudman et al 2007.  Removed obsolete
!        variable E_IC_CG. (rch, ltm, bmy, 3/27/07)
!  (4 ) Changes implemented in this version (ltm, bmy, 10/3/07)
!        * Revert to not classifying near-land as land
!        * Eliminate NOx emisisons per path length entirely
!        * Scale tropics to 260 mol/fl constraint from Randall Martin's 
!           4.4 Tg and OTD-LIS avg ann flash rate
!        * Remove top-down scaling (remove the three functions)
!        * Allow option of mid-level scaling to match global avg ann flash
!           rate between G-C and OTD-LIS 11-year climatology (new function)
!        * Local Redist now a la Murray et al, 2007 in preparation (monthly)
!        * Replace GEMISNOX (from CMN_NOX) with module variable EMIS_LI_NOx
!  (5 ) Added MFLUX, PRECON redistribution options (ltm, bmy, 11/29/07)
!  (6 ) Updated OTD/LIS scaling for GEOS-5 to get more realistic totals
!        (ltm, bmy, 2/20/08)
!  (7 ) Now add the proper scale factors for the GEOS-5 0.5 x 0.666 grid
!        and the GEOS-3 1x1 nested N. America grid in routine 
!        GET_OTD_LIS_SCALE. (yxw, dan, ltm, bmy, 11/14/08)
!  (8 ) Added quick fix for GEOS-5 reprocessed met fields (ltm, bmy, 2/18/09)
!  (9 ) Added quick fix for GEOS-5 years 2004, 2005, 2008 (ltm, bmy, 4/29/09)
!  (10) Updated OTD/LIS scaling for GEOS-5 reprocessed data (ltm, bmy, 7/10/09)
!  (11) Updated for GEOS-4 1 x 1.25 grid (lok, ltm, bmy, 1/13/10)
!  (12) Reprocessed for CLDTOPS calculation error; Updated Ott vertical
!        profiles; Removal of depreciated options, e.g., MFLUX and PRECON;
!        GEOS5 5.1.0 vs. 5.2.0 special treatment; MERRA; Other changes.
!        Please see PDF on wiki page for full description of lightning
!        changes to v9-01-01. (ltm, 1/25/11)
!  13 Aug 2010 - R. Yantosca - Add modifications for MERRA
!  10 Nov 2010 - L. Murray   - Updated OTD/LIS local scaling for MERRA 4x5
!  10 Nov 2010 - R. Yantosca - Added ProTeX headers
!  02 Feb 2012 - R. Yantosca - Added modifications for GEOS-5.7.x met fields
!  01 Mar 2012 - R. Yantosca - Now reference new grid_mod.F90
!  03 Aug 2012 - R. Yantosca - Move calls to findFreeLUN out of DEVEL block
!  20 Aug 2013 - R. Yantosca - Removed "define.h", this is now obsolete
!EOP
!------------------------------------------------------------------------------
!BOC
!
! !PRIVATE TYPES:
!
      ! Scalars
      INTEGER              :: NNLIGHT
      REAL*8               :: AREA_30N
      REAL*8               :: OTD_LIS_SCALE

      ! Parameters
      INTEGER, PARAMETER   :: NLTYPE        = 4
      REAL*8,  PARAMETER   :: RFLASH_MIDLAT = 3.011d26   ! 500 mol/flash
      REAL*8,  PARAMETER   :: RFLASH_TROPIC = 1.566d26   ! 260 mol/flash
      REAL*8,  PARAMETER   :: EAST_WEST_DIV = -30d0
      REAL*8,  PARAMETER   :: WEST_NS_DIV   =  23d0
      REAL*8,  PARAMETER   :: EAST_NS_DIV   =  35d0
      REAL*8,  PARAMETER   :: T_NEG_BOT     = 273.0d0    !   0 C 
      REAL*8,  PARAMETER   :: T_NEG_CTR     = 258.0d0    ! -15 C
      REAL*8,  PARAMETER   :: T_NEG_TOP     = 233.0d0    ! -40 C

      ! Arrays
      REAL*8,  ALLOCATABLE :: PROFILE(:,:)
      REAL*8,  ALLOCATABLE :: SLBASE(:,:,:)
      REAL*8,  ALLOCATABLE :: OTD_REG_REDIST(:,:)
      REAL*8,  ALLOCATABLE :: OTD_LOC_REDIST(:,:)

      !=================================================================
      ! MODULE ROUTINES -- follow below the "CONTAINS" statement 
      !=================================================================
      CONTAINS
!EOC
!------------------------------------------------------------------------------
!          Harvard University Atmospheric Chemistry Modeling Group            !
!------------------------------------------------------------------------------
!BOP
!
! !IROUTINE: lightning
!
! !DESCRIPTION: Subroutine LIGHTNING uses Price \& Rind's formulation for 
!  computing NOx emission from lightning (with various updates).
!\\
!\\
! !INTERFACE:
!
      SUBROUTINE LIGHTNING( State_Met )
!
! !USES:
!
      USE DIAG56_MOD,         ONLY : AD56,      ND56
      USE GIGC_State_Met_Mod, ONLY : MetState
      USE GRID_MOD,           ONLY : GET_YMID,  GET_XMID,   GET_AREA_M2
      USE LOGICAL_MOD,        ONLY : LOTDLOC
      USE PRESSURE_MOD,       ONLY : GET_PEDGE, GET_PCENTER
      USE TIME_MOD,           ONLY : GET_MONTH, GET_YEAR

      USE CMN_SIZE_MOD             ! Size parameters
      USE CMN_GCTM_MOD             ! Physical constants
!
! !INPUT PARAMETERS:
!
      TYPE(MetState), INTENT(IN)  :: State_Met   ! Meteorology State object
!
! !REMARKS:
!  Output Lightning NOX [molec/cm3/s] is stored in the EMIS_NOX_LI array.
! 
! !REVISION HISTORY: 
!  10 May 2006 - L. Murray - Initial version  
!  (1 ) Now recompute the cold cloud thickness according to updated formula 
!        from Lee Murray.  Rearranged argument lists to routines FLASHES_CTH, 
!        FLASHES_MFLUX, FLASHES_PRECON.  Now call READ_REGIONAL_REDIST and
!        READ_LOCAL_REDIST. Updated comments accordingly.  Now apply 
!        FLASH_SCALE to scale the total lightning NOx to 6 Tg N/yr.  Now apply
!        OTD/LIS regional or local redistribution (cf. B. Sauvage) to the ND56 
!        diagnostic. lightning redistribution to the ND56 diag.  Renamed
!        REGSCALE variable to REDIST.  Bug fix: divide A_M2 by 1d6 to get
!        A_KM2. (rch, ltm, bmy, 2/14/07)
!  (2 ) Rewritten for separate treatment of LNOx emissions at tropics & 
!        midlatitudes (rch, ltm, bmy, 3/27/07)
!  (3 ) Remove path-length algorithm.  Renamed from LIGHTNING_NL to LIGHTNING.
!        Other improvements. (ltm, bmy, 9/24/07)
!  (4 ) Remove depreciated options; Update to new Ott et al vertical profiles;
!        Reprocessed for bug in CLDTOPS calculation. See PDF on wiki for
!        full description of changes for v9-01-01. (ltm, bmy, 1/25,11)
!  10 Nov 2010 - R. Yantosca - Added ProTeX headers
!  09 Nov 2012 - M. Payer    - Replaced all met field arrays with State_Met
!                              derived type object
!EOP
!------------------------------------------------------------------------------
!BOC
!
! !LOCAL VARIABLES:
!
      LOGICAL, SAVE :: FIRST      = .TRUE.
      INTEGER, SAVE :: LASTMONTH  = -1
      INTEGER, SAVE :: LASTSEASON = -1
      INTEGER       :: I,         J,           L,        LCHARGE
      INTEGER       :: LMAX,      LTOP,        LBOTTOM,  L_MFLUX
      INTEGER       :: MONTH,     YEAR
      REAL*8        :: A_KM2,     A_M2,        CC,       DLNP     
      REAL*8        :: DZ,        FLASHRATE,   H0,       HBOTTOM
      REAL*8        :: HCHARGE,   IC_CG_RATIO, MFLUX,    P1
      REAL*8        :: P2,        P3,          RAIN,     RATE
      REAL*8        :: RATE_SAVE, REDIST,      T1,       T2
      REAL*8        :: TOTAL,     TOTAL_CG,    TOTAL_IC, X       
      REAL*8        :: YMID,      Z_IC,        Z_CG,     ZUP
      REAL*8        :: XMID
      REAL*8        :: VERTPROF(LLPAR)

      !=================================================================
      ! LIGHTNING begins here!
      !=================================================================

      ! First-time initialization
      IF ( FIRST ) THEN
         CALL INIT_LIGHTNING_NOX
         FIRST = .FALSE.
      ENDIF

      ! LMAX: the highest L-level to look for lightning (usually LLPAR-1)
      LMAX   = LLPAR - 1

      ! Get current month
      MONTH  = GET_MONTH()

      ! Check if it's a new month
      IF ( MONTH /= LASTMONTH ) THEN
         
         ! OTD-LIS local redistribution: read monthly redist factors
         IF ( LOTDLOC ) THEN
            CALL READ_LOCAL_REDIST( MONTH )
         ENDIF

#if defined( GEOS_5 ) 
      ! Because of different convection in GEOS 5.1.0 and GEOS 5.2.0,
      ! this value is different before and after Sept 1, 2008. 
      ! So reset value at start of each month, just in case it's
      ! a 2008 simulation. (ltm,1/26/11)
      OTD_LIS_SCALE = GET_OTD_LIS_SCALE()
#endif

         ! Reset for next month
         LASTMONTH = MONTH
      ENDIF

      ! Array containing molecules NOx / grid box / 6h. 
      SLBASE = 0d0

      !=================================================================
      ! Compute lightning emissions for each (I,J) column
      !=================================================================

!$OMP PARALLEL DO
!$OMP+DEFAULT( SHARED )
!$OMP+PRIVATE( I,           J,        L,        A_M2,   A_KM2     )
!$OMP+PRIVATE( YMID,        XMID,     LCHARGE,  P1,     P2        )
!$OMP+PRIVATE( T1,          T2,       DLNP,     DZ,     P3        )
!$OMP+PRIVATE( ZUP,         HCHARGE,  LTOP,     H0,     Z_CG      )
!$OMP+PRIVATE( Z_IC,        LBOTTOM,  HBOTTOM,  CC,     FLASHRATE )
!$OMP+PRIVATE( IC_CG_RATIO, L_MFLUX,  MFLUX,    RAIN,   RATE      )
!$OMP+PRIVATE( X,           TOTAL_IC, TOTAL_CG, TOTAL,  REDIST    )
!$OMP+PRIVATE( RATE_SAVE,   VERTPROF                              )
!$OMP+SCHEDULE( DYNAMIC )

      ! Loop over surface boxes
      DO J = 1, JJPAR
      DO I = 1, IIPAR

            !%%% NOTE: Use L=1 for GRID_MOD functions.  This is OK for the
            !%%% existing GEOS-Chem with a pure cartesian grid, but may be an
            !%%% issue when interfaced with a GCM with a non-regular grid
            !%%% (bmy, 3/1/12)

            ! Grid box surface areas in [m2] and [km2]
            A_M2     = GET_AREA_M2( I, J, 1 )
            A_KM2    = A_M2 / 1d6

            ! Grid box latitude [degrees]
            YMID     = GET_YMID( I, J, 1 )

            ! Grid box longitude [degrees]
            XMID     = GET_XMID( I, J, 1 )

            ! Initialize
            LBOTTOM  = 0
            LCHARGE  = 0
            CC       = 0d0
            HCHARGE  = 0d0
            HBOTTOM  = 0d0
            REDIST   = 0d0
            TOTAL    = 0d0
            TOTAL_IC = 0d0
            TOTAL_CG = 0d0

            !===========================================================
            ! (1) FIND NEGATIVE CHARGE LAYER
            !
            ! LCHARGE is the L-value where the negative charge layer is
            ! found.  According to Williams (1985), the negative charge
            ! layer occurs where T is between 0 C and -40 C.  The 
            ! original model code set this at -10 C, but according to 
            ! Houze (1993), a good proxy for the negative charge layer
            ! maximum density is at -15 C.
            !
            ! Also of interest for later, will be the bottom of the
            ! negative charge layer (i.e., temp = 0 C) in calculating 
            ! the cold cloud depth.
            !
            ! If LCHARGE=1, then it is too cold to have water droplets
            ! in the column, so there will be no lightning events,
            ! and we go to the next (I,J) box.
            !
            ! (ltm, bmy, 5/10/06, 12/11/06)
            !===========================================================

            ! Find negative charge layer
            DO L = 1, LMAX
               IF ( State_Met%T(I,J,L) <= T_NEG_CTR ) THEN
                  LCHARGE = L
                  EXIT
               ENDIF
            ENDDO

            ! Error check LCHARGE
            IF ( LCHARGE >= LMAX ) LCHARGE = LMAX
            IF ( LCHARGE <= 1    ) CYCLE

            !-----------------------------------------------------------
            ! (1a) Define more quantities
            !-----------------------------------------------------------
           
            ! Pressure [hPa] at the centers of grid
            ! boxes (I,J,LCHARGE-1) and (I,J,LCHARGE)
            P1   = GET_PCENTER( I, J, LCHARGE-1 )
            P2   = GET_PCENTER( I, J, LCHARGE   )

            ! Temperatures [K] at the centers of grid
            ! boxes (I,J,LCHARGE-1) and (I,J,LCHARGE)
            T1   = State_Met%T(I,J,LCHARGE-1)
            T2   = State_Met%T(I,J,LCHARGE  )
 
            ! DZ is the height [m] from the center of box (I,J,LCHARGE-1)
            ! to the negative charge layer.  It may be found in either
            ! the (LCHARGE)th sigma layer or the (LCHARGE-1)th layer.
            ! We use the hypsometric eqn to find the distance between
            ! the center of (LCHARGE)th and (LCHARGE-1)th boxes, then
            ! assume a linear temp distribution to scale between the two.
            DLNP = LOG( P1 / P2 ) / ( T1 - T2 ) * ( T1 - T_NEG_CTR )
            DZ   = Rdg0 * ( ( T1 + T2 ) / 2d0 ) * DLNP

            ! Pressure [hPa] at the bottom edge of box (I,J,LCHARGE),
            ! or, equivalently, the top edge of box (I,J,LCHARGE-1).
            P3   = GET_PEDGE( I, J, LCHARGE )

            ! Height [m] from the center of grid box (I,J,LCHARGE-1) 
            ! to the top edge of grid box (I,J,LCHARGE-1)
            ZUP  = Rdg0 * T1 * LOG( P1 / P3 )

            !-----------------------------------------------------------
            ! (1b) HCHARGE is the height of the negative charge layer 
            ! above the bottom edge of box (I,J,LCHARGE).  
            ! 
            ! If DZ < ZUP, then DZ is in grid box (I,J,LCHARGE-1);
            ! therefore subtract 1 from LCHARGE and compute HCHARGE 
            ! accordingly.  
            !
            ! In this case, please note that BXHEIGHT(I,J,LCHARGE)-ZUP 
            ! is the distance from the bottom edge of the grid box to 
            ! the center of the newly defined (LCHARGE)th layer.
            !-----------------------------------------------------------
            IF ( DZ >= ZUP ) THEN
               HCHARGE = DZ - ZUP
            ELSE
               LCHARGE = LCHARGE - 1
               HCHARGE = ( State_Met%BXHEIGHT(I,J,LCHARGE) - ZUP ) + DZ
            ENDIF

            !===========================================================
            ! (2) COMPUTE CONVECTIVE CLOUD TOP HEIGHT
            !
            ! LTOP is the L-layer where the convective cloud top is 
            ! found.  The cloud top is located at the highest sigma 
            ! level for which the cloud mass flux is nonzero.  Since 
            ! GMAO cloud mass flux is defined at the top of each sigma 
            ! level, the convective cloud top is located at the top 
            ! edge of layer LTOP.
            !
            ! For lightning to exist, the cloud must straddle the 
            ! negative charge layer (in other words, at the very 
            ! minimum, the cloud bottom must occur in the LCHARGEth 
            ! layer).  If LTOP < LCHARGE go to the next (I,J) location.
            ! 
            ! Additionally, because the negative charge layer extends 
            ! from 0 C to around -40 C (Williams 1985), any cloud type 
            ! heights that are not colder than -40 C will be considered 
            ! unable to create the necessary dipole.  Therefore, if 
            ! T(I,J,LTOP) >= -40 C, go to the next (I,J) location. 
            !
            ! (ltm, bmy, 5/10/06, 12/11/06)
            !===========================================================

            ! Cloud top level
            LTOP = State_Met%CLDTOPS(I,J)
            
            ! Error check LTOP
            IF ( LTOP == 0 ) CYCLE

            ! Error check LTOP as described above
            IF ( LTOP        >  LMAX      ) LTOP = LMAX
            IF ( LTOP        <  LCHARGE   ) CYCLE

#if    defined( GEOS_4 )

            !--------------------------
            ! GEOS-4 only
            !--------------------------
            ! Shallow-cloud inhibition trap (see Murray et al. [2011])
            IF ( State_Met%T(I,J,LTOP) >= T_NEG_TOP ) CYCLE

#endif

            ! H0 is the convective cloud top height [m].  This is the
            ! distance from the surface to the top edge of box (I,J,LTOP).
            H0   = SUM( State_Met%BXHEIGHT(I,J,1:LTOP) )

            ! Z_CG is the cloud-ground path (ground --> HCHARGE) [m]
            Z_CG = SUM( State_Met%BXHEIGHT(I,J,1:LCHARGE-1)  ) + HCHARGE

            ! Z_IC is the intra-cloud path (HCHARGE --> cloud top) [m]
            Z_IC = SUM( State_Met%BXHEIGHT(I,J,LCHARGE:LTOP) ) - HCHARGE

            !===========================================================
            ! (3) COMPUTE COLD CLOUD THICKNESS
            ! 
            ! Find the cold cloud thickness (CC) -- the distance from 
            ! where the temperature is 0 C up to the top of the cloud.  
            ! This is necessary for calculating the f_CG/f_IC ratio as 
            ! per Price and Rind 1993.  
            !
            ! This is a clone of the method above to find height to 
            ! HCHARGE, and we can recycle many of the same variables 
            ! that aren't used again.
            ! 
            ! Grid box (I,J,LBOTTOM) is the model layer where the 
            ! temperature of the cloud is 0C.
            !
            ! NOTE: If no temperature in the column is above 0 C, it 
            ! moves on to the next (I,J) box as before with the -15 C.
            !
            ! (ltm, bmy, 5/10/06, 12/11/06)
            !===========================================================

            ! Find the level where T = 0 C
            DO L = 1, LMAX
               IF ( State_Met%T(I,J,L) <= T_NEG_BOT ) THEN
                  LBOTTOM = L
                  EXIT
               ENDIF
            ENDDO

            ! Error check LBOTTOM as described above
            IF ( LBOTTOM >= LMAX ) LBOTTOM = LMAX
            IF ( LBOTTOM <= 1    ) CYCLE 

            !-----------------------------------------------------------
            ! (3a) Define more quantities
            !-----------------------------------------------------------

            ! Pressure [hPa] at the centers of grid
            ! boxes (I,J,LBOTTOM-1) and (I,J,LBOTTOM)
            P1   = GET_PCENTER( I, J, LBOTTOM-1 )
            P2   = GET_PCENTER( I, J, LBOTTOM   )

            ! Temperature [K] at the centers of grid
            ! boxes (I,J,LBOTTOM-1) and (I,J,LBOTTOM)
            T1   = State_Met%T(I,J,LBOTTOM-1)
            T2   = State_Met%T(I,J,LBOTTOM  )
       
            ! DZ is the height [m] from the center of box (I,J,LCHARGE-1)
            ! to the negative charge layer.  It may be found in either
            ! the (LCHARGE)th sigma layer or the (LCHARGE-1)th layer.
            ! We use the hypsometric eqn to find the distance between
            ! the center of (LCHARGE)th and (LCHARGE-1)th boxes, then
            ! assume a linear temp distribution to scale between the two.
            DLNP = LOG( P1 / P2 ) / ( T1 - T2 ) * ( T1 - T_NEG_BOT )
            DZ   = Rdg0 * ( ( T1 + T2 ) / 2d0 ) * DLNP

            ! Pressure [hPa] at the bottom edge of box (I,J,LBOTTOM),
            ! or, equivalently, the top edge of box (I,J,BOTTOM-1).
            P3   = GET_PEDGE( I, J, LBOTTOM )

            ! Height [m] from the center of grid box (I,J,LBOTTOM-1) 
            ! to the top edge of grid box (I,J,LBOTTOM-1)
            ZUP  = Rdg0 * T1 * LOG( P1 / P3 )

            !-----------------------------------------------------------
            ! (3b) HBOTTOM is the height of the 0 C layer above the 
            ! bottom edge of box (I,J,LBOTTOM).  
            ! 
            ! If DZ < ZUP, then DZ is in grid box (I,J,LBOTTOM-1);
            ! therefore subtract 1 from LBOTTOM and compute HBOTTOM
            ! accordingly.
            !
            ! In this case, please note that BXHEIGHT(I,J,LBOTTOM)-ZUP 
            ! is the distance from the bottom edge of the grid box to 
            ! the center of the newly defined (LBOTTOM)th layer.
            !-----------------------------------------------------------
            IF ( DZ >= ZUP ) THEN
               HBOTTOM = DZ - ZUP
            ELSE
               LBOTTOM = LBOTTOM - 1
               HBOTTOM = ( State_Met%BXHEIGHT(I,J,LBOTTOM) - ZUP ) + DZ
            ENDIF
  
            ! Cold cloud thickness is difference of cloud top 
            ! height (H0) and the height to the bottom.
            CC = H0 - SUM( State_Met%BXHEIGHT(I,J,1:LBOTTOM-1) ) -
     &           HBOTTOM 

            !===========================================================
            ! (4) COMPUTE IC/CG FLASH_RATIO FROM COLD-CLOUD DEPTH
            !
            ! This is necessary as an input for the MFLUX and PRECON
            ! parameterizations, as well as for determining the fraction 
            ! of LNOX generated by either type of flash, and will
            ! eventually be used for separate vertical distributions
            ! when they become available.  (ltm, bmy, 12/11/06)
            !===========================================================
			
            ! Get Inter-Cloud/Cloud-Ground flash ratio [unitless]
            IC_CG_RATIO = GET_IC_CG_RATIO( CC )

            !===========================================================
            ! (5) COMPUTE LIGHTNING FLASH RATES
            !
            ! Now that we have computed the the ratio of intra-cloud
            ! flashes to cloud-ground flashes, compute the lightning
            ! flash rate via one of these parameterizations:
            !
            ! (a) Cloud top height (CTH)
            ! (b) Mass flux (MFLUX)
            ! (c) Convective Precpitation (PRECON)
            ! 
            ! (ltm, bmy, 5/10/06, 12/11/06)
            !===========================================================

            !--------------------------------------------------------
            ! (5a) CLOUD TOP HEIGHT PARAMETERIZATION (all met fields)
            !
            ! Based on Price & Rind [1992,1993,1994].
            !--------------------------------------------------------

            ! Get lightning flash rate per minute and IC/CG ratio
            CALL FLASHES_CTH( I, J, H0, FLASHRATE, State_Met )

            !===========================================================
            ! (6) COMPUTE TOTAL LNOx AND PARTITION INTO VERTICAL LAYERS
            ! 
            ! (6a) We convert FLASHRATE (computed above) to units of
            ! [flashes/6h] and store in the RATE variable.
            !
            ! We then multiply RATE by a scale factor based on 
            ! OTD/LIS observations.  This is necessary in order to make 
            ! sure that the lightning flashes happen in the correct 
            ! locations as diagnosed by OTD/LIS satellite observations.  
            ! There are two redistribution options:
            !
            !   (1) Apply regional scale factors based on OTD/LIS
            !        observations (method of L. Jourdain et al)
            !
            !   (2) Apply box-by-box scale scale factors based on
            !        OTD/LIS observations (method of B. Sauvage)
            !
            ! NOTE: As of 3/27/07, only method (1) is implemented.
            ! 
            ! (6b) We then compute X, which is the ratio
            !   [cloud-ground flashes / total flashes].
            !
            ! The amount of lightning released will depend whether we
            ! are in the tropics or in mid-latitudes.
            !
            !
            ! (6c) LIGHTNING NOx EMISSIONS IN THE TROPICS:
            ! ----------------------------------------------------------
            ! N. American / S. American     tropics: lat <= 23 N 
            ! African / Oceanian / Eurasian tropics: lat <= 35 N
            !
            ! The lightning NOx released in the inter-cloud (IC) and 
            ! cloud-ground (CG) paths are given by:
            !
            !   TOTAL_IC = RFLASH_TROPIC * RATE * (1-X) * Z_IC
            !   TOTAL_CG = RFLASH_TROPIC * RATE * (  X) * Z_CG
            !
            ! where:
            !   RFLASH_TROPIC = # of NOx molecules released per flash 
            !                    per meter (same as in previous code)
            !   RATE          = lightning flashes / 6h computed above
            !   Z_IC          = IC pathway in meters (from the negative    
            !                    cloud layer to the cloud top)
            !   Z_CG          = CG pathway in meters (from the negative
            !                    cloud layer to the ground surface)
            !   
            ! We also apply a top-down final global scaling factor, 
            ! calculated by previously bringing total global LNOx to 
            ! 6 Tg N/yr  (2x2.5: 0.3683, 4x5: 0.8996).  In 2004, the 
            ! tropics-only contribution to LNOx was 4.5379 Tg N.
            !
            ! 
            ! (6d) LIGHTING NOx EMISSIONS AT MIDLATITUDES:
            ! ----------------------------------------------------------
            ! N. American midlatitudes : lat > 23N
            ! Eurasian    midlatitudes : lat > 35N
            !
            ! The lightning NOx released at midlatitudes is independent
            ! of path length.  Thus:
            !
            !   TOTAL_IC = RFLASH_MIDLAT * RATE * (1-X) * MID_LAT_SCALE
            !   TOTAL_CG = RFLASH_MIDLAT * RATE *    X  * MID_LAT_SCALE
            !
            ! where 
            !   RFLASH_MIDLAT = # of NOx molecules released per flash 
            !                    per meter (based on 500 mol/flash)
            !   RATE          = lightning flashes / 6h computed above
            !   Z_IC          = IC pathway in meters (from the negative    
            !                    cloud layer to the cloud top)
            !   Z_CG          = CG pathway in meters (from the negative
            !                    cloud layer to the ground surface)
            !
            ! We now emit at the Northern Mid-latitudes using an RFLASH
            ! value of 500 mol/flash.  This is independent of path 
            ! length.  
            !
            ! NOTE: The OTD-LIS local redistribution method was expanded
            ! upon from Sauvage et al, 2007, ACP.
            ! http://www.atmos-chem-phys.net/7/815/2007/acp-7-815-2007.pdf
            !
            ! (6e) The total lightning is the sum of IC+CG paths:
            !   TOTAL = TOTAL_IC + TOTAL_CG
            !
            ! (6g) We then partition the NOx into each of the vertical 
            ! grid boxes within the column with a Ken Pickering PDF
            ! (see comments below).
            !
            ! (ltm, rch, bmy, 5/10/06, 3/27/07)
            !===========================================================

            !-----------------------------------------------------------
            ! (6a) Compute flash rate and apply OTD/LIS redistribution
            !-----------------------------------------------------------

            ! Convert [flashes/min] to [flashes/6h]
            RATE     = FLASHRATE * 360.0d0

            ! Get factors for OTD-LIS local redistribution or none.
            ! This constrains the seasonality and spatial distribution
            ! of the parameterized lightning to match the HRMC v2.2
            ! product from LIS/OTD, while still allowing the model to
            ! place lightning locally within deep convective events.
            ! (ltm, bmy, 1/31/07)
            IF ( LOTDLOC ) THEN
               REDIST = OTD_LOC_REDIST(I,J)
            ELSE
               REDIST = 1d0
            ENDIF

            ! Apply regional or local OTD-LIS redistribution so that the 
            ! flashes occur in the right place. 
            RATE = RATE * REDIST

            ! Apply scaling factor to make sure annual average flash rate 
            ! equals that of the climatology. (ltm, 09/24/07)
            RATE = RATE * OTD_LIS_SCALE

            !-----------------------------------------------------------
            ! (6b) Compute cloud-ground/total flash ratio
            !-----------------------------------------------------------

            ! Ratio of cloud-to-ground flashes to total # of flashes
            X    = 1d0 / ( 1d0 + IC_CG_RATIO )

            ! Compute LNOx emissions for tropics or midlats 

            IF ( XMID > EAST_WEST_DIV ) THEN 
               
               !--------------------------------------------------------
               ! (6c,6d) We are in EURASIA
               !--------------------------------------------------------
               IF ( YMID > EAST_NS_DIV ) THEN 


                  ! 6d: Eurasian Mid-Latitudes
                  TOTAL_IC = RFLASH_MIDLAT * RATE * ( 1d0 - X )
                  TOTAL_CG = RFLASH_MIDLAT * RATE * X
               ELSE                           

                  ! 6c: Eurasian Tropics
                  TOTAL_IC = RFLASH_TROPIC * RATE * ( 1d0 - X )
                  TOTAL_CG = RFLASH_TROPIC * RATE * X

               ENDIF

            ELSE   
               
               !--------------------------------------------------------
               ! (6c,6d) We are in the AMERICAS
               !--------------------------------------------------------
               IF ( YMID > WEST_NS_DIV ) THEN 

                  ! 6d: American Mid-Latitudes
                  TOTAL_IC = RFLASH_MIDLAT * RATE * ( 1d0 - X )
                  TOTAL_CG = RFLASH_MIDLAT * RATE * X

               ELSE                           

                  ! 6c: American Tropics
                  TOTAL_IC = RFLASH_TROPIC * RATE * ( 1d0 - X )
                  TOTAL_CG = RFLASH_TROPIC * RATE * X

               ENDIF
            ENDIF

            !-----------------------------------------------------------
            ! (6e) Compute total lightning
            !-----------------------------------------------------------

            ! Sum of IC + CG [molec/6h]
            TOTAL = TOTAL_IC + TOTAL_CG

            !-----------------------------------------------------------
            ! (6f) ND56 diagnostic: store flash rates [flashes/min/km2]
            !-----------------------------------------------------------
            IF ( ND56 > 0 .and. RATE > 0d0 ) THEN

               ! Lightning flashes per minute per km2
               RATE_SAVE   = RATE / A_KM2 / 360d0

               ! Store total, IC, and CG flash rates in AD56
               AD56(I,J,1) = AD56(I,J,1) +   RATE_SAVE
               !AD56(I,J,2) = AD56(I,J,2) + ( RATE_SAVE * ( 1d0 - X ) )
               AD56(I,J,3) = AD56(I,J,3) + ( RATE_SAVE *         X   )

               AD56(I,J,2) = AD56(I,J,2) + H0 * 1d-3

            ENDIF

            !-----------------------------------------------------------
            ! (6g) LIGHTDIST computes the lightning distribution from 
            ! the ground to the convective cloud top using cumulative
            ! distribution functions for ocean flashes, tropical land
            ! flashes, and non-tropical land flashes, as specified by
            ! Lesley Ott [JGR, 2010]
            !-----------------------------------------------------------

            ! If there's lightning w/in the column ...
            IF ( TOTAL > 0d0 ) THEN

               ! Partition the column total NOx [molec/6h] from lightning 
               ! into the vertical using Pickering PDF functions
               CALL LIGHTDIST( I, J, LTOP, H0, YMID, TOTAL, VERTPROF,
     &                         State_Met )

               ! Add vertically partitioned NOx into SLBASE array
               DO L = 1, LLPAR
                  SLBASE(I,J,L) = SLBASE(I,J,L) + VERTPROF(L) 
               ENDDO
            ENDIF

         ENDDO
      ENDDO
!$OMP END PARALLEL DO

      END SUBROUTINE LIGHTNING
!EOC
!------------------------------------------------------------------------------
!          Harvard University Atmospheric Chemistry Modeling Group            !
!------------------------------------------------------------------------------
!BOP
!
! !IROUTINE: lightdist
!
! !DESCRIPTION: Subroutine LIGHTDIST reads in the CDF used to partition the 
!  column lightning NOx into the GEOS-Chem vertical layers. 
!\\
!\\
! !INTERFACE:
!
      SUBROUTINE LIGHTDIST( I, J, LTOP, H0, XLAT, TOTAL, VERTPROF,
     &                      State_Met )
!
! !USES:
!
      USE DAO_MOD,            ONLY : IS_LAND,  IS_WATER
      USE DIRECTORY_MOD,      ONLY : DATA_DIR
      USE ERROR_MOD,          ONLY : GEOS_CHEM_STOP
      USE FILE_MOD,           ONLY : IOERROR
      USE GIGC_State_Met_Mod, ONLY : MetState
      USE GRID_MOD,           ONLY : GET_YMID
      USE TIME_MOD,           ONLY : GET_MONTH

      USE CMN_SIZE_MOD             ! Size parameters
!
! !INPUT PARAMETERS: 
!
      INTEGER,        INTENT(IN)  :: I          ! Longitude index
      INTEGER,        INTENT(IN)  :: J          ! Latitude index 
      INTEGER,        INTENT(IN)  :: LTOP       ! Level of conv cloud top
      REAL*8,         INTENT(IN)  :: H0         ! Conv cloud top height [m]
      REAL*8,         INTENT(IN)  :: XLAT       ! Latitude value [degrees]
      REAL*8,         INTENT(IN)  :: TOTAL      ! Column Total # of LNOx molec 
      TYPE(MetState), INTENT(IN)  :: State_Met  ! Meteorology State object
!
! !OUTPUT PARAMETERS:
!
      REAL*8,         INTENT(OUT) :: VERTPROF(LLPAR) ! Vertical profile of LNOx
!
! !REMARKS:
!  References:
!  ============================================================================
!  (1 ) Pickering et al., JGR 103, 31,203 - 31,316, 1998.
!  (2 ) Ott et al., JGR, 2010
!  (3 ) Allen et al., JGR, 2010
! 
! !REVISION HISTORY: 
!  18 Sep 2002 - M. Evans - Initial version (based on Yuhang Wang's code)
!  (1 ) Use functions IS_LAND and IS_WATER to determine if the given grid
!        box is over land or water.  These functions work for all DAO met
!        field data sets. (bmy, 4/2/02)
!  (2 ) Renamed M2 to LTOP and THEIGHT to H0 for consistency w/ variable names
!        w/in "lightning.f".  Now read the "light_dist.dat.geos3" file for 
!        GEOS-3 directly from the DATA_DIR/lightning_NOx_200203/ subdirectory.
!        Now read the "light_dist.dat" file for GEOS-1, GEOS-STRAT directly 
!        from the DATA_DIR/lightning_NOx_200203/ subdirectory.  Added 
!        descriptive comment header.  Now trap I/O errors across all 
!        platforms with subroutine "ioerror.f".  Updated comments, cosmetic 
!        changes.  Redimension FRAC(NNLIGHT) to FRAC(LLPAR). (bmy, 4/2/02)
!  (3 ) Deleted obsolete code from April 2002.  Now reference IU_FILE and
!        IOERROR from "file_mod.f".  Now use IU_FILE instead of IUNIT as the
!        file unit number. (bmy, 6/27/02)
!  (4 ) Now reference BXHEIGHT from "dao_mod.f" (bmy, 9/18/02)
!  (5 ) Bug fix: add GEOS_4 to the #if block (bmy, 3/4/04)
!  (6 ) Now bundled into "lightning_mod.f".  CDF's are now read w/in
!        routine INIT_LIGHTNING to allow parallelization (bmy, 4/14/04)
!  (7 ) Now references DATA_DIR from "directory_mod.f" (bmy, 7/20/04)
!  (8 ) Now uses near-land formulation (ltm, bmy, 5/10/06)
!  (9 ) Added extra safety check for pathological boxes (bmy, 12/11/06)
!  (10) Remove the near-land formulation, except for PRECON (ltm, bmy, 9/24/07)
!  (11) Now use the Ott et al. [2010] profiles, and apply consistently with
!        GMI model [Allen et al., 2010] (ltm, bmy, 1/25/11).
!  10 Nov 2010 - R. Yantosca - Added ProTeX headers
!  01 Mar 2012 - R. Yantosca - Now use GET_AREA_CM2(I,J,L) from grid_mod.F90
!  15 Jun 2012 - Nielsen - INQUIRE finds free logical unit number for IU_FILE
!  09 Nov 2012 - M. Payer    - Replaced all met field arrays with State_Met
!                              derived type object
!EOP
!------------------------------------------------------------------------------
!BOC
!
! !LOCAL VARIABLES:
!
      INTEGER            :: M, MTYPE, L, III, IOS, IUNIT, JJJ, MONTH
      REAL*8             :: ZHEIGHT, YMID
      REAL*8             :: FRAC(LLPAR)
      CHARACTER(LEN=255) :: FILENAME

      !=================================================================
      ! LIGHTDIST begins here!
      !=================================================================

      ! Initialize 
      MTYPE    = 0
      VERTPROF = 0d0
      MONTH    = GET_MONTH()

      !%%% NOTE: Use L=1 for GRID_MOD functions.  This is OK for the
      !%%% existing GEOS-Chem with a pure cartesian grid, but may be an
      !%%% issue when interfaced with a GCM with a non-regular grid
      !%%% (bmy, 3/1/12)
      YMID     = GET_YMID( I, J, 1 )

      !=================================================================
      ! Test whether location (I,J) is continental, marine, or snow/ice
      !
      ! Depending on the combination of land/water and latitude, 
      ! assign a flag describing the type of lightning:
      !
      !   MTYPE = 1: ocean lightning
      !   MTYPE = 2: tropical continental lightning
      !   MTYPE = 3: midlatitude continental lightning 
      !   MTYPE = 4: subtropical lightning
      !             
      ! (ltm, bmy, 1/25/11)
      !=================================================================

      ! Assign profile kind to grid box, following Allen et al. 
      ! [JGR, 2010] (ltm, 1/25,11)
      SELECT CASE (MONTH)

      ! Southern Hemisphere Summer
      CASE ( 1,2,3,12 )

         IF ( ABS(YMID) .le. 15 ) THEN
            IF ( IS_LAND( I, J, State_Met ) ) THEN
               MTYPE = 2        ! Tropical continental
            ELSE
               MTYPE = 1        ! Tropical marine
            ENDIF
         ELSE IF ( ( YMID .gt. 15. ) .and. ( YMID .le. 30. ) ) THEN
            MTYPE = 4           ! N. Subtropics
         ELSE IF ( ( YMID .ge. -40. ) .and. ( YMID .lt. -15. ) ) THEN
            MTYPE = 4           ! S. Subtropics
         ELSE
            MTYPE = 3           ! Midlatitude
         ENDIF

      ! Equinox months
      CASE ( 4,5,10,11 )

         IF ( ABS(YMID) .le. 15 ) THEN
            IF ( IS_LAND( I, J, State_Met ) ) THEN
               MTYPE = 2        ! Tropical continental
            ELSE
               MTYPE = 1        ! Tropical marine
            ENDIF
         ELSE IF ( ABS(YMID) .le. 30 ) THEN
            MTYPE = 4           ! Subtropics
         ELSE
            MTYPE = 3           ! Midlatitude
         ENDIF

      ! Northern Hemisphere Summer
      CASE ( 6,7,8,9 )

         IF ( ABS(YMID) .le. 15 ) THEN
            IF ( IS_LAND( I, J, State_Met ) ) THEN
               MTYPE = 2        ! Tropical continental
            ELSE
               MTYPE = 1        ! Tropical marine
            ENDIF
         ELSE IF ( ( YMID .gt. 15. ) .and. ( YMID .le. 40. ) ) THEN
            MTYPE = 4           ! N. Subtropics
         ELSE IF ( ( YMID .ge. -30. ) .and. ( YMID .lt. -15. ) ) THEN
            MTYPE = 4           ! S. Subtropics
         ELSE
            MTYPE = 3           ! Midlatitude
         ENDIF
         
      END SELECT

      ! Extra safety check for pathological grid boxes (bmy, 11/29/06)
      IF ( MTYPE == 0 ) RETURN

      !=================================================================
      ! Use the CDF for this type of lightning to partition the total
      ! column lightning into the GEOS-3, GEOS-4, or GEOS-5 layers
      !=================================================================
      ZHEIGHT = 0.0

      ! Compute the height [km] at the top of each vertical level.
      ! Look up the cumulative fraction of NOx for each vertical level
      DO L = 1, LTOP
         ZHEIGHT = ZHEIGHT + State_Met%BXHEIGHT(I,J,L)
         FRAC(L) = PROFILE( NINT( ( ZHEIGHT/H0 )*3200. ), MTYPE ) *0.01
      ENDDO

      ! Convert from cumulative fraction to fraction for each level
      DO L = LTOP, 2, - 1
         FRAC(L) = FRAC(L) - FRAC(L-1)
      ENDDO 
      
      ! Partition lightning NOx by layer into VERTPROF
      DO L = 1, LTOP
         VERTPROF(L) = ( FRAC(L) * TOTAL )
      ENDDO

      END SUBROUTINE LIGHTDIST
!EOC
!------------------------------------------------------------------------------
!          Harvard University Atmospheric Chemistry Modeling Group            !
!------------------------------------------------------------------------------
!BOP
!
! !IROUTINE: flashes_cth
!
! !DESCRIPTION: Subroutine FLASHES\_CTH determines the rate of lightning 
!  flashes per minute based on the height of convective cloud tops, and the 
!  intra-cloud to cloud-ground strike ratio.
!\\
!\\
! !INTERFACE:
!
      SUBROUTINE FLASHES_CTH( I, J, HEIGHT, FLASHRATE, State_Met )
!
! !USES:
!

      USE DAO_MOD,            ONLY : IS_ICE
      USE DAO_MOD,            ONLY : IS_LAND
      USE DAO_MOD,            ONLY : IS_WATER
      USE GIGC_State_Met_Mod, ONLY : MetState
!
! !INPUT PARAMETERS: 
!
      INTEGER,        INTENT(IN)  :: I           ! Longitude index
      INTEGER,        INTENT(IN)  :: J           ! Latitude index
      REAL*8,         INTENT(IN)  :: HEIGHT      ! Height of conv cloud top [m]
      TYPE(MetState), INTENT(IN)  :: State_Met   ! Meteorology State object
!
! !OUTPUT PARAMETERS:
!
      REAL*8,         INTENT(OUT) :: FLASHRATE   ! Lightning flast rate
                                                 !  [flashes/min]
!
! !REVISION HISTORY: 
!  10 May 2006 - L. Murray - Initial version
!  (1  ) Subroutine renamed from FLASHES (ltm, bmy, 5/10/06)
!  (2  ) Remove CCTHICK, IC_CG_RATIO as arguments.  Remove computation of
!         IC_CG_RATIO and move that to GET_IC_CG_RATIO. (ltm, bmy, 12/11/06)
!  (3  ) Remove the near-land formulation (i.e. use function IS_LAND 
!         instead of IS_NEAR).(ltm, bmy, 9/24/07)
!  10 Nov 2010 - R. Yantosca - Added ProTeX headers
!  20 Aug 2013 - R. Yantosca - Removed "define.h", this is now obsolete
!EOP
!------------------------------------------------------------------------------
!BOC
      !================================================================
      ! FLASHES_CTH begins here!
      !
      ! COMPUTE LIGHTNING FLASH RATE / MINUTE
      !
      ! Price & Rind (1992) give the following parameterizations for
      ! lightning flash rates as a function of convective cloud top
      ! height [km]:
      !
      !    FLAND  = 3.44e-5 * ( CLDTOP HEIGHT [km] ^ 4.9  )
      !    FOCEAN = 6.4e-4  * ( CLDTOP HEIGHT [km] ^ 1.73 )
      !
      ! Lightning will therefore occur much more often on land.  It 
      ! goes as approx. the 5th power of height, as opposed to approx. 
      ! the 2nd power of height over oceans.
      !
      ! We suppress lightning where the surface is mostly ice.  
      !
      ! (ltm, bmy, 5/10/06, 12/11/06)
      !================================================================

      ! Test for land type
      IF ( IS_LAND( I, J, State_Met ) ) THEN

         ! Flashes/min over land boxes
         FLASHRATE   = 3.44d-5 * ( ( HEIGHT * 1d-3 )**4.9d0  )

      ELSE IF ( IS_WATER( I, J, State_Met ) ) THEN

         ! Flahes/min over water
         FLASHRATE   = 6.4d-4  * ( ( HEIGHT * 1d-3 )**1.73d0 )

      ELSE IF ( IS_ICE( I, J, State_Met ) ) THEN

         ! Suppress lightning over snow/ice
         FLASHRATE   = 0d0

      ENDIF

      END SUBROUTINE FLASHES_CTH
!EOC
!------------------------------------------------------------------------------
!          Harvard University Atmospheric Chemistry Modeling Group            !
!------------------------------------------------------------------------------
!BOP
!
! !IROUTINE: get_ic_cg_ratio
!
! !DESCRIPTION: Function GET\_IC\_CG\_RATIO calculates the Intra-Cloud (IC) 
!  and Cloud-to-Ground (CG) lightning flash ratio based on the method of 
!  Price and Rind 1993, which is calculated from the cold-cloud depth 
!  (CCTHICK).
!\\
!\\
! !INTERFACE:
!
      FUNCTION GET_IC_CG_RATIO( CCTHICK ) RESULT( IC_CG_RATIO )
!
! !INPUT PARAMETERS: 
!
      REAL*8,  INTENT(IN)  :: CCTHICK       ! Cold cloud thickness [m]
!
! !RETURN VALUE:
!
      REAL*8               :: IC_CG_RATIO   ! Intra-cloud/cloud-ground ratio
!
! !REVISION HISTORY: 
!  11 Dec 2006 - R. Yantosca - Initial version
!  (1 ) Split off from FLASHES_CTH, FLASHES_MFLUX, FLASHES_PRECON into this
!        separate function (ltm, bmy, 12/11/06)
!  (2 ) Bug fix for XLF compiler (morin, bmy, 7/8/09)
!  10 Nov 2010 - R. Yantosca - Added ProTeX headers
!EOP
!------------------------------------------------------------------------------
!BOC
!
! !LOCAL VARIABLES:
!
      REAL*8 :: CC, F_CG

      !=================================================================
      ! GET_IC_CG_RATIO begins here!
      !
      ! COMPUTE INTRA-CLOUD / CLOUD-GROUND FLASH RATIO 
      !
      ! Price & Rind (1993) compute the ratio of Cloud-Ground 
      ! to Total Flashes by the parameterization:
      !
      ! For 5.5 < dz < 14:
      !
      !     f_CG = 1 / (( A*dz^4 + B*dz^3 + C*dz^2 + D*dz + E ) + 1 )
      !
      ! For dz > 14:
      !
      !     f_CG = 0.02
      !                                        
      ! Where:
      !
      ! (1) dz is the depth [km] of the cloud above the freezing 
      !     level.  The cold-cloud thickness (dz) is the depth of 
      !     the layer between the cloud top and the center of the 
      !     highest layer for which the temperature exceeds 273 K. 
      !     The cold-cloud thickness is set to 5.5 km at grid points 
      !     where it is less than 5.5 km.
      !
      ! (2) The polynomial coefficients are:
      !        A=0.021,  B=-0.648,  C=7.493,  D=-36.54,  E=63.09
      !
      ! 
      ! Note: f_IC = 1 - f_CG
      ! 
      ! And hence,
      !
      !     IC_CG_RATIO = ( 1 - f_CG ) / f_CG
      !
      !
      ! IC_CG_RATIO is passed back to routine the LIGHTNING_NL, where
      ! it is passed to FLASHES_MFLUX and FLASHES_PRECON.  In these
      ! routines, the fraction of total lightning flashes that are 
      ! cloud-ground (CG) flashes is computed by:
      ! 
      !     F_CG        = 1d0 / ( 1d0 + IC_CG_RATIO )
      !
      ! and the fraction of the total lightning flashes that are
      ! intra-cloud (IC) flashes is computed by:
      !
      !     F_IC        = 1d0 - 1d0 / ( 1d0 + IC_CG_RATIO )
      !=====================================================================

      ! Convert cold cloud thickness from [m] to [km] (min value: 5.5 km)
      CC = MAX( CCTHICK * 1d-3, 5.5d0 )

      ! Compute cloud-ground flash ratio as described above
      IF ( CC > 14d0 ) THEN

         ! Constant value above 14 km
         F_CG = 0.02d0

      ELSE

         ! First create the polynomial expression
         F_CG = 63.09d0 + CC * ( -36.54d0  +
     &                    CC * (   7.493d0 + 
     &                    CC * (  -0.648d0 +
     &                    CC * (   0.021d0 ) ) ) )

         ! Then put it in the denominator
         F_CG = 1d0 / ( F_CG + 1d0 )
                  
      ENDIF

      ! Intra-Cloud / Cloud-Ground flash ratio
      IC_CG_RATIO = ( 1d0 - F_CG ) / F_CG

      END FUNCTION GET_IC_CG_RATIO
!EOC
!------------------------------------------------------------------------------
!          Harvard University Atmospheric Chemistry Modeling Group            !
!------------------------------------------------------------------------------
!BOP
!
! !IROUTINE: read_local_redist
!
! !DESCRIPTION: Subroutine READ\_LOCAL\_REDIST reads in seasonal factors 
!  in order to redistribute GEOS-Chem flash rates according the "local 
!  redistribution" method of Bastien Sauvage.  This helps to make sure 
!  that the lightning flashes occur according to the distribution of 
!  observed convection.
!\\
!\\
! !INTERFACE:
!
      SUBROUTINE READ_LOCAL_REDIST( MONTH )
!
! !USES:
!
      USE BPCH2_MOD,     ONLY : GET_NAME_EXT
      USE BPCH2_MOD,     ONLY : GET_RES_EXT
      USE BPCH2_MOD,     ONLY : GET_TAU0
      USE BPCH2_MOD,     ONLY : READ_BPCH2
      USE DIRECTORY_MOD, ONLY : DATA_DIR
      USE ERROR_MOD,     ONLY : ALLOC_ERR
      USE TIME_MOD,      ONLY : GET_TAU
      USE TRANSFER_MOD,  ONLY : TRANSFER_2D

      USE CMN_SIZE_MOD                ! Size parameters
!
! !INPUT PARAMETERS: 
!
      INTEGER, INTENT(IN)    :: MONTH   ! Current month
! 
! !REVISION HISTORY: 
!  26 Jan 2007 - B. Sauvage - Initial version
!  (1 ) Change from seasonal to monthly.  Rename all filenames from "v2"
!        to "v3". (ltm, bmy, 9/24/07)
!  (2 ) Change all filenames from "v2" to "v3".  Also now read from the 
!        directory lightning_NOx_200709. (ltm, bmy, 9/24/07)
!  (3 ) Added "quick fix" for reprocessed GEOS-5 met fields to be used when
!        the IN_CLOUD_OD switch is turned on. (ltm, bmy, 2/18/09)
!  (4 ) Now read from lightning_NOx_200907 directory for GEOS-4 and
!        GEOS-5 CTH parameterizations.  Updated OTD/LIS for GEOS-5 based on
!        4+ years of data; removed temporary fixes. (ltm, bmy, 7/10/09)
!  (5 ) Remove depreciated options and update to v5 of redist files in
!       new data directory. Special handling for GEOS5.1.0 and 5.2.0 added. 
!       (ltm, bmy, 1/25/11)
!  10 Nov 2010 - R. Yantosca - Added ProTeX headers
!  02 Feb 2012 - R. Yantosca - Added modifications for GEOS-5.7.x met
!  18 Apr 2013 - R. Yantosca - Bug fix, prefix DATA_DIR to GEOS-5.7.x file
!  26 Sep 2013 - R. Yantosca - Remove SEAC4RS C-preprocessor switch
!  26 Sep 2013 - R. Yantosca - Renamed GEOS_57 Cpp switch to GEOS_FP
!  07 Nov 2013 - R. Yantosca - Now read files from lightning_NOx_201311 dir
!EOP
!------------------------------------------------------------------------------
!BOC
!
! !LOCAL VARIABLES:
!
      REAL*4             :: ARRAY(IIPAR,JJPAR,1)
      REAL*8             :: TAU0
      CHARACTER(LEN=255) :: FILENAME
      CHARACTER(LEN=9)   :: MODELNAME

      !=================================================================
      ! READ_LOCAL_REDIST begins here!
      !=================================================================

      ! Get model name
#if   defined( MERRA )
      MODELNAME = 'merra'
#elif defined( GEOS_FP )
      MODELNAME = 'geosfp'
#elif defined( GEOS_5 )
      ! GEOS-5 convection scheme changed in GCM post 9/1/2008
      IF ( GET_TAU() .ge. GET_TAU0( 9, 1, 2008 ) ) THEN
         MODELNAME = 'geos5.2.0'
      ELSE
         MODELNAME = 'geos5.1.0'
      ENDIF
#else
      MODELNAME = GET_NAME_EXT()
#endif

      ! OTD-LIS local redist filename for CTH parameterization
      ! Now read from lightning_NOx_201301 for GEOS-Chem v9-02+ (bmy, 11/7/13)
      FILENAME = 
     &        'lightning_NOx_201311/OTD-LIS-Local-Redist.CTH.v5.' // 
     &        TRIM( MODELNAME ) // '.' // GET_RES_EXT()

      ! Prefix directory to file name
<<<<<<< HEAD
#if !defined( GEOS_FP )
=======
>>>>>>> 2c7980a8
      FILENAME = TRIM( DATA_DIR ) // TRIM( FILENAME ) 

<<<<<<< HEAD
      ! For GEOS-57 nested grids, append a suffix to denote either
      ! SEAC4RS or the China domain (skim, 5/29/12)
      ! Add version of redistribution file to indicate beta product.
      ! (ltm, 11/07/13).
#if   defined( GEOS_FP ) && defined( NESTED_CH )
      FILENAME = TRIM( FILENAME ) // '.v20131107.CH'
#elif defined( GEOS_FP ) && defined( NESTED_NA )
      FILENAME = TRIM( FILENAME ) // '.v20131107.NA'
#elif defined( GEOS_FP ) && defined( NESTED_EU ) 
      FILENAME = TRIM( FILENAME ) // '.v20131107.EU'
#elif defined( GEOS_FP )
      FILENAME = TRIM( FILENAME ) // '.v20131107'
=======
      ! Append suffix for GEOS-FP nested grids
#if   defined( GEOS_FP ) && defined( NESTED_CH )
      FILENAME = TRIM( FILENAME ) // '.CH'
#elif defined( GEOS_FP ) && defined( NESTED_NA )
      FILENAME = TRIM( FILENAME ) // '.NA'
#elif defined( GEOS_FP ) && defined( NESTED_EU ) 
      FILENAME = TRIM( FILENAME ) // '.EU'
#elif defined( GEOS_FP ) && defined( NESTED_SE ) 
      FILENAME = TRIM( FILENAME ) // '.SE'
>>>>>>> 2c7980a8
#endif

      ! Append suffix for GEOS-5 nested grids
#if   defined( GEOS_5 ) && defined( NESTED_CH ) 
      FILENAME = TRIM( FILENAME ) // '.CH'
#elif defined( GEOS_5 ) && defined( NESTED_NA ) 
      FILENAME = TRIM( FILENAME ) // '.v20131107.NA'
#elif defined( GEOS_5 ) && defined( NESTED_EU ) 
      FILENAME = TRIM( FILENAME ) // '.EU'
#endif

      ! Echo info
      WRITE( 6, 100 ) TRIM( FILENAME )
 100  FORMAT( '     - READ_LOCAL_REDIST: Reading ', a )

      ! Use "generic" year 1985 for time indexing
      TAU0 = GET_TAU0( MONTH, 1, 1985 )

      ! Read data
      CALL READ_BPCH2( FILENAME, 'OTD-LOC',  1, 
     &                 TAU0,      IIPAR,     JJPAR,     
     &                 1,         ARRAY,     QUIET=.TRUE. )  
   
      ! Cast to REAL*8 and resize if necessary
      CALL TRANSFER_2D( ARRAY(:,:,1), OTD_LOC_REDIST )

      END SUBROUTINE READ_LOCAL_REDIST
!EOC
!------------------------------------------------------------------------------
!          Harvard University Atmospheric Chemistry Modeling Group            !
!------------------------------------------------------------------------------
!BOP
!
! !IROUTINE: emlightning
!
! !DESCRIPTION: Subroutine EMLIGHTNING converts lightning emissions to 
!  [molec/cm3/s] and stores them in the GEMISNOX array, which gets passed 
!  to SMVGEAR.
!\\
!\\
! !INTERFACE:
!
      SUBROUTINE EMLIGHTNING( State_Met, State_Chm )

!
! !USES:
!
      USE CMN_DIAG_MOD
      USE CMN_SIZE_MOD
      USE DIAG_MOD,           ONLY : AD32_li
      USE GIGC_State_Met_Mod, ONLY : MetState
      USE GIGC_State_Chm_Mod, ONLY : ChmState
      USE TRACERID_MOD,       ONLY : IDTNO
      USE TROPOPAUSE_MOD,     ONLY : ITS_IN_THE_STRAT
!
! !INPUT PARAMETERS:
!
      TYPE(MetState), INTENT(IN)    :: State_Met   ! Meteorology State object
!
! !INPUT/OUTPUT PARAMETERS:
!
      TYPE(ChmState), INTENT(INOUT) :: State_Chm   ! Chemistry State object
! 
! !REVISION HISTORY: 
!  09 Oct 1997 - R. Yantosca - Initial version
!  (1 ) Remove IOFF, JOFF from the argument list.  Also remove references
!        to header files "CMN_O3" and "comtrid.h" (bmy, 3/16/00)
!  (2 ) Now use allocatable array for ND32 diagnostic (bmy, 3/16/00)  
!  (3 ) Now reference BXHEIGHT from "dao_mod.f".  Updated comments, cosmetic
!        changes.  Replace LCONVM with the parameter LLCONVM. (bmy, 9/18/02)
!  (4 ) Removed obsolete reference to "CMN".  Now bundled into 
!        "lightning_mod.f" (bmy, 4/14/04)
!  (5 ) Renamed from EMLIGHTNING_NL to EMLIGHTNING.  Now replace GEMISNOX
!        (from CMN_NOX) with module variable EMIS_LI_NOx. (ltm, bmy, 10/3/07)
!  10 Nov 2010 - R. Yantosca - Added ProTeX headers
!  09 Nov 2012 - M. Payer    - Replaced all met field arrays with State_Met
!                              derived type object
!  25 Mar 2013 - R. Yantosca - Now accept State_Chm
!EOP
!------------------------------------------------------------------------------
!BOC
!
! !LOCAL VARIABLES:
!   
      INTEGER             :: I,J,L
      REAL*8              :: TMP

      ! External functions
      REAL*8, EXTERNAL    :: BOXVL

      !=================================================================
      ! EMLIGHTNING begins here!
      !=================================================================
      DO L = 1, LLCONVM 
      DO J = 1, JJPAR
      DO I = 1, IIPAR
                
         ! No lightning emissions in the stratosphere (cdh, 4/25/2013)
         IF ( ITS_IN_THE_STRAT(I, J, L, State_Met) ) EXIT

         ! SLBASE(I,J,L) has units [molec NOx/6h/box], convert units:
         ! [molec/6h/box] * [6h/21600s] * [box/BOXVL cm3] = [molec/cm3/s]
         TMP = SLBASE(I,J,L) / ( 21600.d0 * BOXVL(I,J,L,State_Met) )

         EMIS_LI_NOx(I,J,L)                = TMP

!%%%%%%%%%%%%%%%%%%%%%%%%%%%%%%%%%%%%%%%%%%%%%%%%%%%%%%%%%%%%%%%%%%%%%%%%%%%%%%%
!%%% KLUDGE FOR SEAC4RS (bmy, 9/25/13)
!%%% For SEAC4RS, knock the emissions down by a factor of 5. Keep code here.
!%%%         ! ( skim, 8/15/13)
!%%%         EMIS_LI_NOx(I,J,L)                = TMP / 5.0
!%%%%%%%%%%%%%%%%%%%%%%%%%%%%%%%%%%%%%%%%%%%%%%%%%%%%%%%%%%%%%%%%%%%%%%%%%%%%%%

#if defined( DEVEL ) 
         State_Chm%TRAC_TEND(I,J,L,IDTNO)  = TMP
#endif

         ! ND32 Diagnostic: Lightning NOx [molec NOx/cm2/s]
         IF ( ND32 > 0 ) THEN
            AD32_li(I,J,L) = AD32_li(I,J,L) + 
     &                     ( TMP * State_Met%BXHEIGHT(I,J,L) * 1d2 )
         ENDIF
      ENDDO
      ENDDO
      ENDDO

      END SUBROUTINE EMLIGHTNING
!EOC
!------------------------------------------------------------------------------
!          Harvard University Atmospheric Chemistry Modeling Group            !
!------------------------------------------------------------------------------
!BOP
!
! !IROUTINE: get_otd_lis_scale
!
! !DESCRIPTION: Function GET\_OTD\_LIS\_SCALE returns a met-field dependent 
!  scale factor which is to be applied to the lightning flash rate to bring 
!  the annual average flash rate to match that of the OTD-LIS climatology 
!  ( ~ 45.9 flashes/sec ). Computed by running the model over the 11-year 
!  OTD-LIS campaign window and comparing the average flash rates, or as 
!  many years as are available.
!\\
!\\
! !INTERFACE:
!
      FUNCTION GET_OTD_LIS_SCALE() RESULT( BETA )
!
! !USES:
!
      USE BPCH2_MOD,   ONLY : GET_TAU0
      USE ERROR_MOD,   ONLY : GEOS_CHEM_STOP
      USE TIME_MOD,    ONLY : GET_TAU, GET_MONTH, GET_YEAR
!
! !RETURN VALUE:
!
      REAL*8 :: BETA    ! Scale factor
!
! !REMARKS:
!  (1) Starting in G-C v9-02, we now read data from lightning_NOx_201311.
! 
! !REVISION HISTORY: 
!  24 Sep 2007 - L. Murray - Initial version
!  (1 ) Added MFLUX, PRECON scaling for GEOS-4.  Also write messages for met
!        field types/grids where scaling is not defined. (ltm, bmy, 11/29/07)
!  (2 ) Now use different divisor for local redist (ltm, bmy, 2/20/08)
!  (3 ) Now compute the proper scale factor for GEOS-5 0.5 x 0.666 grids
!        and the GEOS-3 1x1 nested NA grid (yxw, dan, ltm, bmy, 11/14/08)
!  (4 ) Added "quick fix" for reprocessed GEOS-5 met fields to be used when 
!        the IN_CLOUD_OD switch is turned on. (ltm, bmy, 2/18/09)
!  (5 ) Added "quick fix" for 2004, 2005, 2008 OTD/LIS (ltm, bmy, 4/29/09)
!  (6 ) Updated scale factors for GEOS-5 based on 4+ years of data.  Remove
!        temporary fixes. (bmy, 7/10/09)
!  (7 ) Modification for GEOS-4 1 x 1.25 grid (lok, ltm, bmy, 1/13/10)
!  (8 ) Reprocessed for error in CLDTOPS field; Updated for GEOS
!        5.1.0 vs. 5.2.0; MERRA added; (ltm, bmy, 1/25/11)
!  10 Nov 2010 - R. Yantosca - Added ProTeX headers
!  02 Feb 2012 - R. Yantosca - Compute BETA for MERRA 2 x 2.5
!  02 Feb 2012 - R. Yantosca - Compute BETA for GEOS-5.7.x
!  20 Aug 2013 - R. Yantosca - Removed "define.h", this is now obsolete
!  26 Sep 2013 - R. Yantosca - Renamed GEOS_57 Cpp switch to GEOS_FP
!EOP
!------------------------------------------------------------------------------
!BOC
!
! !LOCAL VARIABLES:
!
      !=================================================================
      ! Define the average annual flash rate (flashes per second), as
      ! calculated from the OTD-LIS HR Monthly Climatology observations
      ! from May 1995 through Dec 2005.  Slight difference when
      ! averaging over different resolutions. (ltm, 09/24/07, 11/14/08)
      !=================================================================
#if   defined( GRID2x25 ) 
      REAL*8, PARAMETER     :: ANN_AVG_FLASHRATE = 45.8650d0
#elif defined( GRID4x5  )
      REAL*8, PARAMETER     :: ANN_AVG_FLASHRATE = 45.8658d0
#elif defined( GRID1x125 )
      REAL*8, PARAMETER     :: ANN_AVG_FLASHRATE = 45.8655d0
#elif defined( GRID05x0666 ) && defined( NESTED_CH )
      REAL*8, PARAMETER     :: ANN_AVG_FLASHRATE = 8.7549280d0
#elif defined( GRID05x0666 ) && defined( NESTED_NA )
      REAL*8, PARAMETER     :: ANN_AVG_FLASHRATE = 6.9685368d0
#endif

#if   defined( GEOS_5 )

      ! Are we using GEOS 5.2.0 or GEOS 5.1.0?
      LOGICAL               :: GEOS_520

      ! Lightning is sensitive to which convection scheme
      ! is used in the GCM used for the data assimilation.
      ! GEOS-5 changed its scheme in met fields following 9/1/2008,
      ! and requires special treatment. (ltm, 1/25/11)
      if ( GET_TAU() .GE. GET_TAU0( 9, 1, 2008 ) ) then
         GEOS_520 = .TRUE.      ! Using GEOS 5.2.0
      else
         GEOS_520 = .FALSE.     ! Using GEOS 5.1.0
      endif

#endif

      !=================================================================
      ! GET_OTD_LIS_SCALE begins here!
      !=================================================================

      ! The lightning flash rate equations are sensitive to model resolution
      ! and convection scheme used in the data assimilation.
      ! We know from the LIS/OTD satellite products that the global annual
      ! average flash rate is 46 fl s-1. We determine a single scaling 
      ! factor, beta, to be applied uniformly 
      !
      ! beta =  ( Annual Average Flash Rate Observed ) / 
      !           ( Annual Average Flash Rate Unconstr Parameterization )
      !
      ! This is equivalent to modifying the first coefficient of the 
      ! Price and Rind [1992] formulation to get the right magnitude 
      ! for a given model framework.
      ! 
      ! Beta corresponds to beta in Murray et al. [2011]
      !
      ! Note: GEOS-5 requires separate factors for GEOS 5.2.0 and 5.1.0.
      ! (ltm, 1/25/11)

      ! Initialize
      BETA = 1d0

#if   defined( GEOS_FP ) && defined( GRID4x5 ) 

      !---------------------------------------
      ! GEOS-FP: 4 x 5 global simulation
      !---------------------------------------

      ! Constrained with simulated "climatology" for
      ! April 2012 - Sept 2013. Will need to be updated as more
      ! met fields become available (ltm, 11/07/13).
      IF ( ( GET_YEAR() .eq. 2012 .and. GET_MONTH() .ge. 4 ) .or.
     &     ( GET_YEAR() .eq. 2013 .and. GET_MONTH() .le. 9 ) ) THEN
<<<<<<< HEAD
         BETA = ANN_AVERAGE_FLASHRATE / 82.003230d0
=======
         BETA = ANN_AVG_FLASHRATE / 82.003230d0
>>>>>>> 2c7980a8
      ENDIF

#elif defined( GEOS_FP ) && defined( GRID2x25 )

      !---------------------------------------
      ! GEOS-FP: 2 x 2.5 global simulation
      !---------------------------------------
      
      ! ltm: Will need to be determined when met fields become available.

#elif defined( GEOS_FP ) && defined( GRID025x0325 ) && defined( NESTED_CH )

      !---------------------------------------
      ! GEOS-FP: Nested China simulation
      !---------------------------------------
      
      ! ltm: Will need to be determined when met fields become available.

! Copy the same beta for the other nested grids for now (skim, 6/27/13)
#elif defined( GEOS_FP ) && defined( GRID025x03125 ) && defined( NESTED_NA )

      !---------------------------------------
      ! GEOS-FP: Nested SEAC4RS simulation
      !---------------------------------------
      
      ! ltm: Will need to be updated when other months/years become available
      IF ( GET_YEAR() .eq. 2011 .and. GET_MONTH() .eq. 9 ) THEN
         BETA = 0.20604515d0
      ENDIF

#elif defined( MERRA ) && defined( GRID2x25 )

      !---------------------------------------
      ! MERRA: 2 x 2.5 global simulation
      !---------------------------------------
      BETA = ANN_AVG_FLASHRATE / 253.55888d0

#elif defined( MERRA ) && defined( GRID4x5 )

      !---------------------------------------
      ! MERRA: 4 x 5 global simulation
      !---------------------------------------
      BETA = ANN_AVG_FLASHRATE / 76.019042d0

#elif defined( GEOS_5 ) && defined( GRID05x0666 ) && defined( NESTED_NA)

      !---------------------------------------
      ! GEOS 5: 0.5 x 0.666
      ! Nested grid simulation: North America
      !---------------------------------------
      if ( GEOS_520 ) then
         ! Constrained with simulated climatology for
         ! Sept 2009 - May 2013 (ltm, 11/07/13)
         BETA = ANN_AVG_FLASHRATE / 170.05559d0
      else
         BETA = ANN_AVG_FLASHRATE / 160.51908d0
      endif

      ! Discourage users from using lightning outside the constraint period.
      ! You may comment out these lines, but should verify that lightning
      ! doesn't become unreasonably high anywere in the domain. (ltm, 11/07/13)
      IF (   GET_YEAR() .ge. 2014 .or.
     &    ( GET_YEAR() .eq. 2013 .and. GET_MONTH() .gt. 5 ) ) BETA = 1d0

#elif defined( GEOS_5 ) && defined( GRID05x0666 ) && defined( NESTED_CH)

      !---------------------------------------
      ! GEOS 5: 0.5 x 0.666
      ! Nested grid simulation: China
      !---------------------------------------
      if ( GEOS_520 ) then
         BETA = ANN_AVG_FLASHRATE / 573.24835d0
      else
         BETA = ANN_AVG_FLASHRATE / 546.56367d0
      endif  

#elif defined( GEOS_5 ) && defined( GRID2x25 )

      !---------------------------------------
      ! GEOS 5: 2 x 2.5 global simulation
      !---------------------------------------
      if ( GEOS_520 ) then
         BETA = ANN_AVG_FLASHRATE / 221.72962d0
      else
         BETA = ANN_AVG_FLASHRATE / 199.54964d0
      endif

#elif defined( GEOS_5 ) && defined( GRID4x5 )
      
      !---------------------------------------
      ! GEOS 5: 4 x 5 global simulation
      !---------------------------------------
      if ( GEOS_520 ) then
         BETA = ANN_AVG_FLASHRATE / 70.236997d0
      else
         BETA = ANN_AVG_FLASHRATE / 64.167893d0
      endif

#elif defined( GEOS_4 ) && defined( GRID2x25 )
      
      !---------------------------------------
      ! GEOS 4: 2 x 2.5 global simulation
      !---------------------------------------
      BETA = ANN_AVG_FLASHRATE / 83.522403d0

#elif defined( GEOS_4 ) && defined( GRID4x5 )

      !---------------------------------------
      ! GEOS 4: 4 x 5 global simulation
      !---------------------------------------
      BETA = ANN_AVG_FLASHRATE / 29.359449d0

#elif   defined( GCAP )
      
      !---------------------------------------
      ! GCAP: 4 x 5 global simulation
      !---------------------------------------
      BETA = ANN_AVG_FLASHRATE / 48.681763d0

#endif

      IF ( BETA .eq. 1d0 ) THEN

         WRITE( 6,* ) 'Your model framework has not had its'
         WRITE( 6,* ) 'lightning code reprocessed for the correction'
         WRITE( 6,* ) 'to how CLDTOPS are calculated, probably due to'
         WRITE( 6,* ) 'the lack of your met fields at Harvard.'
         WRITE( 6,* ) ''
         WRITE( 6,* ) 'Please contact Lee Murray'
         WRITE( 6,* ) '(ltmurray@post.harvard.edu), who can help you'
         WRITE( 6,* ) 'prepare the necessary modifications and files'
         WRITE( 6,* ) 'to get lightning working for you.'
         WRITE( 6,* ) ''
         WRITE( 6,* ) 'You may remove this trap in lightning_nox_mod.f'
         WRITE( 6,* ) 'at your own peril, but be aware that the'
         WRITE( 6,* ) 'magnitude and distribution of lightning may be'
         WRITE( 6,* ) 'unrealistic.'
         
         CALL GEOS_CHEM_STOP
         
      ENDIF

      END FUNCTION GET_OTD_LIS_SCALE
!EOC
!------------------------------------------------------------------------------
!          Harvard University Atmospheric Chemistry Modeling Group            !
!------------------------------------------------------------------------------
!BOP
!
! !IROUTINE: init_lightning_NOx
!
! !DESCRIPTION: Subroutine INIT\_LIGHTNING\_NOx allocates all module arrays.  
!  It also reads the lightning CDF data from disk before the first lightning 
!  timestep. 
!\\
!\\
! !INTERFACE:
!
      SUBROUTINE INIT_LIGHTNING_NOx
!
! !USES:
!
      USE DIRECTORY_MOD, ONLY : DATA_DIR
      USE ERROR_MOD,     ONLY : ALLOC_ERR
      USE FILE_MOD,      ONLY : IOERROR
      USE GRID_MOD,      ONLY : GET_AREA_M2
      USE LOGICAL_MOD,   ONLY : LOTDLOC

      USE CMN_SIZE_MOD      ! Size parameters
! 
! !REVISION HISTORY:
!  14 Apr 2004 - R. Yantosca - Initial version
!  (1 ) Now reference DATA_DIR from "directory_mod.f"
!  (2 ) Now call GET_MET_FIELD_SCALE to initialize the scale factor for
!        each met field type and grid resolution (bmy, 8/25/05)
!  (3 ) Now make sure all USE statements are USE, ONLY (bmy, 10/3/05)
!  (4 ) Now get the box area at 30N for MFLUX, PRECON (lth, bmy, 5/10/06)
!  (5 ) Rename OTDSCALE to OTD_REG_REDIST.  Also add similar array 
!        OTD_LOC_REDIST.  Now call GET_FLASH_SCALE_CTH, GET_FLASH_SCALE_MFLUX,
!        GET_FLASH_SCALE_PRECON depending on the type of lightning param used.
!        Updated comments.  (ltm, bmy, 1/31/07)
!  (6 ) Removed near-land stuff.  Renamed from INIT_LIGHTNING_NOX_NL to
!        INIT_LIGHTNING_NOX.  Now allocate EMIS_LI_NOx. (ltm, bmy, 10/3/07)
!  (7 ) Also update location of PDF file to lightning_NOx_200709 directory. 
!        (bmy, 1/24/08)
!  (8 ) Read in new Ott profiles from lightning_NOx_201101. Remove
!        depreciated options. (ltm, bmy, 1/25/11)
!  10 Nov 2010 - R. Yantosca - Added ProTeX headers
!  01 Mar 2012 - R. Yantosca - Removed reference to GET_YEDGE
!EOP
!------------------------------------------------------------------------------
!BOC
!
! !LOCAL VARIABLES:
!
      INTEGER             :: AS, III, IOS, JJJ, IU_FILE
      REAL*8              :: Y0, Y1
      CHARACTER(LEN=255)  :: FILENAME

      !=================================================================
      ! INIT_LIGHTNING_NOX begins here!
      !=================================================================

      !------------------
      ! Define variables
      !------------------

      ! Get scaling factor to match annual average global flash rate
      ! (ltm, 09/24/07)
      OTD_LIS_SCALE = GET_OTD_LIS_SCALE()

      ! NNLIGHT is the number of points for the lightning CDF's
      NNLIGHT = 3200

      !-----------------
      ! Allocate arrays
      !-----------------

      ! Allocate EMIS_LI_NOx
      ALLOCATE( EMIS_LI_NOx( IIPAR, JJPAR, LLPAR ), STAT=AS )
      IF ( AS /= 0 ) CALL ALLOC_ERR( 'EMIS_LI_NOx' )
      EMIS_LI_NOx = 0d0

      ! Allocate PROFILE
      ALLOCATE( PROFILE( NNLIGHT, NLTYPE ), STAT=AS )
      IF ( AS /= 0 ) CALL ALLOC_ERR( 'PROFILE' )
      PROFILE = 0d0

      ! Allocate SLBASE
      ALLOCATE( SLBASE( IIPAR, JJPAR, LLPAR ), STAT=AS )
      IF ( AS /= 0 ) CALL ALLOC_ERR( 'SLBASE' )
      SLBASE = 0d0

      IF ( LOTDLOC ) THEN

         ! Array for OTD-LIS local redistribution factors
         ALLOCATE( OTD_LOC_REDIST( IIPAR, JJPAR ), STAT=AS )
         IF ( AS /= 0 ) CALL ALLOC_ERR( 'OTD_LOC_REDIST' )
         OTD_LOC_REDIST = 0d0

      ENDIF

      !=================================================================
      ! Read lightning CDF from Ott et al [JGR, 2010]. (ltm, 1/25/11)
      !=================================================================

      ! Define filename
      FILENAME = 'lightning_NOx_201101/light_dist.ott2010.dat'
      FILENAME = TRIM( DATA_DIR ) // TRIM( FILENAME ) 

      ! Echo info
      WRITE( 6, 100 ) TRIM( FILENAME )
 100  FORMAT( '     - INIT_LIGHTNING: Reading ', a )

      ! Find a free file LUN
      IU_FILE = findFreeLUN()
      
      ! Open file containing lightning PDF data
      OPEN( IU_FILE, FILE=TRIM( FILENAME ), STATUS='OLD', IOSTAT=IOS )
      IF ( IOS /= 0 ) CALL IOERROR( IOS, IU_FILE, 'lightdist:1' )
         
      ! Read 12 header lines
      DO III = 1, 12
         READ( IU_FILE, '(a)', IOSTAT=IOS ) 
         IF ( IOS /= 0 ) CALL IOERROR( IOS, IU_FILE, 'lightdist:2' )
      ENDDO
         
      ! Read NNLIGHT types of lightning profiles
      DO III = 1, NNLIGHT
         READ( IU_FILE,*,IOSTAT=IOS) (PROFILE(III,JJJ),JJJ=1,NLTYPE)
      ENDDO
         
      ! Close file
      CLOSE( IU_FILE )

      END SUBROUTINE INIT_LIGHTNING_NOx
!EOC
!------------------------------------------------------------------------------
!          Harvard University Atmospheric Chemistry Modeling Group            !
!------------------------------------------------------------------------------
!BOP
!
! !IROUTINE: cleanup_lightning_NOx
!
! !DESCRIPTION: Subroutine CLEANUP\_LIGHTNING\_NOx deallocates all module 
!  arrays.
!\\
!\\
! !INTERFACE:
!
      SUBROUTINE CLEANUP_LIGHTNING_NOx
! 
! !REVISION HISTORY: 
!  14 Apr 2004 - R. Yantosca - Initial version
!  (1 ) Now deallocates OTDSCALE (ltm, bmy, 5/10/06)
!  (2 ) Rename OTDSCALE to OTD_REG_REDIST.  Now deallocate OTD_LOC_REDIST.
!        (bmy, 1/31/07)
!  (3 ) Renamed from CLEANUP_LIGHTNING_NOX_NL to CLEANUP_LIGHTNING_NOX.
!        Now deallocate EMIS_LI_NOx. (ltm, bmy, 10/3/07)
!  (4 ) Remove depreciated options. (ltm, bmy, 1/25/11)
!  10 Nov 2010 - R. Yantosca - Added ProTeX headers
!EOP
!------------------------------------------------------------------------------
!BOC
      !=================================================================
      ! CLEANUP_LIGHTNING_NOX begins here!
      !=================================================================
      IF ( ALLOCATED( EMIS_LI_NOx    ) ) DEALLOCATE( EMIS_LI_NOx    )
      IF ( ALLOCATED( PROFILE        ) ) DEALLOCATE( PROFILE        )
      IF ( ALLOCATED( SLBASE         ) ) DEALLOCATE( SLBASE         )
      IF ( ALLOCATED( OTD_LOC_REDIST ) ) DEALLOCATE( OTD_LOC_REDIST )

      END SUBROUTINE CLEANUP_LIGHTNING_NOx
!EOC
      END MODULE LIGHTNING_NOx_MOD<|MERGE_RESOLUTION|>--- conflicted
+++ resolved
@@ -1280,26 +1280,8 @@
      &        TRIM( MODELNAME ) // '.' // GET_RES_EXT()
 
       ! Prefix directory to file name
-<<<<<<< HEAD
-#if !defined( GEOS_FP )
-=======
->>>>>>> 2c7980a8
       FILENAME = TRIM( DATA_DIR ) // TRIM( FILENAME ) 
 
-<<<<<<< HEAD
-      ! For GEOS-57 nested grids, append a suffix to denote either
-      ! SEAC4RS or the China domain (skim, 5/29/12)
-      ! Add version of redistribution file to indicate beta product.
-      ! (ltm, 11/07/13).
-#if   defined( GEOS_FP ) && defined( NESTED_CH )
-      FILENAME = TRIM( FILENAME ) // '.v20131107.CH'
-#elif defined( GEOS_FP ) && defined( NESTED_NA )
-      FILENAME = TRIM( FILENAME ) // '.v20131107.NA'
-#elif defined( GEOS_FP ) && defined( NESTED_EU ) 
-      FILENAME = TRIM( FILENAME ) // '.v20131107.EU'
-#elif defined( GEOS_FP )
-      FILENAME = TRIM( FILENAME ) // '.v20131107'
-=======
       ! Append suffix for GEOS-FP nested grids
 #if   defined( GEOS_FP ) && defined( NESTED_CH )
       FILENAME = TRIM( FILENAME ) // '.CH'
@@ -1309,14 +1291,13 @@
       FILENAME = TRIM( FILENAME ) // '.EU'
 #elif defined( GEOS_FP ) && defined( NESTED_SE ) 
       FILENAME = TRIM( FILENAME ) // '.SE'
->>>>>>> 2c7980a8
 #endif
 
       ! Append suffix for GEOS-5 nested grids
 #if   defined( GEOS_5 ) && defined( NESTED_CH ) 
       FILENAME = TRIM( FILENAME ) // '.CH'
 #elif defined( GEOS_5 ) && defined( NESTED_NA ) 
-      FILENAME = TRIM( FILENAME ) // '.v20131107.NA'
+      FILENAME = TRIM( FILENAME ) // '.NA'
 #elif defined( GEOS_5 ) && defined( NESTED_EU ) 
       FILENAME = TRIM( FILENAME ) // '.EU'
 #endif
@@ -1567,11 +1548,7 @@
       ! met fields become available (ltm, 11/07/13).
       IF ( ( GET_YEAR() .eq. 2012 .and. GET_MONTH() .ge. 4 ) .or.
      &     ( GET_YEAR() .eq. 2013 .and. GET_MONTH() .le. 9 ) ) THEN
-<<<<<<< HEAD
-         BETA = ANN_AVERAGE_FLASHRATE / 82.003230d0
-=======
          BETA = ANN_AVG_FLASHRATE / 82.003230d0
->>>>>>> 2c7980a8
       ENDIF
 
 #elif defined( GEOS_FP ) && defined( GRID2x25 )
