--- conflicted
+++ resolved
@@ -118,7 +118,6 @@
 !
 ! !USES:
 !
-<<<<<<< HEAD
       USE BIOFUEL_MOD,        ONLY : BIOFUEL,     BIOFUEL_BURN
       USE BIOMASS_MOD,        ONLY : BIOMASS
       USE DIAG_MOD,           ONLY : AD29,        AD46,         AD10em
@@ -133,8 +132,7 @@
       USE LOGICAL_MOD,        ONLY : LSTREETS,    LEDGAR,       LBRAVO
       USE LOGICAL_MOD,        ONLY : LMEGAN
       USE MEGANUT_MOD,        ONLY : XLTMMP
-      USE MEGAN_MOD,          ONLY : GET_EMMONOT_MEGAN
-      USE MEGAN_MOD,          ONLY : GET_EMISOP_MEGAN
+      USE MEGAN_MOD,          ONLY : GET_MEGAN_EMISSIONS
       USE TRACERID_MOD,       ONLY : IDBCO
       USE TIME_MOD,           ONLY : GET_MONTH,   GET_TAU 
       USE TIME_MOD,           ONLY : GET_YEAR,    GET_TS_EMIS  
@@ -143,40 +141,10 @@
       USE TAGGED_CO_MOD,      ONLY : INIT_TAGGED_CO
       USE TAGGED_CO_MOD,      ONLY : READ_ACETONE,  EMACET
       USE SCALE_ANTHRO_MOD,   ONLY : GET_ANNUAL_SCALAR
-=======
-      USE BIOFUEL_MOD,      ONLY : BIOFUEL,     BIOFUEL_BURN
-      USE BIOMASS_MOD,      ONLY : BIOMASS
-      USE DAO_MOD,          ONLY : SUNCOS,      BXHEIGHT
-      USE DAO_MOD,          ONLY : PARDF,       PARDR
-      USE DAO_MOD,          ONLY : SUNCOS_MID
-      USE DIAG_MOD,         ONLY : AD29,        AD46,          AD10em
-      USE GEIA_MOD,         ONLY : GET_IHOUR,   GET_DAY_INDEX, READ_GEIA
-      USE GEIA_MOD,         ONLY : READ_LIQCO2, READ_TOTCO2,   READ_TODX
-      USE GRID_MOD,         ONLY : GET_XOFFSET, GET_YOFFSET  
-      USE GRID_MOD,         ONLY : GET_AREA_CM2
-      USE LOGICAL_MOD,      ONLY : LANTHRO,     LGFED2BB,      LGFED3BB
-      USE LOGICAL_MOD,      ONLY : LBIOMASS,    LBIOFUEL,      LNEI99
-      USE LOGICAL_MOD,      ONLY : LSTREETS,    LEDGAR,        LBRAVO
-      USE LOGICAL_MOD,      ONLY : LMEGAN
-      USE MEGANUT_MOD,      ONLY : XLTMMP
-      ! dbm, use updated MEGAN driver (12/2012)
-      USE MEGAN_MOD,        ONLY : GET_MEGAN_EMISSIONS
-      !USE MEGAN_MOD,        ONLY : GET_EMMONOT_MEGAN
-      !USE MEGAN_MOD,        ONLY : GET_EMISOP_MEGAN
-      USE TRACERID_MOD,     ONLY : IDBCO
-      USE TIME_MOD,         ONLY : GET_MONTH,   GET_TAU 
-      USE TIME_MOD,         ONLY : GET_YEAR,    GET_TS_EMIS  
-      USE TRACER_MOD,       ONLY : STT
-      USE TRACERID_MOD,     ONLY : IDBFCO,      IDTH2,         IDTHD
-      USE TAGGED_CO_MOD,    ONLY : INIT_TAGGED_CO
-      USE TAGGED_CO_MOD,    ONLY : READ_ACETONE,  EMACET
-      USE SCALE_ANTHRO_MOD, ONLY : GET_ANNUAL_SCALAR
->>>>>>> 2f1ff414
-      
+
       USE CMN_SIZE_MOD             ! Size parameters
       USE CMN_O3_MOD               ! FSCALYR, SCNR89, TODH, EMISTCO
       USE CMN_DIAG_MOD             ! Diagnostic arrays & switches
-
 !
 ! !INPUT PARAMETERS: 
 !
