--- conflicted
+++ resolved
@@ -946,16 +946,6 @@
        ! is negative. Negative concentration may occur at the poles. This 
        ! is an issue that should be looked into in the future. (ewl, 6/30/15) 
        !======================================================================
-<<<<<<< HEAD
-       ! 
-       !$OMP PARALLEL DO
-       !$OMP+DEFAULT( SHARED )
-       !$OMP+PRIVATE( I, J, K )
-       DO K = 1, KM
-       DO J = 1, JM
-       DO I = 1, IM
-          IF ( q(I,J,K,IQ) < 0.0e0_fp )
-=======
 !$OMP PARALLEL DO        &
 !$OMP DEFAULT( SHARED   )&
 !$OMP PRIVATE( I, J, K )
@@ -963,17 +953,12 @@
        DO J = 1, JM
        DO I = 1, IM
           IF ( q(I,J,K,IQ) < 0.0e0_fp ) THEN
->>>>>>> 8763fffe
              q(I,J,K,IQ) = 1.0e-26_fp
           ENDIF
        ENDDO
        ENDDO
        ENDDO
-<<<<<<< HEAD
-       !$OMP END PARALLEL DO
-=======
 !$OMP END PARALLEL DO
->>>>>>> 8763fffe
        
        !======================================================================
        ! MODIFICATION by Harvard Atmospheric Chemistry Modeling Group
