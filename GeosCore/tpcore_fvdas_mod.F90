!------------------------------------------------------------------------------
!                  GEOS-Chem Global Chemical Transport Model                  !
!------------------------------------------------------------------------------
!BOP
!
! !MODULE: Tpcore_FvDas_Mod
!
! !DESCRIPTION: \subsection*{Overview}
!  Module Tpcore\_Fvdas\_Mod contains routines for the TPCORE
!  transport scheme, as implemented in the GMI model (cf. John Tannahill),
!  based on Lin \ Rood 1995.  The Harvard Atmospheric Chemistry Modeling Group 
!  has added modifications to implement the Philip-Cameron Smith pressure 
!  fixer for mass conservation.  Mass flux diagnostics have also been added.
!
!\subsection*{References}
!  \begin{enumerate}
!  \item Lin, S.-J., and R. B. Rood, 1996: \emph{Multidimensional flux 
!         form semi-Lagrangian transport schemes}, 
!         \underline{ Mon. Wea. Rev.}, \textbf{124}, 2046-2070.
!  \item Lin, S.-J., W. C. Chao, Y. C. Sud, and G. K. Walker, 1994: 
!         \emph{A class of the van Leer-type transport schemes and its 
!         applications to the moisture transport in a General Circulation 
!         Model}, \underline{Mon. Wea. Rev.}, \textbf{122}, 1575-1593.
!  \end{enumerate}
!
!\subsection*{Selecting E/W, N/S and vertical advection options}
!
!  The flags IORD, JORD, KORD select which transport schemes are used in the 
!  E/W, N/S, and vertical directions, respectively.  Here is a list of the
!  possible values that IORD, JORD, KORD may be set to (original notes from
!  S-J Lin):
!   
!  \begin{enumerate}
!  \item 1st order upstream scheme (too diffusive, not a real option; 
!         it can be used for debugging purposes; this is THE only known 
!         "linear" monotonic advection scheme.).
!  \item 2nd order van Leer (full monotonicity constraint; 
!         see Lin et al 1994, MWR)
!  \item monotonic PPM* (Collela \& Woodward 1984)
!  \item semi-monotonic PPM (same as 3, but overshoots are allowed)
!  \item positive-definite PPM (constraint on the subgrid distribution is
!         only strong enough to prevent generation of negative values;
!         both overshoots \& undershoots are possible).
!  \item un-constrained PPM (nearly diffusion free; faster but
!         positivity of the subgrid distribution is not quaranteed. Use
!         this option only when the fields and winds are very smooth.
!  \item Huynh/Van Leer/Lin full monotonicity constraint.  Only KORD can be 
!         set to 7 to enable the use of Huynh's 2nd monotonicity constraint 
!         for piece-wise parabolic distribution.
!  \end {enumerate}
!
!  Recommended values:
!
!  \begin{itemize}
!  \item IORD=JORD=3 for high horizontal resolution.
!  \item KORD=3 or 7  
!  \end{itemize}  
!
!  The implicit numerical diffusion decreases as \_ORD increases.
!  DO NOT use option 4 or 5 for non-positive definite scalars
!  (such as Ertel Potential Vorticity).
!\\
!\\
! In GEOS-Chem we have been using IORD=3, JORD=3, KORD=7.  We have tested
! the OpenMP parallelization with these options.  GEOS-Chem users who wish to
! use different (I,J,K)ORD options should consider doing single-procsessor
! vs. multi-processor tests to test the implementation of the parallelization.
!
!\subsection*{GEOS-4 and GEOS-5 Hybrid Grid Definition}
!  
!  For GEOS-4 and GEOS-5 met fields, the pressure at the bottom edge of 
!  grid box (I,J,L) is defined as follows:
!  
!     $$P_{edge}(I,J,L) = A_{k}(L) + [ B_{k}(L) * P_{surface}(I,J) ]$$
!  
!  where
!
!  \begin{itemize}
!  \item $P_{surface}$(I,J) is the "true" surface pressure at lon,lat (I,J)
!  \item $A_{k}$(L) has the same units as surface pressure [hPa]
!  \item $B_{k}$(L) is a unitless constant given at level edges
!  \end{itemize}
!
!  $A_{k}(L)$ and $B_{k}(L)$ are supplied to us by GMAO.
!\\
!\\
! !REMARKS:
!  Ak(L) and Bk(L) are defined at layer edges.
!
!
!                  /////////////////////////////////
!              / \ ------ Model top P=ak(1) --------- ak(1), bk(1)
!               |
!    delp(1)    |  ........... q(i,j,1) ............
!               |
!              \ / ---------------------------------  ak(2), bk(2)
!
!
!
!              / \ ---------------------------------  ak(k), bk(k)
!               |
!    delp(k)    |  ........... q(i,j,k) ............
!               |
!              \ / ---------------------------------  ak(k+1), bk(k+1)
!
!
!
!              / \ ---------------------------------  ak(km), bk(km)
!               |
!    delp(km)   |  ........... q(i,j,km) .........
!               |
!              \ / -----Earth's surface P=Psfc ------ ak(km+1), bk(km+1)
!                 //////////////////////////////////
!
! Note: surface pressure can be of any unit (e.g., pascal or mb) as 
! long as it is consistent with the definition of (ak, bk) defined above.
!
! Winds (u,v), ps, and q are assumed to be defined at the same points.
! 
! The latitudes are given to the initialization routine: init_tpcore.
!
! !INTERFACE: 
!
MODULE Tpcore_FvDas_Mod
!
! !USES:
! 
  USE PRECISION_MOD    ! For GEOS-Chem Precision (fp)

  IMPLICIT NONE
  PRIVATE
!
! !PUBLIC MEMBER FUNCTIONS:
!
  PUBLIC  ::  Init_Tpcore
  PUBLIC  ::  Exit_Tpcore
  PUBLIC  ::  Tpcore_FvDas
!
! !PRIVATE MEMBER FUNCTIONS:
! 
  PRIVATE ::  Average_Const_Poles
  PRIVATE ::  Set_Cross_Terms
  PRIVATE ::  Calc_Vert_Mass_Flux
  PRIVATE ::  Set_Jn_Js
  PRIVATE ::  Calc_Advec_Cross_Terms
  PRIVATE ::  Qckxyz
  PRIVATE ::  Set_Lmts
  PRIVATE ::  Set_Press_Terms
  PRIVATE ::  Calc_Courant
  PRIVATE ::  Calc_Divergence
  PRIVATE ::  Do_Divergence_Pole_Sum
  PRIVATE ::  Do_Cross_Terms_Pole_I2d2
  PRIVATE ::  Xadv_Dao2
  PRIVATE ::  Yadv_Dao2
  PRIVATE ::  Do_Yadv_Pole_I2d2
  PRIVATE ::  Do_Yadv_Pole_Sum
  PRIVATE ::  Xtp
  PRIVATE ::  Xmist
  PRIVATE ::  Fxppm
  PRIVATE ::  Lmtppm
  PRIVATE ::  Ytp
  PRIVATE ::  Ymist
  PRIVATE ::  Do_Ymist_Pole1_I2d2
  PRIVATE ::  Do_Ymist_Pole2_I2d2
  PRIVATE ::  Fyppm
  PRIVATE ::  Do_Fyppm_Pole_I2d2
  PRIVATE ::  Do_Ytp_Pole_Sum
  PRIVATE ::  Fzppm
  PRIVATE ::  Average_Press_Poles
!
! !PRIVATE DATA MEMBERS:
!  
  REAL(fp), ALLOCATABLE, SAVE :: dtdx5(:)
  REAL(fp), ALLOCATABLE, SAVE :: dtdy5(:)
  REAL(fp), ALLOCATABLE, SAVE :: cosp(:)
  REAL(fp), ALLOCATABLE, SAVE :: cose(:)
  REAL(fp), ALLOCATABLE, SAVE :: gw(:)
  REAL(fp), ALLOCATABLE, SAVE :: DLAT(:)
!
! !AUTHOR:
! Original code from Shian-Jiann Lin, GMAO 
! Modified for GMI model by John Tannahill, LLNL (jrt@llnl.gov)
! Implemented into GEOS-Chem by Claire Carouge (ccarouge@seas.harvard.edu)
! ProTeX documentation added by Bob Yantosca (yantosca@seas.harvard.edu)
! OpenMP parallelization added by Bob Yantosca (yantosca@seas.harvard.edu)
!
! !REVISION HISTORY:
! 05 Dec 2008 - C. Carouge  - Replaced TPCORE routines by S-J Lin and Kevin
!                             Yeh with the TPCORE routines from the GMI model.
!                             This eliminates the polar overshoot in the
!                             stratosphere.
! 05 Dec 2008 - R. Yantosca - Updated documentation and added ProTeX headers.
!                             Declare all REAL variables as REAL(fp).  Added
!                             OpenMP parallel loops in various routines (and
!                             made some modifications to facilitate OpenMP).
! 01 Apr 2009 - C. Carouge  - Modified OpenMp parallelization and move the 
!                             loops over vertical levels outside the 
!                             horizontal transport routines for reducing
!                             processing time.
! 20 Aug 2013 - R. Yantosca - Removed "define.h", this is now obsolete
! 21 Nov 2014 - M. Yannetti - Added PRECISION_MOD
!EOP
!------------------------------------------------------------------------------
!BOC
CONTAINS
!EOC
!------------------------------------------------------------------------------
!                  GEOS-Chem Global Chemical Transport Model                  !
!------------------------------------------------------------------------------
!BOP
!
! !IROUTINE: Init_Tpcore
!
! !DESCRIPTION: Subroutine Init\_Tpcore allocates and initializes all module
!  variables,
!\\
!\\
! !INTERFACE:
!
  SUBROUTINE Init_Tpcore( IM, JM, KM, JFIRST, JLAST, NG, MG, dt, ae, clat )
!
! !USES:
!
    USE CMN_GCTM_MOD
!
! !INPUT PARAMETERS: 
!
    INTEGER,   INTENT(IN)  :: IM        ! Global E-W dimension
    INTEGER,   INTENT(IN)  :: JM        ! Global N-S dimension
    INTEGER,   INTENT(IN)  :: KM        ! Vertical dimension
    INTEGER,   INTENT(IN)  :: NG        ! large ghost width
    INTEGER,   INTENT(IN)  :: MG        ! small ghost width
    REAL(fp),  INTENT(IN)  :: dt        ! Time step in seconds
    REAL(fp),  INTENT(IN)  :: ae        ! Earth's radius (m)
    REAL(fp),  INTENT(IN)  :: clat(JM)  ! latitude in radian
!
! !OUTPUT PARAMETERS:
!
    INTEGER, INTENT(OUT) :: JFIRST    ! Local first index for N-S direction
    INTEGER, INTENT(OUT) :: JLAST     ! Local last  index for N-S direction
!
! !REVISION HISTORY: 
!   05 Dec 2008 - C. Carouge  - Replaced TPCORE routines by S-J Lin and Kevin
!                               Yeh with the TPCORE routines from GMI model.
!                               This eliminates the polar overshoot in the
!                               stratosphere.
!   05 Dec 2008 - R. Yantosca - Updated documentation and added ProTeX headers.
!                               Declare all REAL variables as REAL(fp).  Also 
!                               make sure all numerical constants are declared
!                               with the "D" double-precision exponent.
!EOP
!------------------------------------------------------------------------------
!BOC
!
! !LOCAL VARIABLES:
!
    REAL(fp)  :: elat(jm+1)      ! cell edge latitude in radian
    REAL(fp)  :: sine(jm+1)  
    REAL(fp)  :: SINE_25(JM+1)   ! 
    REAL(fp)  :: dlon
    INTEGER :: I, J

    ! NOTE: since we are not using MPI parallelization, we can set JFIRST 
    ! and JLAST to the global grid limits in latitude. (bmy, 12/3/08)
    jfirst = 1
    jlast  = jm
    
    if ( jlast - jfirst < 2 ) then
       write(*,*) 'Minimum size of subdomain is 3'
    endif
    
    !----------------
    ! Allocate arrays
    !----------------
    
    ALLOCATE( cosp  ( JM ) ) 
    ALLOCATE( cose  ( JM ) ) 
    ALLOCATE( gw    ( JM ) ) 
    ALLOCATE( dtdx5 ( JM ) ) 
    ALLOCATE( dtdy5 ( JM ) ) 
    ALLOCATE( DLAT  ( JM ) )    ! For PJC pressure-fixer 
    
    dlon = 2.e+0_fp * PI / DBLE( IM )
    
    ! S. Pole
    elat(1)    = -0.5e+0_fp*PI
    sine(1)    = -1.0e+0_fp
    SINE_25(1) = -1.0e+0_fp
    cose(1)    =  0.0e+0_fp
    
    do j=2,jm
       elat(j)    = 0.5e+0_fp*(clat(j-1) + clat(j))
       sine(j)    = SIN( elat(j) )
       SINE_25(J) = SIN( CLAT(J) )
       cose(j)    = COS( elat(j) ) 
    enddo
    
    ! N. Pole
    elat(jm+1)    = 0.5e+0_fp*PI       
    sine(jm+1)    = 1.0e+0_fp
    SINE_25(JM+1) = 1.0e+0_fp
    
    ! Polar cap (S. Pole)
    dlat(1) = 2.e+0_fp*(elat(2) - elat(1))  
    do j=2,jm-1
       dlat(j) = elat(j+1) - elat(j)
    enddo

    ! Polar cap (N. Pole)
    dlat(jm) = 2.0e+0_fp*(elat(jm+1) - elat(jm))    
    
    do j=1,jm
       gw(j)     = sine(j+1) - sine(j)
       cosp(j)   = gw(j) / dlat(j)

       dtdx5(j)  = 0.5e+0_fp * dt / (dlon*ae*cosp(j))
       dtdy5(j)  = 0.5e+0_fp * dt / (ae*dlat(j))
    enddo
      
    ! Echo info to stdout
    WRITE( 6, '(a)' ) REPEAT( '=', 79 )
    WRITE( 6, '(a)' ) &
 'TPCORE_FVDAS (based on GMI) Tracer Transport Module successfully initialized'
    WRITE( 6, '(a)' ) REPEAT( '=', 79 )
    
  END SUBROUTINE Init_Tpcore
!EOC 
!------------------------------------------------------------------------------
!                  GEOS-Chem Global Chemical Transport Model                  !
!------------------------------------------------------------------------------
!BOP
!
! !IROUTINE: Exit_Tpcore
!
! !DESCRIPTION: Subroutine Exit\_Tpcore deallocates all module variables.
!\\
!\\
! !INTERFACE:
!
  SUBROUTINE Exit_Tpcore
!
! !REVISION HISTORY: 
!   05 Dec 2008 - C. Carouge  - Replaced TPCORE routines by S-J Lin and Kevin
!                               Yeh with the TPCORE routines from GMI model.
!                               This eliminates the polar overshoot in the
!                               stratosphere.
!   05 Dec 2008 - R. Yantosca - Updated documentation and added ProTeX headers.
!                               Declare all REAL variables as REAL(fp).  Also 
!                               make sure all numerical constants are declared
!                               with the "D" double-precision exponent.
!EOP
!------------------------------------------------------------------------------
!BOC
    
    ! Deallocate arrays only if they are allocated
    IF ( ALLOCATED( COSP   ) ) DEALLOCATE( COSP   ) 
    IF ( ALLOCATED( COSE   ) ) DEALLOCATE( COSE   ) 
    IF ( ALLOCATED( GW     ) ) DEALLOCATE( GW     ) 
    IF ( ALLOCATED( DTDX5  ) ) DEALLOCATE( DTDX5  ) 
    IF ( ALLOCATED( DTDY5  ) ) DEALLOCATE( DTDY5  ) 
    IF ( ALLOCATED( DLAT   ) ) DEALLOCATE( DLAT   )

  END SUBROUTINE Exit_Tpcore
!EOC  
!------------------------------------------------------------------------------
!                  GEOS-Chem Global Chemical Transport Model                  !
!------------------------------------------------------------------------------
!BOP
!
! !IROUTINE: Tpcore_FvDas
!
! !DESCRIPTION: Subroutine Tpcore\_FvDas takes horizontal winds on sigma 
!  (or hybrid sigma-p) surfaces and calculates mass fluxes, and then updates 
!   the 3D mixing ratio fields one time step (tdt).  The basic scheme is a 
!   Multi-Dimensional Flux Form Semi-Lagrangian (FFSL) based on the van Leer 
!   or PPM (see Lin and Rood, 1995).
!\\
!\\
! !INTERFACE:
!
  SUBROUTINE Tpcore_FvDas( dt,       ae,       IM,       JM,      KM,       &
                           JFIRST,   JLAST,    ng,       mg,      nq,       &
                           ak,       bk,       u,        v,       ps1,      &
                           ps2,      ps,       q,        iord,    jord,     &
                           kord,     n_adj,    XMASS,    YMASS,   FILL,     &
                           MASSFLEW, MASSFLNS, MASSFLUP, AREA_M2, ND24,     &
                           ND25,     ND26 )
!
! !USES:
!
    ! Include files w/ physical constants and met values
    USE CMN_GCTM_MOD
!
! !INPUT PARAMETERS: 
!
    ! Transport time step [s]
    REAL(fp),  INTENT(IN)  :: dt                    

    ! Earth's radius [m]
    REAL(fp),  INTENT(IN)  :: ae                    

    ! Global E-W, N-S, and vertical dimensions
    INTEGER, INTENT(IN)    :: IM         
    INTEGER, INTENT(IN)    :: JM         
    INTEGER, INTENT(IN)    :: KM         

    ! Latitude indices for local first box and local last box
    ! (NOTE: for global grids these are 1 and JM, respectively)
    INTEGER, INTENT(IN)    :: JFIRST     
    INTEGER, INTENT(IN)    :: JLAST 

    ! Primary ghost region
    ! (NOTE: only required for MPI parallelization; use 0 otherwise)
    INTEGER, INTENT(IN)    :: ng
         
    ! Secondary ghost region
    ! (NOTE: only required for MPI parallelization; use 0 otherwise)
    INTEGER, INTENT(IN)    :: mg         

    ! Ghosted latitudes (3 required by PPM)
    ! (NOTE: only required for MPI parallelization; use 0 otherwise)
    INTEGER, INTENT(IN)    :: nq         

    ! Flags to denote E-W, N-S, and vertical transport schemes
    INTEGER, INTENT(IN)    :: iord       
    INTEGER, INTENT(IN)    :: jord       
    INTEGER, INTENT(IN)    :: kord       

    ! Number of adjustments to air_mass_flux (0 = no adjustment)
    INTEGER, INTENT(IN)    :: n_adj      
    
    ! Ak and Bk coordinates to specify the hybrid grid
    ! (see the REMARKS section below)
    REAL(fp),  INTENT(IN)  :: ak(KM+1)              
    REAL(fp),  INTENT(IN)  :: bk(KM+1)              

    ! u-wind (m/s) at mid-time-level (t=t+dt/2)
    REAL(fp),  INTENT(IN)  :: u(:,:,:)

    ! E/W and N/S mass fluxes [kg/s]
    ! (These are computed by the pressure fixer, and passed into TPCORE)
    REAL(fp),  INTENT(IN)  :: XMASS(:,:,:)
    REAL(fp),  INTENT(IN)  :: YMASS(:,:,:)

    ! Grid box surface area for mass flux diag [m2]
    REAL(fp),  INTENT(IN)  :: AREA_M2(JM)        

    ! Diagnostic flags
    INTEGER, INTENT(IN)    :: ND24    ! Turns on E/W     flux diagnostic
    INTEGER, INTENT(IN)    :: ND25    ! Turns on N/S     flux diagnostic
    INTEGER, INTENT(IN)    :: ND26    ! Turns on up/down flux diagnostic 

    LOGICAL, INTENT(IN)    :: FILL    ! Fill negatives ?
!
! !INPUT/OUTPUT PARAMETERS: 
!
    ! V-wind (m/s) at mid-time-level (t=t+dt/2)
    REAL(fp),  INTENT(INOUT) :: v(:,:,:)

    ! surface pressure at current time
    REAL(fp),  INTENT(INOUT) :: ps1(IM, JFIRST:JLAST)  

    ! surface pressure at future time=t+dt
    REAL(fp),  INTENT(INOUT) :: ps2(IM, JFIRST:JLAST)  

    ! Tracer "mixing ratios" [kg tracer/moist air kg]
    REAL(fp),  INTENT(INOUT), TARGET :: q(:,:,:,:)

    ! E/W, N/S, and up/down diagnostic mass fluxes
    REAL(fp),  INTENT(INOUT) :: MASSFLEW(:,:,:,:)  ! for ND24 diagnostic
    REAL(fp),  INTENT(INOUT) :: MASSFLNS(:,:,:,:)  ! for ND25 diagnostic
    REAL(fp),  INTENT(INOUT) :: MASSFLUP(:,:,:,:)  ! for ND26 diagnostic 
!
! !OUTPUT PARAMETERS:
!
    ! "Predicted" surface pressure [hPa]
    REAL(fp),  INTENT(OUT)   :: ps(IM,JFIRST:JLAST)  
!
! !AUTHOR:
!   Original code from Shian-Jiann Lin, DAO) 
!   John Tannahill, LLNL (jrt@llnl.gov)
! 
! !REVISION HISTORY: 
!  05 Dec 2008 - C. Carouge  - Replaced TPCORE routines by S-J Lin and Kevin
!                              Yeh with the TPCORE routines from GMI model.
!                              This eliminates the polar overshoot in the
!                              stratosphere.
!  05 Dec 2008 - R. Yantosca - Updated documentation and added ProTeX headers.
!                              Declare all REAL variables as REAL(fp).  Also
!                              make sure all numerical constants are declared
!                              with the "D" double-precision exponent.  Added
!                              OpenMP parallel DO loops.
!  01 Apr 2009 - C. Carouge  - Modified OpenMp parallelization and move the
!                              loops over vertical levels outside the
!                              horizontal transport routines for reducing
!                              processing time.
!  03 Dec 2009 - C. Carouge  - Modify declarations of MASSFLEW, MASSFLNS and
!                              MASSFLUP to save memory space.
!  30 May 2013 - S. Farina   - For TOMAS, zero out UA and VA variables
!  04 Jun 2013 - R. Yantosca - Use assumed-shape declarations for XMASS, YMASS,
!                              U, V, and Q arrays.  These arrays are used to
!                              pass pointer references, so this may help to
!                              reduce the creation of array temporaries,
!                              which will reduce memory.
!   5 Jun 2013 - R. Yantosca - Avoid array temporary in call to FZPPM
!  15 Jun 2015 - E. Lundgren - Now use kg/kg total air as tracer units
!                              (previously v/v)
!  01 Jul 2015 - E. Lundgren - Set tracer conc to small positive number if
!                              negative at end of advection (occurs at poles)
!EOP
!------------------------------------------------------------------------------
!BOC
!
! !DEFINED PARAMETERS:
!
    INTEGER, PARAMETER :: ADVEC_CONSRV_OPT = 2          ! 2=floating pressure
    LOGICAL, PARAMETER :: CROSS = .true.
!
! !LOCAL VARIABLES:
!
    INTEGER            :: rj2m1
    INTEGER            :: j1p, j2p
    INTEGER            :: jn (km)
    INTEGER            :: js (km)
    INTEGER            :: il, ij, ik, iq, k, j, i
    INTEGER            :: num, k2m1
                       
    REAL(fp)           :: dap   (km)
    REAL(fp)           :: dbk   (km)
    REAL(fp)           :: cx(im,jfirst-ng:jlast+ng,km)  ! E-W CFL # on C-grid
    REAL(fp)           :: cy(im,jfirst:jlast+mg,km)     ! N-S CFL # on C-grid
    REAL(fp)           :: delp1(im, jm, km)  
    REAL(fp)           :: delp2(im, jm, km)  
    REAL(fp)           :: delpm(im, jm, km)
    REAL(fp)           :: pu   (im, jm, km)
    REAL(fp)           :: dpi(im, jm, km)
    REAL(fp)           :: geofac  (jm)     ! geometrical factor for meridional
                                         ! advection; geofac uses correct 
                                         ! spherical geometry, and replaces 
                                         ! RGW_25. (ccc, 4/1/09)
    REAL(fp)           :: geofac_pc        ! geometrical gactor for poles.
    REAL(fp)           :: dp
    REAL(fp)           :: dps_ctm(im,jm)
    REAL(fp)           :: ua (im, jm, km)
    REAL(fp)           :: va (im, jm, km)
    REAL(fp)           :: wz(im, jm, km)
    REAL(fp)           :: dq1(im,jfirst-ng:jlast+ng,km)
    
    ! qqu, qqv, adx and ady are now 2d arrays for parallelization purposes.
    !(ccc, 4/1/08)  
    REAL(fp)           :: qqu(im, jm)
    REAL(fp)           :: qqv(im, jm)
    REAL(fp)           :: adx(im, jm)
    REAL(fp)           :: ady(im, jm)

    ! fx, fy, fz and qtp are now 4D arrays for parallelization purposes.
    ! (ccc, 4/1/09) 
    REAL(fp)           :: fx    (im, jm,   km, nq)
    REAL(fp)           :: fy    (im, jm+1, km, nq)    ! one more for edges
    REAL(fp)           :: fz    (im, jm,   km, nq)
    REAL(fp)           :: qtemp (im, jm,   km, nq)
    REAL(fp)           :: DTC   (IM, JM,   KM    )    ! up/down flux temp array
    REAL(fp)           :: TRACE_DIFF                  ! up/down flux variable
                       
    LOGICAL, SAVE      :: first = .true.
    
    !     ----------------------------------------------------
    !     ilmt : controls various options in E-W     advection
    !     jlmt : controls various options in N-S     advection
    !     klmt : controls various options in vertcal advection
    !     ----------------------------------------------------
    
    INTEGER, SAVE      :: ilmt, jlmt, klmt
    INTEGER            :: js2g0, jn2g0
    
    ! Add pointer to avoid array temporary in call to FZPPM (bmy, 6/5/13)
    REAL(fp),  POINTER   :: ptr_Q(:,:,:)

    !     ----------------
    !     Begin execution.
    !     ----------------
    
    ! Add definition of j1p and j2p for enlarge polar cap. (ccc, 11/20/08)
    j1p = 3
    j2p = jm - j1p + 1

#if defined( TOMAS )
      !================================================================
      ! For TOMAS microphysics: zero out UA and VA.
      !
      ! Segregate this block from the code with an #ifdef block.
      ! We can't bring this into the standard GEOS-Chem yet, since
      ! that will make it hard to compare benchmark results to prior
      ! versions.  When we do bring this change into the standard code,
      ! we will have to benchmark it. (sfarina, bmy, 5/30/13)
      !================================================================
      do ik= 1, km
      do ij= 1, jm
      do il= 1, im
         va(il,ij,ik) = 0.e+0_fp
         ua(il,ij,ik) = 0.e+0_fp
      end do
      end do
      end do
#endif

    ! Average surf. pressures in the polar cap. (ccc, 11/20/08)
    CALL Average_Press_Poles( area_m2, ps1, 1, im, 1, jm, 1, im, 1, jm )
    CALL Average_Press_Poles( area_m2, ps2, 1, im, 1, jm, 1, im, 1, jm )
    
    
    ! Calculation of some geographic factors. (ccc, 11/20/08)
    rj2m1 = jm - 1
    dp    = PI / rj2m1
    
    do ij = 1, jm
       geofac(ij) = dp / (2.0e+0_fp * area_m2(ij)/(sum(area_m2) * im) * im)
    end do
    
    geofac_pc =  &
         dp / (2.0e+0_fp * (Sum (area_m2(1:2))/(sum(area_m2) * im)) * im)
    
    
    if (first) then
       
       first = .false.
       
     ! =============
       call Set_Lmts  &
     ! =============
            (ilmt, jlmt, klmt, im, jm, iord, jord, kord)
       
    end if
    
    ! Pressure calculations. (ccc, 11/20/08)
    do ik=1,km
       dap(ik) = ak(ik+1) - ak(ik)
       dbk(ik) = bk(ik+1) - bk(ik)
    enddo
      

!$OMP PARALLEL DO        &
!$OMP DEFAULT( SHARED   )&
!$OMP PRIVATE( IK, IQ )
    do ik=1,km

  ! ====================
    call Set_Press_Terms  &
  ! ====================
         (dap(ik), dbk(ik), ps1, ps2, delp1(:,:,ik), delpm(:,:,ik), &
         pu(:,:,ik), &
         1, jm, 1, im, 1, jm, &
         j1p, j2p, 1, im, 1, jm)
    !
    !...intent(in)  dap - difference in ai across layer (mb)
    !...intent(in)  dbk - difference in bi across layer (mb)
    !...intent(in)  pres1 - surface pressure at t1 (mb)
    !...intent(in)  pres2 - surface pressure at t1+tdt (mb)
    !...intent(out) delp1 - pressure thickness at t1 (mb)
    !...intent(out) delpm - pressure thickness at t1+tdt/2 (mb)
    !...intent(out) pu - pressure at edges of box for "u" (mb)
    !

    if (j1p /= 1+1) then
       
       do iq = 1, nq
       !  ========================
          call Average_Const_Poles  &
       !  ========================
               (dap(ik), dbk(ik), area_m2, ps1, q(:,:,ik,iq), &
               1, jm, im, &
               1, im, 1, jm, 1, im, 1, jm)
          
      end do
       
    end if

    
  ! =================
    call Calc_Courant  &
  ! =================
         (cose, delpm(:,:,ik), pu(:,:,ik), xmass(:,:,ik), ymass(:,:,ik),&
         cx(:,:,ik), cy(:,:,ik), &
         j1p, j2p, &
         1, jm, 1, im, 1, jm, 1, im, 1, jm)
    
  ! ====================
    call Calc_Divergence  &
  ! ====================
         (.true., geofac_pc, geofac, dpi(:,:,ik), xmass(:,:,ik), &
         ymass(:,:,ik), &
         j1p, j2p, 1, im, &
         1, jm, 1, im, 1, jm, 1, im, 1, jm)
    
  ! ====================
    call Set_Cross_Terms  &
  ! ====================
         (cx(:,:,ik), cy(:,:,ik), ua(:,:,ik), va(:,:,ik), &
         j1p, j2p, 1, im, 1, jm, &
         1, im, 1, jm, 1, im, 1, jm, CROSS)
    
    end do
!$OMP END PARALLEL DO

    dps_ctm(:,:) = Sum (dpi(:,:,:), dim=3)
    
  ! ========================
    call Calc_Vert_Mass_Flux  &
  ! ========================
         (dbk, dps_ctm, dpi, wz, &
         1, im, 1, jm, 1, km)
    
    !.sds2.. have all mass flux here: east-west(xmass), 
    !        north-south(ymass), vertical(wz)
    !.sds2.. save omega (vertical flux) as diagnostic

  ! ==============
    call Set_Jn_Js  &
  ! ==============
           (jn, js, cx, &
           1, im, 1, jm, 1, jm, j1p, j2p, &
           1, im, 1, jm, 1, km)
    
    
    if (advec_consrv_opt == 0) then
          
       !$OMP PARALLEL DO           &
       !$OMP DEFAULT( SHARED     ) &
       !$OMP PRIVATE( IK, IJ, IL )
       do ik = 1, km
       do ij = 1, jm
       do il = 1, im
          delp2(il,ij,ik) =  &
               dap(ik) +  &
               (dbk(ik) * (ps1(il,ij) +  &
               dps_ctm(il,ij)))
            
       end do
       end do
       end do
       !$OMP END PARALLEL DO

    else if ((advec_consrv_opt == 1) .or.  &
         (advec_consrv_opt == 2)) then
        
       !$OMP PARALLEL DO           &
       !$OMP DEFAULT( SHARED     ) &
       !$OMP PRIVATE( IK, IJ, IL )
       do ik = 1, km
       do ij = 1, jm
       do il = 1, im
             
          delp2(il,ij,ik) =  &
               dap(ik) +  &
               (dbk(ik) * ps2(il,ij))
             
       end do
       end do
       end do
       !$OMP END PARALLEL DO
            
    end if

    ! Calculate surf. pressure at t+dt. (ccc, 11/20/08)
    ps = ak(1)+sum(delp2,dim=3)
         

!--------------------------------------------------------
! For time optimization : we parallelize over tracers and
! we loop over the levels outside horizontal transport 
! subroutines. (ccc, 4/1/09)
!--------------------------------------------------------
!$OMP PARALLEL DO        &
!$OMP DEFAULT( SHARED   )&
!$OMP PRIVATE( IQ, IK, adx, ady, qqu, qqv, dq1, ptr_Q )
    do iq = 1, nq

       do ik = 1, km

       !.sds.. convert to "mass"
       dq1(:,:,ik) = q(:,:,ik,iq) * delp1(:,:,ik)
       

          
     ! ===========================
       call Calc_Advec_Cross_Terms  &
     ! ===========================
            (jn(ik), js(ik), q(:,:,ik,iq), qqu, qqv, &
            ua(:,:,ik), va(:,:,ik), &
            j1p, j2p, im, 1, jm, 1, im, 1, jm, &
            1, im, 1, jm, CROSS)

       !.sds.. notes on arrays
       !  q (in)    - species mixing ratio
       !  qqu (out) - concentration contribution from E-W 
       !             advection cross terms(mixing ratio)
       !  qqv (out) - concentration contribution from N-S 
       !             advection cross terms(mixing ratio)
       !  ua  (in)  - average of Courant numbers from il and il+1
       !  va  (in)  - average of Courant numbers from ij and ij+1
              
     ! ----------------------------------------------------
     !  Add advective form E-W operator for E-W cross terms.
     ! ----------------------------------------------------
         
     ! ==============
       call Xadv_Dao2  &
     ! ==============
            (2, jn(ik), js(ik), adx, qqv, &
            ua(:,:,ik), &
            1, im, 1, jm, 1, jm, j1p, j2p, &
            1, im, 1, jm)
       !.sds notes on output arrays
       !  adx (out)- cross term due to E-W advection (mixing ratio)
       !  qqv (in) - concentration contribution from N-S 
       !             advection (mixing ratio)
       !  ua  (in) - average of Courant numbers from il and il+1
       !.sds
         
     ! ----------------------------------------------------
     ! Add advective form N-S operator for N-S cross terms.
     ! ----------------------------------------------------
         
     ! ==============
       call Yadv_Dao2  &
     ! ==============
            (2, ady, qqu, va(:,:,ik), &
            1, im, 1, jm, &
            j1p, j2p, 1, im, 1, jm, 1, im, 1, jm)

       !.sds notes on output arrays
       !  ady (out)- cross term due to N-S advection (mixing ratio)
       !  qqu (in) - concentration contribution from N-S advection 
       !             (mixing ratio)
       !  va  (in) - average of Courant numbers from il and il+1
       !.sds
       !
       !.bmy notes: use a polar cap of 2 boxes (i.e. the "2" as
       ! the first argument to YADV_DAO2.  The older TPCORE only had
       ! a polar cap of 1 box (just the Pole itself).  Claire figured
       ! this out.  (bmy, 12/11/08)
       
       !... update constituent array qq1 by adding in cross terms 
       !           - use in fzppm
       q(:,:,ik,iq) = q(:,:,ik,iq) + ady + adx

       
     ! ========
       call Xtp  &
     ! ========
            (ilmt, jn(ik), js(ik), pu(:,:,ik), cx(:,:,ik), &
            dq1(:,:,ik), qqv, xmass(:,:,ik), fx(:,:,ik,iq), &
            j1p, j2p, im, 1, jm, 1, im, 1, jm, &
            1, im, 1, jm, IORD)
       
       !.sds notes on output arrays
       !  pu  (in)    - pressure at edges in "u" (mb)
       !  crx (in)    - Courant number in E-W direction
       !  dq1 (inout) - species density (mb) - updated with the E-W flux 
       !                fx in Xtp)
       !  qqv (inout) - concentration contribution from N-S advection 
       !                (mixing ratio)
       !  xmass(in)   - horizontal mass flux in E-W direction (mb)
       !  fx  (out)   - species E-W mass flux
       !.sds

     ! ========
       call Ytp  &
     ! ========
            (jlmt, geofac_pc, geofac, cy(:,:,ik), dq1(:,:,ik), &
            qqu, qqv, ymass(:,:,ik), fy(:,:,ik,iq), &
            j1p, j2p, 1, im, 1, jm, im, &
            1, im, 1, jm, 1, im, 1, jm, jord)
         
       !.sds notes on output arrays
       !  cy (in)     - Courant number in N-S direction
       !  dq1 (inout) - species density (mb) - updated with the N-S flux 
       !                (fy in Ytp)
       !  qqu (in)    - concentration contribution from E-W advection 
       !                (mixing ratio)
       !  qqv (inout) - concentration contribution from N-S advection 
       !                (mixing ratio)  
       !  ymass(in)   - horizontal mass flux in E-W direction (mb)
       !  fy  (out)   - species N-S mass flux (need to mult by geofac)
       !.sds
         
        end do

       qtemp(:,:,:,iq) = q(:,:,:,iq)

       ! Set up temporary pointer to Q to avoid array temporary in FZPPM
       ! (bmy, 6/5/13)
       ptr_Q => q(:,:,:,iq)

     ! ==========
       call Fzppm  &
     ! ==========
            (klmt, delp1, wz, dq1, ptr_Q, fz(:,:,:,iq), &
            j1p, 1, jm, 1, im, 1, jm, &
            im, km, 1, im, 1, jm, 1, km)
         
       ! Free pointer memory (bmy, 6/5/13)
       NULLIFY( ptr_Q )

       !.sds notes on output arrays
       !   wz  (in) : vertical mass flux
       !   dq1 (inout) : species density (mb)
       !   q (in) : species concentration (mixing ratio)
       !.sds
         
         

       if (FILL) then
        ! ===========
          call Qckxyz  &
        ! ===========
               (dq1, &
               j1p, j2p, 1, jm, &
               1, im, 1, jm, 1, im, 1, jm, 1, km)
       end if
       
       q(:,:,:,iq) =  &
            dq1 / delp2
         
         
       if (j1p /= 2) then
            
          q(:,2,:,iq) = q(:,1,:,iq)
          q(:,jm-1,:,iq)  = q(:,jm,:,iq)
            
       end if
       
    ENDDO
!$OMP END PARALLEL DO

    DO iq=1,nq

       ! Calculate fluxes for diag. (ccc, 11/20/08)
       JS2G0  = MAX( J1P, JFIRST )     !  No ghosting
       JN2G0  = MIN( J2P, JLAST  )     !  No ghosting

       !======================================================================
       ! MODIFICATION by Harvard Atmospheric Chemistry Modeling Group
       ! 
       ! Set tracer concentration to a small positive number if concentration 
       ! is negative. Negative concentration may occur at the poles. This 
       ! is an issue that should be looked into in the future. (ewl, 6/30/15) 
       !======================================================================
<<<<<<< HEAD
       ! 
       !$OMP PARALLEL DO
       !$OMP+DEFAULT( SHARED )
       !$OMP+PRIVATE( I, J, K )
=======
!$OMP PARALLEL DO        &
!$OMP DEFAULT( SHARED   )&
!$OMP PRIVATE( I, J, K )
>>>>>>> ccf13281
       DO K = 1, KM
       DO J = 1, JM
       DO I = 1, IM
          IF ( q(I,J,K,IQ) < 0.0e0_fp ) THEN
             q(I,J,K,IQ) = 1.0e-26_fp
          ENDIF
       ENDDO
       ENDDO
       ENDDO
<<<<<<< HEAD
       !$OMP END PARALLEL DO
=======
!$OMP END PARALLEL DO
>>>>>>> ccf13281
       
       !======================================================================
       ! MODIFICATION by Harvard Atmospheric Chemistry Modeling Group
       !  
       ! Implement ND24 diag: E/W flux of tracer [kg/s]  (ccarouge 12/2/08)  
       !
       !  The unit conversion is:
       !
       !  Mass    P diff     100      1       area of     kg tracer      1
       ! ------ = in grid *  ---  *  ---   *  grid box * ------------ * ---
       !  time    box         1       g       AREA_M2    kg moist air    s
       !
       !   kg      hPa     Pa     s^2    m^2        1 
       !  ----  = ----- * ----- * ---- * ---- * --------
       !   s        1      hPa     m      1       DeltaT
       !
       !======================================================================
       IF ( ND24 > 0 ) THEN

          ! Zero temp array
          DTC = 0e+0_fp

          !$OMP PARALLEL DO        &
          !$OMP DEFAULT( SHARED  ) &
          !$OMP PRIVATE( I, J, K ) 
          DO K = 1,     KM
          DO J = JS2G0, JN2G0
          DO I = 1,     IM

             ! Compute mass flux
             DTC(I,J,K) = FX(I,J,K,IQ) * AREA_M2(J) * g0_100 / DT 

             ! Save into MASSFLEW diagnostic array
             MASSFLEW(I,J,K,IQ) = MASSFLEW(I,J,K,IQ) + DTC(I,J,K)

          ENDDO
          ENDDO
          ENDDO
          !$OMP END PARALLEL DO

       ENDIF

       !======================================================================
       ! MODIFICATION by Harvard Atmospheric Chemistry Modeling Group
       !  
       ! Implement ND25 diag: N/S flux of tracer [kg/s] 
       ! (bdf, bmy, 9/28/04, ccarouge 12/12/08)
       !
       ! NOTE, the unit conversion is the same as desciribed above for the
       ! ND24 E-W diagnostics.  The geometrical factor was already applied to
       ! fy in Ytp. (ccc, 4/1/09)
       !======================================================================
       IF ( ND25 > 0 ) THEN

          ! Zero temp array
          DTC = 0e+0_fp

          !$OMP PARALLEL DO        &
          !$OMP DEFAULT( SHARED  ) &
          !$OMP PRIVATE( I, J, K ) 
          DO K = 1, KM
          DO J = 1, JM 
          DO I = 1, IM 

             ! Compute mass flux
             DTC(I,J,K) = FY(I,J,K,IQ) * AREA_M2(J) * g0_100 / DT 

             ! Save into MASSFLNS diagnostic array
             MASSFLNS(I,J,K,IQ) = MASSFLNS(I,J,K,IQ) + DTC(I,J,K) 

          ENDDO
          ENDDO
          ENDDO
          !$OMP END PARALLEL DO

       ENDIF

       !======================================================================
       ! MODIFICATION by Harvard Atmospheric Chemistry Modeling Group
       !  
       ! Implement ND26 diag: Up/down flux of tracer [kg/s] 
       ! (bmy, bdf, 9/28/04, ccarouge 12/2/08)
       !
       ! The vertical transport done in qmap.  We need to find the difference 
       ! in order to to interpret transport.
       !
       ! Break up diagnostic into up & down fluxes using the surface boundary 
       ! conditions.  Start from top down (really surface up for flipped 
       ! TPCORE)
       !
       ! By construction, MASSFLUP is flux into the bottom of the box. The 
       ! flux at the bottom of KM (the surface box) is not zero by design. 
       ! (phs, 3/4/08)
       !======================================================================
       IF ( ND26 > 0 ) THEN
          
          ! Zero temp array
          DTC = 0e+0_fp

          !-----------------
          ! start with top
          !-----------------
          K = 1
          
          !$OMP PARALLEL DO       &
          !$OMP DEFAULT( SHARED ) &
          !$OMP PRIVATE( I, J )  
          DO J  = 1, JM
          DO I  = 1, IM

             ! Compute mass flux
             DTC(I,J,K) = ( Q(I,J,K,IQ) * DELP1(I,J,K)             &
                            - QTEMP(I,J,K,IQ) * DELP2(I,J,K) )     &
                            * g0_100 * AREA_M2(J) 
                
             ! top layer should have no residual.  the small residual is 
             ! from a non-pressure fixed flux diag.  The z direction may 
             ! be off by a few percent.
             !
             ! Uncomment now, since this is upflow into the box from its
             ! bottom (phs, 3/4/08)
             MASSFLUP(I,J,K,IQ) = MASSFLUP(I,J,K,IQ) + DTC(I,J,K)/DT
          ENDDO
          ENDDO
          !$OMP END PARALLEL DO
          
          !----------------------------------------------------
          ! Get the other fluxes using a mass balance equation
          !----------------------------------------------------
          DO K  = 2, KM

             !$OMP PARALLEL DO                 &
             !$OMP DEFAULT( SHARED )           &
             !$OMP PRIVATE( I, J, TRACE_DIFF )
             DO J  = 1, JM
             DO I  = 1, IM

                ! Compute tracer difference
                TRACE_DIFF = ( Q(I,J,K,IQ) * DELP1(I,J,K)             &
                               - QTEMP(I,J,K,IQ) * DELP2(I,J,K) )     &
                               * AREA_M2(J) * g0_100  
                
                ! Compute mass flux
                DTC(I,J,K)         = DTC(I,J,K-1) + TRACE_DIFF
                  
                ! Save to the MASSFLUP diagnostic array 
                MASSFLUP(I,J,K,IQ) = MASSFLUP(I,J,K,IQ) + DTC(I,J,K)/DT
                
             ENDDO
             ENDDO
             !$OMP END PARALLEL DO

          ENDDO
       ENDIF
    ENDDO      

  END SUBROUTINE Tpcore_FvDas
!EOC  
!------------------------------------------------------------------------------
!                  GEOS-Chem Global Chemical Transport Model                  !
!------------------------------------------------------------------------------
!BOP
!
! !IROUTINE: Average_Const_Poles
!
! !DESCRIPTION: Subroutine Average\_Const\_Poles averages the species 
!  concentrations at the Poles when the Polar cap is enlarged.  It makes the 
!  last two latitudes equal.
!\\
!\\
! !INTERFACE:
!
  SUBROUTINE Average_Const_Poles( dap ,   dbk,   rel_area, pctm1, const1, &
                                  JU1_GL, J2_GL, I2_GL,    I1,    I2,     &
                                  JU1,    J2,    ILO,    &
                                  IHI,    JULO,  JHI )
!
! !INPUT PARAMETERS: 
!
    ! Global latitude indices of the South Pole and North Pole
    INTEGER, INTENT(IN)   :: JU1_GL, J2_GL

    ! Global max longitude index
    INTEGER, INTENT(IN)   :: I2_GL

    ! Local min & max longitude (I), latitude (J), altitude (K) indices
    INTEGER, INTENT(IN)   :: I1,  I2
    INTEGER, INTENT(IN)   :: JU1, J2

    ! Local min & max longitude (I) and latitude (J) indices
    INTEGER, INTENT(IN)   :: ILO,  IHI
    INTEGER, INTENT(IN)   :: JULO, JHI

    ! Pressure difference across layer from (ai * pt) term [hPa]
    REAL(fp),  INTENT(IN)   :: dap

    ! Difference in bi across layer - the dSigma term
    REAL(fp),  INTENT(IN)   :: dbk

    ! Relative surface area of grid box [fraction]
    REAL(fp),  INTENT(IN)   :: rel_area(JU1:J2)

    ! CTM surface pressure at t1 [hPa]
    REAL(fp),  INTENT(IN)   :: pctm1( ILO:IHI, JULO:JHI )
!
! !INPUT/OUTPUT PARAMETERS: 
!
    ! Species concentration, known at zone center [mixing ratio]
    REAL(fp), INTENT(INOUT) :: const1( I1:I2, JU1:J2)
!
! !AUTHOR:
!   Original code from Shian-Jiann Lin, DAO) 
!   John Tannahill, LLNL (jrt@llnl.gov)
! 
! !REVISION HISTORY: 
!   05 Dec 2008 - C. Carouge  - Replaced TPCORE routines by S-J Lin and Kevin
!                               Yeh with the TPCORE routines from GMI model.
!                               This eliminates the polar overshoot in the
!                               stratosphere.
!   05 Dec 2008 - R. Yantosca - Updated documentation and added ProTeX headers.
!                               Declare all REAL variables as REAL(fp).  Also 
!                               make sure all numerical constants are declared
!                               with the "D" double-precision exponent.
!EOP
!------------------------------------------------------------------------------
!BOC  
!
! !LOCAL VARIABLES:
! 
    INTEGER :: ik, il
    
    REAL(fp)  :: meanq
    REAL(fp)  :: sum1, sum2

!   -----------------------------------------------------------------
!   delp1n : pressure thickness at North Pole, the psudo-density in a
!            hydrostatic system at t1 (mb)
!   delp1s : pressure thickness at South Pole, the psudo-density in a
!            hydrostatic system at t1 (mb)
!   -----------------------------------------------------------------

    REAL(fp)  :: delp1n(i1:i2, j2-1:j2)
    REAL(fp)  :: delp1s(i1:i2,  ju1:ju1+1)


!   ----------------
!   Begin execution.
!   ----------------

!   =================
    if (ju1 == ju1_gl) then
!   =================

       delp1s(i1:i2,ju1:ju1+1) =                &
            dap +                             &
            (dbk * pctm1(i1:i2,ju1:ju1+1))
       
       sum1=0.0e+0_fp
       sum2=0.0e+0_fp
       do il = i1, i2
          sum1 = sum1 +                            &
               Sum (const1  (il,ju1:ju1+1) *  &
               delp1s  (il,ju1:ju1+1) *  &
               rel_area(ju1:ju1+1))         &
               / (sum(rel_area) * i2_gl)
          
          sum2 = sum2 +                           &
               Sum (delp1s  (il,ju1:ju1+1) * & 
               rel_area(ju1:ju1+1))        &
               / (sum(rel_area) * i2_gl) 
       enddo

       meanq = sum1 / sum2
       
       const1(:,ju1:ju1+1) = meanq
       
       
    end if


!   ================
    if (j2 == j2_gl) then
!   ================

       delp1n(i1:i2,j2-1:j2) =               &
            dap +                           &
            (dbk * pctm1(i1:i2,j2-1:j2))
       
       sum1=0.0e+0_fp
       sum2=0.0e+0_fp
       do il = i1, i2
          sum1 = sum1 +                         & 
               Sum (const1  (il,j2-1:j2) * & 
               delp1n  (il,j2-1:j2) * & 
               rel_area(j2-1:j2))        & 
               / (sum(rel_area) * i2_gl)
          
          sum2 = sum2 +                         &
               Sum (delp1n  (il,j2-1:j2) * & 
               rel_area(j2-1:j2))        &
               / (sum(rel_area) * i2_gl)      
       enddo
       

       meanq = sum1 / sum2
       
       const1(:,j2-1:j2) = meanq
       
    end if

  END SUBROUTINE Average_Const_Poles
!EOC
!------------------------------------------------------------------------------
!                  GEOS-Chem Global Chemical Transport Model                  !
!------------------------------------------------------------------------------
!BOP
!
! !IROUTINE: Set_Cross_Terms
!
! !DESCRIPTION: Subroutine Set\_Cross\_Terms sets the cross terms for 
!  E-W horizontal advection.
!\\
!\\
! !INTERFACE:
!
  SUBROUTINE Set_Cross_Terms( crx,   cry,   ua, va, J1P,   J2P,   &
                              I1_GL, I2_GL, JU1_GL, J2_GL, ILO,   &
                              IHI,   JULO,  JHI,    I1,    I2,    &
                              JU1,   J2,    CROSS )
!
! !INPUT PARAMETERS: 
!
    ! Global latitude indices at the edges of the S/N polar caps
    ! J1P=JU1_GL+1; J2P=J2_GL-1 for a polar cap of 1 latitude band
    ! J1P=JU1_GL+2; J2P=J2_GL-2 for a polar cap of 2 latitude bands
    INTEGER, INTENT(IN)   :: J1P,    J2P

    ! Global min & max longitude (I) and latitude (J) indices
    INTEGER, INTENT(IN)   :: I1_GL,  I2_GL
    INTEGER, INTENT(IN)   :: JU1_GL, J2_GL

    ! Local min & max longitude (I), latitude (J), altitude (K) indices
    INTEGER, INTENT(IN)   :: I1,     I2
    INTEGER, INTENT(IN)   :: JU1,    J2

    ! Local min & max longitude (I) and latitude (J) indices
    INTEGER, INTENT(IN)   :: ILO,    IHI
    INTEGER, INTENT(IN)   :: JULO,   JHI

    ! Courant number in E-W direction
    REAL(fp),  INTENT(IN) :: crx(ILO:IHI, JULO:JHI)

    ! Courant number in N-S direction
    REAL(fp),  INTENT(IN) :: cry(ILO:IHI, JULO:JHI)

    ! Logical switch.  If CROSS=T then cross-terms will be computed.
    LOGICAL, INTENT(IN) :: CROSS
!
! !OUTPUT PARAMETERS:
!
    ! Average of Courant numbers from il and il+1
    REAL(fp), INTENT(OUT) :: ua(ILO:IHI, JULO:JHI)

    ! Average of Courant numbers from ij and ij+1
    REAL(fp), INTENT(OUT) :: va(ILO:IHI, JULO:JHI)

! !AUTHOR:
!   Original code from Shian-Jiann Lin, DAO) 
!   John Tannahill, LLNL (jrt@llnl.gov)
! 
! !REVISION HISTORY: 
!   05 Dec 2008 - C. Carouge  - Replaced TPCORE routines by S-J Lin and Kevin
!                               Yeh with the TPCORE routines from GMI model.
!                               This eliminates the polar overshoot in the
!                               stratosphere.
!   05 Dec 2008 - R. Yantosca - Updated documentation and added ProTeX headers.
!                               Declare all REAL variables as REAL(fp).  Also 
!                               make sure all numerical constants are declared
!                               with the "D" double-precision exponent.  Added
!                               OpenMP parallel DO loops.
!   01 Apr 2009 - C. Carouge  - Moved the IK loop outside the subroutine.
!EOP
!------------------------------------------------------------------------------
!BOC
!
! !LOCAL VARIABLES:
!     

    ! Grid box indices for lon & lat
    INTEGER :: il, ij
    
    !     ----------------
    !     Begin execution.
    !     ----------------
    
    
    if (.not. CROSS) then
       
       ua(:,:) = 0.0e+0_fp
       va(:,:) = 0.0e+0_fp
       
    else
       
       do ij = j1p, j2p
          do il = i1, i2-1
             
             ua(il,ij) = 0.5e+0_fp * (crx(il,ij) + crx(il+1,ij))
             
          end do
          ua(i2,ij) = 0.5e+0_fp * (crx(i2,ij) + crx(1,ij))
       end do

       do ij = ju1+1, j2-1
          do il = i1, i2
             
             va(il,ij) = 0.5e+0_fp * (cry(il,ij) + cry(il,ij+1))
          end do
       end do

!      =============================
       call Do_Cross_Terms_Pole_I2d2  &
!      =============================
            (cry, va, &
             i1_gl, i2_gl, ju1_gl, j2_gl, j1p,  &
             ilo, ihi, julo, jhi, i1, i2, ju1, j2)
       
       
    end if
    
  END SUBROUTINE Set_Cross_Terms
!EOC  
!------------------------------------------------------------------------------
!                  GEOS-Chem Global Chemical Transport Model                  !
!------------------------------------------------------------------------------
!BOP
!
! !IROUTINE: Calc_Vert_Mass_Flux
!
! !DESCRIPTION: Subroutine Calc\_Vert\_Mass\_Flux calculates the vertical 
!  mass flux.
!\\
!\\
! !INTERFACE:
!
  SUBROUTINE Calc_Vert_Mass_Flux( dbk, dps_ctm, dpi, wz, I1,  &
                                  I2,  JU1,     J2,  K1, K2 )
!
! !INPUT PARAMETERS: 
!
    ! Local min & max longitude (I), latitude (J), altitude (K) indices
    INTEGER, INTENT(IN)   :: I1,  I2
    INTEGER, INTENT(IN)   :: JU1, J2
    INTEGER, INTENT(IN)   :: K1,  K2

    ! Difference in bi across layer - the dSigma term
    REAL(fp),  INTENT(IN)  :: dbk(K1:K2)

    ! CTM surface pressure tendency; sum over vertical of dpi
    ! calculated from original mass fluxes [hPa]
    REAL(fp),  INTENT(IN)  :: dps_ctm(I1:I2, JU1:J2)

    ! Divergence at a grid point; used to calculate vertical motion [mb]
    REAL(fp),  INTENT(IN)  :: dpi(I1:I2, JU1:J2, K1:K2)
!
! !OUTPUT PARAMETERS:
!
    ! Large scale mass flux (per time step tdt) in the vertical
    ! direction as diagnosed from the hydrostatic relationship [hPa]
    REAL(fp), INTENT(OUT) :: wz(I1:I2, JU1:J2, K1:K2)
!
! !AUTHOR:
!   Original code from Shian-Jiann Lin, DAO) 
!   John Tannahill, LLNL (jrt@llnl.gov)
! 
! !REVISION HISTORY: 
!   05 Dec 2008 - C. Carouge  - Replaced TPCORE routines by S-J Lin and Kevin
!                               Yeh with the TPCORE routines from GMI model.
!                               This eliminates the polar overshoot in the
!                               stratosphere.
!   05 Dec 2008 - R. Yantosca - Updated documentation and added ProTeX headers.
!                               Declare all REAL variables as REAL(fp).  Also 
!                               make sure all numerical constants are declared
!                               with the "D" double-precision exponent.  Added
!                               OpenMP parallel DO loops
!EOP
!------------------------------------------------------------------------------
!BOC  
!
! !LOCAL VARIABLES:
!    
    INTEGER :: ik, ij, il
       
!   ----------------
!   Begin execution.
!   ----------------
     
!   --------------------------------------------------
!   Compute vertical mass flux from mass conservation.
!   --------------------------------------------------
    
    !$OMP PARALLEL DO       &
    !$OMP DEFAULT( SHARED ) &
    !$OMP PRIVATE( IJ, IL )
    do ij = ju1, j2
    do il = i1,  i2
       wz(il,ij,k1) =  &
            dpi(il,ij,k1) -  &
            (dbk(k1) * dps_ctm(il,ij))
    
       wz(il,ij,k2) = 0.0e+0_fp
    end do
    end do
    !$OMP END PARALLEL DO
    
    do ik = k1 + 1, k2 - 1
       
       !$OMP PARALLEL DO       &
       !$OMP DEFAULT( SHARED ) &
       !$OMP PRIVATE( IJ, IL )
       do ij = ju1, j2
       do il = i1,  i2

          wz(il,ij,ik) =  &
               wz (il,ij,ik-1) +  &
               dpi(il,ij,ik)   -  &
               (dbk(ik) * dps_ctm(il,ij))
       end do
       end do
       !$OMP END PARALLEL DO

    end do

    
  END SUBROUTINE Calc_Vert_Mass_Flux
!EOC
!------------------------------------------------------------------------------
!                  GEOS-Chem Global Chemical Transport Model                  !
!------------------------------------------------------------------------------
!BOP
!
! !IROUTINE: Set_Jn_Js
!
! !DESCRIPTION: Subroutine Set\_Jn\_Js determines Jn and Js, by looking 
!  where Courant number is > 1.
!\\
!\\
! !INTERFACE:
!
  SUBROUTINE Set_Jn_Js( jn,  js,     crx,   ILO, IHI, JULO, &
                        JHI, JU1_GL, J2_GL, J1P, J2P, I1,   &
                        I2,  JU1,    J2,    K1,  K2 )
!
! !INPUT PARAMETERS: 
!
    ! Global latitude indices at the edges of the S/N polar caps
    ! J1P=JU1_GL+1; J2P=J2_GL-1 for a polar cap of 1 latitude band
    ! J1P=JU1_GL+2; J2P=J2_GL-2 for a polar cap of 2 latitude bands
    INTEGER, INTENT(IN)   :: J1P,    J2P

    ! Global min & max longitude (I) and latitude (J) indices
    INTEGER, INTENT(IN)   :: JU1_GL, J2_GL

    ! Local min & max longitude (I), latitude (J), altitude (K) indices
    INTEGER, INTENT(IN)   :: I1,     I2
    INTEGER, INTENT(IN)   :: JU1,    J2
    INTEGER, INTENT(IN)   :: K1,     K2

    ! Local min & max longitude (I) and latitude (J) indices
    INTEGER, INTENT(IN)   :: ILO,    IHI
    INTEGER, INTENT(IN)   :: JULO,   JHI

    ! Courant number in E-W direction
    REAL(fp),  INTENT(IN)  :: crx(ILO:IHI, JULO:JHI, K1:K2)
!
! !OUTPUT PARAMETERS:
!
    ! Northward of latitude index = jn; Courant numbers could be > 1,
    ! so use the flux-form semi-Lagrangian scheme
    INTEGER, INTENT(OUT) :: jn(K1:K2)

    ! Southward of latitude index = js; Courant numbers could be > 1,
    ! so use the flux-form semi-Lagrangian scheme
    INTEGER, INTENT(OUT) :: js(K1:K2)
!
! !AUTHOR:
!   Original code from Shian-Jiann Lin, DAO) 
!   John Tannahill, LLNL (jrt@llnl.gov)
! 
! !REMARKS:
!   We cannot parallelize this subroutine because there is a CYCLE statement
!   within the outer loop.
!
! !REVISION HISTORY: 
!   05 Dec 2008 - C. Carouge  - Replaced TPCORE routines by S-J Lin and Kevin
!                               Yeh with the TPCORE routines from GMI model.
!                               This eliminates the polar overshoot in the
!                               stratosphere.
!   05 Dec 2008 - R. Yantosca - Updated documentation and added ProTeX headers.
!                               Declare all REAL variables as REAL(fp).  Also 
!                               make sure all numerical constants are declared
!                               with the "D" double-precision exponent.  
!EOP
!------------------------------------------------------------------------------
!BOC  
!
! !LOCAL VARIABLES:
    
    INTEGER :: il, ij, ik
    INTEGER :: jn0, js0
    INTEGER :: jst, jend
    
    
    !     ----------------
    !     Begin execution.
    !     ----------------
    
    js0  = (j2_gl + 1 ) / 2
    jn0  = j2_gl - js0 + 1
    
    jst  = Max (ju1, j1p)
    jend = Min (j2,  js0)
    
    ikloop1: do ik = k1, k2
       
       js(ik) = j1p
 
       do ij = jend, jst, -1
          do il = i1, i2
             
             if (Abs (crx(il,ij,ik)) > 1.0e+0_fp) then
                
                js(ik) = ij
                
!               =============
                cycle ikloop1
!               =============
                
             end if
             
          end do
       end do
       
    end do ikloop1
    
    
    jst  = Max (ju1, jn0)
    jend = Min (j2,  j2p)
    
    ikloop2: do ik = k1, k2
       
       jn(ik) = j2p
       
       do ij = jst, jend
          do il = i1, i2
             
             if (Abs (crx(il,ij,ik)) > 1.0e+0_fp) then
                
                jn(ik) = ij
                
!               =============
                cycle ikloop2
!               =============

             end if
             
          end do
       end do

    end do ikloop2

  END SUBROUTINE Set_Jn_Js
!EOC
!------------------------------------------------------------------------------
!                  GEOS-Chem Global Chemical Transport Model                  !
!------------------------------------------------------------------------------
!BOP
!
! !IROUTINE: Calc_Advec_Cross_Terms
!
! !DESCRIPTION: Subroutine Calc\_Advec\_Cross\_Terms calculates the advective 
!  cross terms.
!\\
!\\
! !INTERFACE:
!
  SUBROUTINE Calc_Advec_Cross_Terms( jn,     js,    qq1,  qqu,  qqv,   &
                                     ua,     va,    J1P,  J2P,  I2_GL, &
                                     JU1_GL, J2_GL, ILO,  IHI,  JULO,  &
                                     JHI,    I1,    I2,   JU1,  J2,    &
                                     CROSS )
!
! !INPUT PARAMETERS: 
!
    ! Global latitude indices at the edges of the S/N polar caps
    ! J1P=JU1_GL+1; J2P=J2_GL-1 for a polar cap of 1 latitude band
    ! J1P=JU1_GL+2; J2P=J2_GL-2 for a polar cap of 2 latitude bands
    INTEGER, INTENT(IN)  :: J1P,    J2P

    ! Global min & max longitude (I) and latitude (J) indices
    INTEGER, INTENT(IN)  ::         I2_GL
    INTEGER, INTENT(IN)  :: JU1_GL, J2_GL

    ! Local min & max longitude (I), latitude (J), altitude (K) indices
    INTEGER, INTENT(IN)  :: I1,     I2
    INTEGER, INTENT(IN)  :: JU1,    J2

    ! Local min & max longitude (I) and latitude (J) indices
    INTEGER, INTENT(IN)  :: ILO,    IHI
    INTEGER, INTENT(IN)  :: JULO,   JHI

    ! Northward of latitude index = jn, Courant numbers could be > 1,
    ! so use the flux-form semi-Lagrangian scheme
    INTEGER, INTENT(IN)  :: Jn

    ! Southward of latitude index = js, Courant numbers could be > 1,
    ! so use the flux-form semi-Lagrangian scheme
    INTEGER, INTENT(IN)  :: Js

    ! Species concentration (mixing ratio)
    REAL(fp),  INTENT(IN)  :: qq1(ILO:IHI, JULO:JHI)

    ! Average of Courant numbers from il and il+1
    REAL(fp),  INTENT(IN)  :: ua (ILO:IHI, JULO:JHI)

    ! Average of Courant numbers from ij and ij+1
    REAL(fp),  INTENT(IN)  :: va (ILO:IHI, JULO:JHI)

    ! Logical switch: If CROSS=T then cross-terms are being computed
    LOGICAL, INTENT(IN)  :: CROSS
!
! !OUTPUT PARAMETERS:
!
    ! Concentration contribution from E-W advection [mixing ratio]
    REAL(fp),  INTENT(OUT) :: qqu(ILO:IHI, JULO:JHI)

    ! concentration contribution from N-S advection [mixing ratio]
    REAL(fp),  INTENT(OUT) :: qqv(ILO:IHI, JULO:JHI)
!
! !AUTHOR:
!   Original code from Shian-Jiann Lin, DAO) 
!   John Tannahill, LLNL (jrt@llnl.gov)
! 
! !REVISION HISTORY: 
!   05 Dec 2008 - C. Carouge  - Replaced TPCORE routines by S-J Lin and Kevin
!                               Yeh with the TPCORE routines from GMI model.
!                               This eliminates the polar overshoot in the
!                               stratosphere.
!   05 Dec 2008 - R. Yantosca - Updated documentation and added ProTeX headers.
!                               Declare all REAL variables as REAL(fp).  Also 
!                               make sure all numerical constants are declared
!                               with the "D" double-precision exponent.  Added
!                               OpenMP parallel do loops.
!   01 Apr 2009 - C. Carouge  - Moved the IK loop outside the subroutine.
!
!EOP
!------------------------------------------------------------------------------
!BOC
!
! !LOCAL VARIABLES:
!    
    INTEGER :: i, imp, il, ij, iu
    INTEGER :: jv, iuw, iue
    REAL(fp)  :: ril, rij, riu
    REAL(fp)  :: ru
    REAL(fp)  :: qtmp(-i2/3:i2+i2/3, julo:jhi)
    
    !     ----------------
    !     Begin execution.
    !     ----------------
    
    do ij = julo, jhi
       do i = 1, i2
          qtmp(i,ij) = qq1(i,ij)
       enddo
    
       do il = -i2/3, 0
          qtmp(il,ij) = qq1(i2+il,ij)
       enddo
    
       do il = i2+1,i2+i2/3
          qtmp(il,ij) = qq1(il-i2,ij)
       enddo
    enddo

!   ================
    if (.not. CROSS) then
!   ================
       
       qqu(:,:) = qq1(:,:)
       qqv(:,:) = qq1(:,:)
       
       
!   ====
    else
!   ====

       qqu(:,:) = 0.0e+0_fp
       qqv(:,:) = 0.0e+0_fp
       
       do ij = j1p, j2p
             
          if ((ij <= js) .or. (ij >= jn)) then

!          ----------------------------------------------------------
!          In Polar area, so need to deal with large courant numbers.
!          ----------------------------------------------------------

             do il = i1, i2
                   
!c?
                iu  = ua(il,ij)
                riu = iu
                ru  = ua(il,ij) - riu
                iu  = il - iu
                
                if (ua(il,ij) >= 0.0e+0_fp) then
                   
                   qqu(il,ij) =  &
                        qtmp(iu,ij) +  &
                        ru * (qtmp(iu-1,ij) - qtmp(iu,ij))
                   
                else
                   
                   qqu(il,ij) =  &
                        qtmp(iu,ij) +  &
                        ru * (qtmp(iu,ij) - qtmp(iu+1,ij))
                   
                end if
                
                qqu(il,ij) = qqu(il,ij) - qtmp(il,ij)
                
             end do
             
          else  ! js < ij < jn
             
             !             ---------------------------
             !             Do interior area (use PPM).
             !             ---------------------------
             
             do il = i1, i2
                
                ril = il
                iu  = ril - ua(il,ij)
                
                qqu(il,ij) =  &
                     ua(il,ij) *  &
                     (qtmp(iu,ij) - qtmp(iu+1,ij))
                
             end do
             
          end if

          do il = i1, i2
             
!c?
             rij = ij
             jv  = rij - va(il,ij)
             
             qqv(il,ij) =  &
                  va(il,ij) *  &
                  (qtmp(il,jv) - qtmp(il,jv+1))

          end do
       end do
          
       do ij = ju1, j2
       do il = i1,  i2
          qqu(il,ij) =  &
               qtmp(il,ij) + (0.5e+0_fp * qqu(il,ij))
       
          qqv(il,ij) =  &
               qtmp(il,ij) + (0.5e+0_fp * qqv(il,ij))
       enddo
       enddo
       
!   ======
    end if
!   ======
    
    
  END SUBROUTINE Calc_Advec_Cross_Terms
!EOC
!------------------------------------------------------------------------------
!                  GEOS-Chem Global Chemical Transport Model                  !
!------------------------------------------------------------------------------
!BOP
!
! !IROUTINE: Qckxyz
!
! !DESCRIPTION: Subroutine Qckxyz routine checks for "filling".
!\\
!\\
! !INTERFACE:
!
  SUBROUTINE Qckxyz( dq1, J1P, J2P,  JU1_GL, J2_GL, &
                     ILO, IHI, JULO, JHI,    I1,    &
                     I2,  JU1, J2,   K1,     K2 )
!
! !INPUT PARAMETERS: 
!
    ! Global latitude indices at the edges of the S/N polar caps
    ! J1P=JU1_GL+1; J2P=J2_GL-1 for a polar cap of 1 latitude band
    ! J1P=JU1_GL+2; J2P=J2_GL-2 for a polar cap of 2 latitude bands
    INTEGER, INTENT(IN)  :: J1P,    J2P

    ! Global min & max latitude (J) indices
    INTEGER, INTENT(IN)  :: JU1_GL, J2_GL

    ! Local min & max longitude (I), latitude (J), altitude (K) indices
    INTEGER, INTENT(IN)  :: I1,     I2
    INTEGER, INTENT(IN)  :: JU1,    J2
    INTEGER, INTENT(IN)  :: K1,     K2

    ! Local min & max longitude (I) and latitude (J) indices
    INTEGER, INTENT(IN)  :: ILO,    IHI
    INTEGER, INTENT(IN)  :: JULO,   JHI
!
! !INPUT/OUTPUT PARAMETERS: 
!
    ! Species density [hPa]
    REAL(fp),  INTENT(INOUT) :: dq1(ILO:IHI, JULO:JHI, K1:K2)
!
! !AUTHOR:
!   Original code from Shian-Jiann Lin, DAO) 
!   John Tannahill, LLNL (jrt@llnl.gov)
! 
! !REVISION HISTORY: 
!   05 Dec 2008 - C. Carouge  - Replaced TPCORE routines by S-J Lin and Kevin
!                               Yeh with the TPCORE routines from GMI model.
!                               This eliminates the polar overshoot in the
!                               stratosphere.
!   05 Dec 2008 - R. Yantosca - Updated documentation and added ProTeX headers.
!                               Declare all REAL variables as REAL(fp).  Also 
!                               make sure all numerical constants are declared
!                               with the "D" double-precision exponent.  Added
!                               OpenMP parallel DO loops.
!EOP
!------------------------------------------------------------------------------
!BOC
!
! !DEFINED PARAMETERS:
!
    LOGICAL, PARAMETER :: FILL_DIAG = .false.
!
! LOCAL VARIABLES:
!     
    INTEGER :: il, ij, ik
    INTEGER :: ip
    INTEGER :: k1p1, k2m1
    REAL(fp)  :: dup, qup
    REAL(fp)  :: qly
    REAL(fp)  :: sum


!     ----------------
!     Begin execution.
!     ----------------

    ip = 0


!     ----------
!     Top layer.
!     ----------

    k1p1 = k1 + 1

    !$OMP PARALLEL DO          &
    !$OMP DEFAULT( SHARED )    &
    !$OMP PRIVATE( IJ, IL, IP )
    do ij = j1p, j2p
       do il = i1, i2

          if (dq1(il,ij,k1) < 0.0e+0_fp) then

             ip = ip + 1

             dq1(il,ij,k1p1) = dq1(il,ij,k1p1) + dq1(il,ij,k1)
             dq1(il,ij,k1)   = 0.0e+0_fp
            
          end if

       end do
    end do
    !$OMP END PARALLEL DO

    
    do ik = k1 + 1, k2 - 1

       !$OMP PARALLEL DO                         &
       !$OMP DEFAULT( SHARED )                   &
       !$OMP PRIVATE( IJ, IL, IP, QUP, QLY, DUP )
       do ij = j1p, j2p
          do il = i1, i2
             
             if (dq1(il,ij,ik) < 0.0e+0_fp) then
                
                ip = ip + 1

!             -----------
!             From above.
!             -----------

                qup =  dq1(il,ij,ik-1)
                qly = -dq1(il,ij,ik)
                dup =  Min (qly, qup)

                dq1(il,ij,ik-1) = qup - dup
                dq1(il,ij,ik)   = dup - qly

!             -----------
!             From below.
!             -----------

                dq1(il,ij,ik+1) = dq1(il,ij,ik+1) + dq1(il,ij,ik)
                dq1(il,ij,ik)   = 0.0e+0_fp
                
             end if

          end do
       end do
       !$OMP END PARALLEL DO

    end do


!     -------------
!     Bottom layer.
!     -------------

    sum  = 0.0e+0_fp

    k2m1 = k2 - 1

    ! NOTE: Sum seems to be not used in the loop below!
    !$OMP PARALLEL DO                          &
    !$OMP DEFAULT( SHARED )                    &
    !$OMP PRIVATE( IJ, IL, IP, QUP, QLY, DUP ) &
    !$OMP REDUCTION( +:SUM ) 
    do ij = j1p, j2p
       do il = i1, i2

          if (dq1(il,ij,k2) < 0.0e+0_fp) then

             ip = ip + 1

!           -----------
!           From above.
!           -----------

             qup =  dq1(il,ij,k2m1)
             qly = -dq1(il,ij,k2)
             dup = Min (qly, qup)
             
             dq1(il,ij,k2m1) = qup - dup

!           -------------------------
!           From "below" the surface.
!           -------------------------

             sum = sum + qly - dup

             dq1(il,ij,k2) = 0.0e+0_fp

          end if

       end do
    end do
    !$OMP END PARALLEL DO

! We don't want to replace zero values by 1e-30. (ccc, 11/20/08)
!!     =======================================
!    where ((dq1(i1:i2,j1p:j2p,:) < 1.0d-30))  &
!         dq1(i1:i2,j1p:j2p,:) = 1.0d-30
!!     =======================================

  END SUBROUTINE Qckxyz
!EOC
!------------------------------------------------------------------------------
!                  GEOS-Chem Global Chemical Transport Model                  !
!------------------------------------------------------------------------------
!BOP
!
! !IROUTINE: Set_Lmts
!
! !DESCRIPTION: Subroutine Set\_Lmts sets ILMT, JLMT, KLMT.
!\\
!\\
! !INTERFACE:
!
  SUBROUTINE Set_Lmts( ilmt, jlmt, klmt, I2_GL, J2_GL, iord, jord, kord )
!
! !INPUT PARAMETERS: 
!
    ! Global maximum longitude (I) and longitude (J) indices
    INTEGER, INTENT(IN)  :: I2_GL, J2_GL

    ! Flags to denote E-W, N-S, and vertical transport schemes
    ! (See REMARKS section of routine Tpcore_FvDas for more info)
    INTEGER, INTENT(IN)  :: iord, jord, kord
!
! !OUTPUT PARAMETERS:
!
    ! Controls various options in E-W advection
    INTEGER, INTENT(OUT) :: ilmt

    ! Controls various options in N-S advection
    INTEGER, INTENT(OUT) :: jlmt

    ! Controls various options in vertical advection
    INTEGER, INTENT(OUT) :: klmt
!
! !AUTHOR:
!   Original code from Shian-Jiann Lin, DAO) 
!   John Tannahill, LLNL (jrt@llnl.gov)
! 
! !REVISION HISTORY: 
!   05 Dec 2008 - C. Carouge  - Replaced TPCORE routines by S-J Lin and Kevin
!                               Yeh with the TPCORE routines from GMI model.
!                               This eliminates the polar overshoot in the
!                               stratosphere.
!   05 Dec 2008 - R. Yantosca - Updated documentation and added ProTeX headers.
!                               Declare all REAL variables as REAL(fp).  Also 
!                               make sure all numerical constants are declared
!                               with the "D" double-precision exponent.
!EOP
!------------------------------------------------------------------------------
!BOC
!
! !LOCAL VARIABLES:

    INTEGER :: j2_glm1

!     ----------------
!     Begin execution.
!     ----------------

    j2_glm1 = j2_gl - 1

!c?
    if (IORD <= 0) then
       if (i2_gl >= 144) then
          ilmt = 0
       else if (i2_gl >= 72) then
          ilmt = 1
       else
          ilmt = 2
       end if
    else
       ilmt = IORD - 3
    end if
    
    
!c?
    if (JORD <= 0) then
       if (j2_glm1 >= 90) then
          jlmt = 0
       else if (j2_glm1 >= 45) then
          jlmt = 1
       else
          jlmt = 2
       end if
    else
       jlmt = JORD - 3
    end if

    klmt = Max ((KORD-3), 0)
    
  END SUBROUTINE Set_Lmts
!EOC
!------------------------------------------------------------------------------
!                  GEOS-Chem Global Chemical Transport Model                  !
!------------------------------------------------------------------------------
!BOP
!
! !IROUTINE: Set_Press_Terms
!
! !DESCRIPTION: Subroutine Set\_Press\_Terms sets the pressure terms: 
!  DELP1, DELPM, PU.
!\\
!\\
! !INTERFACE:
!
  SUBROUTINE Set_Press_Terms( dap,   dbk,  pres1,  pres2, delp1,   &
                              delpm, pu,   JU1_GL, J2_GL, ILO,     &
                              IHI,   JULO, JHI,    J1P,   J2P,     &
                              I1,    I2,   JU1,    J2)
!
! !INPUT PARAMETERS: 
!
    ! Global latitude indices at the edges of the S/N polar caps
    ! J1P=JU1_GL+1; J2P=J2_GL-1 for a polar cap of 1 latitude band
    ! J1P=JU1_GL+2; J2P=J2_GL-2 for a polar cap of 2 latitude bands
    INTEGER, INTENT(IN)  :: J1P,    J2P

    ! Global min & max latitude (J) indices
    INTEGER, INTENT(IN)  :: JU1_GL, J2_GL

    ! Local min & max longitude (I), latitude (J), altitude (K) indices
    INTEGER, INTENT(IN)  :: I1,     I2
    INTEGER, INTENT(IN)  :: JU1,    J2

    ! Local min & max longitude (I) and latitude (J) indices
    INTEGER, INTENT(IN)  :: ILO,    IHI
    INTEGER, INTENT(IN)  :: JULO,   JHI

    ! Pressure difference across layer from (ai * pt) term [hPa]
    REAL(fp),  INTENT(IN)  :: dap

    ! Difference in bi across layer - the dSigma term
    REAL(fp),  INTENT(IN)  :: dbk

    ! Surface pressure at t1 [hPa]
    REAL(fp),  INTENT(IN)  :: pres1(ILO:IHI, JULO:JHI)
    
    ! Surface pressure at t1+tdt [hPa]
    REAL(fp),  INTENT(IN)  :: pres2(ILO:IHI, JULO:JHI)
!
! !OUTPUT PARAMETERS:
!
    ! Pressure thickness, the pseudo-density in a 
    ! hydrostatic system at t1 [hPa]
    REAL(fp), INTENT(OUT) :: delp1(ILO:IHI, JULO:JHI)

    ! Pressure thickness, the pseudo-density in a 
    ! hydrostatic system at t1+tdt/2 (approximate) [hPa]
    REAL(fp), INTENT(OUT) :: delpm(ILO:IHI, JULO:JHI)

    ! Pressure at edges in "u" [hPa]
    REAL(fp), INTENT(OUT) :: pu(ILO:IHI, JULO:JHI)
!
! !AUTHOR:
!   Original code from Shian-Jiann Lin, DAO) 
!   John Tannahill, LLNL (jrt@llnl.gov)
! 
! !REVISION HISTORY: 
!   05 Dec 2008 - C. Carouge  - Replaced TPCORE routines by S-J Lin and Kevin
!                               Yeh with the TPCORE routines from GMI model.
!                               This eliminates the polar overshoot in the
!                               stratosphere.
!   05 Dec 2008 - R. Yantosca - Updated documentation and added ProTeX headers.
!                               Declare all REAL variables as REAL(fp).  Also 
!                               make sure all numerical constants are declared
!                               with the "D" double-precision exponent.  Added
!                               OpenMP parallel DO loops.
!   01 Apr 2009 - C. Carouge  - Moved the IK loop outside the subroutine.
!EOP
!------------------------------------------------------------------------------
!BOC
!
! !LOCAL VARIABLES:
!
    INTEGER :: il, ij

!   ----------------
!   Begin execution.
!   ----------------

       delp1(:,:) = dap + (dbk * pres1(:,:))
    
       delpm(:,:) =  &
                dap+  &
                (dbk * 0.5e+0_fp * (pres1(:,:) + pres2(:,:)))

    do ij = j1p, j2p
       pu(1,ij) = 0.5e+0_fp * (delpm(1,ij) + delpm(i2,ij))
       do il = i1+1, i2
          
          pu(il,ij) = 0.5e+0_fp * (delpm(il,ij) + delpm(il-1,ij))
    
       end do
    end do


  END SUBROUTINE Set_Press_Terms
!EOC
!------------------------------------------------------------------------------
!                  GEOS-Chem Global Chemical Transport Model                  !
!------------------------------------------------------------------------------
!BOP
!
! !IROUTINE: Calc_Courant
!
! !DESCRIPTION: Subroutine Calc\_Courant calculates courant numbers from 
!  the horizontal mass fluxes.
!\\
!\\
! !INTERFACE:
!
  SUBROUTINE Calc_Courant( cose, delpm, pu,     xmass, ymass, crx, cry,  & 
                           J1P,  J2P,   JU1_GL, J2_GL, ILO,   IHI, JULO, &
                           JHI,  I1,    I2,     JU1,   J2 )
!
! !INPUT PARAMETERS: 
!
    ! Global latitude indices at the edges of the S/N polar caps
    ! J1P=JU1_GL+1; J2P=J2_GL-1 for a polar cap of 1 latitude band
    ! J1P=JU1_GL+2; J2P=J2_GL-2 for a polar cap of 2 latitude bands
    INTEGER, INTENT(IN)  :: J1P,    J2P

    ! Global min & max latitude (J) indices
    INTEGER, INTENT(IN)  :: JU1_GL, J2_GL

    ! Local min & max longitude (I), latitude (J), altitude (K) indices
    INTEGER, INTENT(IN)  :: I1,     I2
    INTEGER, INTENT(IN)  :: JU1,    J2

    ! Local min & max longitude (I) and latitude (J) indices
    INTEGER, INTENT(IN)  :: ILO,    IHI
    INTEGER, INTENT(IN)  :: JULO,   JHI

    ! Cosine of grid box edges
    REAL(fp),  INTENT(IN)  :: cose (JU1_GL:J2_GL)

    ! Pressure thickness, the pseudo-density in a hydrostatic system
    ! at t1+tdt/2 (approximate) (mb)
    REAL(fp),  INTENT(IN)  :: delpm(ILO:IHI, JULO:JHI)

    ! pressure at edges in "u"  (mb)
    REAL(fp),  INTENT(IN)  :: pu   (iLO:IHI, JULO:JHI)

    ! horizontal mass flux in E-W and N-S directions [hPa]
    REAL(fp),  INTENT(IN)  :: xmass(ILO:IHI, JULO:JHI)
    REAL(fp),  INTENT(IN)  :: ymass(ILO:IHI, JULO:JHI)
!
! !OUTPUT PARAMETERS:
!
    ! Courant numbers in E-W and N-S directions
    REAL(fp),  INTENT(OUT) :: crx(ILO:IHI, JULO:JHI)
    REAL(fp),  INTENT(OUT) :: cry(ILO:IHI, JULO:JHI)
!
! !AUTHOR:
!   Original code from Shian-Jiann Lin, DAO) 
!   John Tannahill, LLNL (jrt@llnl.gov)
! 
! !REVISION HISTORY: 
!   05 Dec 2008 - C. Carouge  - Replaced TPCORE routines by S-J Lin and Kevin
!                               Yeh with the TPCORE routines from GMI model.
!                               This eliminates the polar overshoot in the
!                               stratosphere.
!   05 Dec 2008 - R. Yantosca - Updated documentation and added ProTeX headers.
!                               Declare all REAL variables as REAL(fp).  Also 
!                               make sure all numerical constants are declared
!                               with the "D" double-precision exponent.
!   01 Apr 2009 - C. Carouge  - Moved the IK loop outside the subroutine.
!EOP
!------------------------------------------------------------------------------
!BOC
!
! !LOCAL VARIABLES:
! 
    INTEGER :: ij

!   ----------------
!   Begin execution.
!   ----------------

    crx(:,:) = 0.0e+0_fp
    cry(:,:) = 0.0e+0_fp

!      ---------------------------------------------
!      Calculate E-W and N-S horizontal mass fluxes.
!      ---------------------------------------------

       do ij = j1p, j2p
    
          crx(:,ij) =  &
               xmass(:,ij) / pu(:,ij)
    
          cry(:,ij) =  &
               ymass(:,ij) /  &
               ((0.5e+0_fp * cose(ij)) *  &
               (delpm(:,ij) + delpm(:,ij-1)))
       end do

       cry(:,j2p+1) =  &
               ymass(:,j2p+1) /  &
               ((0.5e+0_fp * cose(j2p+1)) *  &
               (delpm(:,j2p+1) + delpm(:,j2p)))



  END SUBROUTINE Calc_Courant
!EOC 
!------------------------------------------------------------------------------
!                  GEOS-Chem Global Chemical Transport Model                  !
!------------------------------------------------------------------------------
!BOP
!
! !IROUTINE: Calc_Divergence

!
! !DESCRIPTION: Subroutine Calc\_Divergence calculates the divergence.
!\\
!\\
! !INTERFACE:
!
  SUBROUTINE Calc_Divergence( do_reduction, geofac_pc, geofac, dpi,   &
                              xmass,        ymass,     J1P,    J2P,   &
                              I1_GL,        I2_GL,     JU1_GL, J2_GL, &
                              ILO,          IHI,       JULO,   JHI,   &
                              I1,           I2,        JU1,    J2 )
!
! !INPUT PARAMETERS: 
!
    ! Global latitude indices at the edges of the S/N polar caps
    ! J1P=JU1_GL+1; J2P=J2_GL-1 for a polar cap of 1 latitude band
    ! J1P=JU1_GL+2; J2P=J2_GL-2 for a polar cap of 2 latitude bands
    INTEGER, INTENT(IN)  :: J1P,    J2P

    ! Global min & max longitude (I) and latitude (J) indices
    INTEGER, INTENT(IN)  :: I1_GL,  I2_GL
    INTEGER, INTENT(IN)  :: JU1_GL, J2_GL

    ! Local min & max longitude (I), latitude (J), altitude (K) indices
    INTEGER, INTENT(IN)  :: I1,     I2
    INTEGER, INTENT(IN)  :: JU1,    J2

    ! Local min & max longitude (I) and latitude (J) indices
    INTEGER, INTENT(IN)  :: ILO,    IHI
    INTEGER, INTENT(IN)  :: JULO,   JHI

    ! Set to F if called on Master or T if called by Slaves
    ! (NOTE: This is only for MPI parallelization, for OPENMP it should be F)
    LOGICAL, INTENT(IN)  :: do_reduction

    ! Special geometrical factor (geofac) for Polar cap
    REAL(fp) , INTENT(IN)  :: geofac_pc

    ! Geometrical factor for meridional advection; geofac uses correct 
    ! spherical geometry, and replaces acosp as the meridional geometrical 
    ! factor in TPCORE
    REAL(fp) , INTENT(IN)  :: geofac(JU1_GL:J2_GL)

    ! Horizontal mass flux in E/W and N/S directions [hPa]
    REAL(fp) , INTENT(IN)  :: xmass(ILO:IHI, JULO:JHI)
    REAL(fp) , INTENT(IN)  :: ymass(ILO:IHI, JULO:JHI)
!
! !OUTPUT PARAMETERS:
!
    ! Divergence at a grid point; used to calculate vertical motion [hPa]
    REAL(fp),  INTENT(OUT) :: dpi(I1:I2, JU1:J2)
!      
! !AUTHOR:
!   Original code from Shian-Jiann Lin, DAO 
!   John Tannahill, LLNL (jrt@llnl.gov)
! 
! !REVISION HISTORY: 
!   05 Dec 2008 - C. Carouge  - Replaced TPCORE routines by S-J Lin and Kevin
!                               Yeh with the TPCORE routines from GMI model.
!                               This eliminates the polar overshoot in the
!                               stratosphere.
!   05 Dec 2008 - R. Yantosca - Updated documentation and added ProTeX headers.
!                               Declare all REAL variables as REAL(fp).  Also 
!                               make sure all numerical constants are declared
!                               with the "D" double-precision exponent.  Added
!                               OpenMP parallel DO loops.
!   01 Apr 2009 - C. Carouge  - Moved the IK loop outside the subroutine.
!EOP
!------------------------------------------------------------------------------
!BOC
!
! !LOCAL VARIABLES:
!
    INTEGER :: il, ij

!   ----------------
!   Begin execution.
!   ----------------

!      -------------------------
!      Calculate N-S divergence.
!      -------------------------
       
       do ij = j1p, j2p

          dpi(:,ij) =  &
               (ymass(:,ij) - ymass(:,ij+1)) *  &
               geofac(ij)

!      -------------------------
!      Calculate E-W divergence.
!      -------------------------

          do il = i1, i2-1
          
             dpi(il,ij) =  &
                  dpi(il,ij) +  &
                  xmass(il,ij) - xmass(il+1,ij)

          end do

          dpi(i2,ij) =  &
               dpi(i2,ij) +  &
               xmass(i2,ij) - xmass(1,ij)
       end do


!   ===========================
    call Do_Divergence_Pole_Sum  &
!   ===========================
         (do_reduction, geofac_pc, dpi, ymass, &
         i1_gl, i2_gl, j1p, j2p, &
         ju1_gl, j2_gl, ilo, ihi, julo, jhi, i1, i2, ju1, j2)


    if (j1p /= ju1_gl+1) then

!       --------------------------------------------
!       Polar cap enlarged:  copy dpi to polar ring.
!       --------------------------------------------
       
          dpi(:,ju1+1) = dpi(:,ju1)
          dpi(:,j2-1)  = dpi(:,j2)
    end if


  END SUBROUTINE Calc_Divergence
!EOC 
!------------------------------------------------------------------------------
!                  GEOS-Chem Global Chemical Transport Model                  !
!------------------------------------------------------------------------------
!BOP
!
! !IROUTINE: Do_Divergence_Pole_Sum
!
! !DESCRIPTION: Subroutine Do\_Divergence\_Pole\_Sum sets the divergence 
!  at the Poles.
!\\
!\\
! !INTERFACE:
!
  SUBROUTINE Do_Divergence_Pole_Sum( do_reduction, geofac_pc, dpi, ymass, &
                                     I1_GL,        I2_GL,     J1P, J2P,   &
                                     JU1_GL,       J2_GL,     ILO, IHI,   &
                                     JULO,         JHI,       I1,  I2,    &
                                     JU1,          J2)
!
! !INPUT PARAMETERS: 
!
    ! Global latitude indices at the edges of the S/N polar caps
    ! J1P=JU1_GL+1; J2P=J2_GL-1 for a polar cap of 1 latitude band
    ! J1P=JU1_GL+2; J2P=J2_GL-2 for a polar cap of 2 latitude bands
    INTEGER, INTENT(IN)  :: J1P,    J2P

    ! Global min & max longitude (I) and latitude (J) indices
    INTEGER, INTENT(IN)  :: I1_GL,  I2_GL
    INTEGER, INTENT(IN)  :: JU1_GL, J2_GL

    ! Local min & max longitude (I), latitude (J), altitude (K) indices
    INTEGER, INTENT(IN)  :: I1,     I2
    INTEGER, INTENT(IN)  :: JU1,    J2

    ! Local min & max longitude (I) and latitude (J) indices
    INTEGER, INTENT(IN)  :: ILO,    IHI
    INTEGER, INTENT(IN)  :: JULO,   JHI

    ! Set to T if called on Master or F if called by slaves
    ! NOTE: This seems not to be used here....)
    LOGICAL, INTENT(IN)   :: do_reduction

    ! Special geometrical factor (geofac) for Polar cap
    REAL(fp),  INTENT(in)   :: geofac_pc

    ! Horizontal mass flux in N-S direction [hPa]
    REAL(fp),  INTENT(IN)   :: ymass(ILO:IHI, JULO:JHI)
!
! !OUTPUT PARAMETERS:
!
    ! Divergence at a grid point; used to calculate vertical motion [hPa]
    REAL(fp),  INTENT(OUT)  :: dpi(I1:I2, JU1:J2)

! !AUTHOR:
!   Original code from Shian-Jiann Lin, DAO 
!   John Tannahill, LLNL (jrt@llnl.gov)
! 
! !REVISION HISTORY: 
!   05 Dec 2008 - C. Carouge  - Replaced TPCORE routines by S-J Lin and Kevin
!                               Yeh with the TPCORE routines from GMI model.
!                               This eliminates the polar overshoot in the
!                               stratosphere.
!   05 Dec 2008 - R. Yantosca - Updated documentation and added ProTeX headers.
!                               Declare all REAL variables as REAL(fp).  Also 
!                               make sure all numerical constants are declared
!                               with the "D" double-precision exponent. Added
!                               OpenMP parallel DO loops.
!   01 Apr 2009 - C. Carouge  - Moved the IK loop outside the subroutine.
!EOP
!------------------------------------------------------------------------------
!BOC
!
! !LOCAL VARIABLES:
! 
    INTEGER :: il
    REAL(fp)  :: ri2
    REAL(fp)  :: mean_np
    REAL(fp)  :: mean_sp
    REAL(fp)  :: sumnp
    REAL(fp)  :: sumsp
   

!   ----------------
!   Begin execution.
!   ----------------

    ri2 = i2_gl


!   ==================
    if (ju1 == ju1_gl) then
!   ==================

          sumsp = 0.0e+0_fp

          do il = i1, i2

             sumsp = sumsp + ymass(il,j1p)

          end do

          mean_sp = -sumsp / ri2 * geofac_pc

          do il = i1, i2

             dpi(il,ju1) = mean_sp
             
          end do
          
!   ======
    end if
!   ======


!   ================
    if (j2 == j2_gl) then
!   ================

          sumnp = 0.0e+0_fp

          do il = i1, i2

             sumnp = sumnp + ymass(il,j2p+1)
            
          end do

          mean_np = sumnp / ri2 * geofac_pc

          do il = i1, i2

             dpi(il,j2) = mean_np

          end do

!   ======
    end if
!   ======

  END SUBROUTINE Do_Divergence_Pole_Sum
!EOC 
!------------------------------------------------------------------------------
!                  GEOS-Chem Global Chemical Transport Model                  !
!------------------------------------------------------------------------------
!BOP
!
! !IROUTINE: Do_Cross_Terms_Pole_I2d2
!
! !DESCRIPTION: Subroutine Do\_Cross\_Terms\_Pole\_I2d2 sets "va" at the Poles.
!\\
!\\
! !INTERFACE:
!
  SUBROUTINE Do_Cross_Terms_Pole_I2d2( cry,   va,  I1_GL, I2_GL, JU1_GL, &
                                       J2_GL, J1P, ILO,   IHI,   JULO,   &
                                       JHI,   I1,  I2,    JU1,   J2 )
!
! !INPUT PARAMETERS: 
!
    ! Global latitude indices at the edge of the South polar cap
    ! J1P=JU1_GL+1 for a polar cap of 1 latitude band
    ! J1P=JU1_GL+2 for a polar cap of 2 latitude bands
    INTEGER, INTENT(IN)  :: J1P

    ! Global min & max longitude (I) and latitude (J) indices
    INTEGER, INTENT(IN)  :: I1_GL,  I2_GL
    INTEGER, INTENT(IN)  :: JU1_GL, J2_GL

    ! Local min & max longitude (I), latitude (J), altitude (K) indices
    INTEGER, INTENT(IN)  :: I1,     I2
    INTEGER, INTENT(IN)  :: JU1,    J2

    ! Local min & max longitude (I) and latitude (J) indices
    INTEGER, INTENT(IN)  :: ILO,    IHI
    INTEGER, INTENT(IN)  :: JULO,   JHI

    ! Courant number in N-S direction
    REAL(fp),  INTENT(IN)  :: cry(ILO:IHI, JULO:JHI)
!
! !OUTPUT PARAMETERS:
!
    ! Average of Courant numbers from ij and ij+1
    REAL(fp),  INTENT(OUT) :: va(ILO:IHI, JULO:JHI)
!
! !AUTHOR:
!   Original code from Shian-Jiann Lin, DAO 
!   John Tannahill, LLNL (jrt@llnl.gov)
! 
! !REVISION HISTORY: 
!   05 Dec 2008 - C. Carouge  - Replaced TPCORE routines by S-J Lin and Kevin
!                               Yeh with the TPCORE routines from GMI model.
!                               This eliminates the polar overshoot in the
!                               stratosphere.
!   05 Dec 2008 - R. Yantosca - Updated documentation and added ProTeX headers.
!                               Declare all REAL variables as REAL(fp).  Also 
!                               make sure all numerical constants are declared
!                               with the "D" double-precision exponent.
!   01 Apr 2009 - C. Carouge  - Moved the IK loop outside the subroutine.
!EOP
!------------------------------------------------------------------------------
!BOC
!
! !LOCAL VARIABLES:
! 
    INTEGER :: i2d2
    INTEGER :: il

!   ----------------
!   Begin execution.
!   ----------------

    i2d2 = i2_gl / 2


!   ====================
    if (j1p == ju1_gl+1) then
!   ====================

!      ---------------------------------------------
!      Polar Cap NOT Enlarged:
!      Get cross terms for N-S horizontal advection.
!      ---------------------------------------------

!      ==================
       if (ju1 == ju1_gl) then
!      ==================

          do il = i1, i2d2

             va(il,ju1) =  &
                  0.5e+0_fp * (cry(il,ju1+1) - cry(il+i2d2,ju1+1))

             va(il+i2d2,ju1) = -va(il,ju1)

          end do

!      ======
       end if
!      ======


!      ================
       if (j2 == j2_gl) then
!      ================

          do il = i1, i2d2

             va(il,j2) =  &
                  0.5e+0_fp * (cry(il,j2) - cry(il+i2d2,j2-1))

             va(il+i2d2,j2) = -va(il,j2)

          end do

!      ======
       end if
!      ======

!   ======
    end if
!   ======


  END SUBROUTINE Do_Cross_Terms_Pole_I2d2
!EOC 
!------------------------------------------------------------------------------
!                  GEOS-Chem Global Chemical Transport Model                  !
!------------------------------------------------------------------------------
!BOP
!
! !IROUTINE: Xadv_Dao2
!
! !DESCRIPTION: Subroutine Xadv\_Dao2 is the advective form E-W operator for 
!  computing the adx (E-W) cross term.
!\\
!\\
! !INTERFACE:
!
  SUBROUTINE Xadv_Dao2( iad,    jn,    js,  adx,  qqv, &
                        ua,     ILO,   IHI, JULO, JHI, &
                        JU1_GL, J2_GL, J1P, J2P,  I1,  &
                        I2,     JU1,   J2)
!
! !INPUT PARAMETERS: 
!
    ! Global latitude indices at the edges of the S/N polar caps
    ! J1P=JU1_GL+1; J2P=J2_GL-1 for a polar cap of 1 latitude band
    ! J1P=JU1_GL+2; J2P=J2_GL-2 for a polar cap of 2 latitude bands
    INTEGER, INTENT(IN)  :: J1P,    J2P

    ! Global min & max latitude (J) indices
    INTEGER, INTENT(IN)  :: JU1_GL, J2_GL

    ! Local min & max longitude (I), latitude (J), altitude (K) indices
    INTEGER, INTENT(IN)  :: I1,     I2
    INTEGER, INTENT(IN)  :: JU1,    J2

    ! Local min & max longitude (I) and latitude (J) indices
    INTEGER, INTENT(IN)  :: ILO,    IHI
    INTEGER, INTENT(IN)  :: JULO,   JHI

    ! if iad = 1, use 1st order accurate scheme;
    ! if iad = 2, use 2nd order accurate scheme
    INTEGER, INTENT(IN)  :: iad

    ! Northward of latitude index = jn, Courant numbers could be > 1,
    ! so use the flux-form semi-Lagrangian scheme
    INTEGER, INTENT(IN)  :: jn

    ! southward of latitude index = js, Courant numbers could be > 1,
    ! so use the flux-form semi-Lagrangian scheme
    INTEGER, INTENT(IN)  :: js
 
    ! Concentration contribution from N-S advection [mixing ratio]
    REAL(fp),  INTENT(IN)  :: qqv(ILO:IHI, JULO:JHI)

    ! Average of Courant numbers from il and il+1
    REAL(fp),  INTENT(IN)  :: ua(ILO:IHI, JULO:JHI)
!
! !OUTPUT PARAMETERS:
!
    ! Cross term due to E-W advection [mixing ratio]
    REAL(fp),  INTENT(OUT) :: adx(ILO:IHI, JULO:JHI)
!
! !AUTHOR:
!   Original code from Shian-Jiann Lin, DAO 
!   John Tannahill, LLNL (jrt@llnl.gov)
! 
! !REVISION HISTORY: 
!   05 Dec 2008 - C. Carouge  - Replaced TPCORE routines by S-J Lin and Kevin
!                               Yeh with the TPCORE routines from GMI model.
!                               This eliminates the polar overshoot in the
!                               stratosphere.
!   05 Dec 2008 - R. Yantosca - Updated documentation and added ProTeX headers.
!                               Declare all REAL variables as REAL(fp).  Also 
!                               make sure all numerical constants are declared
!                               with the "D" double-precision exponent.  Added
!                               OpenMP parallel DO loops.
!   01 Apr 2009 - C. Carouge  - Moved the IK loop outside the subroutine.
!EOP
!------------------------------------------------------------------------------
!BOC
!
! !LOCAL VARIABLES:
! 
    ! Scalars
    INTEGER :: il, ij, iu
    INTEGER :: imp, iue, iuw
    REAL(fp)  :: a1, b1, c1
    REAL(fp)  :: rdiff
    REAL(fp)  :: ril, riu
    real(fp)  :: ru
    
    ! Arrays
    REAL(fp)  :: qtmp(-i2/3:i2+i2/3, julo:jhi)
      
    !     ----------------
    !     Begin execution.
    !     ----------------
    
    ! Zero output array
    adx = 0e+0_fp

       do ij = julo, jhi
  
          do il=1,i2
             qtmp(il,ij) = qqv(il,ij)
          enddo
          
          do il=-i2/3,0
             qtmp(il,ij) = qqv(i2+il,ij)
          enddo
          
          do il=i2+1,i2+i2/3
             qtmp(il,ij) = qqv(il-i2,ij)
          enddo
       enddo

!   =============
    if (iad == 1) then
!   =============
         
       !       ----------
       !       1st order.
       !       ----------

          do ij = j1p, j2p
               

             if ((ij <= js) .or. (ij >= jn)) then
                  
                !             --------------
                !             In Polar area.
                !             --------------
                  
                do il = i1, i2
                     
                   iu  = ua(il,ij)
                   riu = iu
                   ru  = ua(il,ij) - riu
                   iu  = il - iu
                     
                   if (ua(il,ij) >= 0.0e+0_fp) then
                      rdiff = qtmp(iu-1,ij) - qtmp(iu,ij)
                   else
                      rdiff = qtmp(iu,ij)   - qtmp(iu+1,ij)
                   end if
                     
                   adx(il,ij) = (qtmp(iu,ij) - qtmp(il,ij)) +  &
                                   (ru * rdiff)
                     
                end do
                  
             else  ! js < ij < jn
                  
                !             ----------------
                !             Eulerian upwind.
                !             ----------------
                  
                do il = i1, i2
                     
                   ril = il
                   iu  = ril - ua(il,ij)
                     
                   adx(il,ij) = ua(il,ij) *  &
                        (qtmp(iu,ij) - qtmp(iu+1,ij))
                     
                end do
                  
             end if
               
          end do
         
!   ==================
    else if (iad == 2) then
!   ==================
         

          do ij = j1p, j2p
               

             if ((ij <= js) .or. (ij >= jn)) then
                  
                !             --------------
                !             In Polar area.
                !             --------------
                  
                do il = i1, i2
                     
                   iu  = Nint (ua(il,ij))
                   riu = iu
                   ru  = riu - ua(il,ij)
                   iu  = il - iu
                     
                   a1 = 0.5e+0_fp * (qtmp(iu+1,ij) + qtmp(iu-1,ij)) -  &
                                 qtmp(iu,ij)
                     
                   b1 = 0.5e+0_fp * (qtmp(iu+1,ij) - qtmp(iu-1,ij))
                     
                   c1 = qtmp(iu,ij) - qtmp(il,ij)
                     
                   adx(il,ij) = (ru * ((a1 * ru) + b1)) + c1
                     
                end do
                  
             else  ! js < ij < jn
                  
                !             ----------------
                !             Eulerian upwind.
                !             ----------------
                  
                do il = i1, i2
                   
                   iu  = Nint (ua(il,ij))
                   riu = iu
                   ru  = riu - ua(il,ij)
                   iu  = il - iu
                     
                   a1 = 0.5e+0_fp * (qtmp(iu+1,ij) + qtmp(iu-1,ij)) -  &
                                 qtmp(iu,ij)
                   
                   b1 = 0.5e+0_fp * (qtmp(iu+1,ij) - qtmp(iu-1,ij))
                     
                   c1 = qtmp(iu,ij) - qtmp(il,ij)
                     
                   adx(il,ij) = (ru * ((a1 * ru) + b1)) + c1
                     
                end do
                  
             end if
               
          end do
!   ======
    end if
!   ======
      
      
    if (ju1 == ju1_gl) then
       
          adx(i1:i2,ju1) = 0.0e+0_fp
         
          if (j1p /= ju1_gl+1) then
            
             adx(i1:i2,ju1+1) = 0.0e+0_fp
            
          end if
          
    end if
      
      
    if (j2 == j2_gl) then

          adx(i1:i2,j2) = 0.0e+0_fp
         
          if (j1p /= ju1_gl+1) then
            
             adx(i1:i2,j2-1) = 0.0e+0_fp
            
          end if

    end if
      
  
  END SUBROUTINE Xadv_Dao2
!EOC 
!------------------------------------------------------------------------------
!                  GEOS-Chem Global Chemical Transport Model                  !
!------------------------------------------------------------------------------
!BOP
!
! !IROUTINE: Yadv_Dao2
!
! !DESCRIPTION: Subroutine Yadv\_Dao2 is the advective form N-S operator 
!  for computing the ady (N-S) cross term.
!\\
!\\
! !INTERFACE:
!
  SUBROUTINE Yadv_Dao2( iad,   ady,    qqu,   va,  I1_GL, &
                        I2_GL, JU1_GL, J2_GL, J1P, J2P,   &
                        ILO,   IHI,    JULO,  JHI, I1,    &
                        I2,    JU1,    J2)
!
! !INPUT PARAMETERS: 
!
    ! Global latitude indices at the edges of the S/N polar caps
    ! J1P=JU1_GL+1; J2P=J2_GL-1 for a polar cap of 1 latitude band
    ! J1P=JU1_GL+2; J2P=J2_GL-2 for a polar cap of 2 latitude bands
    INTEGER, INTENT(IN)  :: J1P,    J2P

    ! Global min & max longitude (I) and latitude (J) indices
    INTEGER, INTENT(IN)  :: I1_GL,  I2_GL
    INTEGER, INTENT(IN)  :: JU1_GL, J2_GL

    ! Local min & max longitude (I), latitude (J), altitude (K) indices
    INTEGER, INTENT(IN)  :: I1,     I2
    INTEGER, INTENT(IN)  :: JU1,    J2

    ! Local min & max longitude (I) and latitude (J) indices
    INTEGER, INTENT(IN)  :: ILO,    IHI
    INTEGER, INTENT(IN)  :: JULO,   JHI

    ! If iad = 1, use 1st order accurate scheme;
    ! If iad = 2, use 2nd order accurate scheme
    INTEGER, INTENT(IN)  :: iad

    ! Concentration contribution from E-W advection [mixing ratio]
    REAL(fp),  INTENT(IN)  :: qqu(ILO:IHI, JULO:JHI)

    ! Average of Courant numbers from ij and ij+1
    REAL(fp),  INTENT(IN)  :: va(ILO:IHI, JULO:JHI)
!
! !OUTPUT PARAMETERS:
!
    ! Cross term due to N-S advection (mixing ratio)
    REAL(fp),  INTENT(OUT) :: ady(ILO:IHI, JULO:JHI)

! !AUTHOR:
!   Original code from Shian-Jiann Lin, DAO 
!   John Tannahill, LLNL (jrt@llnl.gov)
! 
! !REVISION HISTORY: 
!   05 Dec 2008 - C. Carouge  - Replaced TPCORE routines by S-J Lin and Kevin
!                               Yeh with the TPCORE routines from GMI model.
!                               This eliminates the polar overshoot in the
!                               stratosphere.
!   05 Dec 2008 - R. Yantosca - Updated documentation and added ProTeX headers.
!                               Declare all REAL variables as REAL(fp).  Also 
!                               make sure all numerical constants are declared
!                               with the "D" double-precision exponent.
!   01 Apr 2009 - C. Carouge  - Moved the IK loop outside the subroutine.
!EOP
!------------------------------------------------------------------------------
!BOC
!
! !LOCAL VARIABLES:
! 
    ! Scalars
    INTEGER :: il, ij
    INTEGER :: jv
    REAL(fp)  :: a1, b1, c1
    REAL(fp)  :: rij, rjv
    REAL(fp)  :: rv

    ! Arrays 
    ! We may need a small ghost zone depending 
    ! on the polar cap used
    REAL(fp)  :: qquwk(ilo:ihi, julo-2:jhi+2)   
                                                       
!     ----------------
!     Begin execution.
!     ----------------

    ! Zero output array
    ady = 0e+0_fp

    ! Make work array
    do ij = julo, jhi
       qquwk(:,ij) = qqu(:,ij)
    end do


    !%%%%%%%%%%%%%%%%%%%%%%%%%%%%%%%%%%%%%%%%%%%%%%%%%%%%%%%%%%%%%%%%
    ! This routine creates a ghost zone in latitude in case of 
    ! not enlarged polar cap 
    ! (ccc, 11/20/08)
!   ======================
    call Do_Yadv_Pole_I2d2 &
!   ======================
         (qqu, qquwk, &
          i1_gl, i2_gl, ju1_gl, j2_gl, j1p, &
          ilo, ihi, julo, jhi, i1, i2, ju1, j2)

      
!   =============
    if (iad == 1) then
!   =============
         
       !       ----------
       !       1st order.
       !       ----------
         
          do ij = j1p-1, j2p+1
             do il = i1, i2
!c?
                rij = ij
                jv  = rij - va(il,ij)
                  
                ady(il,ij) = va(il,ij) *  &
                     (qquwk(il,jv) - qquwk(il,jv+1))
                  
             end do
          end do
         
         
!   ==================
    else if (iad == 2) then
!   ==================
         
          do ij = j1p-1, j2p+1
             do il = i1, i2
!c?
                jv  = Nint (va(il,ij))
                rjv = jv
                rv  = rjv - va(il,ij)
                jv  = ij - jv
                  
                a1 = 0.5e+0_fp * (qquwk(il,jv+1) + qquwk(il,jv-1)) -  &
                              qquwk(il,jv)
                  
                b1 = 0.5e+0_fp * (qquwk(il,jv+1) - qquwk(il,jv-1))
                  
                c1 = qquwk(il,jv) - qquwk(il,ij)
                  
                ady(il,ij) = (rv * ((a1 * rv) + b1)) + c1
                  
             end do
          end do
         
    end if
      
      
!   =====================
    call Do_Yadv_Pole_Sum &
!   =====================
         ( ady, &
           i1_gl, i2_gl, ju1_gl, j2_gl, j1p, &
           ilo, ihi, julo, jhi, i1, i2, ju1, j2)
      

  END SUBROUTINE Yadv_Dao2
!EOC 
!------------------------------------------------------------------------------
!                  GEOS-Chem Global Chemical Transport Model                  !
!------------------------------------------------------------------------------
!BOP
!
! !IROUTINE: Do_Yadv_Pole_I2d2
!
! !DESCRIPTION: Subroutine Do\_Yadv\_Pole\_I2d2 sets "qquwk" at the Poles.
!\\
!\\
! !INTERFACE:
!
  SUBROUTINE Do_Yadv_Pole_I2d2 ( qqu, qquwk, I1_GL, I2_GL, JU1_GL, J2_GL, &
                                 J1P, ILO,   IHI,   JULO,  JHI,    I1,    &
                                 I2,  JU1,   J2  )
!
! !INPUT PARAMETERS: 
!
    ! Global latitude indices at the edges of the South polar cap
    ! J1P=JU1_GL+1 for a polar cap of 1 latitude band
    ! J1P=JU1_GL+2 for a polar cap of 2 latitude bands
    INTEGER, INTENT(IN)  :: J1P

    ! Global min & max longitude (I) and latitude (J) indices
    INTEGER, INTENT(IN)  :: I1_GL,  I2_GL
    INTEGER, INTENT(IN)  :: JU1_GL, J2_GL

    ! Local min & max longitude (I), latitude (J), altitude (K) indices
    INTEGER, INTENT(IN)  :: I1,     I2
    INTEGER, INTENT(IN)  :: JU1,    J2

    ! Local min & max longitude (I) and latitude (J) indices
    INTEGER, INTENT(IN)  :: ILO,    IHI
    INTEGER, INTENT(IN)  :: JULO,   JHI
      
    ! concentration contribution from E-W advection [mixing ratio]
    REAL(fp),  INTENT(IN)  :: qqu(ILO:IHI, JULO:JHI)
!
! !OUTPUT PARAMETERS:
!
    ! qqu working array [mixing ratio]
    REAL(fp),  INTENT(OUT) :: qquwk(ILO:IHI, JULO-2:JHI+2)
!
! !AUTHOR:
!   Original code from Shian-Jiann Lin, DAO 
!   John Tannahill, LLNL (jrt@llnl.gov)
! 
! !REVISION HISTORY: 
!   05 Dec 2008 - C. Carouge  - Replaced TPCORE routines by S-J Lin and Kevin
!                               Yeh with the TPCORE routines from GMI model.
!                               This eliminates the polar overshoot in the
!                               stratosphere.
!   05 Dec 2008 - R. Yantosca - Updated documentation and added ProTeX headers.
!                               Declare all REAL variables as REAL(fp).  Also 
!                               make sure all numerical constants are declared
!                               with the "D" double-precision exponent.  Added
!                               OpenMP parallel DO loops.
!   01 Apr 2009 - C. Carouge  - Moved the IK loop outside the subroutine.
!EOP
!------------------------------------------------------------------------------
!BOC
!
! !LOCAL VARIABLES:
! 
    ! Scalars
    INTEGER :: i2d2
    INTEGER :: il, ij
    INTEGER :: inb
      
      
!   ----------------
!   Begin execution.
!   ----------------

    i2d2 = i2_gl / 2


!   ====================
    if (j1p == ju1_gl+1) then
!   ====================

!      -----------------------
!      Polar Cap NOT Enlarged.
!      -----------------------

!      ==================
       if (ju1 == ju1_gl) then
!      ==================

          do il = i1, i2d2
             do inb = 1, 2
                 
                qquwk(il,     ju1-inb) = qqu(il+i2d2,ju1+inb)
                qquwk(il+i2d2,ju1-inb) = qqu(il,     ju1+inb)
                 
             end do
          end do


!      ======
       end if
!      ======


!      ================
       if (j2 == j2_gl) then
!      ================

          do il = i1, i2d2
             do inb = 1, 2
                 
                qquwk(il,     j2+inb) = qqu(il+i2d2,j2-inb)
                qquwk(il+i2d2,j2+inb) = qqu(il,     j2-inb)
                 
             end do
          end do


!      ======
       end if
!      ======

!   ======
    end if
!   ======


  END SUBROUTINE Do_Yadv_Pole_I2d2
!EOC 
!------------------------------------------------------------------------------
!                  GEOS-Chem Global Chemical Transport Model                  !
!------------------------------------------------------------------------------
!BOP
!
! !IROUTINE: Do_Yadv_Pole_Sum
!
! !DESCRIPTION: Subroutine Do\_Yadv\_Pole\_Sum sets the cross term due to 
!  N-S advection at the Poles.
!\\
!\\
! !INTERFACE:
!
  SUBROUTINE Do_Yadv_Pole_Sum( ady, I1_GL, I2_GL, JU1_GL, J2_GL, J1P, &
                               ILO, IHI,   JULO,  JHI,    I1,    I2,  &
                               JU1, J2)
!
! !INPUT PARAMETERS: 
!
    ! Global latitude index at the edge of the South polar cap
    ! J1P=JU1_GL+1; for a polar cap of 1 latitude band
    ! J1P=JU1_GL+2; for a polar cap of 2 latitude bands
    INTEGER, INTENT(IN)    :: J1P

    ! Global min & max longitude (I) and latitude (J) indices
    INTEGER, INTENT(IN)    :: I1_GL,  I2_GL
    INTEGER, INTENT(IN)    :: JU1_GL, J2_GL

    ! Local min & max longitude (I), latitude (J), altitude (K) indices
    INTEGER, INTENT(IN)    :: I1,     I2
    INTEGER, INTENT(IN)    :: JU1,    J2

    ! Local min & max longitude (I) and latitude (J) indices
    INTEGER, INTENT(IN)    :: ILO,    IHI
    INTEGER, INTENT(IN)    :: JULO,   JHI
!
! !OUTPUT PARAMETERS:
!
    ! Cross term due to N-S advection (mixing ratio)
    REAL(fp),  INTENT(INOUT) :: ady(ILO:IHI, JULO:JHI)
!
! !AUTHOR:
!   Original code from Shian-Jiann Lin, DAO 
!   John Tannahill, LLNL (jrt@llnl.gov)
! 
! !REVISION HISTORY: 
!   05 Dec 2008 - C. Carouge  - Replaced TPCORE routines by S-J Lin and Kevin
!                               Yeh with the TPCORE routines from GMI model.
!                               This eliminates the polar overshoot in the
!                               stratosphere.
!   05 Dec 2008 - R. Yantosca - Updated documentation and added ProTeX headers.
!                               Declare all REAL variables as REAL(fp).  Also 
!                               make sure all numerical constants are declared
!                               with the "D" double-precision exponent.  Added
!                               OpenMP parallel DO loops.  Also make a logical
!                               to test if we are using an extended polar cap.
!   01 Apr 2009 - C. Carouge  - Moved the IK loop outside the subroutine.
!EOP
!------------------------------------------------------------------------------
!BOC
!
! !LOCAL VARIABLES:
! 

    ! Scalars
    INTEGER :: il
      
    ! Arrays
    REAL(fp)  :: sumnp
    REAL(fp)  :: sumsp
      
    ! Add 
    LOGICAL :: IS_EXT_POLAR_CAP
    

    ! ----------------
    ! Begin execution.
    ! ----------------

    ! Test if we are using extended polar caps (i.e. the S pole and next N 
    ! latitude and N. Pole and next S latitude).  Do this outside the loops.
    ! (bmy, 12/11/08)
    IS_EXT_POLAR_CAP = ( J1P == JU1_GL + 2 )

    ! ------------
    !  South Pole
    ! ------------

          sumsp = 0.0e+0_fp
          sumnp = 0.0e+0_fp
            
          if ( IS_EXT_POLAR_CAP ) then

             ! For a 2-latitude polar cap (S. Pole + next Northward latitude)
             do il = i1, i2
                  
                sumsp = sumsp + ady(il,ju1+1)
                sumnp = sumnp + ady(il,j2-1)
                  
             end do
               
          else
               
             ! For a 1-latitude polar cap (S. Pole only)
             do il = i1, i2
                  
                sumsp = sumsp + ady(il,ju1)
                sumnp = sumnp + ady(il,j2)
                  
             end do
               
          end if
            
          sumsp = sumsp / i2_gl
          sumnp = sumnp / i2_gl
          
          if ( IS_EXT_POLAR_CAP ) then
             
             ! For a 2-latitude polar cap (S. Pole + next Northward latitude)
             do il = i1, i2
                
                ady(il,ju1+1) = sumsp
                ady(il,ju1)   = sumsp
                ady(il,j2-1) = sumnp
                ady(il,j2)   = sumnp
                  
             end do
               
          else
               
             ! For a 1-latitude polar cap (S. Pole only)
             do il = i1, i2
                  
                ady(il,ju1) = sumsp
                ady(il,j2) = sumnp
                  
             end do
               
          end if
            
  END SUBROUTINE Do_Yadv_Pole_Sum
!EOC 
!------------------------------------------------------------------------------
!                  GEOS-Chem Global Chemical Transport Model                  !
!------------------------------------------------------------------------------
!BOP
!
! !IROUTINE: Xtp
!
! !DESCRIPTION: Subroutine Xtp does horizontal advection in the E-W direction.
!\\
!\\
! !INTERFACE:
!
  SUBROUTINE Xtp( ilmt, jn,  js,    pu,     crx,   dq1, qqv, xmass, fx,  &
                  J1P,  J2P, I2_GL, JU1_GL, J2_GL, ILO, IHI, JULO,  JHI, &
                  I1,   I2,  JU1,   J2,  iord )

!
! !INPUT PARAMETERS: 
!
    ! Global latitude indices at the edges of the S/N polar caps
    ! J1P=JU1_GL+1; J2P=J2_GL-1 for a polar cap of 1 latitude band
    ! J1P=JU1_GL+2; J2P=J2_GL-2 for a polar cap of 2 latitude bands
    INTEGER, INTENT(IN)    :: J1P,    J2P

    ! Global min & max longitude (I) and latitude (J) indices
    INTEGER, INTENT(IN)    ::         I2_GL
    INTEGER, INTENT(IN)    :: JU1_GL, J2_GL

    ! Local min & max longitude (I), latitude (J), altitude (K) indices
    INTEGER, INTENT(IN)    :: I1,     I2
    INTEGER, INTENT(IN)    :: JU1,    J2

    ! Local min & max longitude (I) and latitude (J) indices
    INTEGER, INTENT(IN)    :: ILO,    IHI
    INTEGER, INTENT(IN)    :: JULO,   JHI

    ! Controls various options in E-W advection
    INTEGER, INTENT(IN)    :: ilmt

    ! Northward of latitude index = jn, Courant numbers could be > 1,
    ! so use the flux-form semi-Lagrangian scheme
    INTEGER, INTENT(IN)    :: jn

    ! Southward of latitude index = js, Courant numbers could be > 1,
    ! so use the flux-form semi-Lagrangian scheme
    INTEGER, INTENT(IN)    :: js

    ! Option for E-W transport scheme.  See module header for more info.
    INTEGER, INTENT(IN)    :: iord

    ! pressure at edges in "u" [hPa]
    REAL(fp),  INTENT(IN)    :: pu(ILO:IHI, JULO:JHI)

    ! Courant number in E-W direction
    REAL(fp),  INTENT(IN)    :: crx(ILO:IHI, JULO:JHI)

    ! Horizontal mass flux in E-W direction [hPa]
    REAL(fp),  INTENT(IN)    :: xmass(ILO:IHI, JULO:JHI)
!
! !INPUT/OUTPUT PARAMETERS: 
!
    ! Species density [hPa]
    REAL(fp),  INTENT(INOUT) :: dq1(ILO:IHI, JULO:JHI)

    ! Concentration contribution from N-S advection [mixing ratio]
    REAL(fp),  INTENT(INOUT) :: qqv(ILO:IHI, JULO:JHI)
!
! !OUTPUT PARAMETERS:
!
    ! E-W flux [mixing ratio]
    REAL(fp),  INTENT(OUT)   :: fx(ILO:IHI, JULO:JHI)
!
! !AUTHOR:
!   Original code from Shian-Jiann Lin, DAO 
!   John Tannahill, LLNL (jrt@llnl.gov)
! 
! !REVISION HISTORY: 
!   05 Dec 2008 - C. Carouge  - Replaced TPCORE routines by S-J Lin and Kevin
!                               Yeh with the TPCORE routines from GMI model.
!                               This eliminates the polar overshoot in the
!                               stratosphere.
!   05 Dec 2008 - R. Yantosca - Updated documentation and added ProTeX headers.
!                               Declare all REAL variables as REAL(fp).  Also 
!                               make sure all numerical constants are declared
!                               with the "D" double-precision exponent.  Added
!                               OpenMP parallel DO loops.
!   01 Apr 2009 - C. Carouge  - Moved the IK loop outside the subroutine.
!EOP
!------------------------------------------------------------------------------
!BOC
!
! !LOCAL VARIABLES:
! 
    ! Scalars
    INTEGER :: il, ij, ic
    INTEGER :: iu, ix, iuw, iue, imp
    INTEGER :: jvan
    REAL(fp)  :: rc
    REAL(fp)  :: ric, ril

    ! Arrays
    INTEGER :: isav(i1:i2)
    REAL(fp)  :: dcx(-i2/3:i2+i2/3, julo:jhi)
    REAL(fp)  :: qtmp(-i2/3:i2+i2/3, julo:jhi)


    !     ----------------
    !     Begin execution.
    !     ----------------

    dcx(:,:) = 0.0e+0_fp
    fx(:,:) = 0.0e+0_fp
    
    imp = i2+1
    
    ! NOTE: these loops do not parallelize well (bmy, 12/5/08)

    ! Populate qtmp
    do il=i1,i2
       qtmp(il,:) = qqv(il,:)
    enddo
    
    do il = -i2/3,0
       qtmp(il,:) = qqv(i2+il,:)
    enddo
    
    do il = i2+1,i2+i2/3
       qtmp(il,:) = qqv(il-i2,:)
    enddo

    if (IORD /= 1) then
       qtmp(i1-1,:) = qqv(i2,:)
       qtmp(i1-2,:) = qqv(i2-1,:)
       qtmp(i2+1,:) = qqv(i1,:)
       qtmp(i2+2,:) = qqv(i1+1,:)

!      ==========
       call Xmist &
!      ==========
            (dcx, qtmp, &
             j1p, j2p, i2_gl, ju1_gl, j2_gl, ilo, ihi, julo, jhi, &
             i1, i2, ju1, j2)
    end if


    jvan = Max (1, j2_gl / 18)


!   ==============
       do ij = j1p, j2p
!      =================

!         ======================================
          if ((ij > js) .and. (ij < jn)) then
!         ======================================

!           ------------------------------------------------------
!           Do horizontal Eulerian advection in the E-W direction.
!           ------------------------------------------------------

             if ((IORD == 1) .or.  &
                  (ij == j1p) .or. (ij == j2p)) then
                  
                do il = i1, i2
                   ril = il
                   iu  = ril - crx(il,ij)
                   
                   fx(il,ij) = qtmp(iu,ij)
                end do
                  
             else
                  
                if ((IORD == 2) .or.  &
                     (ij <= (j1p+jvan)) .or. (ij >= (j2p-jvan))) then
                     
                   do il = i1, i2
                      ril = il
                      iu  = ril - crx(il,ij)
                      
                      fx(il,ij) =  &
                           qtmp(iu,ij) +  &
                           (dcx(iu,ij) *  &
                           (Sign (1.0e+0_fp, crx(il,ij)) - crx(il,ij)))
                   end do
                     
                else

!                  ==========
                   call Fxppm  &
                        (ij, ilmt, crx, dcx, fx, qtmp, &
                        -i2/3, i2+i2/3, julo, jhi, i1, i2)
!  qtmp (inout) - can be updated
!                  ==========

                end if

             end if

             do il = i1, i2  
                fx(il,ij) = fx(il,ij) * xmass(il,ij)
             enddo

!         ====
          else
!         ====

!           ------------------------------------------------------------
!           Do horizontal Conservative (flux-form) Semi-Lagrangian
!           advection in the E-W direction (van Leer at high latitudes).
!           ------------------------------------------------------------

             if ((IORD == 1) .or.  &
                  (ij == j1p) .or. (ij == j2p)) then

                do il = i1, i2
                   ic       = crx(il,ij)
                   isav(il) = il - ic
                   ril      = il
                   iu       = ril - crx(il,ij)
                   ric      = ic
                   rc       = crx(il,ij) - ric
                   
                   fx(il,ij) = rc * qtmp(iu,ij)
                end do
                
             else
                  
                do il = i1, i2
                   ic       = crx(il,ij)
                   isav(il) = il - ic
                   ril      = il
                   iu       = ril - crx(il,ij)
                   ric      = ic
                   rc       = crx(il,ij) - ric
                     
                   fx(il,ij) =  &
                        rc *  &
                        (qtmp(iu,ij) +  &
                        (dcx(iu,ij) * (Sign (1.0e+0_fp, rc) - rc)))
                end do

             end if
               
             do il = i1, i2
                  
                if (crx(il,ij) > 1.0e+0_fp) then

                   do ix = isav(il), il - 1
                      fx(il,ij) = fx(il,ij) + qtmp(ix,ij)
                   end do

                else if (crx(il,ij) < -1.0e+0_fp) then
                                        
                   do ix = il, isav(il) - 1
                      fx(il,ij) = fx(il,ij) - qtmp(ix,ij)
                   end do
                     
                end if

             end do

             do il = i1, i2
                fx(il,ij) = pu(il,ij) * fx(il,ij)
             enddo

!         ======
          end if
!         ======

!      ======
       end do
!   ======

    ! NOTE: This loop does not parallelize well (bmy, 12/5/08)
    do ij = j1p, j2p
       do il = i1, i2-1
            
          dq1(il,ij) = dq1(il,ij) +  &
                         (fx(il,ij) - fx(il+1,ij))
    
       end do
       dq1(i2,ij) = dq1(i2,ij) +  &
                      (fx(i2,ij) - fx(i1,ij))
    end do
    
  END SUBROUTINE Xtp
!EOC 
!------------------------------------------------------------------------------
!                  GEOS-Chem Global Chemical Transport Model                  !
!------------------------------------------------------------------------------
!BOP
!
! !IROUTINE: Xmist
!
! !DESCRIPTION: Subroutine Xmist computes the linear tracer slope in the 
!  E-W direction. It uses the Lin et. al. 1994 algorithm.
!\\
!\\
! !INTERFACE:
!
  SUBROUTINE Xmist( dcx,  qqv, J1P, J2P, I2_GL, JU1_GL, J2_GL, ILO, IHI, &
                    JULO, JHI, I1,  I2,  JU1,   J2 )
!
! !INPUT PARAMETERS: 
!
    ! Global latitude indices at the edges of the S/N polar caps
    ! J1P=JU1_GL+1; J2P=J2_GL-1 for a polar cap of 1 latitude band
    ! J1P=JU1_GL+2; J2P=J2_GL-2 for a polar cap of 2 latitude bands
    INTEGER, INTENT(IN)  :: J1P,    J2P

    ! Global min & max longitude (I) and latitude (J) indices
    INTEGER, INTENT(IN)  ::         I2_GL
    INTEGER, INTENT(IN)  :: JU1_GL, J2_GL

    ! Local min & max longitude (I), latitude (J), altitude (K) indices
    INTEGER, INTENT(IN)  :: I1,     I2
    INTEGER, INTENT(IN)  :: JU1,    J2

    ! Local min & max longitude (I) and latitude (J) indices
    INTEGER, INTENT(IN)  :: ILO,    IHI
    INTEGER, INTENT(IN)  :: JULO,   JHI

    ! Concentration contribution from N-S advection [mixing ratio]
    REAL(fp),  INTENT(IN)  :: qqv(-I2/3:I2+I2/3, JULO:JHI)
!
! !OUTPUT PARAMETERS:
!
    ! Slope of concentration distribution in E-W direction [mixing ratio]
    REAL(fp),  INTENT(OUT) :: dcx(-I2/3:I2+I2/3, JULO:JHI)
!
! !AUTHOR:
!   Original code from Shian-Jiann Lin, DAO 
!   John Tannahill, LLNL (jrt@llnl.gov)
! 
! !REVISION HISTORY: 
!   05 Dec 2008 - C. Carouge  - Replaced TPCORE routines by S-J Lin and Kevin
!                               Yeh with the TPCORE routines from GMI model.
!                               This eliminates the polar overshoot in the
!                               stratosphere.
!   05 Dec 2008 - R. Yantosca - Updated documentation and added ProTeX headers.
!                               Declare all REAL variables as REAL(fp).  Also 
!                               make sure all numerical constants are declared
!                               with the "D" double-precision exponent.  Added
!                               OpenMP parallel DO loops.
!   01 Apr 2009 - C. Carouge  - Moved the IK loop outside the subroutine.
!EOP
!------------------------------------------------------------------------------
!BOC
!
! !LOCAL VARIABLES:
! 
    ! Scalars
    INTEGER :: il, ij
    REAL(fp)  :: pmax, pmin
    REAL(fp)  :: r24
    REAL(fp)  :: tmp
      

!   ----------------
!   Begin execution.
!   ----------------

    r24 = 1.0e+0_fp / 24.0e+0_fp

       do ij = j1p+1, j2p-1
          do il = i1, i2

             tmp =  &
                  ((8.0e+0_fp * (qqv(il+1,ij) - qqv(il-1,ij))) +  &
                  qqv(il-2,ij) - qqv(il+2,ij)) *  &
                  r24

             pmax =  &
                  Max (qqv(il-1,ij), qqv(il,ij), qqv(il+1,ij)) -  &
                  qqv(il,ij)

             pmin =  &
                  qqv(il,ij) -  &
                  Min (qqv(il-1,ij), qqv(il,ij), qqv(il+1,ij))

             dcx(il,ij) = Sign (Min (Abs (tmp), pmax, pmin), tmp)

          end do
       end do

    ! Populate ghost zones of dcx (ccc, 11/20/08)

    do ij = julo, jhi

       do il = -i2/3, 0
          dcx(il,ij) = dcx(i2+il,ij)
       enddo
      
       do il = i2+1, i2+i2/3
          dcx(il,ij) = dcx(il-i2,ij)

       enddo
    enddo

  END SUBROUTINE Xmist
!EOC 
!------------------------------------------------------------------------------
!                  GEOS-Chem Global Chemical Transport Model                  !
!------------------------------------------------------------------------------
!BOP
!
! !IROUTINE: Fxppm
!
! !DESCRIPTION: Subroutine Fxppm is the 1D "outer" flux form operator based 
!  on the Piecewise Parabolic Method (PPM; see also Lin and Rood 1996) for 
!  computing the fluxes in the E-W direction.
!\\
!\\
! !INTERFACE:
!
  SUBROUTINE Fxppm( ij,  ilmt, crx, dcx, fx, qqv,     &
                    ILO, IHI, JULO, JHI, I1,  I2 )
!
! !INPUT PARAMETERS: 
!
    ! Local min & max longitude (I) and altitude (K) indices
    INTEGER, INTENT(IN)    :: I1,     I2

    ! Local min & max longitude (I) and latitude (J) indices
    INTEGER, INTENT(IN)    :: ILO,    IHI
    INTEGER, INTENT(IN)    :: JULO,   JHI

    ! Latitude (IJ) and altitude (IK) indices
    INTEGER, INTENT(IN)    :: ij

    ! Controls various options in E-W advection
    INTEGER, INTENT(IN)    :: ilmt

    ! Courant number in E-W direction
    REAL(fp),  INTENT(IN)    :: crx(I1:I2, JULO:JHI)
!
! !INPUT/OUTPUT PARAMETERS: 
!
      ! Concentration contribution from N-S advection [mixing ratio]
    REAL(fp),  INTENT(INOUT) :: qqv(ILO:IHI, JULO:JHI)
!
! !OUTPUT PARAMETERS:
!
    ! Slope of concentration distribution in E-W direction (mixing ratio)
    REAL(fp),  INTENT(OUT)   :: dcx(ILO:IHI, JULO:JHI)

    ! E-W flux [mixing ratio]
    REAL(fp),  INTENT(OUT)   :: fx(I1:I2, JULO:JHI)
!
! !AUTHOR:
!   Original code from Shian-Jiann Lin, DAO 
!   John Tannahill, LLNL (jrt@llnl.gov)
!
! !REMARKS:
!   This routine is called from w/in a OpenMP parallel loop fro

! 
! !REVISION HISTORY: 
!   05 Dec 2008 - C. Carouge  - Replaced TPCORE routines by S-J Lin and Kevin
!                               Yeh with the TPCORE routines from GMI model.
!                               This eliminates the polar overshoot in the
!                               stratosphere.
!   05 Dec 2008 - R. Yantosca - Updated documentation and added ProTeX headers.
!                               Declare all REAL variables as REAL(fp).  Also 
!                               make sure all numerical constants are declared
!                               with the "D" double-precision exponent.
!                               Also remove the allocatable arrays, which
!                               interfere w/ OpenMP parallelization.
!   01 Apr 2009 - C. Carouge  - The input arrays are now 2D only.
!EOP
!------------------------------------------------------------------------------
!BOC
!
! !LOCAL VARIABLES:
! 
    ! Scalars
    INTEGER                   :: il
    INTEGER                   :: ilm1
    INTEGER                   :: lenx
    REAL(fp)                    :: r13, r23
    REAL(fp)                    :: rval
 
    ! Arrays
    REAL(fp)                    :: a6( ILO:IHI )
    REAL(fp)                    :: al( ILO:IHI )
    REAL(fp)                    :: ar( ILO:IHI )
    REAL(fp)                    :: a61(   (IHI-1) - (ILO+1) + 1 )
    REAL(fp)                    :: al1(   (IHI-1) - (ILO+1) + 1 )
    REAL(fp)                    :: ar1(   (IHI-1) - (ILO+1) + 1 )
    REAL(fp)                    :: dcxi1( (IHI-1) - (ILO+1) + 1 )
    REAL(fp)                    :: qqvi1( (IHI-1) - (ILO+1) + 1 )

    !     ----------------
    !     Begin execution.
    !     ----------------
     
    ! Zero arrays (bmy, 12/5/08)
    a6    = 0.0e+0_fp
    al    = 0.0e+0_fp
    ar    = 0.0e+0_fp
    a61   = 0.0e+0_fp
    al1   = 0.0e+0_fp
    ar1   = 0.0e+0_fp
    dcxi1 = 0.0e+0_fp
    qqvi1 = 0.0e+0_fp

    r13 = 1.0e+0_fp / 3.0e+0_fp
    r23 = 2.0e+0_fp / 3.0e+0_fp


    do il = ilo + 1, ihi
       
       rval = 0.5e+0_fp * (qqv(il-1,ij) + qqv(il,ij)) +  &
                      (dcx(il-1,ij) - dcx(il,ij)) * r13

       al(il)   = rval
       ar(il-1) = rval

    end do
      

    do il = ilo + 1, ihi - 1
       a6(il) = 3.0e+0_fp *  &
                (qqv(il,ij) + qqv(il,ij) - (al(il) + ar(il)))
    end do


!   ==============
    if (ilmt <= 2) then
!   ==============

       a61(:) = 0.0e+0_fp
       al1(:) = 0.0e+0_fp
       ar1(:) = 0.0e+0_fp
         
       dcxi1(:) = 0.0e+0_fp
       qqvi1(:) = 0.0e+0_fp
         
       lenx = 0
         
       do il = ilo + 1, ihi - 1
            
          lenx = lenx + 1
            
          a61(lenx)   = a6(il)
          al1(lenx)   = al(il)
          ar1(lenx)   = ar(il)
            
          dcxi1(lenx) = dcx(il,ij)
          qqvi1(lenx) = qqv(il,ij)
            
       end do
         
!      ===========
       call Lmtppm  &
            (lenx, ilmt, a61, al1, ar1, dcxi1, qqvi1)
!      ===========
         
       lenx = 0
         
       do il = ilo + 1, ihi - 1
            
          lenx = lenx + 1
            
          a6(il)   = a61(lenx)
          al(il)   = al1(lenx)
          ar(il)   = ar1(lenx)
            
          dcx(il,ij) = dcxi1(lenx)
          qqv(il,ij) = qqvi1(lenx)
            
       end do

       ! Populate ghost zones of qqv and dcx with new values (ccc, 11/20/08)
       do il = -i2/3,0
          dcx(il,ij) = dcx(i2+il,ij)
          qqv(il,ij) = qqv(i2+il,ij)
       enddo

       do il = i2+1, i2+i2/3
          dcx(il,ij) = dcx(il-i2,ij)
          qqv(il,ij) = qqv(il-i2,ij)            
       enddo
         
    end if
      
      
    do il = i1+1, i2
         
       if (crx(il,ij) > 0.0e+0_fp) then
          
          ilm1 = il - 1
            
          fx(il,ij) =  &
               ar(ilm1) +  &
               0.5e+0_fp * crx(il,ij) *  &
               (al(ilm1) - ar(ilm1) +  &
               (a6(ilm1) * (1.0e+0_fp - (r23 * crx(il,ij)))))
            
       else
            
          fx(il,ij) =  &
               al(il) -  &
               0.5e+0_fp * crx(il,ij) *  &
               (ar(il) - al(il) +  &
               (a6(il) * (1.0e+0_fp + (r23 * crx(il,ij)))))
            
       end if
         
    end do

    ! First box case (ccc, 11/20/08)
    if (crx(i1,ij) > 0.0e+0_fp) then
         
       ilm1 = i2
       
       fx(i1,ij) =  &
            ar(ilm1) +  &
            0.5e+0_fp * crx(i1,ij) *  &
            (al(ilm1) - ar(ilm1) +  &
            (a6(ilm1) * (1.0e+0_fp - (r23 * crx(i1,ij)))))
         
    else
         
       fx(i1,ij) =  &
            al(i1) -  &
            0.5e+0_fp * crx(i1,ij) *  &
            (ar(i1) - al(i1) +  &
            (a6(i1) * (1.0e+0_fp + (r23 * crx(i1,ij)))))
         
    end if
      
      
      
  END SUBROUTINE Fxppm
!EOC 
!------------------------------------------------------------------------------
!                  GEOS-Chem Global Chemical Transport Model                  !
!------------------------------------------------------------------------------
!BOP
!
! !IROUTINE: Lmtppm
!
! !DESCRIPTION: Subroutine Lmtppm enforces the full monotonic, semi-monotonic, 
!  or the positive-definite constraint to the sub-grid parabolic distribution
!  of the Piecewise Parabolic Method (PPM).
!\\
!\\
! !INTERFACE:
!
  SUBROUTINE Lmtppm( lenx, lmt, a6, al, ar, dc, qa )
!
! !INPUT PARAMETERS: 

    ! If 0 => full monotonicity;
    ! If 1 => semi-monotonic constraint (no undershoots);
    ! If 2 => positive-definite constraint
    INTEGER, INTENT(IN)    :: lmt

    ! Vector length
    INTEGER, INTENT(IN)    :: lenx
!
! !INPUT/OUTPUT PARAMETERS: 
!
    ! Curvature of the test parabola
    REAL(fp),  INTENT(INOUT) :: a6(lenx)

    ! Left edge value of the test parabola
    REAL(fp),  INTENT(INOUT) :: al(lenx)

    ! Right edge value of the test parabola
    REAL(fp),  INTENT(INOUT) :: ar(lenx)

    ! 0.5 * mismatch
    REAL(fp),  INTENT(INOUT) :: dc(lenx)

    ! Cell-averaged value
    REAL(fp),  INTENT(INOUT) :: qa(lenx)
!
! !AUTHOR:
!   Original code from Shian-Jiann Lin, DAO 
!   John Tannahill, LLNL (jrt@llnl.gov)
! 
! !REVISION HISTORY: 
!   05 Dec 2008 - C. Carouge  - Replaced TPCORE routines by S-J Lin and Kevin
!                               Yeh with the TPCORE routines from GMI model.
!                               This eliminates the polar overshoot in the
!                               stratosphere.
!   05 Dec 2008 - R. Yantosca - Updated documentation and added ProTeX headers.
!                               Declare all REAL variables as REAL(fp).  Also 
!                               make sure all numerical constants are declared
!                               with the "D" double-precision exponent.
!EOP
!------------------------------------------------------------------------------
!BOC
!
! !LOCAL VARIABLES:
! 
    ! Scalars
    INTEGER :: il
    REAL(fp)  :: a6da
    REAL(fp)  :: da1, da2
    REAL(fp)  :: fmin, ftmp
    REAL(fp)  :: r12


!   ----------------
!   Begin execution.
!   ----------------

    r12 = 1.0e+0_fp / 12.0e+0_fp


!   =============
    if (lmt == 0) then
!   =============

!      ----------------
!      Full constraint.
!      ----------------

       do il = 1, lenx
          
          if (dc(il) == 0.0e+0_fp) then
               
             a6(il) = 0.0e+0_fp
             al(il) = qa(il)
             ar(il) = qa(il)
               
          else

             da1  = ar(il) - al(il)
             da2  = da1    * da1
             a6da = a6(il) * da1
               
             if (a6da < -da2) then
                
                a6(il) = 3.0e+0_fp * (al(il) - qa(il))
                ar(il) = al(il) - a6(il)
                  
             else if (a6da > da2) then
                  
                a6(il) = 3.0e+0_fp * (ar(il) - qa(il))
                al(il) = ar(il) - a6(il)
                  
             end if
               
          end if
            
       end do
         
         
!   ==================
    else if (lmt == 1) then
!   ==================

!      --------------------------
!      Semi-monotonic constraint.
!      --------------------------

       do il = 1, lenx
            
          if (Abs (ar(il) - al(il)) < -a6(il)) then
               
             if ((qa(il) < ar(il)) .and. (qa(il) < al(il))) then
                
                a6(il) = 0.0e+0_fp
                al(il) = qa(il)
                ar(il) = qa(il)
                  
             else if (ar(il) > al(il)) then
                
                a6(il) = 3.0e+0_fp * (al(il) - qa(il))
                ar(il) = al(il) - a6(il)
                  
             else
                  
                a6(il) = 3.0e+0_fp * (ar(il) - qa(il))
                al(il) = ar(il) - a6(il)
                  
             end if
               
          end if
            
       end do


!   ==================
    else if (lmt == 2) then
!   ==================

       do il = 1, lenx
            
          if (Abs (ar(il) - al(il)) < -a6(il)) then
               
             ftmp = ar(il) - al(il)
               
             fmin = qa(il) +  &
                    0.25e+0_fp * (ftmp * ftmp) / a6(il) +  &
                    a6(il) * r12
               
             if (fmin < 0.0e+0_fp) then
                  
                if ((qa(il) < ar(il)) .and. (qa(il) < al(il))) then
                     
                   a6(il) = 0.0e+0_fp
                   al(il) = qa(il)
                   ar(il) = qa(il)
                     
                else if (ar(il) > al(il)) then
                     
                   a6(il) = 3.0e+0_fp * (al(il) - qa(il))
                   ar(il) = al(il) - a6(il)
                     
                else
                     
                   a6(il) = 3.0e+0_fp * (ar(il) - qa(il))
                   al(il) = ar(il) - a6(il)
                     
                end if
                  
             end if

          end if

       end do

    end if


  END SUBROUTINE Lmtppm
!EOC 
!------------------------------------------------------------------------------
!                  GEOS-Chem Global Chemical Transport Model                  !
!------------------------------------------------------------------------------
!BOP
!
! !IROUTINE:  Ytp
!
! !DESCRIPTION: Subroutine Ytp does horizontal advection in the N-S direction.
!\\
!\\
! !INTERFACE:
!
  SUBROUTINE Ytp( jlmt,  geofac_pc, geofac, cry,  dq1,   qqu,    qqv,    &
                  ymass, fy,        J1P,    J2P,  I1_GL, I2_GL,  JU1_GL, &
                  J2_GL, ilong,     ILO,    IHI,  JULO,  JHI,    I1,     &
                  I2,    JU1,       J2,    jord )
!
! !INPUT PARAMETERS: 
!
    ! Global latitude indices at the edges of the S/N polar caps
    ! J1P=JU1_GL+1; J2P=J2_GL-1 for a polar cap of 1 latitude band
    ! J1P=JU1_GL+2; J2P=J2_GL-2 for a polar cap of 2 latitude bands
    INTEGER, INTENT(IN)    :: J1P,    J2P

    ! Global min & max longitude (I) and latitude (J) indices
    INTEGER, INTENT(IN)    :: I1_GL,  I2_GL
    INTEGER, INTENT(IN)    :: JU1_GL, J2_GL

    ! Local min & max longitude (I), latitude (J), altitude (K) indices
    INTEGER, INTENT(IN)    :: I1,     I2
    INTEGER, INTENT(IN)    :: JU1,    J2

    ! Local min & max longitude (I) and latitude (J) indices
    INTEGER, INTENT(IN)    :: ILO,    IHI
    INTEGER, INTENT(IN)    :: JULO,   JHI

    ! ???
    INTEGER, INTENT(IN)    :: ilong

    ! Controls various options in N-S advection
    INTEGER, INTENT(IN)    :: jlmt

    ! N-S transport scheme (see module header for more info)
    INTEGER, INTENT(IN)    :: jord       

    ! special geometrical factor (geofac) for Polar cap
    REAL(fp),  INTENT(IN)    :: geofac_pc

    ! geometrical factor for meridional advection; geofac uses correct 
    ! spherical geometry, and replaces acosp as the  meridional geometrical 
    ! factor in tpcore
    REAL(fp),  INTENT(IN)    :: geofac(JU1_GL:J2_GL)

    ! Courant number in N-S direction
    REAL(fp),  INTENT(IN)    :: cry(ILO:IHI, JULO:JHI)
    
    ! Concentration contribution from E-W advection [mixing ratio]
    REAL(fp),  INTENT(IN)    :: qqu(ILO:IHI, JULO:JHI)

    ! Horizontal mass flux in N-S direction [hPa]
    REAL(fp),  INTENT(IN)    :: ymass(ILO:IHI, JULO:JHI)
!
! !INPUT/OUTPUT PARAMETERS: 
!
    ! Species density [hPa]
    REAL(fp),  INTENT(INOUT) :: dq1(ILO:IHI, JULO:JHI)

    ! Concentration contribution from N-S advection [mixing ratio]
    REAL(fp),  INTENT(INOUT) :: qqv(ILO:IHI, JULO:JHI)
!
! !OUTPUT PARAMETERS:
!
    ! N-S flux [mixing ratio]
    REAL(fp),  INTENT(OUT)   :: fy(ILO:IHI, JULO:JHI+1)
!
! !AUTHOR:
!   Original code from Shian-Jiann Lin, DAO 
!   John Tannahill, LLNL (jrt@llnl.gov)
! 
! !REVISION HISTORY: 
!   05 Dec 2008 - C. Carouge  - Replaced TPCORE routines by S-J Lin and Kevin
!                               Yeh with the TPCORE routines from GMI model.
!                               This eliminates the polar overshoot in the
!                               stratosphere.
!   05 Dec 2008 - R. Yantosca - Updated documentation and added ProTeX headers.
!                               Declare all REAL variables as REAL(fp).  Also 
!                               make sure all numerical constants are declared
!                               with the "D" double-precision exponent.  Added
!                               OpenMP parallel DO loops.
!   01 Apr 2009 - C. Carouge  - Moved the IK loop outside the subroutine.
!EOP
!------------------------------------------------------------------------------
!BOC
!
! !LOCAL VARIABLES:
! 
    ! Scalars
    INTEGER :: il, ij
    INTEGER :: jv
    REAL(fp)  :: rj1p

    ! Arrays
    REAL(fp)  :: dcy(ilo:ihi, julo:jhi)


!   ----------------
!   Begin execution.
!   ----------------

    dcy(:,:) = 0.0e+0_fp
    fy(:,:) = 0.0e+0_fp

    rj1p = j1p
      

!   ==============
    if (JORD == 1) then
!   ==============

          do ij = j1p, j2p+1
             do il = i1, i2
!c?
                jv = rj1p - cry(il,ij)
                  
                qqv(il,ij) = qqu(il,jv)
                  
             end do
          end do

!   ====
    else
!   ====

!      ==========
       call Ymist  &
!     ==========
            (4, dcy, qqu, &
             i1_gl, i2_gl, ju1_gl, j2_gl, j1p, &
             ilo, ihi, julo, jhi, i1, i2, ju1, j2)


       if ((JORD <= 0) .or. (JORD >= 3)) then
            
!         ==========
          call Fyppm  &
!         ==========
               (jlmt, cry, dcy, qqu, qqv, &
                j1p, j2p, i1_gl, i2_gl, ju1_gl, j2_gl, ilong, &
                ilo, ihi, julo, jhi, i1, i2, ju1, j2)
            
       else

             do ij = j1p, j2p+1
                do il = i1, i2
!c?
                   jv = rj1p - cry(il,ij)
                     
                   qqv(il,ij) =  &
                        qqu(il,jv) +  &
                        ((Sign (1.0e+0_fp, cry(il,ij)) - cry(il,ij)) *  &
                        dcy(il,jv))

                end do
             end do
       end if
         
    end if

    do ij = j1p, j2p+1
       qqv(i1:i2,ij) = qqv(i1:i2,ij) * ymass(i1:i2,ij)
    end do

    !.sds.. save N-S species flux as diagnostic
       do ij = i1,i2
          fy(ij,j1p:j2p+1) = qqv(ij,j1p:j2p+1) * geofac(j1p:j2p+1)
       enddo

    !... meridional flux update
    do ij = j1p, j2p
         
       dq1(i1:i2,ij) =  &
            dq1(i1:i2,ij) +  &
            (qqv(i1:i2,ij) - qqv(i1:i2,ij+1)) * geofac(ij)
         
    end do

!   ====================
    call Do_Ytp_Pole_Sum  &
!   ====================
         (geofac_pc, dq1, qqv, fy, &
          i1_gl, i2_gl, ju1_gl, j2_gl, j1p, j2p, &
          ilo, ihi, julo, jhi, i1, i2, ju1, j2)

  END SUBROUTINE Ytp
!EOC 
!------------------------------------------------------------------------------
!                  GEOS-Chem Global Chemical Transport Model                  !
!------------------------------------------------------------------------------
!BOP
!
! !IROUTINE: Ymist
!
! !DESCRIPTION: Subroutine Ymist computes the linear tracer slope in the N-S 
!  direction.  It uses the Lin et. al. 1994 algorithm.
!\\
!\\
! !INTERFACE:
!
  SUBROUTINE Ymist( id,    dcy, qqu, I1_GL, I2_GL, JU1_GL, &
                    J2_GL, J1P, ILO, IHI,   JULO,  JHI,    &
                    I1,    I2,  JU1, J2 )
!
! !INPUT PARAMETERS: 
!
    ! Global latitude index at the edge of the South polar cap
    ! J1P=JU1_GL+1 for a polar cap of 1 latitude band
    ! J1P=JU1_GL+2 for a polar cap of 2 latitude bands
    INTEGER, INTENT(IN)  :: J1P

    ! Global min & max longitude (I) and latitude (J) indices
    INTEGER, INTENT(IN)  :: I1_GL,  I2_GL
    INTEGER, INTENT(IN)  :: JU1_GL, J2_GL

    ! Local min & max longitude (I), latitude (J), altitude (K) indices
    INTEGER, INTENT(IN)  :: I1,     I2
    INTEGER, INTENT(IN)  :: JU1,    J2

    ! Local min & max longitude (I) and latitude (J) indices
    INTEGER, INTENT(IN)  :: ILO,    IHI
    INTEGER, INTENT(IN)  :: JULO,   JHI

    ! The "order" of the accuracy in the computed linear "slope"
    ! (or mismatch, Lin et al. 1994); it is either 2 or 4.
    INTEGER, INTENT(IN)  :: id

    ! Concentration contribution from E-W advection (mixing ratio)
    REAL(fp),  INTENT(IN)  :: qqu(ILO:IHI, JULO:JHI)
!
! !OUTPUT PARAMETERS:
!
    ! Slope of concentration distribution in N-S direction [mixing ratio]
    REAL(fp),  INTENT(OUT) :: dcy(ILO:IHI, JULO:JHI)
!
! !AUTHOR:
!   Original code from Shian-Jiann Lin, DAO 
!   John Tannahill, LLNL (jrt@llnl.gov)
! 
! !REVISION HISTORY: 
!   05 Dec 2008 - C. Carouge  - Replaced TPCORE routines by S-J Lin and Kevin
!                               Yeh with the TPCORE routines from GMI model.
!                               This eliminates the polar overshoot in the
!                               stratosphere.
!   05 Dec 2008 - R. Yantosca - Updated documentation and added ProTeX headers.
!                               Declare all REAL variables as REAL(fp).  Also 
!                               make sure all numerical constants are declared
!                               with the "D" double-precision exponent.  Added
!                               OpenMP parallel DO loops.
!   01 Apr 2009 - C. Carouge  - Moved the IK loop outside the subroutine.
!EOP
!------------------------------------------------------------------------------
!BOC
!
! !LOCAL VARIABLES:
! 
    ! Scalars
    INTEGER :: il, ij
    REAL(fp)  :: pmax, pmin
    REAL(fp)  :: r24
    REAL(fp)  :: tmp

    ! Arrays
    ! I suppose the values for these indexes are 0. 
    ! It should work as the pole values are re-calculated in the 
    ! pole functions. (ccc)
    REAL(fp) :: qtmp(ilo:ihi, julo-2:jhi+2)

!   ----------------
!   Begin execution.
!   ----------------

    r24  = 1.0e+0_fp / 24.0e+0_fp

    ! Populate qtmp
    qtmp = 0.
    do ij=ju1,j2
       qtmp(:,ij) = qqu(:,ij)
    enddo

!   ============
    if (id == 2) then
!   ============

          do ij = ju1 - 1, j2 - 1
             do il = i1, i2

                tmp  = 0.25e+0_fp * (qtmp(il,ij+2) - qtmp(il,ij))
                  
                pmax =  &
                  Max (qtmp(il,ij), qtmp(il,ij+1), qtmp(il,ij+2)) -  &
                  qtmp(il,ij+1)
                
                pmin =  &
                     qtmp(il,ij+1) -  &
                     Min (qtmp(il,ij), qtmp(il,ij+1), qtmp(il,ij+2))

                dcy(il,ij+1) = Sign (Min (Abs (tmp), pmin, pmax), tmp)

             end do
          end do

!   ====
    else
!   ====

!      ========================
       call Do_Ymist_Pole1_I2d2 &
!      ========================
            (dcy, qtmp, &
             i1_gl, i2_gl, ju1_gl, j2_gl, &
             ilo, ihi, julo, jhi, i1, i2, ju1, j2)

          do ij = ju1 - 2, j2 - 2
             do il = i1, i2
                  
                tmp  = ((8.0e+0_fp * (qtmp(il,ij+3) - qtmp(il,ij+1))) +  &
                         qtmp(il,ij) - qtmp(il,ij+4)) *  &
                         r24

                pmax =  &
                  Max (qtmp(il,ij+1), qtmp(il,ij+2), qtmp(il,ij+3))  &
                       - qtmp(il,ij+2)

                pmin =  &
                     qtmp(il,ij+2) -  &
                     Min (qtmp(il,ij+1), qtmp(il,ij+2), qtmp(il,ij+3))

                dcy(il,ij+2) = Sign (Min (Abs (tmp), pmin, pmax), tmp)
                  
             end do
          end do

    end if


!   ========================
    call Do_Ymist_Pole2_I2d2 &
!   ========================
         (dcy, qtmp, &
          i1_gl, i2_gl, ju1_gl, j2_gl, j1p, &
          ilo, ihi, julo, jhi, i1, i2, ju1, j2)


  END SUBROUTINE Ymist
!EOC 
!------------------------------------------------------------------------------
!                  GEOS-Chem Global Chemical Transport Model                  !
!------------------------------------------------------------------------------
!BOP
!
! !IROUTINE: Do_Ymist_Pole1_I2d2
!
! !DESCRIPTION: Subroutine Do\_Ymist\_Pole1\_I2d2 sets "dcy" at the Poles.
!\\
!\\
! !INTERFACE:
!
  SUBROUTINE Do_Ymist_Pole1_I2d2( dcy,   qqu, I1_GL, I2_GL, JU1_GL,   &
                                  J2_GL, ILO, IHI,   JULO,  JHI,      &
                                  I1,    I2,  JU1,   J2 )
!
! !INPUT PARAMETERS: 
!
    ! Global min & max longitude (I) and latitude (J) indices
    ! J1P=JU1_GL+1; J2P=J2_GL-1 for a polar cap of 1 latitude band
    ! J1P=JU1_GL+2; J2P=J2_GL-2 for a polar cap of 2 latitude bands
    INTEGER, INTENT(IN)  :: I1_GL,  I2_GL
    INTEGER, INTENT(IN)  :: JU1_GL, J2_GL

    ! Local min & max longitude (I), latitude (J), altitude (K) indices
    INTEGER, INTENT(IN)  :: I1,     I2
    INTEGER, INTENT(IN)  :: JU1,    J2

    ! Local min & max longitude (I) and latitude (J) indices
    INTEGER, INTENT(IN)  :: ILO,    IHI
    INTEGER, INTENT(IN)  :: JULO,   JHI

    ! Concentration contribution from E-W advection [mixing ratio]
    REAL(fp),  INTENT(IN)  :: qqu(ILO:IHI, JULO-2:JHI+2)
!
! !OUTPUT PARAMETERS:
!
    ! Slope of concentration distribution in N-S direction [mixing ratio]
    REAL(fp), INTENT(OUT)  :: dcy(ILO:IHI, JULO:JHI)
!
! !AUTHOR:
!   Original code from Shian-Jiann Lin, DAO 
!   John Tannahill, LLNL (jrt@llnl.gov)
! 
! !REVISION HISTORY: 
!   05 Dec 2008 - C. Carouge  - Replaced TPCORE routines by S-J Lin and Kevin
!                               Yeh with the TPCORE routines from GMI model.
!                               This eliminates the polar overshoot in the
!                               stratosphere.
!   05 Dec 2008 - R. Yantosca - Updated documentation and added ProTeX headers.
!                               Declare all REAL variables as REAL(fp).  Also 
!                               make sure all numerical constants are declared
!                               with the "D" double-precision exponent.  Added
!                               OpenMP parallel DO loops.
!   01 Apr 2009 - C. Carouge  - Moved the IK loop outside the subroutine.
!EOP
!------------------------------------------------------------------------------
!BOC
!
! !LOCAL VARIABLES:
! 
    INTEGER :: i2d2
    INTEGER :: il
    REAL(fp)  :: pmax, pmin
    REAL(fp)  :: r24
    REAL(fp)  :: tmp
      

!   ----------------
!   Begin execution.
!   ----------------

    i2d2 = i2_gl / 2
      
    r24  = 1.0e+0_fp / 24.0e+0_fp


!   ==================
    if (ju1 == ju1_gl) then
!   ==================

          do il = i1, i2d2
               
             tmp  =  &
                  ((8.0e+0_fp * (qqu(il,ju1+2) - qqu(il,ju1))) +  &
                  qqu(il+i2d2,ju1+1) - qqu(il,ju1+3)) *  &
                  r24
               
             pmax = Max (qqu(il,ju1), qqu(il,ju1+1),  &
                  qqu(il,ju1+2)) -  &
                  qqu(il,ju1+1)
             
             pmin = qqu(il,ju1+1) -  &
                  Min (qqu(il,ju1), qqu(il,ju1+1),  &
                  qqu(il,ju1+2))
               
             dcy(il,ju1+1) =  &
                  Sign (Min (Abs (tmp), pmin, pmax), tmp)
               
          end do

          do il = i1 + i2d2, i2
             
             tmp  =  &
                  ((8.0e+0_fp * (qqu(il,ju1+2) - qqu(il,ju1))) +  &
                  qqu(il-i2d2,ju1+1) - qqu(il,ju1+3)) *  &
                  r24
             
             pmax = Max (qqu(il,ju1), qqu(il,ju1+1),  &
                  qqu(il,ju1+2)) -  &
                  qqu(il,ju1+1)
             
             pmin = qqu(il,ju1+1) -  &
                  Min (qqu(il,ju1), qqu(il,ju1+1),  &
                  qqu(il,ju1+2))
             
             dcy(il,ju1+1) =  &
                  Sign (Min (Abs (tmp), pmin, pmax), tmp)
               
          end do

!   ======
    end if
!   ======


!   ================
    if (j2 == j2_gl) then
!   ================

          do il = i1, i2d2
               
             tmp  =  &
                  ((8.0e+0_fp * (qqu(il,j2) - qqu(il,j2-2))) +  &
                  qqu(il,j2-3) - qqu(il+i2d2,j2-1)) *  &
                  r24
               
             pmax = Max (qqu(il,j2-2), qqu(il,j2-1),  &
                  qqu(il,j2)) -  &
                  qqu(il,j2-1)
               
             pmin = qqu(il,j2-1) -  &
                  Min (qqu(il,j2-2), qqu(il,j2-1),  &
                  qqu(il,j2))
               
             dcy(il,j2-1) =  &
                  Sign (Min (Abs (tmp), pmin, pmax), tmp)
               
          end do

         do il = i1 + i2d2, i2
               
             tmp  =  &
                  ((8.0e+0_fp * (qqu(il,j2) - qqu(il,j2-2))) +  &
                  qqu(il,j2-3) - qqu(il-i2d2,j2-1)) *  &
                  r24
             
             pmax = Max (qqu(il,j2-2), qqu(il,j2-1),  &
                  qqu(il,j2)) -  &
                  qqu(il,j2-1)
               
             pmin = qqu(il,j2-1) -  &
                  Min (qqu(il,j2-2), qqu(il,j2-1),  &
                  qqu(il,j2))
               
             dcy(il,j2-1) =  &
                  Sign (Min (Abs (tmp), pmin, pmax), tmp)
             
          end do

!   ======
    end if
!   ======


  END SUBROUTINE Do_Ymist_Pole1_I2d2
!EOC 
!------------------------------------------------------------------------------
!                  GEOS-Chem Global Chemical Transport Model                  !
!------------------------------------------------------------------------------
!BOP
!
! !IROUTINE: Do_Ymist_Pole2_I2d2
!
! !DESCRIPTION: Subroutine Do\_Ymist\_Pole2\_I2d2 sets "dcy" at the Poles.
!\\
!\\
! !INTERFACE:
!
  SUBROUTINE Do_Ymist_Pole2_I2d2( dcy,   qqu, I1_GL, I2_GL, JU1_GL, &
                                  J2_GL, J1P, ILO,   IHI,   JULO,   &
                                  JHI,   I1,  I2,    JU1,   J2 )
!
! !INPUT PARAMETERS: 
!
    ! Global latitude index at the edge of the South polar cap
    ! J1P=JU1_GL+1 for a polar cap of 1 latitude band
    ! J1P=JU1_GL+2 for a polar cap of 2 latitude bands
    INTEGER, INTENT(IN)  :: J1P 

    ! Global min & max longitude (I) and latitude (J) indices
    INTEGER, INTENT(IN)  :: I1_GL,  I2_GL
    INTEGER, INTENT(IN)  :: JU1_GL, J2_GL

    ! Local min & max longitude (I), latitude (J), altitude (K) indices
    INTEGER, INTENT(IN)  :: I1,     I2
    INTEGER, INTENT(IN)  :: JU1,    J2

    ! Local min & max longitude (I) and latitude (J) indices
    INTEGER, INTENT(IN)  :: ILO,    IHI
    INTEGER, INTENT(IN)  :: JULO,   JHI

    ! Concentration contribution from E-W advection [mixing ratio]
    REAL(fp),  INTENT(IN)  :: qqu(ILO:IHI, JULO-2:JHI+2)
!
! !OUTPUT PARAMETERS:
!
    ! Slope of concentration distribution in N-S direction [mixing ratio]
    REAL(fp),  INTENT(OUT) :: dcy(ILO:IHI, JULO:JHI)
!
! !AUTHOR:
!   Original code from Shian-Jiann Lin, DAO 
!   John Tannahill, LLNL (jrt@llnl.gov)
! 
! !REVISION HISTORY: 
!   05 Dec 2008 - C. Carouge  - Replaced TPCORE routines by S-J Lin and Kevin
!                               Yeh with the TPCORE routines from GMI model.
!                               This eliminates the polar overshoot in the
!                               stratosphere.
!   05 Dec 2008 - R. Yantosca - Updated documentation and added ProTeX headers.
!                               Declare all REAL variables as REAL(fp).  Also 
!                               make sure all numerical constants are declared
!                               with the "D" double-precision exponent.  Added
!                               OpenMP parallel DO loops.
!   01 Apr 2009 - C. Carouge  - Moved the IK loop outside the subroutine.
!EOP
!------------------------------------------------------------------------------
!BOC
!
! !LOCAL VARIABLES:
! 
    ! Scalars
    INTEGER :: i2d2
    INTEGER :: il
    REAL(fp)  :: pmax, pmin
    REAL(fp)  :: tmp

!   ----------------
!   Begin execution.
!   ----------------

    i2d2 = i2_gl / 2


!   ==================
    if (ju1 == ju1_gl) then
!   ==================
         
       if (j1p /= ju1_gl+1) then
            
          dcy(i1:i2,ju1) = 0.0e+0_fp
            
       else

!         -----------------------------------------------
!         Determine slope in South Polar cap for scalars.
!         -----------------------------------------------

             do il = i1, i2d2
                  
                tmp  =  &
                     0.25e+0_fp *  &
                     (qqu(il,ju1+1) - qqu(il+i2d2,ju1+1))

                pmax =  &
                     Max (qqu(il,ju1+1), qqu(il,ju1),  &
                     qqu(il+i2d2,ju1+1)) -  &
                     qqu(il,ju1)
                
                pmin =  &
                     qqu(il,ju1) -  &
                     Min (qqu(il,ju1+1), qqu(il,ju1),  &
                     qqu(il+i2d2,ju1+1))

                dcy(il,ju1) =  &
                     Sign (Min (Abs (tmp), pmax, pmin), tmp)
                
             end do

          do il = i1 + i2d2, i2
             dcy(il,ju1) = -dcy(il-i2d2,ju1)
          end do

       end if

!   ======
    end if
!   ======


!   ================
    if (j2 == j2_gl) then
!   ================

       if (j1p /= ju1_gl+1) then

          dcy(i1:i2,j2) = 0.0e+0_fp
            
       else

!         -----------------------------------------------
!         Determine slope in North Polar cap for scalars.
!         -----------------------------------------------

             do il = i1, i2d2
                 
                tmp  =  &
                     0.25e+0_fp *  &
                     (qqu(il+i2d2,j2-1) - qqu(il,j2-1))
                
                pmax =  &
                     Max (qqu(il+i2d2,j2-1), qqu(il,j2),  &
                     qqu(il,j2-1)) -  &
                     qqu(il,j2)

                pmin =  &
                     qqu(il,j2) -  &
                     Min (qqu(il+i2d2,j2-1), qqu(il,j2),  &
                     qqu(il,j2-1))

                dcy(il,j2) =  &
                     Sign (Min (Abs (tmp), pmax, pmin), tmp)

             end do

          do il = i1 + i2d2, i2
             dcy(il,j2) = -dcy(il-i2d2,j2)
          end do

       end if

!   ======
    end if
!   ======


  END SUBROUTINE Do_Ymist_Pole2_I2d2
!EOC 
!------------------------------------------------------------------------------
!                  GEOS-Chem Global Chemical Transport Model                  !
!------------------------------------------------------------------------------
!BOP
!
! !IROUTINE: Fyppm
!
! !DESCRIPTION: Subroutine Fyppm is the 1D "outer" flux form operator based 
!  on the Piecewise Parabolic Method (PPM; see also Lin and Rood 1996) for 
!  computing the fluxes in the N-S direction.
!\\
!\\
! !INTERFACE:
!
  SUBROUTINE Fyppm( jlmt,  cry,   dcy,    qqu,   qqv,   j1p, j2p,    &
                    i1_gl, i2_gl, ju1_gl, j2_gl, ilong, ilo, ihi,    &
                    julo,  jhi,   i1,     i2,    ju1,   j2 )
!
! !INPUT PARAMETERS: 
!
    ! Global latitude indices at the edges of the S/N polar caps
    ! J1P=JU1_GL+1; J2P=J2_GL-1 for a polar cap of 1 latitude band
    ! J1P=JU1_GL+2; J2P=J2_GL-2 for a polar cap of 2 latitude bands
    INTEGER, INTENT(IN)  :: J1P,    J2P

    ! Global min & max longitude (I) and latitude (J) indices
    INTEGER, INTENT(IN)  :: I1_GL,  I2_GL
    INTEGER, INTENT(IN)  :: JU1_GL, J2_GL

    ! Local min & max longitude (I), latitude (J), altitude (K) indices
    INTEGER, INTENT(IN)  :: I1,     I2
    INTEGER, INTENT(IN)  :: JU1,    J2

    ! Local min & max longitude (I) and latitude (J) indices
    INTEGER, INTENT(IN)  :: ILO,    IHI
    INTEGER, INTENT(IN)  :: JULO,   JHI
    
    ! ILONG ??
    INTEGER, INTENT(IN)  :: ilong

    ! Controls various options in N-S advection
    INTEGER, INTENT(IN)  :: jlmt

    ! Courant number in N-S direction
    REAL(fp),  INTENT(IN)  :: cry(ILO:IHI, JULO:JHI)

    ! Slope of concentration distribution in N-S direction [mixing ratio]
    REAL(fp),  INTENT(IN)  :: dcy(ILO:IHI, JULO:JHI)

    ! Concentration contribution from E-W advection [mixing ratio]
    REAL(fp),  INTENT(IN)  :: qqu(ILO:IHI, JULO:JHI)
!
! !OUTPUT PARAMETERS:
!
    ! Concentration contribution from N-S advection [mixing ratio]
    REAL(fp),  INTENT(OUT) :: qqv(ILO:IHI, JULO:JHI)
!
! !AUTHOR:
!   Original code from Shian-Jiann Lin, DAO 
!   John Tannahill, LLNL (jrt@llnl.gov)
! 
! !REVISION HISTORY: 
!   05 Dec 2008 - C. Carouge  - Replaced TPCORE routines by S-J Lin and Kevin
!                               Yeh with the TPCORE routines from GMI model.
!                               This eliminates the polar overshoot in the
!                               stratosphere.
!   05 Dec 2008 - R. Yantosca - Updated documentation and added ProTeX headers.
!                               Declare all REAL variables as REAL(fp).  Also 
!                               make sure all numerical constants are declared
!                               with the "D" double-precision exponent.  Added
!                               OpenMP parallel DO loops
!   01 Apr 2009 - C. Carouge  - Moved the IK loop outside the subroutine.
!EOP
!------------------------------------------------------------------------------
!BOC
!
! !LOCAL VARIABLES:
! 
    ! Scalars
    INTEGER :: ijm1
    INTEGER :: il, ij
    INTEGER :: lenx
    REAL(fp)  :: r13, r23

    ! Arrays
    REAL(fp)  :: a61 (ilong*((JHI-1)-(JULO+1)+1))
    REAL(fp)  :: al1 (ilong*((JHI-1)-(JULO+1)+1))
    REAL(fp)  :: ar1 (ilong*((JHI-1)-(JULO+1)+1))
    REAL(fp)  :: dcy1(ilong*((JHI-1)-(JULO+1)+1))
    REAL(fp)  :: qqu1(ilong*((JHI-1)-(JULO+1)+1))
    REAL(fp)  :: a6(ILO:IHI, JULO:JHI)
    REAL(fp)  :: al(ILO:IHI, JULO:JHI)
    REAL(fp)  :: ar(ILO:IHI, JULO:JHI)
   
    ! NOTE: The code was writtein with I1:I2 as the first dimension of AL,
    ! AR, A6, AL1, A61, AR1.  However, the limits should really should be 
    ! ILO:IHI.  In practice, however, for a global grid (and OpenMP 
    ! parallelization) ILO=I1 and IHI=I2.  Nevertheless, we will change the 
    ! limits to ILO:IHI to be consistent and to avoid future problems. 
    ! (bmy, 12/5/08)

!   ----------------
!   Begin execution.
!   ----------------

    a6(:,:) = 0.0e+0_fp; al(:,:) = 0.0e+0_fp; ar(:,:) = 0.0e+0_fp


    r13 = 1.0e+0_fp / 3.0e+0_fp
    r23 = 2.0e+0_fp / 3.0e+0_fp

    do ij = julo+1, jhi
    do il = ilo,    ihi
       al(il,ij) =  &
            0.5e+0_fp * (qqu(il,ij-1) + qqu(il,ij)) +  &
            (dcy(il,ij-1) - dcy(il,ij)) * r13
       ar(il,ij-1) = al(il,ij)
    end do
    end do

!   =======================
    call Do_Fyppm_Pole_I2d2 &
!   =======================
         (al, ar, &
          i1_gl, i2_gl, ju1_gl, j2_gl, &
          ilo, ihi, julo, jhi, i1, i2, ju1, j2)

    do ij = julo+1, jhi-1
    do il = ilo,    ihi

       a6(il,ij) =  &
            3.0e+0_fp *  &
            (qqu(il,ij) + qqu(il,ij) -  &
            (al(il,ij) + ar(il,ij)))
       
    end do
    end do

!   ==============
    if (jlmt <= 2) then
!   ==============
       

          lenx = 0

          do ij = julo + 1, jhi - 1
             do il = ilo, ihi

                lenx = lenx + 1

                a61 (lenx) = a6 (il,ij)
                al1 (lenx) = al (il,ij)
                ar1 (lenx) = ar (il,ij)
                dcy1(lenx) = dcy(il,ij)
                qqu1(lenx) = qqu(il,ij)

             end do
          end do

!         ===========
          call Lmtppm  &
               (lenx, jlmt, a61, al1, ar1, dcy1, qqu1)
!         ===========

          lenx = 0

          do ij = julo + 1, jhi - 1
             do il = ilo, ihi

                lenx = lenx + 1
                  
                a6(il,ij) = a61(lenx)
                al(il,ij) = al1(lenx)
                ar(il,ij) = ar1(lenx)

             end do
          end do


    end if


       do ij = j1p, j2p+1

          ijm1 = ij - 1

          do il = ilo, ihi

             if (cry(il,ij) > 0.0e+0_fp) then

                qqv(il,ij) =  &
                     ar(il,ijm1) +  &
                     0.5e+0_fp * cry(il,ij) *  &
                     (al(il,ijm1) - ar(il,ijm1) +  &
                     (a6(il,ijm1) * (1.0e+0_fp - (r23 * cry(il,ij)))))

             else

                qqv(il,ij) =  &
                     al(il,ij) -  &
                     0.5e+0_fp * cry(il,ij) *  &
                     (ar(il,ij) - al(il,ij) +  &
                     (a6(il,ij) * (1.0e+0_fp + (r23 * cry(il,ij)))))

             end if

          end do

       end do


  END SUBROUTINE Fyppm
!EOC 
!------------------------------------------------------------------------------
!                  GEOS-Chem Global Chemical Transport Model                  !
!------------------------------------------------------------------------------
!BOP
!
! !IROUTINE: Do_Fyppm_Pole_I2d2
!
! !DESCRIPTION: Subroutine Do\_Fyppm\_Pole\_I2d2  sets "al" \& "ar" at 
!  the Poles.
!\\
!\\
! !INTERFACE:
!
  SUBROUTINE Do_Fyppm_Pole_I2d2( al,  ar,  I1_GL, I2_GL, JU1_GL, J2_GL, &
                                 ILO, IHI, JULO,  JHI,   I1,     I2,    &
                                 JU1, J2 )
!
! !INPUT PARAMETERS: 
!
    ! Global min & max longitude (I) and latitude (J) indices
    INTEGER, INTENT(IN)    :: I1_GL,  I2_GL
    INTEGER, INTENT(IN)    :: JU1_GL, J2_GL

    ! Local min & max longitude (I), latitude (J), altitude (K) indices
    INTEGER, INTENT(IN)    :: I1,     I2
    INTEGER, INTENT(IN)    :: JU1,    J2

    ! Local min & max longitude (I) and latitude (J) indices
    INTEGER, INTENT(IN)    :: ILO,    IHI
    INTEGER, INTENT(IN)    :: JULO,   JHI
!
! !OUTPUT PARAMETERS:
!
    ! Left (al) and right (ar) edge values of the test parabola
    REAL(fp),  INTENT(INOUT) :: al(ILO:IHI, JULO:JHI)
    REAL(fp),  INTENT(INOUT) :: ar(ILO:IHI, JULO:JHI)
!
! !AUTHOR:
!   Original code from Shian-Jiann Lin, DAO 
!   John Tannahill, LLNL (jrt@llnl.gov)
! 
! !REVISION HISTORY: 
!   05 Dec 2008 - C. Carouge  - Replaced TPCORE routines by S-J Lin and Kevin
!                               Yeh with the TPCORE routines from GMI model.
!                               This eliminates the polar overshoot in the
!                               stratosphere.
!   05 Dec 2008 - R. Yantosca - Updated documentation and added ProTeX headers.
!                               Declare all REAL variables as REAL(fp).  Also 
!                               make sure all numerical constants are declared
!                               with the "D" double-precision exponent.  Added
!                               OpenMP parallel DO loops.
!   01 Apr 2009 - C. Carouge  - Moved the IK loop outside the subroutine.
!EOP
!------------------------------------------------------------------------------
!BOC
!
! !LOCAL VARIABLES:
! 
    ! Scalars
    INTEGER :: i2d2
    INTEGER :: il


!   ----------------
!   Begin execution.
!   ----------------

    i2d2 = i2_gl / 2


       do il = i1, i2d2
          al(il,     ju1) = al(il+i2d2,ju1+1)
          al(il+i2d2,ju1) = al(il,     ju1+1)
          ar(il,     j2)  = ar(il+i2d2,j2-1)
          ar(il+i2d2,j2)  = ar(il,     j2-1)
       end do



  END SUBROUTINE Do_Fyppm_Pole_I2d2
!EOC 
!------------------------------------------------------------------------------
!                  GEOS-Chem Global Chemical Transport Model                  !
!------------------------------------------------------------------------------
!BOP
!
! !IROUTINE: Do_Ytp_Pole_Sum
!
! !DESCRIPTION: Subroutine Do\_Ytp\_Pole\_Sum sets "dq1" at the Poles.
!\\
!\\
! !INTERFACE:
!
  SUBROUTINE Do_Ytp_Pole_Sum( geofac_pc, dq1,    qqv,   fy,  I1_GL,  &
                              I2_GL,     JU1_GL, J2_GL, J1P, J2P,    &
                              ILO,       IHI,    JULO,  JHI, I1,     &
                              I2,        JU1,    J2 )
!
! !input PARAMETERS: 
!
    ! Global latitude indices at the edges of the S/N polar caps
    ! J1P=JU1_GL+1; J2P=J2_GL-1 for a polar cap of 1 latitude band
    ! J1P=JU1_GL+2; J2P=J2_GL-2 for a polar cap of 2 latitude bands
    INTEGER, INTENT(IN)    :: J1P,    J2P

    ! Global min & max longitude (I) and latitude (J) indices
    INTEGER, INTENT(IN)    :: I1_GL,  I2_GL
    INTEGER, INTENT(IN)    :: JU1_GL, J2_GL

    ! Local min & max longitude (I), latitude (J), altitude (K) indices
    INTEGER, INTENT(IN)    :: I1,     I2
    INTEGER, INTENT(IN)    :: JU1,    J2

    ! Local min & max longitude (I) and latitude (J) indices
    INTEGER, INTENT(IN)    :: ILO,    IHI
    INTEGER, INTENT(IN)    :: JULO,   JHI

    ! Special geometrical factor (geofac) for Polar cap
    REAL(fp),  INTENT(IN)    :: geofac_pc

    ! Concentration contribution from N-S advection [mixing ratio]
    REAL(fp),  INTENT(IN)    :: qqv(ILO:IHI, JULO:JHI)
!
! !INPUT/OUTPUT PARAMETERS: 
!
    ! Species density [hPa]
    REAL(fp),  INTENT(INOUT) :: dq1(ILO:IHI, JULO:JHI)

    ! N-S mass flux [mixing ratio]
    REAL(fp),  INTENT(INOUT) :: fy (ILO:IHI, JULO:JHI+1)
!
! !AUTHOR:
!   Original code from Shian-Jiann Lin, DAO 
!   John Tannahill, LLNL (jrt@llnl.gov)
! 
! !REVISION HISTORY: 
!   05 Dec 2008 - C. Carouge  - Replaced TPCORE routines by S-J Lin and Kevin
!                               Yeh with the TPCORE routines from GMI model.
!                               This eliminates the polar overshoot in the
!                               stratosphere.
!   05 Dec 2008 - R. Yantosca - Updated documentation and added ProTeX headers.
!                               Declare all REAL variables as REAL(fp).  Also 
!                               make sure all numerical constants are declared
!                               with the "D" double-precision exponent.  Added
!                               OpenMP parallel DO loops.
!   01 Apr 2009 - C. Carouge  - Moved the IK loop outside the subroutine.
!EOP
!------------------------------------------------------------------------------
!BOC
!
! !LOCAL VARIABLES:
! 
    ! Scalars
    INTEGER :: il, ik
    REAL(fp)  :: ri2

    ! Arrays
    REAL(fp)  :: dq_np
    REAL(fp)  :: dq_sp
    REAL(fp)  :: dqik(2)  ! 2 elements array for each pole value.
    REAL(fp)  :: sumnp
    REAL(fp)  :: sumsp


!   ----------------
!   Begin execution.
!   ----------------

    ri2 = i2_gl

    dqik(:) = 0.0e+0_fp


!... Integrate N-S flux around polar cap lat circle for each level

          sumsp = 0.0e+0_fp
          sumnp = 0.0e+0_fp
            
          do il = i1, i2
             sumsp = sumsp + qqv(il,j1p)
             sumnp = sumnp + qqv(il,j2p+1)
          enddo
            

!... wrap in E-W direction
       if (i1 == i1_gl) then
          dqik(1) = dq1(i1,ju1)
          dqik(2) = dq1(i1,j2)
       endif

!... normalize and set inside polar cap

          dq_sp = dqik(1) - (sumsp / ri2 * geofac_pc)
          dq_np = dqik(2) + (sumnp / ri2 * geofac_pc)

          do il = i1, i2
             dq1(il,ju1) = dq_sp
             dq1(il,j2) = dq_np
!... save polar flux
             fy(il,ju1) = - (sumsp / ri2 * geofac_pc)
             fy(il,j2+1) = (sumnp / ri2* geofac_pc)
          enddo

          if (j1p /= ju1_gl+1) then
             do il = i1, i2
                dq1(il,ju1+1) = dq_sp
                dq1(il,j2-1) = dq_np
!... save polar flux
                fy(il,ju1+1) = - (sumsp / ri2 * geofac_pc)
                fy(il,j2) = (sumnp / ri2* geofac_pc)
             enddo

          endif


  END SUBROUTINE Do_Ytp_Pole_Sum
!EOC 
!------------------------------------------------------------------------------
!                  GEOS-Chem Global Chemical Transport Model                  !
!------------------------------------------------------------------------------
!BOP
!
! !IROUTINE: Fzppm
!
! !DESCRIPTION: Subroutine Fzppm is the 1D "outer" flux form operator based 
!  on the Piecewise Parabolic Method (PPM; see also Lin and Rood 1996) for 
!  computing the fluxes in the vertical direction.
!\\
!\\
!  Fzppm was modified by S.-J. Lin, 12/14/98, to allow the use of the KORD=7
!  (klmt=4) option.  KORD=7 enforces the 2nd monotonicity constraint of
!  Huynh (1996).  Note that in Huynh's original scheme, two constraints are
!  necessary for the preservation of monotonicity.  To use Huynh's
!  algorithm, it was modified as follows.  The original PPM is still used to
!  obtain the first guesses for the cell edges, and as such Huynh's 1st
!  constraint is no longer needed.  Huynh's median function is also replaced
!  by a simpler yet functionally equivalent in-line algorithm.
!\\
!\\
! !INTERFACE:
!
  SUBROUTINE Fzppm( klmt,  delp1,  wz,  dq1, qq1,  fz,      &
                    J1P,   JU1_GL, J2_GL, ILO, IHI, JULO, JHI,     &
                    ILONG, IVERT,  I1,    I2,  JU1, J2,   K1,  K2 )
!
! !INPUT PARAMETERS: 
!
    ! Global latitude index at the edges of the South polar cap
    ! J1P=JU1_GL+1 for a polar cap of 1 latitude band
    ! J1P=JU1_GL+2 for a polar cap of 2 latitude bands
    INTEGER, INTENT(IN)    :: J1P

    ! Global min & max longitude (I) and latitude (J) indices
    INTEGER, INTENT(IN)    :: JU1_GL, J2_GL

    ! Local min & max longitude (I), latitude (J), altitude (K) indices
    INTEGER, INTENT(IN)    :: I1,     I2
    INTEGER, INTENT(IN)    :: JU1,    J2
    INTEGER, INTENT(IN)    :: K1,     K2

    ! Local min & max longitude (I) and latitude (J) indices
    INTEGER, INTENT(IN)    :: ILO,    IHI
    INTEGER, INTENT(IN)    :: JULO,   JHI

    ! Dimensions in longitude & altitude ???
    INTEGER, INTENT(IN)    :: ilong,  ivert

    ! Controls various options in vertical advection
    INTEGER, INTENT(IN)    :: klmt

    ! Pressure thickness, the pseudo-density in a 
    ! hydrostatic system at t1 [hPa]
    REAL(fp),  INTENT(IN)    :: delp1(ILO:IHI, JULO:JHI, K1:K2)

    ! Large scale mass flux (per time step tdt) in the vertical
    ! direction as diagnosed from the hydrostatic relationship [hPa]
    REAL(fp),  INTENT(IN)    :: wz(I1:I2, JU1:J2, K1:K2)

    ! Species concentration [mixing ratio]
    REAL(fp),  INTENT(IN)    :: qq1(:,:,:)
!
! !INPUT/OUTPUT PARAMETERS: 
!
    ! Species density [hPa]
    REAL(fp),  INTENT(INOUT) :: dq1(ILO:IHI, JULO:JHI, K1:K2)
!
! !OUTPUT PARAMETERS:
!
    ! Vertical flux [mixing ratio]
    REAL(fp),  INTENT(OUT)   :: fz(ILO:IHI, JULO:JHI,  K1:K2)
!
! !AUTHOR:
!   Original code from Shian-Jiann Lin, DAO 
!   John Tannahill, LLNL (jrt@llnl.gov)
! 
! !REVISION HISTORY: 
!   05 Dec 2008 - C. Carouge  - Replaced TPCORE routines by S-J Lin and Kevin
!                               Yeh with the TPCORE routines from GMI model.
!                               This eliminates the polar overshoot in the
!                               stratosphere.
!   05 Dec 2008 - R. Yantosca - Updated documentation and added ProTeX headers.
!                               Declare all REAL variables as REAL(fp).  Also 
!                               make sure all numerical constants are declared
!                               with the "D" double-precision exponent.
!EOP
!------------------------------------------------------------------------------
!BOC
!
! !LOCAL VARIABLES:
! 
    ! Scalars
    INTEGER :: il, ij, ik
    INTEGER :: k1p1, k1p2
    INTEGER :: k2m1, k2m2
    INTEGER :: lenx
    REAL(fp)  :: a1, a2
    REAL(fp)  :: aa, bb
    REAL(fp)  :: c0, c1, c2
    REAL(fp)  :: cm, cp
    REAL(fp)  :: fac1, fac2
    REAL(fp)  :: lac
    REAL(fp)  :: qmax, qmin
    REAL(fp)  :: qmp
    REAL(fp)  :: r13, r23
    REAL(fp)  :: tmp

    ! Arrays
    REAL(fp)  :: a61  (ilong*(ivert-4))
    REAL(fp)  :: al1  (ilong*(ivert-4))
    REAL(fp)  :: ar1  (ilong*(ivert-4))
    REAL(fp)  :: dca1 (ilong*(ivert-4))
    REAL(fp)  :: qq1a1(ilong*(ivert-4))
    REAL(fp)  :: a6   (i1:i2, k1:k2)
    REAL(fp)  :: al   (i1:i2, k1:k2)
    REAL(fp)  :: ar   (i1:i2, k1:k2)
    REAL(fp)  :: dca  (i1:i2, k1:k2)
    REAL(fp)  :: dlp1a(i1:i2, k1:k2)
    REAL(fp)  :: qq1a (i1:i2, k1:k2)
    REAL(fp)  :: wza  (i1:i2, k1:k2)
    REAL(fp)  :: dc   (i1:i2, ju1:j2, k1:k2)
    ! Work array 
    REAL(fp)  :: dpi(I1:I2, JU1:J2, K1:K2)



!     ----------------
!     Begin execution.
!     ----------------

    a6(:,:) = 0.0e+0_fp
    al(:,:) = 0.0e+0_fp
    ar(:,:) = 0.0e+0_fp
    dc(:,:,:) = 0.0e+0_fp
!.sds... diagnostic vertical flux for species - set top to 0.0
    fz(:,:,:) = 0.0


    k1p1 = k1 + 1
    k1p2 = k1 + 2
      
    k2m1 = k2 - 1
    k2m2 = k2 - 2

    r13  = 1.0e+0_fp / 3.0e+0_fp
    r23  = 2.0e+0_fp / 3.0e+0_fp


!   -------------------
!   Compute dc for PPM.
!   -------------------

    do ik = k1, k2m1
       dpi(:,:,ik) = qq1(i1:i2,ju1:j2,ik+1) - qq1(i1:i2,ju1:j2,ik)
    end do


    do ik = k1p1, k2m1

       do ij = ju1, j2
          do il = i1, i2

             c0 = delp1(il,ij,ik) /  &
                  (delp1(il,ij,ik-1) + delp1(il,ij,ik) +  &
                  delp1(il,ij,ik+1))

             c1 = (delp1(il,ij,ik-1) + (0.5e+0_fp * delp1(il,ij,ik))) /  &
                  (delp1(il,ij,ik+1) + delp1(il,ij,ik))
               
             c2 = (delp1(il,ij,ik+1) + (0.5e+0_fp * delp1(il,ij,ik))) /  &
                  (delp1(il,ij,ik-1) + delp1(il,ij,ik))
               
             tmp = c0 *  &
                   ((c1 * dpi(il,ij,ik)) +  &
                   (c2 * dpi(il,ij,ik-1)))
               
             qmax =  &
                  Max (qq1(il,ij,ik-1),  &
                  qq1(il,ij,ik),  &
                  qq1(il,ij,ik+1)) -  &
                  qq1(il,ij,ik)
             
             qmin =  &
                  qq1(il,ij,ik) -  &
                  Min (qq1(il,ij,ik-1),  &
                       qq1(il,ij,ik),  &
                       qq1(il,ij,ik+1))

             dc(il,ij,ik) = Sign (Min (Abs (tmp), qmax, qmin), tmp)

          end do
       end do

    end do


!c?
!   -------------------------------------
!   Loop over latitudes (to save memory).
!   -------------------------------------

!   =======================
    ijloop: do ij = ju1, j2
!   =======================

       if (((ij == ju1_gl+1) .or. (ij == j2_gl-1)) .and.  &
            (j1p /= ju1_gl+1)) then
!         ============
          cycle ijloop
!         ============
       end if

       do ik = k1, k2
       do il = i1, i2
          dca  (il,ik) = dc   (il,ij,ik)  ! the monotone slope
          wza  (il,ik) = wz   (il,ij,ik)
          dlp1a(il,ik) = delp1(il,ij,ik)
          qq1a (il,ik) = qq1  (il,ij,ik)
       enddo
       enddo

!     ----------------------------------------------------------------
!     Compute first guesses at cell interfaces.  First guesses are
!     required to be continuous.  Three-cell parabolic subgrid
!     distribution at model top; two-cell parabolic with zero gradient
!     subgrid distribution at the surface.
!     ----------------------------------------------------------------

!     ---------------------------
!     First guess top edge value.
!     ---------------------------

       do il = i1, i2

!         ------------------------------------------------------------
!         Three-cell PPM; compute a, b, & c of q = aP^2 + bP + c using
!         cell averages and dlp1a.
!         ------------------------------------------------------------

          fac1 = dpi(il,ij,k1p1) -  &
                 dpi(il,ij,k1) * (dlp1a(il,k1p1) + dlp1a(il,k1p2)) /  &
                 (dlp1a(il,k1) + dlp1a(il,k1p1))

          fac2 = (dlp1a(il,k1p1) + dlp1a(il,k1p2)) *  &
                 (dlp1a(il,k1) + dlp1a(il,k1p1) + dlp1a(il,k1p2))
            
          aa = 3.0e+0_fp * fac1 / fac2

          bb =  &
               2.0e+0_fp * dpi(il,ij,k1) / (dlp1a(il,k1) + dlp1a(il,k1p1)) -  &
               r23 * aa * (2.0e+0_fp * dlp1a(il,k1) + dlp1a(il,k1p1))
            
          al(il,k1) = qq1a(il,k1) -  &
               dlp1a(il,k1) *  &
               (r13 * aa * dlp1a(il,k1) +  &
               0.5e+0_fp * bb)
            
          al(il,k1p1) = dlp1a(il,k1) * (aa * dlp1a(il,k1) + bb) +  &
               al(il,k1)

!         ---------------------
!         Check if change sign.
!         ---------------------

          if ((qq1a(il,k1) * al(il,k1)) <= 0.0e+0_fp) then
             
             al (il,k1) = 0.0e+0_fp
             dca(il,k1) = 0.0e+0_fp
               
          else
               
             dca(il,k1) = qq1a(il,k1) - al(il,k1)
               
          end if

       end do

!      -------
!      Bottom.
!      -------

       do il = i1, i2

!         ---------------------------------------------------
!         2-cell PPM with zero gradient right at the surface.
!         ---------------------------------------------------

          fac1 = dpi(il,ij,k2m1) * (dlp1a(il,k2) * dlp1a(il,k2)) /  &
                 ((dlp1a(il,k2) + dlp1a(il,k2m1)) *  &
                 (2.0e+0_fp * dlp1a(il,k2) + dlp1a(il,k2m1)))
            
          ar(il,k2) = qq1a(il,k2) + fac1
          al(il,k2) = qq1a(il,k2) - (fac1 + fac1)
            
          if ((qq1a(il,k2) * ar(il,k2)) <= 0.0e+0_fp) then
             ar(il,k2) = 0.0e+0_fp
          end if
            
          dca(il,k2) = ar(il,k2) - qq1a(il,k2)
            
       end do


!     ----------------------------------------
!     4th order interpolation in the interior.
!     ----------------------------------------

       do ik = k1p2, k2m1
          do il = i1, i2
               
             c1 = (dpi(il,ij,ik-1) * dlp1a(il,ik-1)) /  &
                  (dlp1a(il,ik-1) + dlp1a(il,ik))
               
             c2 = 2.0e+0_fp /  &
                  (dlp1a(il,ik-2) + dlp1a(il,ik-1) +  &
                  dlp1a(il,ik)   + dlp1a(il,ik+1))
               
             a1 = (dlp1a(il,ik-2) + dlp1a(il,ik-1)) /  &
                  (2.0e+0_fp * dlp1a(il,ik-1) + dlp1a(il,ik))
               
             a2 = (dlp1a(il,ik) + dlp1a(il,ik+1)) /  &
                  (2.0e+0_fp * dlp1a(il,ik) + dlp1a(il,ik-1))
               
             al(il,ik) =  &
                  qq1a(il,ik-1) + c1 +  &
                  c2 *  &
                  (dlp1a(il,ik) * (c1 * (a1 - a2) + a2 * dca(il,ik-1)) -  &
                  dlp1a(il,ik-1) * a1 * dca(il,ik))
               
          end do
       end do

       do ik = k1, k2m1
       do il = i1, i2
          ar(il,ik) = al(il,ik+1)
       end do
       end do

!      ---------------------------------------
!      Top & Bottom 2 layers always monotonic.
!      ---------------------------------------

       lenx = i2 - i1 + 1
         
       do ik = k1, k1p1
            
          do il = i1, i2
             
             a6(il,ik) =  &
                  3.0e+0_fp * (qq1a(il,ik) + qq1a(il,ik) -  &
                  (al(il,ik)  + ar(il,ik)))
          end do
            
!         ===========
          call Lmtppm  &
               (lenx, 0, a6(i1,ik), al(i1,ik), ar(i1,ik),  &
               dca(i1,ik), qq1a(i1,ik))
!         ===========

       end do


       do ik = k2m1, k2
            
          do il = i1, i2
             
             a6(il,ik) =  &
                  3.0e+0_fp * (qq1a(il,ik) + qq1a(il,ik) -  &
                  (al(il,ik)  + ar(il,ik)))
          end do
            
!         ===========
          call Lmtppm  &
               (lenx, 0, a6(i1,ik), al(i1,ik), ar(i1,ik),  &
                dca(i1,ik), qq1a(i1,ik))
!         ===========

       end do


!      ---------------------------
!      Interior depending on klmt.
!      ---------------------------

!      ==============
       if (klmt == 4) then
!       ==============

!         -------------------------------
!         KORD=7, Huynh's 2nd constraint.
!         -------------------------------

          do ik = k1p1, k2m1
          do il = i1,   i2
             dca(il,ik) = dpi(il,ij,ik) - dpi(il,ij,ik-1)
          end do
          end do


          do ik = k1p2, k2m2
             do il = i1, i2

!             ------------
!             Right edges.
!             ------------

                qmp   = qq1a(il,ik) + (2.0e+0_fp * dpi(il,ij,ik-1))
                lac   = qq1a(il,ik) +  &
                     (1.5e+0_fp * dca(il,ik-1)) + (0.5e+0_fp * dpi(il,ij,ik-1))
                qmin  = Min (qq1a(il,ik), qmp, lac)
                qmax  = Max (qq1a(il,ik), qmp, lac)
                
                ar(il,ik) = Min (Max (ar(il,ik), qmin), qmax)

!             -----------
!             Left edges.
!             -----------
                
                qmp   = qq1a(il,ik) - (2.0e+0_fp * dpi(il,ij,ik))
                lac   = qq1a(il,ik) +  &
                        (1.5e+0_fp * dca(il,ik+1)) - (0.5e+0_fp * dpi(il,ij,ik))
                qmin  = Min (qq1a(il,ik), qmp, lac)
                qmax  = Max (qq1a(il,ik), qmp, lac)
                
                al(il,ik) = Min (Max (al(il,ik), qmin), qmax)

!             -------------
!             Recompute a6.
!             -------------

                a6(il,ik) =  &
                     3.0e+0_fp * (qq1a(il,ik) + qq1a(il,ik) -  &
                     (ar(il,ik)  + al(il,ik)))
             end do
          end do


!      ===================
       else if (klmt <= 2) then
!      ===================

          lenx = 0
            
          do ik = k1p2, k2m2
             do il = i1, i2
                  
                lenx = lenx + 1
                
                al1  (lenx) = al  (il,ik)
                ar1  (lenx) = ar  (il,ik)
                dca1 (lenx) = dca (il,ik)
                qq1a1(lenx) = qq1a(il,ik)
                  
                a61  (lenx) = 3.0e+0_fp * (qq1a1(lenx) + qq1a1(lenx) -  &
                             (al1(lenx)  + ar1(lenx)))
             end do
          end do

!         ===========
          call Lmtppm  &
               (lenx, klmt, a61, al1, ar1, dca1, qq1a1)
!         ===========

          lenx = 0
            
          do ik = k1p2, k2m2
             do il = i1, i2
                  
                lenx = lenx + 1
                
                a6  (il,ik) = a61  (lenx)
                al  (il,ik) = al1  (lenx)
                ar  (il,ik) = ar1  (lenx)
                dca (il,ik) = dca1 (lenx)
                qq1a(il,ik) = qq1a1(lenx)
                
             end do
          end do


       end if

       
       do ik = k1, k2m1
          do il = i1, i2
               
             if (wza(il,ik) > 0.0e+0_fp) then
                
                cm = wza(il,ik) / dlp1a(il,ik)
                
                dca(il,ik+1) =  &
                     ar(il,ik) +  &
                     0.5e+0_fp * cm *  &
                     (al(il,ik) - ar(il,ik) +  &
                     a6(il,ik) * (1.0e+0_fp - r23 * cm))

             else

                cp = wza(il,ik) / dlp1a(il,ik+1)

                dca(il,ik+1) =  &
                     al(il,ik+1) +  &
                     0.5e+0_fp * cp *  &
                     (al(il,ik+1) - ar(il,ik+1) -  &
                     a6(il,ik+1) * (1.0e+0_fp + r23 * cp))
                  
             end if
               
          end do
       end do
                  
       do ik = k1, k2m1
       do il = i1, i2
          dca(il,ik+1) = wza(il,ik) * dca(il,ik+1)
          !.sds.. save vertical flux for species as diagnostic
          fz(il,ij,ik+1) = dca(il,ik+1)
       end do
       end do

       do il = i1, i2 
          dq1(il,ij,k1) = dq1(il,ij,k1) - dca(il,k1p1)
          dq1(il,ij,k2) = dq1(il,ij,k2) + dca(il,k2)
       enddo

       do ik = k1p1, k2m1
       do il = i1,   i2

          dq1(il,ij,ik) =  &
               dq1(il,ij,ik) + dca(il,ik) - dca(il,ik+1)
            
       end do
       end do
!   =============
    end do ijloop
!   =============


  END SUBROUTINE Fzppm

!EOC 
!------------------------------------------------------------------------------
!                  GEOS-Chem Global Chemical Transport Model                  !
!------------------------------------------------------------------------------
!BOP
!
! !IROUTINE: Average_Press_Poles
!
! !DESCRIPTION: Subroutine Average\_Press\_Poles averages pressure at the 
!  Poles when the Polar cap is enlarged.  It makes the last two latitudes 
!  equal.
!\\
!\\
! !INTERFACE:
!
  SUBROUTINE Average_Press_Poles( area_1D, press, I1,  I2,   JU1,  &
                                  J2,      ILO,   IHI, JULO, JHI )
!
! !INPUT PARAMETERS: 
!
    ! Local min & max longitude (I), latitude (J)    
    INTEGER, INTENT(IN)   :: I1,     I2
    INTEGER, INTENT(IN)   :: JU1,    J2

    ! Local min & max longitude (I) and latitude (J) indices
    INTEGER, INTENT(IN)   :: ILO,    IHI
    INTEGER, INTENT(IN)   :: JULO,   JHI

    ! Surface area of grid box
    REAL(fp),  INTENT(IN)   :: AREA_1D(JU1:J2)
!
! !INPUT/OUTPUT PARAMETERS: 
!
    ! Surface pressure [hPa]
    REAL(fp), INTENT(INOUT) :: press(ILO:IHI, JULO:JHI)
!
! !AUTHOR:
!   Philip Cameron-Smith and John Tannahill, GMI project @ LLNL (2003) 
!   Implemented into GEOS-Chem by Claire Carouge (ccarouge@seas.harvard.edu)
!
! !REMARKS:
!  Subroutine from pjc_pfix.  Call this one once everything is working fine.
! 
! !REVISION HISTORY: 
!   05 Dec 2008 - C. Carouge  - Replaced TPCORE routines by S-J Lin and Kevin
!                               Yeh with the TPCORE routines from GMI model.
!                               This eliminates the polar overshoot in the
!                               stratosphere.
!   05 Dec 2008 - R. Yantosca - Updated documentation and added ProTeX headers.
!                               Declare all REAL variables as REAL(fp).  Also 
!                               make sure all numerical constants are declared
!                               with the "D" double-precision exponent.
!EOP
!------------------------------------------------------------------------------
!BOC
!
! !LOCAL VARIABLES:
! 
    ! Scalars
    INTEGER :: I, J
    REAL(fp)  :: meanp
    REAL(fp)  :: REL_AREA(JU1:J2)
    REAL(fp)  :: SUM_AREA

    !----------------
    !Begin execution.
    !----------------
  
    ! Compute the sum of surface area 
    SUM_AREA = SUM( AREA_1D ) * DBLE( I2 )

    ! Calculate rel_area for each lat. (ccc, 11/20/08)
    DO J = JU1, J2
       REL_AREA(J) = AREA_1D(J) / SUM_AREA
    ENDDO

    !--------------
    ! South Pole 
    !--------------

    ! Surface area of the S. Polar cap
    SUM_AREA = SUM( rel_area( JU1:JU1+1 ) ) * DBLE( I2 )

    ! Zero
    meanp = 0.e+0_fp

    ! Sum pressure * surface area over the S. Polar cap
    DO J = JU1, JU1+1
    DO I = I1,  I2
       meanp = meanp + ( rel_area(J)  * press(I,J) )
    ENDDO
    ENDDO

    ! Normalize pressure in all grid boxes w/in the S. Polar cap
    press( :, JU1:JU1+1 ) = meanp / SUM_AREA

    !--------------
    ! North Pole 
    !--------------

    ! Surface area of the N. Polar cap
    SUM_AREA = SUM( rel_area( J2-1:J2 ) ) * DBLE( I2 )

    ! Zero
    meanp = 0.e+0_fp

    ! Sum pressure * surface area over the N. Polar cap
    DO J = J2-1, J2
    DO I = I1,   I2
       meanp = meanp + ( rel_area(J)  * press(I,J) )
    ENDDO
    ENDDO

    ! Normalize pressure in all grid boxes w/in the N. Polar cap
    press( :, J2-1:J2 ) = meanp / SUM_AREA

  END SUBROUTINE Average_Press_Poles

END MODULE Tpcore_FvDas_mod
!EOC<|MERGE_RESOLUTION|>--- conflicted
+++ resolved
@@ -946,16 +946,9 @@
        ! is negative. Negative concentration may occur at the poles. This 
        ! is an issue that should be looked into in the future. (ewl, 6/30/15) 
        !======================================================================
-<<<<<<< HEAD
-       ! 
-       !$OMP PARALLEL DO
-       !$OMP+DEFAULT( SHARED )
-       !$OMP+PRIVATE( I, J, K )
-=======
 !$OMP PARALLEL DO        &
 !$OMP DEFAULT( SHARED   )&
 !$OMP PRIVATE( I, J, K )
->>>>>>> ccf13281
        DO K = 1, KM
        DO J = 1, JM
        DO I = 1, IM
@@ -965,11 +958,7 @@
        ENDDO
        ENDDO
        ENDDO
-<<<<<<< HEAD
-       !$OMP END PARALLEL DO
-=======
 !$OMP END PARALLEL DO
->>>>>>> ccf13281
        
        !======================================================================
        ! MODIFICATION by Harvard Atmospheric Chemistry Modeling Group
