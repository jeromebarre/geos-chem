--- conflicted
+++ resolved
@@ -515,22 +515,21 @@
     CALL GEOS_Timer_Start( "=> FAST-JX photolysis", RC )
 #endif
 
+    ! Do Photolysis
     CALL FAST_JX( WAVELENGTH, am_I_Root,  Input_Opt, &
                   State_Met,  State_Chm,  State_Diag, RC )
 
-<<<<<<< HEAD
     ! Trap potential errors
     IF ( RC /= GC_SUCCESS ) THEN
        ErrMsg = 'Error encountered in "FAST_JX"!'
        CALL GC_Error( ErrMsg, RC, ThisLoc )
        RETURN
     ENDIF
-=======
+
 #if defined( USE_TIMERS )
     CALL GEOS_Timer_End  ( "=> FAST-JX photolysis", RC )
     CALL GEOS_Timer_Start( "=> Gas-phase chem",     RC )
 #endif
->>>>>>> 40a6cf52
 
     !### Debug
     IF ( prtDebug ) THEN
