! $Id: carbon_mod.f,v 1.6 2010/03/15 19:33:25 ccarouge Exp $
      MODULE CARBON_MOD
!
!******************************************************************************
!  Module CARBON_MOD contains arrays and routines for performing a 
!  carbonaceous aerosol simulation.  Original code taken from Mian Chin's 
!  GOCART model and modified accordingly. (rjp, bmy, 4/2/04, 6/30/10)
!
!  4 Aerosol species : Organic and Black carbon 
!                    : hydrophilic (soluble) and hydrophobic of each
!      
!  For secondary organic aerosol (SOA) simulation orginal code developed
!  by Chung and Seinfeld [2002] and Hong Liao from John Seinfeld's group 
!  at Caltech was taken and further modified accordingly (rjp, bmy, 7/15/04)
!  This simulation introduces additional following species:
!     ALPH, LIMO, ALCO, SOA1, SOA2, SOA3, SOA4, SOG1, SOG2, SOG3, SOG4
!     SOA5, SOG5 (dkh, 03/24/07)  
!
!  References for BC/OC emissions:
! --------------------------------
!   Bond, T.C. et al.: Historical emissions of black and organic carbon
! aerosol from energy-related combustion, 1850-2000, Global Biogeochem. Cycles,
! 21 GB2018, doi: 10.1029/2006GB002840, 2007.
!
!      Base Year is 2000. More at http://www.hiwater.org
!
!        
!  Module Variables:
!  ============================================================================
!  (1 ) ANTH_BLKC        (REAL*8 ) : BC anthropogenic emissions       [kg C ]
!  (2 ) ANTH_ORGC        (REAL*8 ) : OC anthropogenic emissions       [kg C ]
!  (3 ) APROD            (REAL*8 ) : Aerosol mass ratio               
!  (4 ) BCCONV           (REAL*8 ) : Hydrophilic BC from Hydrophobic  [kg C ]
!  (5 ) BIOB_BLKC        (REAL*8 ) : BC biomass emissions             [kg C ]
!  (6 ) BIOB_ORGC        (REAL*8 ) : OC biomass emissions             [kg C ]
!  (7 ) BIOF_BLKC        (REAL*8 ) : BC biofuel emissions             [kg C ]
!  (8 ) BIOF_ORGC        (REAL*8 ) : OC biofuel emissions             [kg C ]
!  (9 ) BIOG_ALPH        (REAL*8 ) : A-PINENE biogenic emissions      [kg]
!  (10) BIOG_LIMO        (REAL*8 ) : LIMONENE biogenic emissions      [kg]
!  (11) BIOG_ALCO        (REAL*8 ) : ALCOHOL biogenic emissions       [kg]
!  (12) BIOG_TERP        (REAL*8 ) : TERPENE biogenic emissions       [kg]
!  (13) BIOG_SESQ        (REAL*8 ) : SESQTERPENE biogenic emissions   [kg]
!  (14) DIUR_ORVC        (REAL*8 ) : Diurnal variation of NVOC        [kg C]
!  (15) DRYBCPI          (INTEGER) : Index for BCPI in drydep array 
!  (16) DRYOCPI          (INTEGER) : Index for OCPI in drydep array 
!  (17) DRYBCPO          (INTEGER) : Index for BCPO in drydep array 
!  (18) DRYOCPO          (INTEGER) : Index for OCPO in drydep array 
!  (19) DRYALPH          (INTEGER) : Index for ALPH in drydep array 
!  (20) DRYLIMO          (INTEGER) : Index for LIMO in drydep array 
!  (21) DRYALCO          (INTEGER) : Index for ALCO in drydep array 
!  (22) DRYSOG1          (INTEGER) : Index for SOG1 in drydep array 
!  (23) DRYSOG2          (INTEGER) : Index for SOG2 in drydep array 
!  (24) DRYSOG3          (INTEGER) : Index for SOG3 in drydep array 
!  (25) DRYSOA1          (INTEGER) : Index for SOA1 in drydep array 
!  (26) DRYSOA2          (INTEGER) : Index for SOA2 in drydep array 
!  (27) DRYSOA3          (INTEGER) : Index for SOA3 in drydep array 
!  (28) EF_BLKC          (REAL*8 ) : Emission factors for BC          [kg/kg]
!  (29) EF_ORGC          (REAL*8 ) : Emission factors for OC          [kg/kg]
!  (30) GEIA_ORVC        (REAL*8 ) : NVOC emissions from GEIA         [kg C ]
!  (31) I1_NA            (REAL*8 ) : Starting lon index for N. America region
!  (32) I2_NA            (REAL*8 ) : Ending   lon index for N. America region
!  (33) J1_NA            (REAL*8 ) : Starting lat index for N. America region
!  (34) J2_NA            (REAL*8 ) : Ending   lat index for N. America region
!  (35) GPROD            (REAL*8 ) : Gas mass ratio                   
!  (36) MHC              (INTEGER) : Number of VOC clasees
!  (37) NDAYS            (INTEGER) : Array w/ number of days per month
!  (38) NPROD            (INTEGER) : Number of products by oxdation
!  (39) OCCONV           (REAL*8 ) : Hydrophilic OC from Hydrophobic  [kg C ]
!  (40) ORVC_SESQ        (REAL*8 ) : SESQTERPENE concentration        [kg]
!  (41) ORVC_TERP        (REAL*8 ) : MONOTERPENES concentration       [kg]
!  (42) TCOSZ            (REAL*8 ) : Summing array for SUNCOS
!  (43) TERP_ORGC        (REAL*8 ) : Lumped terpene emissions         [kg C ]
!  (44) SMALLNUM         (REAL*8 ) : A small positive number
!  (45) USE_BOND_BIOBURN (LOGICAL) : Flag to use annual biomass emiss.
!
!  Module Routines:
!  ============================================================================
!  (1 ) CHEMCARBON         : Driver program for carbon aerosol chemistry
!  (2 ) CHEM_BCPO          : Chemistry routine for hydrophobic BC (aka EC)
!  (3 ) CHEM_BCPI          : Chemistry routine for hydrophilic BC (aka EC)
!  (4 ) CHEM_OCPO          : Chemistry routine for hydrophobic OC
!  (5 ) CHEM_OCPI          : Chemistry routine for hydrophilic OC
!  (6 ) SOA_CHEMISTRY      : Driver routine for SOA chemistry
!  (7 ) SOA_EQUIL          : Determines mass of SOA
!  (8 ) ZEROIN             : Finds root of an equation by bisection method
!  (9 ) SOA_PARA           : Gets SOA yield parameters
!  (10) CHEM_NVOC          : Computes oxidation of HC by O3, OH, NO3
!  (11) SOA_PARTITION      : Partitions mass of SOA gas & aerosol tracers
!  (12) SOA_LUMP           : Returns organic gas & aerosol back to STT
!  (13) SOA_DEPO           : Performs dry deposition of SOA tracers & species
!  (14) EMISSCARBON        : Driver routine for carbon aerosol emissions
!  (15) BIOGENIC_OC        : Computes biogenic OC [each time step]
!  (16) ANTHRO_CARB_TBOND  : Computes anthropogenic OC/EC [annual data]
!  (17) ANTHRO_CARB_COOKE  : Computes anthropogenic OC/EC [monthly data]
!  (18) BIOMASS_CARB_TBOND : Computes biomass burning OC/EC [annual data]
!  (19) BIOMASS_CARB_GEOS  : Computes biomass burning OC/EC [monthly data]
!  (20) EMITHIGH           : Computes complete mixing of emission within PBL
!  (21) OHNO3TIME          : Computes the sum of the cosine of SZA
!  (22) GET_OH             : Returns monthly-mean OH conc.  at grid box (I,J,L)
!  (23) GET_NO3            : Returns monthly-mean O3 conc.  at grid box (I,J,L)
!  (24) GET_O3             : Returns monthly-mean NO3 conc. at grid box (I,J,L)
!  (25) GET_DOH            : Returns ISOP lost to rxn w/ OH at grid box (I,J,L)
!  (26) INIT_CARBON        : Allocates and zeroes all module arrays
!  (27) CLEANUP_CARBON     : Deallocates all module arrays
!
!  NOTE: Choose either (16) or (17) for ANTHROPOGENIC emission
!        Choose either (18) or (19) for BIOMASS BURNING emission.
!
!  GEOS-CHEM modules referenced by carbon_mod.f
!  ============================================================================
!  (1 ) bpch2_mod.f        : Module w/ routines for binary punch file I/O
!  (2 ) dao_mod.f          : Module w/ arrays for DAO met fields
!  (3 ) diag_mod.f         : Module w/ GEOS-CHEM diagnostic arrays
!  (4 ) directory_mod.f    : Module w/ GEOS-CHEM data & met field dirs
!  (5 ) drydep_mod.f       : Module w/ routines for dry deposition
!  (6 ) error_mod.f        : Module w/ I/O error and NaN check routines
!  (7 ) global_no3_mod.f   : Module w/ routines to read 3-D NO3 field
!  (8 ) global_oh_mod.f    : Module w/ routines to read 3-D OH  field
!  (9 ) global_o3_mod.f    : Module w/ routines to read 3-D O3  field
!  (10) grid_mod.f         : Module w/ horizontal grid information
!  (11) logical_mod.f      : Module w/ GEOS-CHEM logical switches
!  (12) megan_mod.f        : Module w/ routines to read MEGAN biogenic emiss
!  (13) pbl_mix_mod.f      : Module w/ routines for PBL height & mixing
!  (14) pressure_mod.f     : Module w/ routines to compute P(I,J,L)
!  (15) time_mod.f         : Module w/ routines for computing time & date
!  (16) tracer_mod.f       : Module w/ GEOS-CHEM tracer array STT etc. 
!  (17) tracerid_mod.f     : Module w/ pointers to tracers & emissions
!  (18) transfer_mod.f     : Module w/ routines to cast & resize arrays
!
!  NOTES:
!  (1 ) Added code from the Caltech group for SOA chemistry (rjp, bmy, 7/15/04)
!  (2 ) Now references "directory_mod.f", "logical_mod.f", "tracer_mod.f".
!        (bmy, 7/20/04)
!  (3 ) Now read data from carbon_200411/ subdir of DATA_DIR.  Also added
!        some extra debug output.  Now read T. Bond yearly emissions as 
!        default, but overwrite N. America with the monthly Cooke/RJP 
!        emissions.  Added module variables I1_NA, I2_NA, J1_NA, J2_NA.
!        (rjp, bmy, 12/1/04)
!  (4 ) Now can read seasonal or interannual BCPO, OCPO biomass emissions.
!        Also parallelize loop in OHNO3TIME. (rjp, bmy, 1/18/05)
!  (5 ) Now references "pbl_mix_mod.f".  Bug fix: now make sure only to save
!        up to LD07 levels for the ND07 diagnostic in SOA_LUMP. (bmy, 3/4/05)
!  (6 ) Now can read data for both GEOS and GCAP grids (bmy, 8/16/05)
!  (7 ) Now make sure all USE statements are USE, ONLY (bmy, 10/3/05)
!  (8 ) Now references "megan_mod.f".  Also now references XNUMOL and 
!        XNUMOLAIR from "tracer_mod.f" (tmf, bmy, 10/25/05)
!  (9 ) Bug fix for GCAP in BIOGENIC_OC (bmy, 4/11/06)
!  (10) Updated for SOA production from ISOP (dkh, bmy, 5/22/06)
!  (11) Updated for IPCC future emission scale factors.  Also added function
!        GET_DOH to return ISOP that has reacted w/ OH. (swu, dkh, bmy, 6/1/06)
!  (12) Now add SOG condensation onto SO4, NH4, NIT (rjp, bmy, 8/3/06)
!  (13) Minor fix for 20 carbon tracers. (phs, 9/14/06)
!  (14) Now remove reading of biomass emissions from "carbon_mod.f", since
!        they are better done in gc_biomass_mod.f.  This will allow us to
!        standardize treatment of GFED2 or default BB emissions.  Also applied
!        a typo fix in SOA_LUMP. (tmf, bmy, 10/16/06)
!  (15) Prevent seg fault error in BIOMASS_CARB_GEOS (bmy, 11/3/06)
!  (16) Corrected typos in SOA_LUMP.  Now also save GPROD and APROD to disk
!        for each new diagnostic interval. (dkh, tmv, havala, bmy, 2/6/07)
!  (17) Modifications for 0.5 x 0.666 nested grids (yxw, dan, bmy, 11/6/08)
!  (18) Now account for various GFED2 products (yc, phs, 12/23/08) 
!  (19) Now add future scaling to BIOMASS_CARB_GEOS (hotp, swu, 2/19/09)
!  (20) Added SOA production from dicarbonyls (tmf, 3/2/09)
!  (21) Bugfix: cleanup ORVC_TERP and ORVC_SESQ (tmf, 3/2/09)
!  (22) Replace USE_MONTHLY_BIOB with USE_BOND_BIOBURN, since this hardwired
!        flag is a switc b/w annual Bond biomass burning emissions, and default
!        GC source, which can be monthly/8 days/3hr.
!        Implement changes for reading new Bond files (eml, phs, 5/18/09)
!  (23) Add option for non-local PBL scheme (lin, 06/09/08)
!  (24) Now added NESTED_EU grid.  Updated formulation of SOG condensation 
!        onto OC aerosol, according to recommendations of Aerosol Working 
!        Group. (amv, clh, bmy, 12/21/09)
!  (25) Bug fix for EMIS_SAVE in EMITHIGH (bmy, 1/11/10)
!  (26) Bug fix: call SOA_PARA_INIT (ensberg, bmy, 6/30/10)
!  (27) Modified to include GFED3 (psk, 1/5/11)
!  01 Mar 2012 - R. Yantosca - Now reference new grid_mod.F90
!  30 Jul 2012 - R. Yantosca - Modifications for grid-independence
!  28 Nov 2012 - R. Yantosca - Replace SUNCOS array with State_Met%SUNCOS and
!                              SUNCOS_MID array with State_Met%SUNCOSmid
!******************************************************************************
!
      USE LOGICAL_MOD,    ONLY : LNLPBL ! (Lin,03/31/09)

      IMPLICIT NONE
#     include "define.h"

      !=================================================================
      ! MODULE PRIVATE DECLARATIONS -- keep certain internal variables 
      ! and routines from being seen outside "carbon_mod.f"
      !=================================================================

      ! Declare everything PRIVATE ...
      PRIVATE

      ! ... except these routines
      PUBLIC :: CHEMCARBON
      PUBLIC :: CLEANUP_CARBON
      PUBLIC :: EMISSCARBON
      !PUBLIC :: WRITE_GPROD_APROD
      ! ... and this other stuff (dkh, 11/09/06)  
      PUBLIC :: APROD, GPROD, MNOX, NPROD, MHC, NNOX, MPROD
      PUBLIC :: PRODPERCOFSTT

      !=================================================================
      ! MODULE VARIABLES
      !=================================================================

      ! Scalars
      LOGICAL             :: USE_BOND_BIOBURN = .FALSE.
      INTEGER             :: DRYBCPI, DRYOCPI, DRYBCPO, DRYOCPO
      INTEGER             :: DRYALPH, DRYLIMO, DRYALCO
      INTEGER             :: DRYSOG1, DRYSOG2, DRYSOG3, DRYSOG4
      INTEGER             :: DRYSOA1, DRYSOA2, DRYSOA3, DRYSOA4
      INTEGER             :: DRYSOA5, DRYSOG5       ! (dkh, 10/29/06)  
      INTEGER             :: I1_NA,   J1_NA
      INTEGER             :: I2_NA,   J2_NA
      INTEGER             :: DRYSOAG, DRYSOAM

      ! Parameters
      !INTEGER, PARAMETER  :: MHC      = 6
      !INTEGER, PARAMETER  :: NPROD    = 3  
      INTEGER, PARAMETER  :: MHC       = 9  ! (dkh, 10/29/06)
      INTEGER, PARAMETER  :: MPROD            = 3

      INTEGER, PARAMETER  :: MNOX             = 2  ! (dkh, 11/05/06)  
      INTEGER             :: NPROD(MHC)
      INTEGER             :: NNOX(MHC)             ! (dkh, 11/05/06)  
      REAL*8              :: PRODPERCOFSTT(MHC)     ! (dkh, 11/05/06)  
      REAL*8              :: KO3_REF(5), KOH_REF(5), KNO3_REF(5)
      REAL*8              :: KOM_REF(MNOX,MPROD,MHC)
      REAL*8              :: ALPHA(MNOX,MPROD,MHC)

      REAL*8,  PARAMETER  :: SMALLNUM = 1d-20

      ! Arrays
      REAL*8, ALLOCATABLE :: ANTH_BLKC(:,:,:)
      REAL*8, ALLOCATABLE :: ANTH_ORGC(:,:,:)
      REAL*8, ALLOCATABLE :: BIOB_BLKC(:,:,:)
      REAL*8, ALLOCATABLE :: BIOB_ORGC(:,:,:)
      REAL*8, ALLOCATABLE :: BIOF_BLKC(:,:,:)
      REAL*8, ALLOCATABLE :: BIOF_ORGC(:,:,:)
      REAL*8, ALLOCATABLE :: EF_BLKC(:,:)
      REAL*8, ALLOCATABLE :: EF_ORGC(:,:)
      REAL*8, ALLOCATABLE :: TERP_ORGC(:,:)
      REAL*8, ALLOCATABLE :: BCCONV(:,:,:)
      REAL*8, ALLOCATABLE :: OCCONV(:,:,:)
      REAL*8, ALLOCATABLE :: BIOG_ALPH(:,:)
      REAL*8, ALLOCATABLE :: BIOG_LIMO(:,:)
      REAL*8, ALLOCATABLE :: BIOG_ALCO(:,:)
      REAL*8, ALLOCATABLE :: BIOG_TERP(:,:)
      REAL*8, ALLOCATABLE :: BIOG_SESQ(:,:)    
      REAL*8, ALLOCATABLE :: DIUR_ORVC(:,:)
      REAL*8, ALLOCATABLE :: GEIA_ORVC(:,:)
      REAL*8, ALLOCATABLE :: TCOSZ(:,:)
      REAL*8, ALLOCATABLE :: ORVC_SESQ(:,:,:)
      REAL*8, ALLOCATABLE :: ORVC_TERP(:,:,:)
      !REAL*8, ALLOCATABLE :: GPROD(:,:,:,:,:)
      !REAL*8, ALLOCATABLE :: APROD(:,:,:,:,:)
      REAL*8, ALLOCATABLE :: GPROD(:,:,:,:,:,:)  ! Add NOX index (dkh, 11/06/06)  
      REAL*8, ALLOCATABLE :: APROD(:,:,:,:,:,:)
      REAL*8, ALLOCATABLE :: ISOP_PRIOR(:,:,:)  ! (dkh, 10/09/05)  

      REAL*8, ALLOCATABLE :: GLOB_DARO2(:,:,:,:,:) ! Diagnostic (dkh, 11/10/06) 
      ! Cloud fraction - for cloud droplet uptake of dicarbonyls 
      ! (tmf, 12/07/07) 
      REAL*8, ALLOCATABLE :: VCLDF(:,:,:)

      ! Days per month (based on 1998)
      INTEGER             :: NDAYS(12) = (/ 31, 28, 31, 30, 31, 30, 
     &                                      31, 31, 30, 31, 30, 31 /)

      !=================================================================
      ! MODULE ROUTINES -- follow below the "CONTAINS" statement 
      !=================================================================
      CONTAINS
!EOC
!------------------------------------------------------------------------------
!          Harvard University Atmospheric Chemistry Modeling Group            !
!------------------------------------------------------------------------------
!BOP
!
! !IROUTINE: chemcarbon
!
! !DESCRIPTION: Subroutine CHEMCARBON is the interface between the GEOS-Chem 
!  main program and the carbon aerosol chemistry routines that calculates dry 
!  deposition, chemical conversion between hydrophilic and hydrophobic, and 
!  SOA production.
!\\
!\\
! !INTERFACE:
!
      SUBROUTINE CHEMCARBON( am_I_Root, Input_Opt, State_Met, RC )
!
! !USES:
!
      USE CMN_SIZE_MOD 
      USE DRYDEP_MOD,         ONLY : DEPNAME
      USE DRYDEP_MOD,         ONLY : NUMDEP
      USE ERROR_MOD,          ONLY : DEBUG_MSG
      USE GIGC_ErrCode_Mod
      USE GIGC_Input_Opt_Mod, ONLY : OptInput
      USE GIGC_State_Met_Mod, ONLY : MetState
      USE GLOBAL_OH_MOD,      ONLY : GET_GLOBAL_OH
      USE GLOBAL_NO3_MOD,     ONLY : GET_GLOBAL_NO3
      USE GLOBAL_O3_MOD,      ONLY : GET_GLOBAL_O3
      USE TIME_MOD,           ONLY : GET_MONTH
      USE TIME_MOD,           ONLY : ITS_A_NEW_MONTH
      USE TRACER_MOD,         ONLY : STT
      USE TRACERID_MOD,       ONLY : IDTBCPI, IDTBCPO, IDTOCPI
      USE TRACERID_MOD,       ONLY : IDTOCPO, IDTSOG4, IDTSOA4
      USE TRACERID_MOD,       ONLY : IDTSOG5, IDTSOA5
      USE TRACERID_MOD,       ONLY : IDTSOAG, IDTSOAM
!
! !INPUT PARAMETERS:
!
      LOGICAL,        INTENT(IN)  :: am_I_Root   ! Is this the root CPU?
      TYPE(OptInput), INTENT(IN)  :: Input_Opt   ! Input Options object
      TYPE(MetState), INTENT(IN)  :: State_Met   ! Meteorology State object
!
! !OUTPUT PARAMETERS:
!
      INTEGER,        INTENT(OUT) :: RC          ! Success or failure?
!
! !REMARKS:
! 
! !REVISION HISTORY: 
!  01 Apr 1994 - R. Park - Initial version
!  (1 ) Added code from the Caltech group for SOA chemistry.  Also now 
!        reference "global_oh_mod.f", "global_o3_mod.f", "global_no3_mod.f".
!        (rjp, bmy, 7/8/04)
!  (2 ) Now reference LSOA and LEMIS from CMN_SETUP.  Now only call OHNO3TIME
!        if it hasn't been done before w/in EMISSCARBON. (rjp, bmy, 7/15/04)
!  (3 ) Now reference LSOA, LEMIS, LPRT from "logical_mod.f".  Now reference
!        STT and ITS_AN_AEROSOL_SIM from "tracer_mod.f" (bmy, 7/20/04)
!  (4 ) Now make sure all USE statements are USE, ONLY (bmy, 10/3/05)
!  (5 ) Now updated for SOA production from ISOP. (dkh, bmy, 6/1/06)
!  (6 ) Bug fix for aerosol sim w/ 20 tracers (phs, 9/14/06)
!  30 Jul 2012 - R. Yantosca - Now accept am_I_Root as an argument when
!                              running with the traditional driver main.F
!  14 Nov 2012 - R. Yantosca - Add am_I_Root, Input_Opt, RC as arguments
!  09 Nov 2012 - M. Payer    - Replaced all met field arrays with State_Met
!                              derived type object
!  15 Nov 2012 - R. Yantosca - Added ProTeX headers
!EOP
!------------------------------------------------------------------------------
!BOC
!
! !LOCAL VARIABLES:
!
      LOGICAL, SAVE :: FIRSTCHEM = .TRUE.
      LOGICAL       :: prtDebug
      LOGICAL       :: IT_IS_AN_AEROSOL_SIM
      LOGICAL       :: LSOA
      LOGICAL       :: LEMIS
      LOGICAL       :: LPRT
      INTEGER       :: N
      INTEGER       :: THISMONTH

      !=================================================================
      ! CHEMCARBON begins here!
      !=================================================================

      ! Assume success
      RC                   = GIGC_SUCCESS

      ! Copy fields from INPUT_OPT to local variables for use below
      LSOA                 = Input_Opt%LSOA
      LEMIS                = Input_Opt%LEMIS
      LPRT                 = Input_Opt%LPRT
      IT_IS_AN_AEROSOL_SIM = Input_Opt%ITS_AN_AEROSOL_SIM

      ! Do we have to print debug output?
      prtDebug = ( LPRT .and. am_I_Root )

      ! First-time initialization
      IF ( FIRSTCHEM ) THEN

         ! Initialize arrays (if not already done before)
         CALL INIT_CARBON

         ! Find drydep species in DEPSAV
         DO N = 1, NUMDEP
            SELECT CASE ( TRIM( DEPNAME(N) ) )
               CASE ( 'BCPI' )
                  DRYBCPI = N
               CASE ( 'OCPI' )
                  DRYOCPI = N
               CASE ( 'BCPO' )
                  DRYBCPO = N
               CASE ( 'OCPO' )
                  DRYOCPO = N
               CASE ( 'ALPH' )
                  DRYALPH = N
               CASE ( 'LIMO' )
                  DRYLIMO = N
               CASE ( 'ALCO' )
                  DRYALCO = N
               CASE ( 'SOG1' )
                  DRYSOG1 = N
               CASE ( 'SOG2' )
                  DRYSOG2 = N
               CASE ( 'SOG3' )
                  DRYSOG3 = N
               CASE ( 'SOG4' )
                  DRYSOG4 = N
               CASE ( 'SOG5' )   ! (dkh, 03/24/07)  
                  DRYSOG5 = N
               CASE ( 'SOA1' )
                  DRYSOA1 = N
               CASE ( 'SOA2' )
                  DRYSOA2 = N
               CASE ( 'SOA3' )
                  DRYSOA3 = N
               CASE ( 'SOA4' )
                  DRYSOA4 = N
               CASE ( 'SOA5' )   ! (dkh, 03/24/07)  
                  DRYSOA5 = N
               CASE ( 'SOAG' )
                  DRYSOAG = N
               CASE ( 'SOAM' )
                  DRYSOAM = N
               CASE DEFAULT
                  ! Nothing
            END SELECT        
         ENDDO

         ! Zero SOG4 and SOA4 (SOA from ISOP in gas & aerosol form)
         ! for offline aerosol simulations.  Eventually we should have
         ! archived isoprene oxidation fields available for offline
         ! simulations but for now we just set them to zero. 
         ! (dkh, bmy, 6/1/06)
         IF ( IT_IS_AN_AEROSOL_SIM ) THEN

            ! temp fix for aerosol w/ 20 tracers simulation (phs)
            IF ( IDTSOG4 .NE. 0 ) THEN   
               STT(:,:,:,IDTSOG4) = 0d0
               STT(:,:,:,IDTSOA4) = 0d0
            ENDIF
            ! Do the same for SOG5 and SOA5 (dkh, 03/24/07)  
            IF ( IDTSOG5 .NE. 0 ) THEN   
               STT(:,:,:,IDTSOG5) = 0d0
               STT(:,:,:,IDTSOA5) = 0d0
            ENDIF
         
         ENDIF
         ! Reset first-time flag
         FIRSTCHEM = .FALSE.
      ENDIF

      !=================================================================
      ! Do chemistry for carbon aerosol tracers 
      !=================================================================

      ! Chemistry for hydrophobic BC
      IF ( IDTBCPO > 0 ) THEN
         CALL CHEM_BCPO( am_I_Root, Input_Opt, STT(:,:,:,IDTBCPO), RC )
         IF ( prtDebug ) THEN
            CALL DEBUG_MSG( '### CHEMCARBON: a CHEM_BCPO' )
         ENDIF
      ENDIF

      ! Chemistry for hydrophilic BC
      IF ( IDTBCPI > 0 ) THEN
         CALL CHEM_BCPI( am_I_Root, Input_Opt, STT(:,:,:,IDTBCPI), RC )
         IF ( prtDebug ) THEN
            CALL DEBUG_MSG( '### CHEMCARBON: a CHEM_BCPI' )
         ENDIF
      ENDIF

      ! Chemistry for hydrophobic OC
      IF ( IDTOCPO > 0 ) THEN
         CALL CHEM_OCPO( am_I_Root, Input_Opt, STT(:,:,:,IDTOCPO), RC )
         IF ( prtDebug ) THEN
            CALL DEBUG_MSG( '### CHEMCARBON: a CHEM_OCPO' )
         ENDIF
      ENDIF

      ! Chemistry for hydrophilic OC
      IF ( IDTOCPI > 0 ) THEN 
         CALL CHEM_OCPI( am_I_Root, Input_Opt, STT(:,:,:,IDTOCPI), RC )
         IF ( prtDebug ) THEN
            CALL DEBUG_MSG( '### CHEMCARBON: a CHEM_OCPI' )
         ENDIF
      ENDIF

      !=================================================================
      ! Do chemistry for secondary organic aerosols 
      !
      ! %%% NOTE: We are not planning on using the SOA mechanism   %%%
      ! %%% with the ESMF interface at this point. (bmy, 11/14/12) %%%
      !=================================================================
      IF ( LSOA ) THEN

         ! Read offline OH, NO3, O3 fields from disk
         IF ( IT_IS_AN_AEROSOL_SIM ) THEN

            ! Current month
            THISMONTH = GET_MONTH()

            IF ( ITS_A_NEW_MONTH() ) THEN
               CALL GET_GLOBAL_OH(  THISMONTH )
               CALL GET_GLOBAL_NO3( THISMONTH )
               CALL GET_GLOBAL_O3(  THISMONTH )
            ENDIF

            ! Compute time scaling arrays for offline OH, NO3
            ! but only if it hasn't been done in EMISSCARBON
            IF ( LSOA .and. ( .not. LEMIS ) ) THEN
               CALL OHNO3TIME
               IF ( prtDebug ) THEN
                  CALL DEBUG_MSG( '### CHEMCARB: a OHNO3TIME' )
               ENDIF
            ENDIF
         ENDIF

         ! Compute SOA chemistry
         ! NOTE: This is SOA production from the reversible mechanism only 
         ! (tmf, 12/07/07) 
         CALL SOA_CHEMISTRY( am_I_Root, State_Met )
         IF ( prtDebug ) THEN
            CALL DEBUG_MSG( '### CHEMCARBON: a SOA_CHEM' )
         ENDIF

         ! If SOAG and SOAM are declared, switch on 
         !    SOA production from dicarbonyls (tmf, 12/07/07) 
         IF ( IDTSOAG > 0 ) THEN

            ! Get grid box cloud fraction (tmf, 2/26/07)
            ! NOTE: We skip this for GEOS-5/MERRA met (skim, bmy, 1/14/10)
            CALL GET_VCLDF( State_Met )

            ! Cloud uptake
            CALL SOAG_CLOUD( State_Met )
            IF ( prtDebug ) THEN
               CALL DEBUG_MSG('### CHEMCARBON: a SOAG_CLOUD')        
            ENDIF

            ! Aqueous aerosol uptake
            CALL SOAG_LIGGIO_DIFF( State_Met )
            IF ( prtDebug ) THEN 
               CALL DEBUG_MSG('### CHEMCARBON: a SOAG_LIGGIO_DIFF')        
            ENDIF

         ENDIF

         IF ( IDTSOAM > 0 ) THEN
         
            ! Get grid box cloud fraction (tmf, 2/26/07)
            ! NOTE: We skip this for GEOS-5/MERRA met (skim, bmy, 1/14/10)
            CALL GET_VCLDF( State_Met )

            ! Cloud uptake
            CALL SOAM_CLOUD( State_Met )
            IF ( prtDebug ) THEN
               CALL DEBUG_MSG('### CHEMCARBON: a SOAM_CLOUD')
            ENDIF

            ! Aqueous aerosol uptake
            CALL SOAM_LIGGIO_DIFF( State_Met )
            IF ( prtDebug ) THEN
               CALL DEBUG_MSG( '### CHEMCARBON: a SOAM_LIGGIO_DIFF' )
            ENDIF

         ENDIF
   
      ENDIF

      END SUBROUTINE CHEMCARBON
!EOC
!------------------------------------------------------------------------------
!          Harvard University Atmospheric Chemistry Modeling Group            !
!------------------------------------------------------------------------------
!BOP
!
! !IROUTINE: chem_bcpo
!
! !DESCRIPTION: Subroutine CHEM\_BCPO converts hydrophobic BC to hydrophilic 
!  BC and calculates the dry deposition of hydrophobic BC. 
!\\
!\\
! !INTERFACE:
!
      SUBROUTINE CHEM_BCPO( am_I_Root, Input_Opt, TC, RC )
!
! !USES:
!
      USE CMN_DIAG_MOD
      USE CMN_SIZE_MOD
      USE DIAG_MOD,           ONLY : AD44, AD07_BC 
      USE DRYDEP_MOD,         ONLY : DEPSAV
      USE GRID_MOD,           ONLY : GET_AREA_CM2
      USE GIGC_ErrCode_Mod
      USE GIGC_Input_Opt_Mod, ONLY : OptInput
      USE PBL_MIX_MOD,        ONLY : GET_FRAC_UNDER_PBLTOP
      USE TRACERID_MOD,       ONLY : IDTBCPO
      USE TIME_MOD,           ONLY : GET_TS_CHEM
!
! !INPUT PARAMETERS:
!
      LOGICAL,        INTENT(IN)    :: am_I_Root             ! Root CPU?
      TYPE(OptInput), INTENT(IN)    :: Input_Opt             ! Input Options
!
! !INPUT/OUTPUT PARAMETERS:
! 
      REAL*8,         INTENT(INOUT) :: TC(IIPAR,JJPAR,LLPAR) ! H-phobic BC [kg]
!
! !OUTPUT PARAMETERS:
!
      INTEGER,        INTENT(OUT)   :: RC                    ! Success?
!
! !REMARKS:
! 
! !REVISION HISTORY:
!  01 Apr 2004 - R. Park - Initial version
!  (1 ) Remove reference to "CMN", it's obsolete (bmy, 7/20/04)
!  (2 ) Replace PBLFRAC from "drydep_mod.f" with GET_FRAC_UNDER_PBLTOP 
!        from "pbl_mix_mod.f" (bmy, 2/17/05)
!  (3 ) Now references XNUMOL from "tracer_mod.f" (bmy, 10/25/05)
!  (4 ) Add option for non-local PBL scheme (lin, 06/09/08)
!  01 Mar 2012 - R. Yantosca - Now use GET_AREA_CM2(I,J,L) from grid_mod.F90
!  14 Nov 2012 - R. Yantosca - Add am_I_Root, Input_Opt, RC as arguments
!  26 Nov 2012 - R. Yantosca - Added ProTeX headers
!EOP
!------------------------------------------------------------------------------
!BOC
!
! !LOCAL VARIABLES:
!
      ! Scalars
      INTEGER            :: I,       J,   L
      REAL*8             :: DTCHEM, FLUX, KBC, FREQ
      REAL*8             :: TC0,    CNEW, RKT, AREA_CM2, BL_FRAC

      ! Arrays
      REAL*8             :: ND44_TMP(IIPAR,JJPAR,LLPAR)     
      REAL*8             :: XNUMOL(Input_Opt%N_TRACERS)
!
! !DEFINED PARAMETERS:
!
      REAL*8,  PARAMETER :: BC_LIFE = 1.15D0

      !=================================================================
      ! CHEM_BCPO begins here!
      !=================================================================

      ! Return if BCPO isn't defined
      IF ( IDTBCPO == 0 .or. DRYBCPO == 0 ) RETURN

      ! Assume success
      RC     = GIGC_SUCCESS

      ! Copy fields from INPUT_OPT to local variables for use below
      XNUMOL = Input_Opt%XNUMOL

      ! Initialize
      KBC    = 1.D0 / ( 86400d0 * BC_LIFE )
      DTCHEM = GET_TS_CHEM() * 60d0
      BCCONV = 0d0

      ! Initialize for drydep diagnostic
      IF ( ND44 > 0 ) ND44_TMP = 0d0

      !=================================================================
      ! For tracers with dry deposition, the loss rate of dry dep is 
      ! combined in chem loss term.
      !
      ! Conversion from hydrophobic to hydrophilic:  
      ! e-folding time 1.15 days 
      ! ----------------------------------------
      ! Use an e-folding time of 1.15 days or a convertion rate 
      ! of 1.0e-5 /sec. 
      !
      ! Hydrophobic(2) --> Hydrophilic(1) ,  k  = 1.0e-5          
      ! Both aerosols are dry-deposited,     kd = Dvel/DELZ (sec-1)      
      !=================================================================
!$OMP PARALLEL DO
!$OMP+DEFAULT( SHARED )
!$OMP+PRIVATE( I, J, L, TC0, FREQ, BL_FRAC, RKT, CNEW, AREA_CM2, FLUX )
!$OMP+SCHEDULE( DYNAMIC )
      DO L = 1, LLPAR
      DO J = 1, JJPAR
      DO I = 1, IIPAR

         ! Initial BC mass [kg]
         TC0  = TC(I,J,L)

         ! Zero drydep freq
         FREQ = 0d0

         ! Fraction of grid box underneath PBL top [unitless]
         BL_FRAC = GET_FRAC_UNDER_PBLTOP( I, J, L )

         ! Move drydep to vdiff_mod.f for non-local PBL mixing (Lin, 06/09/08)
         IF (LNLPBL) BL_FRAC = 0.D0

         ! Only apply drydep to boxes w/in the PBL
         IF ( BL_FRAC > 0d0 ) THEN

            ! BC drydep frequency [1/s] -- BL_FRAC accounts for the fraction
            ! of each grid box (I,J,L) that is located beneath the PBL top
            FREQ = DEPSAV(I,J,DRYBCPO) * BL_FRAC

         ENDIF

         ! Amount of BCPO left after chemistry and drydep [kg]
         RKT  = ( KBC + FREQ ) * DTCHEM
         CNEW = TC0 * EXP( -RKT )

         ! Prevent underflow condition
         IF ( CNEW < SMALLNUM ) CNEW = 0d0

         ! Amount of BCPO converted to BCPI [kg/timestep]
         BCCONV(I,J,L) = ( TC0 - CNEW ) * KBC / ( KBC + FREQ )

         !==============================================================
         ! ND44 diagnostic: drydep loss [atoms C/cm2/s]
         !==============================================================
         IF ( ND44 > 0 .AND. FREQ > 0d0 ) THEN

             ! Surface area [cm2]
             AREA_CM2 = GET_AREA_CM2( I, J, L )

             ! Convert drydep loss from [kg/timestep] to [atoms C/cm2/s]  
             ! XNUMOL is the ratio [molec tracer/kg tracer]   
             FLUX     = TC0 - CNEW - BCCONV(I,J,L) 
             FLUX     = FLUX * XNUMOL(IDTBCPO) / ( DTCHEM * AREA_CM2 )

             ! Store in ND44_TMP as a placeholder
             ND44_TMP(I,J,L) = ND44_TMP(I,J,L) + FLUX
         ENDIF

         !==============================================================
         ! ND07 diagnostic: H-philic BC from H_phobic BC [kg/timestep]
         !==============================================================
         IF ( ND07 > 0 .and. L <= LD07 ) THEN
             AD07_BC(I,J,L) = AD07_BC(I,J,L) + BCCONV(I,J,L)
         ENDIF

         ! Store new concentration back into tracer array
         TC(I,J,L) = CNEW
      ENDDO
      ENDDO
      ENDDO
!$OMP END PARALLEL DO  

      !===============================================================
      ! ND44: Sum drydep fluxes by level into the AD44 array in
      ! order to ensure that  we get the same results w/ sp or mp 
      !===============================================================
      IF ( ND44 > 0 ) THEN 
!$OMP PARALLEL DO
!$OMP+DEFAULT( SHARED )
!$OMP+PRIVATE( I, J, L )
         DO J = 1, JJPAR
         DO I = 1, IIPAR
         DO L = 1, LLPAR
            AD44(I,J,DRYBCPO,1) = AD44(I,J,DRYBCPO,1) + ND44_TMP(I,J,L)
         ENDDO
         ENDDO
         ENDDO
!$OMP END PARALLEL DO
      ENDIF      

      END SUBROUTINE CHEM_BCPO
!EOC
!------------------------------------------------------------------------------
!          Harvard University Atmospheric Chemistry Modeling Group            !
!------------------------------------------------------------------------------
!BOP
!
! !IROUTINE: chem_bcpi
!
! !DESCRIPTION: Subroutine CHEM\_BCPI calculates dry deposition of 
!  hydrophilic BC.
!\\
!\\
! !INTERFACE:
!
      SUBROUTINE CHEM_BCPI( am_I_Root, Input_Opt, TC, RC )
!
! !USES:
!
      USE CMN_DIAG_MOD
      USE CMN_SIZE_MOD
      USE DIAG_MOD,           ONLY : AD44 
      USE DRYDEP_MOD,         ONLY : DEPSAV
      USE GIGC_ErrCode_Mod
      USE GIGC_Input_Opt_Mod, ONLY : OptInput
      USE GRID_MOD,           ONLY : GET_AREA_CM2
      USE PBL_MIX_MOD,        ONLY : GET_FRAC_UNDER_PBLTOP
      USE TRACERID_MOD,       ONLY : IDTBCPI
      USE TIME_MOD,           ONLY : GET_TS_CHEM
!
! !INPUT PARAMETERS:
!
      LOGICAL,        INTENT(IN)    :: am_I_Root             ! Root CPU?
      TYPE(OptInput), INTENT(IN)    :: Input_Opt             ! Input Options
!
! !INPUT/OUTPUT PARAMETERS: 
!
      REAL*8,         INTENT(INOUT) :: TC(IIPAR,JJPAR,LLPAR) ! H-philic BC [kg]
!
! !OUTPUT PARAMETERS:
!
      INTEGER,        INTENT(OUT)   :: RC                    ! Success?
!
! !REMARKS:
! 
! !REVISION HISTORY: 
!  01 Apr 2004 - R. Park - Initial version
!  (1 ) Remove reference to "CMN", it's obsolete (bmy, 7/20/04)
!  (2 ) Replace PBLFRAC from "drydep_mod.f" with GET_FRAC_UNDER_PBLTOP from 
!        "pbl_mix_mod.f" (bmy, 2/17/05)
!  (3 ) Now references XNUMOL from "tracer_mod.f" (bmy, 10/25/05)
!  01 Mar 2012 - R. Yantosca - Now use GET_AREA_CM2(I,J,L) from grid_mod.F90
!  14 Nov 2012 - R. Yantosca - Add am_I_Root, Input_Opt, RC as arguments
!  26 Nov 2012 - R. Yantosca - Added ProTeX Headers
!EOP
!------------------------------------------------------------------------------
!BOC
!
! !LOCAL VARIABLES:
!
      ! Scalars
      INTEGER :: I, J, L
      REAL*8  :: DTCHEM, FLUX, BL_FRAC, AREA_CM2
      REAL*8  :: TC0,    CNEW, CCV,     FREQ

      ! Arrays
      REAL*8  :: ND44_TMP(IIPAR,JJPAR,LLPAR)
      REAL*8  :: XNUMOL(Input_Opt%N_TRACERS)

      !=================================================================
      ! CHEM_BCPI begins here!
      !=================================================================

      ! Return if BCPI isn't defined
      IF ( IDTBCPI == 0 .or. DRYBCPI == 0 ) RETURN

      ! Assume success
      RC     = GIGC_SUCCESS

      ! Copy fields from INPUT_OPT to local variables for use below
      XNUMOL = Input_Opt%XNUMOL

      ! Chemistry timestep [s]
      DTCHEM = GET_TS_CHEM() * 60d0

      ! Initialize for ND44 diagnostic
      IF ( ND44 > 0 ) ND44_TMP = 0d0

!$OMP PARALLEL DO
!$OMP+DEFAULT( SHARED )
!$OMP+PRIVATE( I, J, L, TC0, CCV, FREQ, BL_FRAC, CNEW, AREA_CM2, FLUX )
!$OMP+SCHEDULE( DYNAMIC )
      DO L = 1, LLPAR
      DO J = 1, JJPAR
      DO I = 1, IIPAR

         ! Initial H-philic BC [kg]
         TC0 = TC(I,J,L)

         ! H-philic BC that used to be H-phobic BC [kg]
         CCV = BCCONV(I,J,L)
         
         ! Fraction of grid box under the PBL top [unitless]
         BL_FRAC = GET_FRAC_UNDER_PBLTOP( I, J, L ) 

         ! Move drydep to vdiff_mod.f for non-local PBL mixing (Lin, 06/09/08)
         IF (LNLPBL) BL_FRAC = 0.D0

         ! Only apply drydep to boxes w/in the PBL
         IF ( BL_FRAC > 0d0 ) THEN

            ! Drydep frequency
            FREQ = DEPSAV(I,J,DRYBCPI) * BL_FRAC
            
            !===========================================================
            ! Note, This is an analytical solution of first order 
            ! partial differential equations (w/ 2 solutions):
            !
            ! #1) CNEW = Cphi * exp(-RKT) + Cconv/RKT * (1.-exp(-RKT)) 
            ! #2) CNEW = ( Cphi + Cconv ) * exp(-RKT)
            !===========================================================

            ! Comment out for now
            !CNEW = TC0 * EXP( -FREQ * DTCHEM ) 
            !     + CCV / FREQ * ( 1.D0 - EXP( -FREQ * DTCHEM ) )

            ! Amount of BCPI left after drydep [kg]
            CNEW = ( TC0 + CCV ) * EXP( -FREQ * DTCHEM )

            !===========================================================
            ! ND44 diagnostic: drydep flux [atoms C/cm2/s]
            !===========================================================
            IF ( ND44 > 0 .and. FREQ > 0d0 ) THEN
  
               ! Surface area [cm2]
               AREA_CM2 = GET_AREA_CM2( I, J, L )

               ! Convert drydep loss from [kg/timestep] to [molec/cm2/s]
               FLUX = ( TC0 + CCV - CNEW ) 
               FLUX = FLUX * XNUMOL(IDTBCPI) / ( AREA_CM2 * DTCHEM )
             
               ! Store in ND44_TMP as a placeholder
               ND44_TMP(I,J,L) = ND44_TMP(I,J,L) + FLUX
            ENDIF

         ELSE

            ! Otherwise, omit the exponential to save on clock cycles
            CNEW = TC0 + CCV

         ENDIF
      
         ! Prevent underflow condition
         IF ( CNEW < SMALLNUM ) CNEW = 0d0

         ! Save new concentration of H-philic IC in tracer array
         TC(I,J,L) = CNEW

      ENDDO
      ENDDO
      ENDDO
!$OMP END PARALLEL DO  

      !=================================================================
      ! Zero out the BCCONV array for the next iteration
      !=================================================================
      BCCONV = 0d0

      !=================================================================
      ! ND44: Sum drydep fluxes by level into the AD44 array in
      ! order to ensure that  we get the same results w/ sp or mp 
      !=================================================================
      IF ( ND44 > 0 ) THEN 
!$OMP PARALLEL DO
!$OMP+DEFAULT( SHARED )
!$OMP+PRIVATE( I, J, L )
         DO J = 1, JJPAR
         DO I = 1, IIPAR
         DO L = 1, LLPAR
            AD44(I,J,DRYBCPI,1) = AD44(I,J,DRYBCPI,1) + ND44_TMP(I,J,L)
         ENDDO
         ENDDO
         ENDDO
!$OMP END PARALLEL DO
      ENDIF      

      END SUBROUTINE CHEM_BCPI
!EOC
!------------------------------------------------------------------------------
!          Harvard University Atmospheric Chemistry Modeling Group            !
!------------------------------------------------------------------------------
!BOP
!
! !IROUTINE: chem_ocpo
!
! !DESCRIPTION: Subroutine CHEM\_OCPO converts hydrophobic OC to hydrophilic
!  OC and calculates the dry deposition of hydrophobic OC.
!\\
!\\
! !INTERFACE:
!
      SUBROUTINE CHEM_OCPO( am_I_Root, Input_Opt, TC, RC )
!
! !USES:
!
      USE CMN_DIAG_MOD
      USE CMN_SIZE_MOD
      USE DIAG_MOD,           ONLY : AD44
      USE DIAG_MOD,           ONLY : AD07_OC 
      USE DRYDEP_MOD,         ONLY : DEPSAV
      USE GIGC_ErrCode_Mod
      USE GIGC_Input_Opt_Mod, ONLY : OptInput
      USE GRID_MOD,           ONLY : GET_AREA_CM2
      USE PBL_MIX_MOD,        ONLY : GET_FRAC_UNDER_PBLTOP
      USE TRACERID_MOD,       ONLY : IDTOCPO
      USE TIME_MOD,           ONLY : GET_TS_CHEM
!
! !INPUT PARAMETERS: 
!
      LOGICAL,        INTENT(IN)    :: am_I_Root             ! Root CPU?
      TYPE(OptInput), INTENT(IN)    :: Input_Opt             ! Input Options
!
! !INPUT/OUTPUT PARAMETERS: 
!
      REAL*8,         INTENT(INOUT) :: TC(IIPAR,JJPAR,LLPAR) ! H-phobic OC [kg]
!
! !OUTPUT PARAMETERS:
!
      INTEGER,        INTENT(OUT)   :: RC                    ! Success?
!
! !REMARKS:
! 
! !REVISION HISTORY: 
!  01 Apr 2004 - R. Park - Initial version
!  (1 ) Remove reference to "CMN", it's obsolete (bmy, 7/20/04)
!  (2 ) Replace PBLFRAC from "drydep_mod.f" with GET_FRAC_UNDER_PBLTOP from 
!        "pbl_mix_mod.f" (bmy, 2/17/05)
!  (3 ) Now references XNUMOL from "tracer_mod.f" (bmy, 10/25/05)
!  01 Mar 2012 - R. Yantosca - Now use GET_AREA_CM2(I,J,L) from grid_mod.F90
!  14 Nov 2012 - R. Yantosca - Add am_I_Root, Input_Opt, RC as arguments
!  26 Nov 2012 - R. Yantosca - Added ProTeX headers
!EOP
!------------------------------------------------------------------------------
!BOC
!
! !LOCAL VARIABLES:
!
      ! Scalars
      INTEGER            :: I, J, L
      REAL*8             :: DTCHEM, FLUX, KOC,  BL_FRAC
      REAL*8             :: TC0,    FREQ, CNEW, RKT, AREA_CM2

      ! Arrays
      REAL*8             :: ND44_TMP(IIPAR,JJPAR,LLPAR)
      REAL*8             :: XNUMOL(Input_Opt%N_TRACERS)
!
! !DEFINED PARAMETERS:
!
      REAL*8,  PARAMETER :: OC_LIFE = 1.15D0

      !=================================================================
      ! CHEM_OCPO begins here!
      !=================================================================

      ! Return if OCPO isn't defined
      IF ( IDTOCPO == 0 .or. DRYOCPO == 0 ) RETURN

      ! Assume success
      RC     = GIGC_SUCCESS

      ! Copy fields from INPUT_OPT to local variables for use below
      XNUMOL = Input_Opt%XNUMOL

      ! Initialize
      KOC    = 1.D0 / ( 86400d0 * OC_LIFE )
      DTCHEM = GET_TS_CHEM() * 60d0
      OCCONV = 0d0

      ! Initialize for drydep diagnostic
      IF ( ND44 > 0 ) ND44_TMP = 0d0

      !=================================================================
      ! For tracers with dry deposition, the loss rate of dry dep is 
      ! combined in chem loss term.
      !
      ! Conversion from hydrophobic to hydrophilic:  
      ! e-folding time 1.15 days 
      ! ----------------------------------------
      ! Use an e-folding time of 1.15 days or a convertion rate 
      ! of 1.0e-5 /sec. 
      !    Hydrophobic --> Hydrophilic,  k  = 1.0e-5          
      !    Aerosols are dry-deposited,   kd = DEPSAV (sec-1)      
      !=================================================================
!$OMP PARALLEL DO
!$OMP+DEFAULT( SHARED )
!$OMP+PRIVATE( I, J, L, TC0, FREQ, BL_FRAC, RKT, CNEW, AREA_CM2, FLUX )
!$OMP+SCHEDULE( DYNAMIC )
      DO L = 1, LLPAR
      DO J = 1, JJPAR
      DO I = 1, IIPAR

         ! Initial OC [kg]
         TC0  = TC(I,J,L)

         ! Zero drydep freq 
         FREQ = 0d0

         ! Fraction of grid box under the PBL top [unitless]
         BL_FRAC = GET_FRAC_UNDER_PBLTOP( I, J, L )

         ! Move drydep to vdiff_mod.f for non-local PBL mixing (Lin, 06/09/08) 
         IF (LNLPBL) BL_FRAC = 0.D0

         ! Only apply drydep to boxes w/in the PBL
         IF ( BL_FRAC > 0d0 ) THEN

            ! OC drydep frequency [1/s] -- BL_FRAC accounts for the fraction
            ! of each grid box (I,J,L) that is located beneath the PBL top
            FREQ = DEPSAV(I,J,DRYOCPO) * BL_FRAC

         ENDIF

         ! Amount of OCPO left after chemistry and drydep [kg]
         RKT  = ( KOC + FREQ ) * DTCHEM
         CNEW = TC0 * EXP( -RKT )

         ! Prevent underflow condition
         IF ( CNEW < SMALLNUM ) CNEW = 0d0

         ! Amount of OCPO converted to OCPI [kg/timestep]
         OCCONV(I,J,L) = ( TC0 - CNEW ) * KOC / ( KOC + FREQ )

         !==============================================================
         ! ND44 diagnostic: drydep loss [atoms C/cm2/s]
         !==============================================================
         IF ( ND44 > 0 .AND. FREQ > 0d0 ) THEN

             ! Surface area [cm2]
             AREA_CM2 = GET_AREA_CM2( I, J, L )

             ! Convert drydep loss from [kg/timestep] to [atoms C/cm2/s]
             ! XNUMOL is the ratio [molec tracer/kg tracer]     
             FLUX     = TC0 - CNEW - OCCONV(I,J,L)
             FLUX     = FLUX * XNUMOL(IDTOCPO) / ( DTCHEM * AREA_CM2 )

             ! Store in ND44_TMP as a placeholder
             ND44_TMP(I,J,L) = ND44_TMP(I,J,L) + FLUX
         ENDIF

         !==============================================================
         ! ND07 diagnostic: H-Philic OC from H-phobic [kg/timestep]
         !==============================================================
         IF ( ND07 > 0 .and. L <= LD07 ) THEN
            AD07_OC(I,J,L) = AD07_OC(I,J,L) + OCCONV(I,J,L) 
         ENDIF

         ! Store modified OC concentration back in tracer array
         TC(I,J,L) = CNEW

      ENDDO
      ENDDO
      ENDDO
!$OMP END PARALLEL DO  

      !=================================================================
      ! ND44: Sum drydep fluxes by level into the AD44 array in
      ! order to ensure that  we get the same results w/ sp or mp 
      !=================================================================
      IF ( ND44 > 0 ) THEN 
!$OMP PARALLEL DO
!$OMP+DEFAULT( SHARED )
!$OMP+PRIVATE( I, J, L )
         DO J = 1, JJPAR
         DO I = 1, IIPAR
         DO L = 1, LLPAR
            AD44(I,J,DRYOCPO,1) = AD44(I,J,DRYOCPO,1) + ND44_TMP(I,J,L)
         ENDDO
         ENDDO
         ENDDO
!$OMP END PARALLEL DO
      ENDIF   

      END SUBROUTINE CHEM_OCPO
!EOC
!------------------------------------------------------------------------------
!          Harvard University Atmospheric Chemistry Modeling Group            !
!------------------------------------------------------------------------------
!BOP
!
! !IROUTINE: chem_ocpi
!
! !DESCRIPTION: Subroutine CHEM\_BCPI calculates dry deposition of 
!  hydrophilic OC.
!\\
!\\
! !INTERFACE:
!
      SUBROUTINE CHEM_OCPI( am_I_Root, Input_Opt, TC, RC )
!
! !USES:
!
      USE CMN_DIAG_MOD
      USE CMN_SIZE_MOD
      USE DIAG_MOD,           ONLY : AD44 
      USE DRYDEP_MOD,         ONLY : DEPSAV
      USE GIGC_ErrCode_Mod
      USE GIGC_Input_Opt_Mod, ONLY : OptInput
      USE GRID_MOD,           ONLY : GET_AREA_CM2
      USE PBL_MIX_MOD,        ONLY : GET_FRAC_UNDER_PBLTOP
      USE TRACERID_MOD,       ONLY : IDTOCPI
      USE TIME_MOD,           ONLY : GET_TS_CHEM
!
! !INPUT PARAMETERS: 
!
      LOGICAL,        INTENT(IN)    :: am_I_Root             ! Root CPU?
      TYPE(OptInput), INTENT(IN)    :: Input_Opt             ! Input Options
!
! !INPUT/OUTPUT PARAMETERS: 
!
      REAL*8,         INTENT(INOUT) :: TC(IIPAR,JJPAR,LLPAR) ! H-philic OC [kg]

!
! !OUTPUT PARAMETERS:
!
      INTEGER,        INTENT(OUT)   :: RC                    ! Success?
!
! !REMARKS:
! 
! !REVISION HISTORY:
!  01 Apr 2004 - R. Park - Initial version 
!  (1 ) Remove reference to "CMN", it's obsolete (bmy, 7/20/04)
!  (2 ) Replace PBLFRAC from "drydep_mod.f" with GET_FRAC_UNDER_PBLTOP from 
!        "pbl_mix_mod.f" (bmy, 2/17/05)
!  (3 ) Bug fix: add BL_FRAC to the PRIVATE list (mak, bmy, 10/3/05)
!  (4 ) Now refrerences XNUMOL from "tracer_mod.f" (bmy, 10/25/05)
!  01 Mar 2012 - R. Yantosca - Now use GET_AREA_CM2(I,J,L) from grid_mod.F90
!  14 Nov 2012 - R. Yantosca - Add am_I_Root, Input_Opt, RC as arguments
!  26 Nov 2012 - R. Yantosca - Added ProTeX headers
!EOP
!------------------------------------------------------------------------------
!BOC
!
! !LOCAL VARIABLES:
!
      ! Scalars
      INTEGER :: I, J, L
      REAL*8  :: DTCHEM, FLUX, BL_FRAC
      REAL*8  :: TC0, CNEW, CCV, FREQ, AREA_CM2

      ! Arrays
      REAL*8  :: ND44_TMP(IIPAR,JJPAR,LLPAR)
      REAL*8  :: XNUMOL(Input_Opt%N_TRACERS)

      !=================================================================
      ! CHEM_OCPI begins here!
      !=================================================================
      IF ( IDTOCPI == 0 .or. DRYOCPI == 0 ) RETURN

      ! Assume success
      RC     = GIGC_SUCCESS

      ! Copy fields from INPUT_OPT to local variables for use below
      XNUMOL = Input_Opt%XNUMOL

      ! Chemistry timestep [s]
      DTCHEM = GET_TS_CHEM() * 60d0

      ! Initialize for drydep diagnostic
      IF ( ND44 > 0 ) ND44_TMP = 0d0

!$OMP PARALLEL DO
!$OMP+DEFAULT( SHARED )
!$OMP+PRIVATE( I, J, L, TC0, CCV, BL_FRAC, FREQ, CNEW, AREA_CM2, FLUX )
!$OMP+SCHEDULE( DYNAMIC )
      DO L = 1, LLPAR
      DO J = 1, JJPAR
      DO I = 1, IIPAR

         ! Initial H-philic OC [kg]
         TC0 = TC(I,J,L)

         ! H-philic OC that used to be H-phobic OC [kg]
         CCV = OCCONV(I,J,L)

         ! Fraction of box under the PBL top [unitless]
         BL_FRAC = GET_FRAC_UNDER_PBLTOP( I, J, L )

         ! Move drydep to vdiff_mod.f for non-local PBL mixing (Lin, 06/09/08) 
         IF (LNLPBL) BL_FRAC = 0.D0


         ! Only apply drydep to boxes w/in the PBL
         IF ( BL_FRAC > 0d0 ) THEN

            ! Drydep frequency [1/s]
            FREQ = DEPSAV(I,J,DRYOCPI) * BL_FRAC

            !===========================================================
            ! Note, This is an analytical solution of first order 
            ! partial differential equations (w/ 2 solutions):
            !
            ! #1) CNEW = Cphi * exp(-RKT) + Cconv/RKT * (1.-exp(-RKT))
            ! #2) CNEW = ( Cphi + Cconv ) * exp(-RKT)
            !===========================================================

            ! CNEW = TC0 * EXP( -FREQ * DTCHEM ) 
            !       + CCV / FREQ * ( 1.D0 - EXP( -FREQ * DTCHEM ) )

            ! Amount of BCPI left after drydep [kg]
            CNEW = ( TC0 + CCV ) * EXP( -FREQ * DTCHEM )

            !===========================================================
            ! ND44 diagnostic: drydep loss [atoms C/cm2/s]
            !===========================================================
            IF ( ND44 > 0 ) THEN

               ! Surface area [cm2]
               AREA_CM2 = GET_AREA_CM2( I, J, L )

               ! Convert drydep loss from [kg/timestep] to [atoms C/cm2/s]
               FLUX = ( TC0 + CCV - CNEW ) 
               FLUX = FLUX * XNUMOL(IDTOCPI) / ( AREA_CM2 * DTCHEM )
             
               ! Store in ND44_TMP as a placeholder
               ND44_TMP(I,J,L) = ND44_TMP(I,J,L) + FLUX
            ENDIF

         ELSE

            ! Otherwise, avoid doing the exponential
            ! to preserve precision and clock cycles
            CNEW = TC0 + CCV

         ENDIF
      
         ! Prevent underflow condition
         IF ( CNEW < SMALLNUM ) CNEW = 0d0

         ! Store modified concentration back in tracer array [kg]
         TC(I,J,L) = CNEW

      ENDDO
      ENDDO
      ENDDO
!$OMP END PARALLEL DO  

      !=================================================================
      ! Zero OCCONV array for next timestep
      !=================================================================
      OCCONV = 0d0

      !=================================================================
      ! ND44: Sum drydep fluxes by level into the AD44 array in
      ! order to ensure that  we get the same results w/ sp or mp 
      !=================================================================
      IF ( ND44 > 0 ) THEN 
!$OMP PARALLEL DO
!$OMP+DEFAULT( SHARED )
!$OMP+PRIVATE( I, J, L )
         DO J = 1, JJPAR
         DO I = 1, IIPAR
         DO L = 1, LLPAR
            AD44(I,J,DRYOCPI,1) = AD44(I,J,DRYOCPI,1) + ND44_TMP(I,J,L)
         ENDDO
         ENDDO
         ENDDO
!$OMP END PARALLEL DO
      ENDIF    

      END SUBROUTINE CHEM_OCPI
!EOC
!-------------------------------------------------------------------------------

      SUBROUTINE SOAG_LIGGIO_DIFF( State_Met )
!
!******************************************************************************
!  Subroutine SOAG_LIGGIO_DIFF produces SOA on aqueous aerosol surfaces
!   from GLYX following the uptake model used for N2O5, and the gamma 
!   from Liggio et al. [2005]. (tmf, 5/30/06)
!
!  Procedure:
!  ============================================================================
!  (1 ) 
!
!  NOTES:
!  (1 ) SOAG (SOA product of GLYX is produced at existing hydrophilic aerosol
!        surface.
!  09 Nov 2012 - M. Payer    - Replaced all met field arrays with State_Met
!                              derived type object
!******************************************************************************
!
      ! References to F90 modules
      USE COMODE_MOD,         ONLY : WTAREA, WERADIUS 
      USE COMODE_MOD,         ONLY : AIRDENS, JLOP
      USE DIAG_MOD,           ONLY : AD07_SOAGM
      USE ERROR_MOD,          ONLY : DEBUG_MSG
      USE GIGC_State_Met_Mod, ONLY : MetState
      USE TIME_MOD,           ONLY : GET_TS_CHEM, GET_MONTH
      USE TRACER_MOD,         ONLY : STT 
      USE TRACERID_MOD,       ONLY : IDTGLYX, IDTSOAG

      USE CMN_SIZE_MOD             ! Size parameters
      USE COMODE_LOOP_MOD          ! AD, WTAIR, other SMVGEAR variables
      USE CMN_O3_MOD               ! XNUMOL
      USE CMN_DIAG_MOD             ! ND44, ND07, LD07

      ! Input parameters
      TYPE(MetState), INTENT(IN)  :: State_Met   ! Meteorology State object

      ! Local variables
      INTEGER :: I, J, L, JLOOP, N
      REAL*8  :: XTEMP       ! Temperature [K]
      REAL*8  :: XSQTEMP     ! SQRT of Temperature
      REAL*8  :: XAD         ! Air density [molec/cm3]
      REAL*8  :: XRADIUS     ! particle radius [cm]
      REAL*8  :: XDFKG       ! Gas phase diffusion coeff [cm2/s]
      REAL*8  :: XARSL1K     ! 1st order k
      REAL*8  :: XRH         ! Relative humidity [%]
      REAL*8  :: XAIRM3      ! Air volume [m3]
      REAL*8  :: XGASM       ! Gas mass at grid box before uptake [kg]
      REAL*8  :: XGASC       ! Gas concentration before uptake [molec/cm3]
      REAL*8  :: XWAREA      ! Wet aerosol surface area
                             !  [cm^2 wet sfc area of aerosol cm^-3 air]
      REAL*8  :: XUPTK0      ! Potential uptake of gas by aerosol by aerosol
                             !  type [molec/cm3]
      REAL*8  :: XUPTK1      ! Potential uptake of gas by aerosol by aerosol
                             !  type [kg]
      REAL*8  :: XUPTKSUM    ! Potential uptake of gas by aerosol [kg]
      REAL*8  :: XUPTK       ! Actual uptake of gas by aerosol [kg]
                             !  XUPTK <= STT( I, J, L, IDTGLYX )
      REAL*8  :: XGAMMA      ! Uptake coefficient 

      ! Local variables not changing 
      REAL*8  :: DTCHEM      ! Chemistry time step [s]
      REAL*8  :: XMW         ! Molecular weight of gas [g/mole]
      REAL*8  :: XSQMW       ! Square root of molecular weight [g/mole]
      REAL*8  :: CRITRH      ! Critical RH [%], above which 
                             !  heteorogeneous chem takes place
      REAL*8  :: XNAVO       ! Avogadro number

      !=================================================================
      ! SOAG_LIGGIO_DIFF begins here!
      !=================================================================

      ! Get chemistry time step
      DTCHEM = GET_TS_CHEM() * 60d0

      ! Molecular weight of GLYX [g/mole]
      XMW   = 58.d0
      XSQMW = SQRT( XMW )

      ! Critical RH, above which heteorogeneous chem takes place
      CRITRH = 35.0d0   ! [%]

      ! Avogadro number
      XNAVO = 6.022d23

      ! Uptake coefficient from Liggio et al. [2005b]
      XGAMMA = 2.9d-3

      !=================================================================
      ! Loop over grid boxes
      !
      !%%% NOTE: NEED TO REPLACE LLTROP WITH LLPAR FOR GIGC
      !%%% DO THIS LATER SINCE WE ARE NOT USING THE SOA MECHANISM YET
      !=================================================================
      DO L = 1, LLTROP
      DO J = 1, JJPAR
      DO I = 1, IIPAR

            ! Get 1-D index
            JLOOP   = JLOP( I, J, L )

            ! JLOP equal 0 if we're not in the tropopause. (ccc,10/16/09)
            IF ( JLOOP == 0 ) CYCLE

            ! Get RH  
            XRH     = State_Met%RH( I, J, L )   ![%]

            ! initialize for safety
            XUPTK0   = 0d0
            XUPTK1   = 0d0
            XUPTKSUM = 0d0
            XUPTK    = 0d0

            ! Get T
            XTEMP   = State_Met%T( I, J, L )
            XSQTEMP = SQRT( XTEMP )

            ! Get air density  [molec/cm3]
            XAD     = AIRDENS( JLOOP )

            ! Get air volumne [m3]
            XAIRM3   = State_Met%AIRVOL( I, J, L )

            ! Get gas mass at grid box [kg]
            XGASM   = STT( I, J, L, IDTGLYX )

            ! Get gas concentration at grid box [molec/cm3]
            XGASC   = XGASM / (XMW*1.d-3) * XNAVO / (XAIRM3*1.d6) 

            !---------------------------------------
            ! Gas phase diffusion coeff [cm2/s]           
            !---------------------------------------
            XDFKG = 9.45D17 / XAD * XSQTEMP * 
     &              SQRT( 3.472D-2 + (1.D0/XMW) )


            !========================================================
            ! Calculate heteorogeneous uptake only if the grid box
            !  relative humidity XRH is >= critical relative humidity CRITRH
            !========================================================
            IF ( XRH >= CRITRH ) THEN

               ! Loop over sulfate and other aerosols
               DO N = 1, NDUST + NAER

                  !---------------------------------------
                  ! Total available wet aerosol area 
                  !  archived in 'aerosol_mod.f.glyx'
                  !  XWAREA [ cm^2 wet sfc area of aerosol cm^-3 air ]
                  !---------------------------------------
                  XWAREA  = WTAREA( JLOOP, N) 

                  IF ( XWAREA > 0D0 ) THEN 

                     ! Get particle radius [cm]
                     XRADIUS = WERADIUS( JLOOP, N )   

                     !---------------------------------------
                     ! First order rate constant
                     !---------------------------------------
                     XARSL1K = XWAREA / 
     &               (XRADIUS/XDFKG + 2.749064D-4*XSQMW/XGAMMA/XSQTEMP)

                     !---------------------------------------
                     ! Calculate potential uptake: Liggio et al. (2005b) Eq (3)
                     !   
                     !   d( organic carbon conc ) / dt = 
                     !      XARSL1K * XGASC 
                     !---------------------------------------
                     XUPTK0 = XARSL1K * XGASC * DTCHEM
                     XUPTK1 = XUPTK0 / XNAVO*(XMW*1.d-3)*(XAIRM3*1.d6)
                     XUPTKSUM = XUPTKSUM + XUPTK1

	            ENDIF
           
               ENDDO

                  ! However, the mass of gas being absorbed by aerosol 
                  !  cannot exceed the original amount of gas XGASM
                  XUPTK  = MIN( XUPTKSUM, XGASM )
            
                  ! Update GLYX in the STT array
                  STT( I, J, L, IDTGLYX ) = STT( I, J, L, IDTGLYX ) -
     &                                      XUPTK

                  ! Update SOAG in the STT array
                  STT( I, J, L, IDTSOAG ) = STT( I, J, L, IDTSOAG ) + 
     &                                      XUPTK

            ENDIF

         !==============================================================
         ! ND07 diagnostic: SOAG from GLYX [kg/timestep] on aerosol
         !==============================================================
         IF ( ND07 > 0 .and. L <= LD07 ) THEN
            AD07_SOAGM(I,J,L,1) = AD07_SOAGM(I,J,L,1) + XUPTK
         ENDIF

      ENDDO
      ENDDO
      ENDDO

      !=================================================================       
      ! Calculate dry-deposition
      !=================================================================
      CALL SOA_DEPO( STT(:,:,:,IDTSOAG), DRYSOAG, IDTSOAG )

      ! Return to calling program 
      END SUBROUTINE SOAG_LIGGIO_DIFF

!------------------------------------------------------------------------------

      SUBROUTINE SOAM_LIGGIO_DIFF( State_Met )
!
!******************************************************************************
!  Subroutine SOAG_LIGGIO_DIFF produces SOA on aqueous aerosol surfaces
!   from GLYX following the uptake model used for N2O5, and the gamma 
!   from Liggio et al. [2005]. (tmf, 5/30/06)
!
!  Procedure:
!  ============================================================================
!  (1 ) 
!
!  NOTES:
!  (1 ) SOAM (SOA product of MGLY) is produced at existing hydrophilic aerosol
!        surface.
!  09 Nov 2012 - M. Payer    - Replaced all met field arrays with State_Met
!                              derived type object
!******************************************************************************
!
      ! References to F90 modules
      USE COMODE_MOD,         ONLY : WTAREA, WERADIUS
      USE COMODE_MOD,         ONLY : AIRDENS, JLOP
      USE DIAG_MOD,           ONLY : AD07_SOAGM
      USE ERROR_MOD,          ONLY : DEBUG_MSG
      USE GIGC_State_Met_Mod, ONLY : MetState
      USE TIME_MOD,           ONLY : GET_TS_CHEM, GET_MONTH
      USE TRACER_MOD,         ONLY : STT 
      USE TRACERID_MOD,       ONLY : IDTMGLY, IDTSOAM

      USE CMN_SIZE_MOD             ! Size parameters
      USE COMODE_LOOP_MOD          ! AD, WTAIR, other SMVGEAR variables
      USE CMN_O3_MOD               ! XNUMOL
      USE CMN_DIAG_MOD             ! ND44, ND07, LD07

      ! Input parameters
      TYPE(MetState), INTENT(IN) :: State_Met   ! Meteorology State object

      ! Local variables
      INTEGER :: I, J, L, JLOOP, N
      REAL*8  :: XTEMP       ! Temperature [K]
      REAL*8  :: XSQTEMP     ! SQRT of Temperature
      REAL*8  :: XAD         ! Air density [molec/cm3]
      REAL*8  :: XRADIUS     ! particle radius [cm]
      REAL*8  :: XDFKG       ! Gas phase diffusion coeff [cm2/s]
      REAL*8  :: XARSL1K     ! 1st order k
      REAL*8  :: XRH         ! Relative humidity [%]
      REAL*8  :: XAIRM3      ! Air volume [m3]
      REAL*8  :: XGASM       ! Gas mass at grid box before uptake [kg]
      REAL*8  :: XGASC       ! Gas concentration before uptake [molec/cm3]
      REAL*8  :: XWAREA      ! Wet aerosol surface area
                             !  [cm^2 wet sfc area of aerosol cm^-3 air]
      REAL*8  :: XUPTK0      ! Potential uptake of gas by aerosol by aerosol
                             !  type [molec/cm3]
      REAL*8  :: XUPTK1      ! Potential uptake of gas by aerosol by aerosol
                             !  type [kg]
      REAL*8  :: XUPTKSUM    ! Potential uptake of gas by aerosol [kg]
      REAL*8  :: XUPTK       ! Actual uptake of gas by aerosol [kg]
                             !  XUPTK <= STT( I, J, L, IDTGLYX )
      REAL*8  :: XGAMMA      ! Uptake coefficient 

      ! Local  changing 
      REAL*8  :: DTCHEM      ! Chemistry time step [s]
      REAL*8  :: XMW         ! Molecular weight of gas [g/mole]
      REAL*8  :: XSQMW       ! Square root of molecular weight [g/mole]
      REAL*8  :: CRITRH      ! Critical RH [%], above which 
                             !  heteorogeneous chem takes place
      REAL*8  :: XNAVO       ! Avogadro number

      !=================================================================
      ! SOAG_LIGGIO_DIFF begins here!
      !=================================================================

      ! Get chemistry time step
      DTCHEM = GET_TS_CHEM() * 60d0

      ! Molecular weight of MGLY [g/mole]
      XMW   = 72.d0
      XSQMW = SQRT( XMW )

      ! Critical RH, above which heteorogeneous chem takes place
      CRITRH = 35.0d0   ! [%]

      ! Avogadro number
      XNAVO = 6.022d23

      ! Uptake coefficient from Liggio et al. [2005b]
      XGAMMA = 2.9d-3

      !=================================================================
      ! Loop over grid boxes
      !
      !%%% NOTE: NEED TO REPLACE LLTROP WITH LLPAR FOR GIGC
      !%%% DO THIS LATER SINCE WE ARE NOT USING THE SOA MECHANISM YET
      !=================================================================
      DO L = 1, LLTROP
      DO J = 1, JJPAR
      DO I = 1, IIPAR

            ! Get 1-D index
            JLOOP   = JLOP( I, J, L )

            ! JLOP equal 0 if we're not in the tropopause. (ccc,10/16/09)
            IF ( JLOOP == 0 ) CYCLE

            ! Get RH  
            XRH     = State_Met%RH( I, J, L )   ![%]

            ! initialize for safety
            XUPTK0   = 0d0
            XUPTK1   = 0d0
            XUPTKSUM = 0d0
            XUPTK    = 0d0

            ! Get T
            XTEMP   = State_Met%T( I, J, L )
            XSQTEMP = SQRT( XTEMP )

            ! Get air density  [molec/cm3]
            XAD     = AIRDENS( JLOOP )

            ! Get air volumne [m3]
            XAIRM3  = State_Met%AIRVOL( I, J, L )

            ! Get gas mass at grid box [kg]
            XGASM   = STT( I, J, L, IDTMGLY )

            ! Get gas concentration at grid box [molec/cm3]
            XGASC   = XGASM / (XMW*1.d-3) * XNAVO / (XAIRM3*1.d6) 

            !---------------------------------------
            ! Gas phase diffusion coeff [cm2/s]           
            !---------------------------------------
            XDFKG = 9.45D17 / XAD * XSQTEMP * 
     &              SQRT( 3.472D-2 + (1.D0/XMW) )


            !========================================================
            ! Calculate heteorogeneous uptake only if the grid box
            !  relative humidity XRH is >= critical relative humidity CRITRH
            !========================================================
            IF ( XRH >= CRITRH ) THEN

               ! Loop over sulfate and other aerosols
               DO N = 1, NDUST + NAER

                  !---------------------------------------
                  ! Total available wet aerosol area 
                  !  archived in 'aerosol_mod.f.glyx'
                  !  XWAREA [ cm^2 wet sfc area of aerosol cm^-3 air ]
                  !---------------------------------------
                  XWAREA  = WTAREA( JLOOP, N) 

                  IF ( XWAREA > 0D0 ) THEN 

                     ! Get particle radius [cm]
                     XRADIUS = WERADIUS( JLOOP, N )   

                     !---------------------------------------
                     ! First order rate constant
                     !---------------------------------------
                     XARSL1K = XWAREA / 
     &               (XRADIUS/XDFKG + 2.749064D-4*XSQMW/XGAMMA/XSQTEMP)

                     !---------------------------------------
                     ! Calculate potential uptake: Liggio et al. (2005b) Eq (3)
                     !   
                     !   d( organic carbon conc ) / dt = 
                     !      XARSL1K * XGASC 
                     !---------------------------------------
                     XUPTK0 = XARSL1K * XGASC * DTCHEM
                     XUPTK1 = XUPTK0 / XNAVO*(XMW*1.d-3)*(XAIRM3*1.d6)
                     XUPTKSUM = XUPTKSUM + XUPTK1

	            ENDIF
           
               ENDDO

                  ! However, the mass of gas being absorbed by aerosol 
                  !  cannot exceed the original amount of gas XGASM
                  XUPTK  = MIN( XUPTKSUM, XGASM )
            
                  ! Update MGLY in the STT array
                  STT( I, J, L, IDTMGLY ) = STT( I, J, L, IDTMGLY ) -
     &                                      XUPTK

                  ! Update SOAM in the STT array
                  STT( I, J, L, IDTSOAM ) = STT( I, J, L, IDTSOAM ) + 
     &                                      XUPTK

            ENDIF

         !==============================================================
         ! ND07 diagnostic: SOAM from MGLY [kg/timestep] on aerosol
         !==============================================================
         IF ( ND07 > 0 .and. L <= LD07 ) THEN
            AD07_SOAGM(I,J,L,2) = AD07_SOAGM(I,J,L,2) + XUPTK
         ENDIF

      ENDDO
      ENDDO
      ENDDO

      !=================================================================       
      ! Calculate dry-deposition
      !=================================================================
      CALL SOA_DEPO( STT(:,:,:,IDTSOAM), DRYSOAM, IDTSOAM )

      ! Return to calling program 
      END SUBROUTINE SOAM_LIGGIO_DIFF


!------------------------------------------------------------------------------

      SUBROUTINE SOA_CHEMISTRY( am_I_Root, State_Met )
!
!******************************************************************************
!  Subroutine SOA_CHEMISTRY performs SOA formation.  This code is from the
!  Caltech group (Hong Liao, Serena Chung, et al) and was modified for 
!  GEOS-CHEM. (rjp, bmy, 7/8/04, 12/21/09)
!
!  Procedure:
!  ============================================================================
!  (1 ) Read in NO3, O3, OH in CHEM_SOA
!  (2 ) Scales these fields using OHNO3TIME in sulfate_mod.f (see GET_OH)
!  (3 ) Calculate reaction rates (Serena's OCHEMPARAETER)
!  (4 ) CALCULATE DELHC
!  (5 ) get T0M gas products
!  (6 ) equilibrium calculation
!
!  There are total of 42 tracers considered in this routine:
!
!  4 classes of primary carbonaceous aerosols:  
!     BCPI = Hydrophilic black carbon
!     OCPI = Hydrophilic organic carbon
!     BCPO = Hydrophobic black carbon
!     OCPO = Hydrophobic organic carbon
!
!!  6 reactive biogenic hydrocarbon groups (NVOC):
!  9 reactive biogenic hydrocarbon groups (NVOC):
!     ALPH = a-pinene, b-pinene, sabinene, carene, terpenoid ketones
!     LIMO = limonene
!     TERP = a-terpinene, r-terpinene, terpinolene
!     ALCO = myrcene, terpenoid alcohols, ocimene
!     SESQ = sesquiterpenes
!     ISOP = Isoprene
!     BRO2 = peroxide from benzene (dkh, 10/29/06)  
!     TRO2 = peroxide from toluene (dkh, 10/29/06)  
!     XRO2 = peroxide from xylene (dkh, 10/29/06) 
!     NRO2 = peroxide from naphthalene (hotp 7/22/09)
!
!  NOTE: TERP and SESQ are not tracers because of their high reactivity
!        Same goes for aromatic peroxide species.  (dkh, 10/29/06)  
!
!!  32 organic oxidation products by O3+OH and NO3: 
!  56 organic oxidation products by O3+OH and NO3: 
!     6 ( 3 gases + 3 aerosols ) from each of first four NVOC  = 24 
!     4 ( 2 gases + 2 aerosols ) from sesquiterpenes oxidation = 4
!     4 ( 2 gases + 2 aerosols ) from isoprene oxidation       = 4
!     8 ( 4 gases + 4 aerosols ) from each aromatic peroxide   = 24 (dkh, 10/29/06)  
!
!  NOTE: We aggregate these into 6 tracers according to HC classes
!     SOG1 = lump of gas products of first three (ALPH+LIMO+TERP) HC oxidation.
!     SOG2 = gas product of ALCO oxidation
!     SOG3 = gas product of SESQ oxidation 
!     SOG4 = gas product of ISOP oxidation
!     SOG5 = gas product of xRO2 oxidation, x = B,T,X (dkh, 10/29/06)  
!     SOA1 = lump of aerosol products of first 3 (ALPH+LIMO+TERP) HC oxidation.
!     SOA2 = aerosol product of ALCO oxidation
!     SOA3 = aerosol product of SESQ oxidation 
!     SOA4 = aerosol product of ISOP oxidation
!     SOA5 = aerosol product of xRO2 oxidation, x = B,T,X (dkh, 10/29/06)  
!
!  NOTES:
!  (1 ) Now references STT from "tracer_mod.f" (bmy, 7/20/04)
!  (2 ) Now modified for SOG4, SOA4 -- products of oxidation by isoprene.
!        (dkh, bmy, 6/1/06)
!  (3 ) Now consider SOG condensation onto SO4, NH4, NIT aerosols (if SO4,
!        NH4, NIT are defined as tracers). (rjp, bmy, 8/3/06) 
!  (4 ) Updated formulation of SOG condensation onto OC aerosol, according
!        to recommendations of Aerosol Working Group (clh, bmy, 12/21/09)
!  (5 ) Now only print out debug info when LPRT=T (bmy, 4/21/10)
!  (6 ) Bug fix: call SOA_PARA_INIT (ensberg, bmy, 6/30/10)
!  05 Oct 2011 - R. Yantosca - SUNCOS is not needed, so remove
!  30 Jul 2012 - R. Yantosca - Now accept am_I_Root as an argument when
!                              running with the traditional driver main.F
!  09 Nov 2012 - M. Payer    - Replaced all met field arrays with State_Met
!                              derived type object
!******************************************************************************
!
      ! References to F90 modules
      USE DIAG_MOD,           ONLY : AD07_HC
      USE ERROR_MOD,          ONLY : DEBUG_MSG
      USE GIGC_State_Met_Mod, ONLY : MetState
      USE LOGICAL_MOD,        ONLY : LPRT   !(bmy, 4/21/10)
      USE TRACER_MOD,         ONLY : STT 
      USE TRACERID_MOD,       ONLY : IDTALCO, IDTALPH, IDTLIMO, IDTOCPI
      USE TRACERID_MOD,       ONLY : IDTOCPO, IDTSOA1, IDTSOA2, IDTSOA3
      USE TRACERID_MOD,       ONLY : IDTSOA4, IDTSOG1, IDTSOG2, IDTSOG3
      USE TRACERID_MOD,       ONLY : IDTSOG4, IDTSO4,  IDTNH4,  IDTNIT
      USE TRACERID_MOD,       ONLY : IDTSOG5, IDTSOA5  ! (dkh, 03/24/07)  
      USE TIME_MOD,           ONLY : GET_TS_CHEM,      GET_MONTH
      USE TIME_MOD,           ONLY : ITS_TIME_FOR_BPCH

      USE CMN_SIZE_MOD             ! Size parameters
      USE CMN_O3_MOD               ! XNUMOL
      USE CMN_DIAG_MOD             ! ND44
!
! !INPUT PARAMETERS:
!
      LOGICAL,        INTENT(IN) :: am_I_Root   ! Is this the root CPU?
      TYPE(MetState), INTENT(IN) :: State_Met   ! Meteorology State object
!
! !LOCAL VARIABLES:
!
      LOGICAL, SAVE   :: FIRST = .TRUE.
      INTEGER         :: I,        J,        L,        N    
      INTEGER         :: JHC,      IPR,      NOX ! (dkh, 10/30/06)  
      REAL*8          :: RTEMP,    VOL,      FAC,      MPOC 
      REAL*8          :: MNEW,     MSOA_OLD, MPRODUCT, CAIR
      REAL*8          :: LOWER,    UPPER,    TOL,      VALUE
      REAL*8          :: KO3(MHC), KOH(MHC), KNO3(MHC)
      !REAL*8          :: ALPHA(NPROD,MHC),   KOM(NPROD,MHC)
      !REAL*8          :: GM0(NPROD,MHC),     AM0(NPROD,MHC)
      !REAL*8          :: ORG_AER(NPROD,MHC), ORG_GAS(NPROD,MHC)
      REAL*8          :: KOM(MNOX,MPROD,MHC)
      REAL*8          :: GM0(MNOX,MPROD,MHC), AM0(MNOX,MPROD,MHC)
      REAL*8          :: ORG_AER(MNOX,MPROD,MHC)
      REAL*8          :: ORG_GAS(MNOX,MPROD,MHC)
      REAL*8          :: SOA_BURD_0(5),       DARO2_TOT_0(6)
      REAL*8          :: SOA_BURD(5)
      REAL*8          :: GLOB_AM0_AROM(MNOX,3)
      REAL*8          :: GLOB_AM0_AROM_0(MNOX,3)
      REAL*8, SAVE    :: DARO2_TOT(6)     = 0d0

      REAL*8, SAVE    :: SOA_PROD         = 0d0
      REAL*8, SAVE    :: AM0_AROM_PROD(6) = 0d0

      !=================================================================
      ! SOA_CHEMISTRY begins here!
      !=================================================================

      !this section is need to initialize the equalibirum constants and
      !yield parameters, (jje 06/22/10)
      IF ( FIRST ) THEN

         ! initialize alphas, Koms and rxn rate constants
         CALL SOA_PARA_INIT

         FIRST = .FALSE.
      ENDIF

      !%%% NOTE: NEED TO REPLACE LLTROP WITH LLPAR FOR GIGC
      !%%% DO THIS LATER SINCE WE ARE NOT USING THE SOA MECHANISM YET

!$OMP PARALLEL DO
!$OMP+DEFAULT( SHARED )
!$OMP+PRIVATE( I,        J,        L,     JHC,   IPR,   GM0,  AM0  )
!$OMP+PRIVATE( VOL,      FAC,      RTEMP, KO3,   KOH,   KNO3, CAIR )
!$OMP+PRIVATE( MPRODUCT, MSOA_OLD, VALUE, UPPER, LOWER, MNEW, TOL  )
!!$OMP+PRIVATE( ORG_AER,  ORG_GAS,  ALPHA, KOM,   MPOC              )
!$OMP+PRIVATE( ORG_AER,  ORG_GAS,  KOM,   MPOC              )
!$OMP+PRIVATE( NOX                                                 )   ! (dkh, 10/30/06) 
      DO L = 1, LLTROP
      DO J = 1, JJPAR
      DO I = 1, IIPAR

         ! Volume of grid box [m3]
         VOL    = State_Met%AIRVOL(I,J,L)

         ! conversion factor from kg to ug/m3
         FAC    = 1.D9 / VOL       

         ! air conc. in kg/m3
         CAIR   = State_Met%AD(I,J,L) / VOL

         ! Temperature [K]
         RTEMP  = State_Met%T(I,J,L)

         ! Get SOA yield parameters
         ! ALPHA is a module variable now. (ccc, 2/2/10)
         CALL SOA_PARA( RTEMP, KO3, KOH, KNO3, KOM,
     &                  I,     J,   L,   State_Met  )

         ! Partition mass of gas & aerosol tracers 
         ! according to 5 VOC classes & 3 oxidants
         CALL SOA_PARTITION( I, J, L, GM0, AM0 )

         IF ( IDTSOA5 /= 0 ) THEN
            ! dkh diagnostic
            GLOB_AM0_AROM_0 = GLOB_AM0_AROM_0 + SUM(AM0(:,:,7:9),2) 
         ENDIF

         ! Compute oxidation of hydrocarbons by O3, OH, NO3
         ! ALPHA is a module variable now (ccc, 2/2/10)
         CALL CHEM_NVOC( I, J, L, KO3, KOH, KNO3, GM0, State_Met )

         !==============================================================
         ! Equilibrium calculation between GAS (SOG) and Aerosol (SOA)
         !==============================================================

         ! Total VOC oxidation products (gas and aerosol) [kg]
         MPRODUCT = 0.D0   

         ! Initialize aerosol-only total [kg]
         MSOA_OLD = 0.D0  
 
        ! Initialize other arrays to be safe  (dkh, 11/10/06)  
         ORG_AER(:,:,:) = 0d0
         ORG_GAS(:,:,:) = 0d0
     
         ! Compute total VOC and aerosol-only total
         DO JHC = 1, MHC
         !DO IPR = 1, NPROD
         DO IPR = 1, NPROD(JHC)
         DO NOX = 1, NNOX(JHC)   ! add NOX index
            !MPRODUCT = MPRODUCT + GM0(IPR,JHC) + AM0(IPR,JHC)
            !MSOA_OLD = MSOA_OLD + AM0(IPR,JHC)
            MPRODUCT = MPRODUCT + GM0(NOX,IPR,JHC) + AM0(NOX,IPR,JHC)
            MSOA_OLD = MSOA_OLD + AM0(NOX,IPR,JHC)
         ENDDO
         ENDDO
         ENDDO

         ! No need to proceed because there is no
         ! products that need to be re-equilibrated.
         IF ( ( MPRODUCT / State_Met%AD(I,J,L) ) <= 29.D-18 ) CYCLE

         ! Individual SOA's; units: [ug/m3]
         DO JHC = 1, MHC
         !DO IPR = 1, NPROD
         DO IPR = 1, NPROD(JHC)
         DO NOX = 1, NNOX(JHC)  ! Add NOX index 
            !ORG_GAS(IPR,JHC) = GM0(IPR,JHC) * FAC
            !ORG_AER(IPR,JHC) = AM0(IPR,JHC) * FAC
            ORG_GAS(NOX,IPR,JHC) = GM0(NOX,IPR,JHC) * FAC
            ORG_AER(NOX,IPR,JHC) = AM0(NOX,IPR,JHC) * FAC
         ENDDO
         ENDDO
         ENDDO

         !-----------------------------------------------------------
         ! Compute SOG condensation onto OC aerosol
         !
         ! Primary organic aerosol concentrations [ug/m3]
         ! We carry carbon mass only in the STT array and here
         ! multiply by 2.1 to account for non-carbon mass in the SOA.
         !
         ! Partitioning theory (Pankow, 1994) describes organic
         ! phase partitioning assuming absorption into pre-existing
         ! organic mass.  There is currently no theoretical or
         ! laboratory support for absorption of organics into
         ! inorganics.
         !
         ! Note that previous versions of the standard code
         ! (v7-04-07 through v8-02-04) did include absorption into
         ! inorganics.
         !
         ! (Colette Heald, 12/3/09)
         !-----------------------------------------------------------
         MPOC = ( STT(I,J,L,IDTOCPI) + STT(I,J,L,IDTOCPO) ) * FAC
         MPOC = MPOC * 2.1d0

         !==============================================================
         ! Solve for MNEW by solving for SOA=0
         !==============================================================
         IF ( ( MPOC / ( CAIR*1.D9 ) ) <= 2.1D-18 ) THEN
            VALUE = 0.D0
            UPPER = 0.D0

            DO JHC = 1, MHC
            !DO IPR = 1, NPROD
            DO IPR = 1, NPROD(JHC)
            DO NOX = 1, NNOX(JHC)   ! Add NOX index (dkh, 10/30/06)  
!               VALUE = VALUE + KOM(IPR,JHC) *
!     &                 (ORG_GAS(IPR,JHC) + ORG_AER(IPR,JHC))
!
!               UPPER = UPPER + ORG_GAS(IPR,JHC) + ORG_AER(IPR,JHC)
               VALUE = VALUE + KOM(NOX,IPR,JHC) *
     &                 (ORG_GAS(NOX,IPR,JHC) + ORG_AER(NOX,IPR,JHC))

               UPPER = UPPER + ORG_GAS(NOX,IPR,JHC)
     &                       + ORG_AER(NOX,IPR,JHC)
            ENDDO
            ENDDO
            ENDDO

            IF ( VALUE <= 1.D0 ) THEN
               MNEW  = 0.D0
            ELSE
               LOWER = 1.D-18 * ( CAIR * 1.D9 )
               TOL   = 1.D-18 
               MNEW  = ZEROIN(LOWER,UPPER,TOL,MPOC,ORG_AER,ORG_GAS,KOM)
            ENDIF

         ELSE

            UPPER = MPOC
            DO JHC = 1, MHC
            !DO IPR = 1, NPROD
            DO IPR = 1, NPROD(JHC)
            DO NOX = 1, NNOX(JHC)  ! Add NOX index (dkh, 10/30/06)  
               !UPPER = UPPER + ORG_GAS(IPR,JHC) + ORG_AER(IPR,JHC)
               UPPER = UPPER + ORG_GAS(NOX,IPR,JHC)
     &                       + ORG_AER(NOX,IPR,JHC)
            ENDDO
            ENDDO
            ENDDO

            LOWER = MPOC
            TOL   = 1.D-9*MPOC
            MNEW  = ZEROIN(LOWER,UPPER,TOL,MPOC,ORG_AER,ORG_GAS,KOM)

         ENDIF

         !==============================================================
         ! Equilibrium partitioning into new gas and aerosol 
         ! concentrations for individual contributions of SOA
         !==============================================================
         IF ( MNEW > 0.D0 ) THEN
             DO JHC = 1, MHC
             !DO IPR = 1, NPROD
             DO IPR = 1, NPROD(JHC)
             DO NOX = 1, NNOX(JHC)  ! Add NOX index (dkh, 10/30/06)  

!                ORG_AER(IPR,JHC) = KOM(IPR,JHC)*MNEW /
!     &                            (1.D0 + KOM(IPR,JHC) * MNEW ) *
!     &                            (ORG_AER(IPR,JHC) + ORG_GAS(IPR,JHC))
!
!                IF ( KOM(IPR,JHC).NE.0D0 ) THEN
!                    ORG_GAS(IPR,JHC) = ORG_AER(IPR,JHC) * 1.D8 /
!     &                                 ( KOM(IPR,JHC) * MNEW * 1.D8 )
!                ELSE
!                   ORG_GAS(IPR,JHC) = 0.D0
!                ENDIF
! Same version with NOX index.
                ORG_AER(NOX,IPR,JHC) = KOM(NOX,IPR,JHC)*MNEW /
     &                            (1.D0 + KOM(NOX,IPR,JHC) * MNEW ) *
     &                            (ORG_AER(NOX,IPR,JHC)
     &                            + ORG_GAS(NOX,IPR,JHC))

                IF ( KOM(NOX,IPR,JHC).NE.0D0 ) THEN
                   ORG_GAS(NOX,IPR,JHC) = ORG_AER(NOX,IPR,JHC) * 1.D8 /
     &                                 ( KOM(NOX,IPR,JHC) * MNEW * 1.D8)
                ELSE
                   ORG_GAS(NOX,IPR,JHC) = 0.D0
                ENDIF

             ENDDO
             ENDDO
             ENDDO

             ! STORE PRODUCT INTO T0M 
             DO JHC = 1, MHC
             !DO IPR = 1, NPROD
             DO IPR = 1, NPROD(JHC)
             DO NOX = 1, NNOX(JHC)  ! Add NOX index (dkh, 10/30/06)  
                !GM0(IPR,JHC) = ORG_GAS(IPR,JHC) / FAC
                !AM0(IPR,JHC) = ORG_AER(IPR,JHC) / FAC
                GM0(NOX,IPR,JHC) = ORG_GAS(NOX,IPR,JHC) / FAC
                AM0(NOX,IPR,JHC) = ORG_AER(NOX,IPR,JHC) / FAC
             ENDDO
             ENDDO
             ENDDO

         !==============================================================
         ! Mnew=0.D0, all SOA evaporates to the gas-phase
         !==============================================================
         ELSE

             DO JHC = 1, MHC
             !DO IPR = 1, NPROD
             DO IPR = 1, NPROD(JHC)
             DO NOX = 1, NNOX(JHC)  ! Add NOX index (dkh, 10/30/06)  
                !GM0(IPR,JHC) = GM0(IPR,JHC) + AM0(IPR,JHC)
                !AM0(IPR,JHC) = 1.D-18 * AD(I,J,L)
                GM0(NOX,IPR,JHC) = GM0(NOX,IPR,JHC) + AM0(NOX,IPR,JHC)
                AM0(NOX,IPR,JHC) = 1.D-18 * State_Met%AD(I,J,L)
             ENDDO
             ENDDO
             ENDDO

         ENDIF

         ! enforce direct yield for low nox aromatics
         NOX = 2
         DO JHC = 7, 9
         DO IPR = 1, NPROD(JHC)
            AM0(NOX,IPR,JHC) = AM0(NOX,IPR,JHC) + GM0(NOX,IPR,JHC)
            GM0(NOX,IPR,JHC) = 0d0
         ENDDO
         ENDDO
            
         ! Lump SOA
         CALL SOA_LUMP( I, J, L, GM0, AM0 )

         GLOB_AM0_AROM = GLOB_AM0_AROM + SUM(AM0(:,:,7:9),2)

      ENDDO
      ENDDO
      ENDDO
!$OMP END PARALLEL DO

      ! Initialize burdens to 0. (ccc, 5/3/10)
      SOA_BURD = 0d0

      !------------------------------------------------------------------------
      !### Now only print when ND70 is turned on (bmy, 4/21/10)
      IF ( LPRT ) THEN

        ! dkh print some diagnostics 
         DARO2_TOT_0(:)    = DARO2_TOT(:)
         DARO2_TOT(1) = DARO2_TOT(1) + SUM(GLOB_DARO2(:,:,:,1,1)) / 1d9
         DARO2_TOT(2) = DARO2_TOT(2) + SUM(GLOB_DARO2(:,:,:,2,1)) / 1d9
         DARO2_TOT(3) = DARO2_TOT(3) + SUM(GLOB_DARO2(:,:,:,1,2)) / 1d9
         DARO2_TOT(4) = DARO2_TOT(4) + SUM(GLOB_DARO2(:,:,:,2,2)) / 1d9
         DARO2_TOT(5) = DARO2_TOT(5) + SUM(GLOB_DARO2(:,:,:,1,3)) / 1d9
         DARO2_TOT(6) = DARO2_TOT(6) + SUM(GLOB_DARO2(:,:,:,2,3)) / 1d9

         IF ( am_I_Root ) THEN
            PRINT*, ' MAX DARO2 = ',   MAXLOC(GLOB_DARO2(:,:,:,1,1)),
     &                                 MAXVAL(GLOB_DARO2(:,:,:,1,1))
            PRINT*, 'GLOB_DARO2 11 =', DARO2_TOT(1),
     &                                 DARO2_TOT(1) - DARO2_TOT_0(1)
            PRINT*, 'GLOB_DARO2 21 =', DARO2_TOT(2),
     &                                 DARO2_TOT(2) - DARO2_TOT_0(2)
            PRINT*, 'GLOB_DARO2 12 =', DARO2_TOT(3),
     &                                 DARO2_TOT(3) - DARO2_TOT_0(3)
            PRINT*, 'GLOB_DARO2 22 =', DARO2_TOT(4),
     &                                 DARO2_TOT(4) - DARO2_TOT_0(4)
            PRINT*, 'GLOB_DARO2 13 =', DARO2_TOT(5),
     &                                 DARO2_TOT(5) - DARO2_TOT_0(5)
            PRINT*, 'GLOB_DARO2 23 =', DARO2_TOT(6),
     &                                 DARO2_TOT(6) - DARO2_TOT_0(6)

            ! hotp 7/22/09 diagnostic
            ! convert daven's numbers to be kg of parent HC reacted, not kg of
            ! RO2 reacted, use Marom/Mro2
         PRINT*,'Accumulated parent HC reacted to RO2H,N products in Tg'
            PRINT*, 'GLOB_DBRO2 11 =', DARO2_TOT(1)*78/159,
     &           (DARO2_TOT(1) - DARO2_TOT_0(1))*78/159
            PRINT*, 'GLOB_DBRO2 21 =', DARO2_TOT(2)*78/159,
     &           (DARO2_TOT(2) - DARO2_TOT_0(2))*78/159
            PRINT*, 'GLOB_DTRO2 12 =', DARO2_TOT(3)*92/173,
     &           (DARO2_TOT(3) - DARO2_TOT_0(3))*92/173
            PRINT*, 'GLOB_DTRO2 22 =', DARO2_TOT(4)*92/173,
     &           (DARO2_TOT(4) - DARO2_TOT_0(4))*92/173
            PRINT*, 'GLOB_DXRO2 13 =', DARO2_TOT(5)*106/187,
     &           (DARO2_TOT(5) - DARO2_TOT_0(5))*106/187
            PRINT*, 'GLOB_DXRO2 23 =', DARO2_TOT(6)*106/187,
     &           (DARO2_TOT(6) - DARO2_TOT_0(6))*106/187
         ENDIF
      ENDIF
      !------------------------------------------------------------------------


      AM0_AROM_PROD(1) = AM0_AROM_PROD(1) 
     &                 + GLOB_AM0_AROM(1,1)
     &                 - GLOB_AM0_AROM_0(1,1)
      AM0_AROM_PROD(2) = AM0_AROM_PROD(2) 
     &                 + GLOB_AM0_AROM(2,1)
     &                 - GLOB_AM0_AROM_0(2,1)
      AM0_AROM_PROD(3) = AM0_AROM_PROD(3) 
     &                 + GLOB_AM0_AROM(1,2)
     &                 - GLOB_AM0_AROM_0(1,2)
      AM0_AROM_PROD(4) = AM0_AROM_PROD(4) 
     &                 + GLOB_AM0_AROM(2,2)
     &                 - GLOB_AM0_AROM_0(2,2)
      AM0_AROM_PROD(5) = AM0_AROM_PROD(5) 
     &                 + GLOB_AM0_AROM(1,3)
     &                 - GLOB_AM0_AROM_0(1,3)
      AM0_AROM_PROD(6) = AM0_AROM_PROD(6) 
     &                 + GLOB_AM0_AROM(2,3)
     &                 - GLOB_AM0_AROM_0(2,3)

      !print*, 'AM0_AROM_PROD 11 =', AM0_AROM_PROD(1) / 1d9
      !print*, 'AM0_AROM_PROD 21 =', AM0_AROM_PROD(2) / 1d9
      !print*, 'AM0_AROM_PROD 12 =', AM0_AROM_PROD(3) / 1d9
      !print*, 'AM0_AROM_PROD 22 =', AM0_AROM_PROD(4) / 1d9
      !print*, 'AM0_AROM_PROD 13 =', AM0_AROM_PROD(5) / 1d9
      !print*, 'AM0_AROM_PROD 23 =', AM0_AROM_PROD(6) / 1d9

      SOA_BURD(5) = SUM(STT(:,:,:,IDTSOA5)) / 1d9

      SOA_BURD(1) = SUM(STT(:,:,:,IDTSOA1)) / 1d9
      SOA_BURD(2) = SUM(STT(:,:,:,IDTSOA2)) / 1d9
      SOA_BURD(3) = SUM(STT(:,:,:,IDTSOA3)) / 1d9
      SOA_BURD(4) = SUM(STT(:,:,:,IDTSOA4)) / 1d9

      SOA_PROD = SOA_PROD + SUM(SOA_BURD(:)) - SUM(SOA_BURD_0(:))

      !=================================================================       
      ! Calculate dry-deposition
      !=================================================================
      CALL SOA_DEPO( STT(:,:,:,IDTALPH), DRYALPH, IDTALPH )
      CALL SOA_DEPO( STT(:,:,:,IDTLIMO), DRYLIMO, IDTLIMO )
      CALL SOA_DEPO( STT(:,:,:,IDTALCO), DRYALCO, IDTALCO )
      CALL SOA_DEPO( STT(:,:,:,IDTSOG1), DRYSOG1, IDTSOG1 )
      CALL SOA_DEPO( STT(:,:,:,IDTSOG2), DRYSOG2, IDTSOG2 )
      CALL SOA_DEPO( STT(:,:,:,IDTSOG3), DRYSOG3, IDTSOG3 )
      CALL SOA_DEPO( STT(:,:,:,IDTSOG4), DRYSOG4, IDTSOG4 )
      CALL SOA_DEPO( STT(:,:,:,IDTSOA1), DRYSOA1, IDTSOA1 )
      CALL SOA_DEPO( STT(:,:,:,IDTSOA2), DRYSOA2, IDTSOA2 )
      CALL SOA_DEPO( STT(:,:,:,IDTSOA3), DRYSOA3, IDTSOA3 )
      CALL SOA_DEPO( STT(:,:,:,IDTSOA4), DRYSOA4, IDTSOA4 )

      ! (dkh, 10/29/06)  
      CALL SOA_DEPO( STT(:,:,:,IDTSOG5), DRYSOG5, IDTSOG5 )
      CALL SOA_DEPO( STT(:,:,:,IDTSOA5), DRYSOA5, IDTSOA5 )

      ! Return to calling program
      END SUBROUTINE SOA_CHEMISTRY

!------------------------------------------------------------------------------

      FUNCTION SOA_EQUIL( MASS, MPOC, AEROSOL, GAS, KOM ) 
     &         RESULT( SOA_MASS )
!
!******************************************************************************
!  Subroutine SOA_EQUIL solves SOAeqn=0 to determine Mnew (= mass)
!  See Eqn (27) on page 70 of notes.  Originally written by Serena Chung at
!  Caltech, and modified for inclusion into GEOS-CHEM. (rjp, bmy, 7/8/04)
!
!  This version does NOT assume that the gas and aerosol phases are in 
!  equilibrium before chemistry; therefore, gas phase concentrations are 
!  needed explicitly.  The gas and aerosol phases are assumed to be in 
!  equilibrium after chemistry.
! 
!  Note: Unlike FUNCTION SOA, this function assumes no reactions.  It only 
!  considers the partitioning of existing products of VOC oxidation.
!
!  HC_JHC + OXID_IOXID - > 
!    alpha(1,IOXID,JHC) [SOAprod_gas(1,IOXID,JHC)+SOAprod(1,IOXID,JHC)]+
!    alpha(2,IOXID,JHC) [SOAprod_gas(2,IOXID,JHC)+SOAprod(2,IOXID,JHC)]
!
!  SOAprod_gas(IPR,IOXID,JHC) <--> SOAprod(IPR,IOXID,JHC)   
!                                           (aerosol phase)
!
!  w/ equilibrium partitioning:
!
!                                   SOAprod(IPR,IOXID,JHC)
!    SOAprod_gas(IPR,IOXID,JHC) = ------------------------
!                                     Kom(IPR,IOXID,JHC)
!
!  Arguments as Input:
!  ============================================================================
!  (1 ) MASS    (REAL*8) : Pre-existing aerosol mass                [ug/m3]
!  (2 ) MPOC    (REAL*8) : POA Mass                                 [ug/m3]
!  (3 ) AEROSOL (REAL*8) : Aerosol concentration                    [ug/m3]
!  (4 ) GAS     (REAL*8) : Gas-phase concentration                  [ug/m3]
!  (5 ) KOM     (REAL*8) : Equilibrium gas-aerosol partition coeff. [m3/ug]
!
!  NOTES:
!******************************************************************************
!
      ! Arguments
      REAL*8, INTENT(IN) :: MASS, MPOC         
      REAL*8, INTENT(IN) :: AEROSOL(MNOX,MPROD,MHC)
      REAL*8, INTENT(IN) :: GAS(MNOX,MPROD,MHC)
      REAL*8, INTENT(IN) :: KOM(MNOX,MPROD,MHC)

      ! Local variables
      INTEGER            :: JHC,   IPR,     NOX
      REAL*8             :: VALUE, SOA_MASS

      !=================================================================
      ! SOA_EQUIL begins here!
      !=================================================================

      ! Equation (39) on page 139 of notes:
      VALUE = 0.D0

      ! 
      DO JHC = 1, MHC
      !DO IPR = 1, NPROD
      DO IPR = 1, NPROD(JHC)
      DO NOX = 1, NNOX(JHC)   ! Add NOX index 
!         VALUE = VALUE + KOM(IPR,JHC)                        / 
!     &                   ( 1.D0 + KOM(IPR,JHC) * MASS      ) * 
!     &                   ( GAS(IPR,JHC) + AEROSOL(IPR,JHC) )
         VALUE = VALUE + KOM(NOX,IPR,JHC)                        /
     &                   ( 1.D0 + KOM(NOX,IPR,JHC) * MASS      ) *
     &                   ( GAS(NOX,IPR,JHC) + AEROSOL(NOX,IPR,JHC) )
      ENDDO                
      ENDDO
      ENDDO   

      ! Compute SOA mass
      SOA_MASS = VALUE + ( 1.D5 * MPOC ) / ( 1.D5 * MASS ) - 1.0D0

      ! Return to calling program
      END FUNCTION SOA_EQUIL

!------------------------------------------------------------------------------

      FUNCTION ZEROIN(AX,BX,TOL,MPOC,AEROSOL,GAS,KOM) RESULT( MNEW )
!
!******************************************************************************
! NOTE: This function may be problematic -- it uses GOTO's, which are not
! good for parallelization. (bmy, 7/8/04)
!
! shc I got this code from http://www.netlib.org
!
!      a zero of the function  f(x)  is computed in the interval ax,bx .
!
!  input..
!
!  ax     left endpoint of initial interval
!  bx     right endpoint of initial interval
!  f      function subprogram which evaluates f(x) for any x in
!         the interval  ax,bx
!  tol    desired length of the interval of uncertainty of the
!         final result ( .ge. 0.0d0)
!
!
!  output..
!
!  zeroin abcissa approximating a zero of  f  in the interval ax,bx
!
!
!      it is assumed  that   f(ax)   and   f(bx)   have  opposite  signs
!  without  a  check.  zeroin  returns a zero  x  in the given interval
!  ax,bx  to within a tolerance  4*macheps*abs(x) + tol, where macheps
!  is the relative machine precision.
!      this function subprogram is a slightly  modified  translation  of
!  the algol 60 procedure  zero  given in  richard brent, algorithms for
!  minimization without derivatives, prentice - hall, inc. (1973).
!
!  NOTES:
!  (1 ) Change dabs to ABS and dsign to SIGN, in order to avoid conflicts
!        with intrinsic function names on the PGI compiler. (bmy, 12/2/04)
!******************************************************************************
!
      real*8, intent(in) :: ax,bx,tol
      REAL*8, INTENT(IN) :: Mpoc      
      !REAL*8, INTENT(IN) :: Aerosol(NPROD,MHC), Gas(NPROD,MHC)
      !REAL*8, INTENT(IN) :: Kom(NPROD,MHC)
      REAL*8, INTENT(IN) :: Aerosol(MNOX,MPROD,MHC), Gas(MNOX,MPROD,MHC)
      REAL*8, INTENT(IN) :: Kom(MNOX,MPROD,MHC)

      !local variables
      real*8             :: MNEW
      real*8             :: a,b,c,d,e,eps,fa,fb,fc,tol1,xm,p,q,r,s
c
c  compute eps, the relative machine precision
c
      eps = 1.0d0
   10 eps = eps/2.0d0
      tol1 = 1.0d0 + eps
      if (tol1 .gt. 1.0d0) go to 10
c
c initialization
c
      a  = ax
      b  = bx
      fa = SOA_equil( A, MPOC, Aerosol, GAS, Kom )
      fb = SOA_equil( B, MPOC, Aerosol, GAS, Kom ) 
c
c begin step
c
   20 c = a
      fc = fa
      d = b - a
      e = d

   30 if (ABS(fc) .ge. ABS(fb)) go to 40
      a = b
      b = c
      c = a
      fa = fb
      fb = fc
      fc = fa
c
c convergence test
c
   40 tol1 = 2.0d0*eps*ABS(b) + 0.5d0*tol
      xm = 0.5D0*(c - b)
      if (ABS(xm) .le. tol1) go to 90
      if (fb .eq. 0.0d0) go to 90
c
c is bisection necessary
c
      if (ABS(e) .lt. tol1) go to 70
      if (ABS(fa) .le. ABS(fb)) go to 70
c
c is quadratic interpolation possible
c
      if (a .ne. c) go to 50
c
c linear interpolation
c
      s = fb/fa
      p = 2.0d0*xm*s
      q = 1.0d0 - s
      go to 60
c
c inverse quadratic interpolation
c
   50 q = fa/fc
      r = fb/fc
      s = fb/fa
      p = s*(2.0d0*xm*q*(q - r) - (b - a)*(r - 1.0d0))
      q = (q - 1.0d0)*(r - 1.0d0)*(s - 1.0d0)
c
c adjust signs
c
   60 if (p .gt. 0.0d0) q = -q
      p = ABS(p)
c
c is interpolation acceptable
c
      if ((2.0d0*p) .ge. (3.0d0*xm*q - ABS(tol1*q))) go to 70
      if (p .ge. ABS(0.5d0*e*q)) go to 70

      e = d
      d = p/q
      go to 80
c
c bisection
c
   70 d = xm
      e = d
c
c complete step
c
   80 a = b
      fa = fb
      if (ABS(d) .gt. tol1) b = b + d
      if (ABS(d) .le. tol1) b = b + SIGN(tol1, xm)

      fb = SOA_equil( B, MPOC, Aerosol, GAS, Kom ) 
      if ((fb*(fc/ABS(fc))) .gt. 0.0d0) go to 20
      go to 30
c
c done
c
   90 MNEW = b

      ! Return to calling program
      END FUNCTION ZEROIN

!------------------------------------------------------------------------------

      FUNCTION RTBIS( X1,   X2,      XACC, 
     &                MPOC, AEROSOL, GAS, KOM ) RESULT( ROOT )
!
!******************************************************************************
!  Function RTBIS finds the root of the function SOA_EQUIL via the bisection
!  method.  Original algorithm from "Numerical Recipes" by Press et al, 
!  Cambridge UP, 1986.  Modified for inclusion into GEOS-CHEM. (bmy, 7/8/04)
!
!  Arguments as Input:
!  ============================================================================
!  (1 ) X1      (REAL*8) : Endpoint #1 
!  (2 ) X2      (REAL*8) : Endpoint #2
!  (3 ) XACC    (REAL*8) : Desired accuracy of solution
!  (4 ) MPOC    (REAL*8) : POA Mass                                 [ug/m3]
!  (5 ) AEROSOL (REAL*8) : Aerosol concentration                    [ug/m3]
!  (6 ) GAS     (REAL*8) : Gas-phase concentration                  [ug/m3]
!  (7 ) KOM     (REAL*8) : Equilibrium gas-aerosol partition coeff. [m3/ug]
!
!  NOTES:
!******************************************************************************
!
      ! References to F90 modules
      USE ERROR_MOD, ONLY : ERROR_STOP

      ! Arguments
      REAL*8, INTENT(IN) :: X1, X2, XACC, MPOC
      !REAL*8, INTENT(IN) :: AEROSOL(NPROD,MHC)
      !REAL*8, INTENT(IN) :: GAS(NPROD,MHC)
      !REAL*8, INTENT(IN) :: KOM(NPROD,MHC)
      REAL*8, INTENT(IN) :: AEROSOL(MNOX,MPROD,MHC)
      REAL*8, INTENT(IN) :: GAS(MNOX,MPROD,MHC)
      REAL*8, INTENT(IN) :: KOM(MNOX,MPROD,MHC)

      ! Local variables
      INTEGER, PARAMETER :: JMAX = 100
      INTEGER            :: J
      REAL*8             :: ROOT, DX, F, FMID, XMID

      !=================================================================
      ! RTBIS begins here!
      !=================================================================

      ! Compute value of function SOA_EQUIL at endpoints
      FMID = SOA_EQUIL( X2, MPOC, AEROSOL, GAS, KOM )
      F    = SOA_EQUIL( X1, MPOC, AEROSOL, GAS, KOM )

      ! Test if we are bracketing a root
      IF ( F * FMID >= 0d0 ) THEN
         CALL ERROR_STOP( 'Root must be bracketed!', 
     &                    'RTBIS ("carbon_mod.f")' )
      ENDIF

      ! Set initial root and interval
      IF ( F < 0d0 ) THEN
         ROOT = X1
         DX   = X2 - X1
      ELSE
         ROOT = X2
         DX   = X1 - X2
      ENDIF

      ! Loop until max iteration count
      DO J = 1, JMAX

         ! Halve the existing interval
         DX   = DX * 0.5D0

         ! Compute midpoint of new interval
         XMID = ROOT + DX

         ! Compute value of function SOA_EQUIL at new midpoint
         FMID = SOA_EQUIL( XMID, MPOC, AEROSOL, GAS, KOM )

         ! We have found the root!
         IF ( FMID <= 0D0 ) ROOT = XMID

         ! We have reached the tolerance, so return
         IF ( ABS( DX ) < XACC .OR. FMID == 0.D0 ) RETURN
      ENDDO

      ! Stop with error condition
      CALL ERROR_STOP( 'Too many bisections!', 
     &                 'RTBIS ("carbon_mod.f")' )

      ! Return to calling program
      END FUNCTION RTBIS

!------------------------------------------------------------------------------

      SUBROUTINE SOA_PARA( TEMP, KO3, KOH, KNO3, KOM,
     &                     II,   JJ,  LL,  State_Met  )
!
!******************************************************************************
!  Subroutine SOA_PARA gves mass-based stoichiometric coefficients for semi-
!  volatile products from the oxidation of hydrocarbons.  It calculates 
!  secondary organic aerosol yield parameters.  Temperature effects are
!  included.  Original code from the CALTECH group and modified for inclusion
!  to GEOS-CHEM. (rjp, bmy, 7/8/04, 6/30/08)
!
!  Arguments as Input:
!  ============================================================================
!  (1 ) II     (INTEGER) : GEOS-Chem longitude index 
!  (2 ) JJ     (INTEGER) : GEOS-Chem latitude index
!  (3 ) LL     (INTEGER) : GEOS-Chem altitude index
!  (4 ) TEMP   (REAL*8 ) : Temperature [k]
!
!  Arguments as Output:
!  ============================================================================
!  (5 ) KO3    (REAL*8 ) : Rxn rate for HC oxidation by O3        [cm3/molec/s]
!  (6 ) KOH    (REAL*8 ) : Rxn rate for HC oxidation by OH        [cm3/molec/s]
!  (7 ) KNO3   (REAL*8 ) : Rxn rate for HC oxidation by NO3       [cm3/molec/s]
!  (8 ) RALPHA (REAL*8 ) : Mass-based stoichiometric coefficients  [unitless]
!  (9 ) KOM    (REAL*8 ) : Equilibrium gas-aerosol partition coeff [m3/ug]
!
!  References:
!  ============================================================================
!  PHOTO-OXIDATION RATE CONSTANTS OF ORGANICS come from:
!  (1 ) Atkinson, el al., Int. J. Chem.Kinet., 27: 941-955 (1995)
!  (2 ) Shu and Atkinson, JGR 100: 7275-7281 (1995)
!  (3 ) Atkinson, J. Phys. Chem. Ref. Data 26: 215-290 (1997)   
!  (4 ) Some are reproduced in Table 1 of Griffin, et al., JGR 104: 3555-3567
!  (5 ) Chung and Seinfeld (2002)
!
!  ACTIVATION ENERGIES come from:
!  (6 ) Atkinson, R. (1994) Gas-Phase Tropospheric Chemistry of Organic 
!        Compounds.  J. Phys. Chem. Ref. Data, Monograph No.2, 1-216. 
!  (7 ) They are also reproduced in Tables B.9 and B.10 of Seinfeld and 
!        Pandis (1988).
!  
!  PARAMETERS FOR ISOPRENE:
!  (8 ) Kroll et al., GRL, 109, L18808 (2005)
!  (9 ) Kroll et al., Environ Sci Tech, in press (2006)
!  (10) Henze and Seinfeld, GRL, submitted (2006)
!
!  NOTES:
!  (1 ) Now use temporary variables TMP1, TMP2, TMP3 to pre-store the values
!        of exponential terms outside of DO-loops (bmy, 7/8/04)
!  (2 ) Add parameters for isoprene.  Now include grid cell location in
!        subroutine arguments.  Define a reference temperature at 295.
!        Now use ITS_IN_THE_TROP to determine if we are in a tropospheric
!        grid box.  Now pass II, JJ, LL via the argument list.
!        (dkh, bmy, 5/22/06)
!  (3 ) Corrected confusing documentation. (clh, bmy, 6/30/08)
!  (4 ) Add paramters for aromtics. Add high NOx low NOx index to every 
!        parameter, NNOX (dkh, 10/29/06) 
!  09 Nov 2012 - M. Payer    - Replaced all met field arrays with State_Met
!                              derived type object
!******************************************************************************
!
      ! References to F90 modules
      USE GIGC_State_Met_Mod, ONLY : MetState
      USE TROPOPAUSE_MOD,     ONLY : ITS_IN_THE_TROP

      ! Arguments
      INTEGER,        INTENT(IN)  :: II, JJ, LL
      REAL*8,         INTENT(IN)  :: TEMP
      REAL*8,         INTENT(OUT) :: KO3(MHC), KOH(MHC), KNO3(MHC)
      REAL*8,         INTENT(OUT) :: KOM(MNOX,MPROD,MHC)
      TYPE(MetState), INTENT(IN)  :: State_Met   ! Meteorology State object

      ! Local variables
      INTEGER              :: IPR,  JHC,  J
      INTEGER              :: NOX     ! (dkh, 11/06/06)  
      REAL*8               :: TMP1, TMP2, TMP3, OVER

      ! Activation Energy/R [K] for O3, OH, NO3 (see Refs #6-7)
      REAL*8, PARAMETER    :: ACT_O3     =  732.0d0   
      REAL*8, PARAMETER    :: ACT_OH     = -400.0d0   
      REAL*8, PARAMETER    :: ACT_NO3    = -490.0d0   

      ! Heat of vaporization (from CRC Handbook of Chemistry & Physics)
      REAL*8, PARAMETER    :: HEAT_VAPOR = 5.d3     

      ! Reciprocal reference temperatures at 298K and 310K
      REAL*8, PARAMETER    :: REF295     = 1d0 / 295d0
      REAL*8, PARAMETER    :: REF298     = 1d0 / 298d0
      REAL*8, PARAMETER    :: REF310     = 1d0 / 310d0

      !=================================================================
      ! SOA_PARA begins here!
      !=================================================================

! move to SOA_PARA_INIT (dkh, 11/12/06)  
!      ! Photo-oxidation rates of O3 [cm3/molec/s] (See Refs #1-4)
!      KO3(1) = 56.15d-18
!      KO3(2) = 200.d-18
!      KO3(3) = 7707.d-18
!      KO3(4) = 422.5d-18
!      KO3(5) = ( 11600.D0 + 11700.D0 ) / 2.D0 * 1.D-18
!
!      ! Photo-oxidation rates of OH [cm3/molec/s] (See Refs #1-4)
!      KOH(1) = 84.4d-12
!      KOH(2) = 171.d-12
!      KOH(3) = 255.d-12
!      KOH(4) = 199.d-12
!      KOH(5) = ( 197.d0 + 293.d0 ) / 2.d0 * 1.d-12
!
!      ! Photo-oxidation rate of NO3 [cm3/molec/s] (See Refs #1-4)
!      KNO3(1) = 6.95d-12
!      KNO3(2) = 12.2d-12
!      KNO3(3) = 88.7d-12
!      KNO3(4) = 14.7d-12
!      KNO3(5) = ( 19.d0 + 35.d0 ) / 2.d0 * 1.d-12

      !=================================================================
      ! Temperature Adjustments of KO3, KOH, KNO3
      !=================================================================

      ! Reciprocal temperature [1/K]
      OVER = 1.0d0 / TEMP

      ! Compute the exponentials once outside the DO loop
      TMP1 = EXP( ACT_O3  * ( REF298 - OVER ) )
      TMP2 = EXP( ACT_OH  * ( REF298 - OVER ) )
      TMP3 = EXP( ACT_NO3 * ( REF298 - OVER ) )

      ! Multiply photo-oxidation rates by exponential of temperature
      !(dkh, 10/08/05)
      !DO JHC = 1, MHC 
      DO JHC = 1, 5 
!         KO3(JHC)  = KO3(JHC)  * TMP1
!         KOH(JHC)  = KOH(JHC)  * TMP2
!         KNO3(JHC) = KNO3(JHC) * TMP3
         KO3(JHC)  = KO3_REF(JHC)  * TMP1
         KOH(JHC)  = KOH_REF(JHC)  * TMP2
         KNO3(JHC) = KNO3_REF(JHC) * TMP3
      ENDDO

      ! If we are in the troposphere, then calculate ISOP oxidation rates
      ! If we are in the stratosphere, set ISOP oxidation rates to zero
      ! (dkh, bmy, 5/22/06)
      IF ( ITS_IN_THE_TROP( II, JJ, LL, State_Met ) ) THEN
         KO3(6)  = 1.05d-14 * EXP(-2000.d0 / TEMP )
         KOH(6)  = 2.70d-11 * EXP( 390.d0 / TEMP )
         KNO3(6) = 3.03d-12 * EXP(-446.d0 / TEMP )
      ELSE
         KO3(6)  = 0d0
         KOH(6)  = 0d0
         KNO3(6) = 0d0
      ENDIF

!      !=================================================================
!      ! SOA YIELD PARAMETERS
!      ! 
!      ! Aerosol yield parameters for photooxidation of biogenic organics
!      ! The data (except for C7-C10 n-carbonyls, aromatics, and higher 
!      ! ketones are from: 
!      !
!      ! (7) Tables 1 and 2 of Griffin, et al., Geophys. Res. Lett. 
!      !      26: (17)2721-2724 (1999)
!      !
!      ! These parameters neglect contributions of the photooxidation 
!      ! by NO3. 
!      !
!      ! For the aromatics, the data are from
!      ! (8) Odum, et al., Science 276: 96-99 (1997).
!      !
!      ! Isoprene (dkh, bmy, 5/22/06)
!      ! Unlike the other species, we consider oxidation by purely OH. 
!      ! CHEM_NVOC has been adjusted accordingly. There's probably 
!      ! significant SOA formed from NO3 oxidation, but we don't know 
!      ! enough to include that yet.  Data for the high NOX and low NOX 
!      ! parameters are given in Kroll 05 and Kroll 06, respectively.  
!      ! The paramters for low NOX are given in Table 1 of Henze 06.
!      !=================================================================
!
!      ! Average of ALPHA-PINENE, BETA-PINENE, SABINENE, D3-CARENE
!      RALPHA(1,1) = 0.067d0            
!      RALPHA(2,1) = 0.35425d0
!
!      ! LIMONENE
!      RALPHA(1,2) = 0.239d0
!      RALPHA(2,2) = 0.363d0
!
!      ! Average of TERPINENES and TERPINOLENE
!      RALPHA(1,3) = 0.0685d0
!      RALPHA(2,3) = 0.2005d0
!
!      ! Average of MYRCENE, LINALOOL, TERPINENE-4-OL, OCIMENE
!      RALPHA(1,4) = 0.06675d0
!      RALPHA(2,4) = 0.135d0
!
!      ! Average of BETA-CARYOPHYLLENE and and ALPHA-HUMULENE
!      RALPHA(1,5) = 1.0d0
!      RALPHA(2,5) = 0.0d0
!
!      ! Using BETA-PINENE for all species for NO3 oxidation
!      ! Data from Table 4 of Griffin, et al., JGR 104 (D3): 3555-3567 (1999)
!      RALPHA(3,:) = 1.d0           
!
!      ! Here we define some alphas for isoprene (dkh, bmy, 5/22/06)
!
!      ! high NOX  [Kroll et al, 2005]
!      !RALPHA(1,6) = 0.264d0
!      !RALPHA(2,6) = 0.0173d0
!      !RALPHA(3,6) = 0d0
!
!      ! low NOX   [Kroll et al, 2006; Henze and Seinfeld, 2006]
!      RALPHA(1,6) = 0.232d0
!      RALPHA(2,6) = 0.0288d0
!      RALPHA(3,6) = 0d0
!
!      !=================================================================
!      ! Equilibrium gas-particle partition coefficients of 
!      ! semi-volatile compounds [ug-1 m**3]
!      !=================================================================
!
!      ! Average of ALPHA-PINENE, BETA-PINENE, SABINENE, D3-CARENE
!      KOM(1,1) = 0.1835d0
!      KOM(2,1) = 0.004275d0
!
!      ! LIMONENE
!      KOM(1,2) = 0.055d0
!      KOM(2,2) = 0.0053d0
!
!      ! Average of TERPINENES and TERPINOLENE
!      KOM(1,3) = 0.133d0
!      KOM(2,3) = 0.0035d0
!
!      ! Average of MYRCENE, LINALOOL, TERPINENE-4-OL, OCIMENE
!      KOM(1,4) = 0.22375d0
!      KOM(2,4) = 0.0082d0
!
!      ! Average of BETA-CARYOPHYLLENE and and ALPHA-HUMULENE
!      KOM(1,5) = ( 0.04160d0 + 0.0501d0 ) / 2.d0
!      KOM(2,5) = 0.0d0
!
!      ! NOT APPLICABLE -- using BETA-PINENE for all species
!      ! Data from Table 4 of Griffin, et al., JGR 104 (D3): 3555-3567 (1999)
!      KOM(3,:) = 0.0163d0
!
!      ! Again, for isoprene we only consider two products, 
!      ! both from OH oxidation. (dkh, bmy, 5/22/06)
!
!      ! High NOX
!      !KOM(1,6) = 0.00115d0
!      !KOM(2,6) = 1.52d0
!      !KOM(3,6) = 0d0
!
!      ! Low NOX
!      KOM(1,6) = 0.00862d0
!      KOM(2,6) = 1.62d0
!      KOM(3,6) = 0d0
                           
      !=================================================================
      ! Temperature Adjustments of KOM
      !=================================================================

      ! Reciprocal temperature [1/K]
      OVER = 1.0D0 / TEMP

      ! Divide TEMP by 310K outside the DO loop
      TMP1 = ( TEMP / 310.D0 )

      ! Compute the heat-of-vaporization exponential term outside the DO loop
      TMP2 = EXP( HEAT_VAPOR * ( OVER - REF310 ) )

      ! Multiply KOM by the temperature and heat-of-vaporization terms
      DO JHC = 1, 5 
      !DO IPR = 1, 3
      DO IPR = 1, NPROD(JHC)
      DO NOX = 1, NNOX(JHC)   ! Add NOX index (dkh, 10/30/06)  
         !KOM(IPR,JHC) = KOM(IPR,JHC) * TMP1 * TMP2
         KOM(NOX,IPR,JHC) = KOM_REF(NOX,IPR,JHC) * TMP1 * TMP2
      ENDDO
      ENDDO
      ENDDO

      !--------------------------------------------------------
      ! For isoprene products, reference temperature is 295 K. 
      ! (dkh, bmy, 5/22/06)
      !--------------------------------------------------------
      ! Separate isoprene and aromatic SOA in new formulation (hotp
      ! 10/2/09)
      ! isoprene reference temp currently 295 for both old and new
      ! isoprene SOA formulations (hotp 10/2/09)
      ! Also want new HEAT_VAPOR 
!      ! Divide TEMP by 295K outside the DO loop
!      TMP1 = ( TEMP / 295.D0 )
!
!      ! Compute the heat-of-vaporization exponential term outside the DO loop
!      TMP2 = EXP( HEAT_VAPOR * ( OVER - REF295 ) )
!
!      ! Multiply KOM by the temperature and heat-of-vaporization terms
!      JHC = 6
!      DO IPR = 1, 3
!         KOM(IPR,JHC) = KOM(IPR,JHC) * TMP1 * TMP2
!      ENDDO

      ! Divide TEMP by 295K outside the DO loop
      TMP1 = ( TEMP / 295.D0 )
      ! Compute the heat-of-vaporization exponential term outside the DO loop
      TMP2 = EXP( HEAT_VAPOR * ( OVER - REF295 ) )

      ! Multiply KOM by the temperature and heat-of-vaporization terms
      !JHC = 6
      ! Isoprene only
      JHC = 6
      DO IPR = 1, NPROD(JHC)
      DO NOX = 1, NNOX(JHC)  ! add NOX index. only consider low nox for isoprene (dkh, 10/29/06)  
!         KOM(IPR,JHC) = KOM(IPR,JHC) * TMP1 * TMP2
         KOM(NOX,IPR,JHC) = KOM_REF(NOX,IPR,JHC) * TMP1 * TMP2
      ENDDO
      ENDDO

      ! For aromatics (hotp 10/2/09)
      ! Divide TEMP by 295K outside the DO loop
      TMP1 = ( TEMP / 295.D0 )

      ! Compute the heat-of-vaporization exponential term outside the DO loop
      TMP2 = EXP( HEAT_VAPOR * ( OVER - REF295 ) )

      ! Multiply KOM by the temperature and heat-of-vaporization terms
      !JHC = 6
      DO JHC = 7, 9
      DO IPR = 1, NPROD(JHC)
      DO NOX = 1, NNOX(JHC)  ! add NOX index. only consider low nox for isoprene (dkh, 10/29/06)  
         KOM(NOX,IPR,JHC) = KOM_REF(NOX,IPR,JHC) * TMP1 * TMP2
      ENDDO
      ENDDO
      ENDDO

      ! Return to calling program
      END SUBROUTINE SOA_PARA

!------------------------------------------------------------------------------
      SUBROUTINE SOA_PARA_INIT( )
!
!******************************************************************************
!  Subroutine SOA_PARA_INIT initializes the ALPHAS and KOMS, the latter at 
!  their reference temperature. It is faster to define these seperately as 
!  it only needs to be done once. (dkh, 11/12/06)  
!
!  Module variables as Output:
!  ============================================================================
!  (1 ) KO3_REF  (REAL*8) : O3 and HC rxn rate constant at T298 [cm3/molec/s]
!  (2 ) KOH_REF  (REAL*8) : O3 and HC rxn rate constant at T298 [cm3/molec/s]
!  (3 ) KNO3_REF (REAL*8) : O3 and HC rxn rate constant at T298 [cm3/molec/s]
!  (4 ) ALPHA   (REAL*8) : SOG yields
!  (5 ) KOM_REF  (REAL*8) : SOA equilibrium constants at REFT   [ug-1 m**3]
!     
!  NOTES:
!  (1 ) REFT for KOM_REF depends on hydrocarbon. 
!
!******************************************************************************
!     

      USE TRACERID_MOD, ONLY : IDTSOA5

      !=================================================================
      ! SOA_PARA_INIT begins here!
      !=================================================================
      
      !=================================================================
      ! Reaction rate constants 
      !=================================================================
      ! Photo-oxidation rates of O3 [cm3/molec/s] (See Refs #1-4)
      KO3_REF(1) = 56.15d-18
      KO3_REF(2) = 200.d-18
      KO3_REF(3) = 7707.d-18
      KO3_REF(4) = 422.5d-18
      KO3_REF(5) = ( 11600.D0 + 11700.D0 ) / 2.D0 * 1.D-18
      
      ! Photo-oxidation rates of OH [cm3/molec/s] (See Refs #1-4)
      KOH_REF(1) = 84.4d-12
      KOH_REF(2) = 171.d-12
      KOH_REF(3) = 255.d-12
      KOH_REF(4) = 199.d-12 
      KOH_REF(5) = ( 197.d0 + 293.d0 ) / 2.d0 * 1.d-12
      
      ! Photo-oxidation rate of NO3 [cm3/molec/s] (See Refs #1-4)
      KNO3_REF(1) = 6.95d-12
      KNO3_REF(2) = 12.2d-12
      KNO3_REF(3) = 88.7d-12
      KNO3_REF(4) = 14.7d-12
      KNO3_REF(5) = ( 19.d0 + 35.d0 ) / 2.d0 * 1.d-12

      !=================================================================
      ! SOA YIELD PARAMETERS
      ! 
      ! Aerosol yield parameters for photooxidation of biogenic organics
      ! The data (except for C7-C10 n-carbonyls, aromatics, and higher 
      ! ketones are from: 
      !
      ! (7) Tables 1 and 2 of Griffin, et al., Geophys. Res. Lett. 
      !      26: (17)2721-2724 (1999)
      !
      ! These parameters neglect contributions of the photooxidation 
      ! by NO3. 
      !
      ! For the aromatics, the data are from
      ! (8) Odum, et al., Science 276: 96-99 (1997).
      !
      ! Isoprene (dkh, bmy, 5/22/06)
      ! Unlike the other species, we consider oxidation by purely OH. 
      ! CHEM_NVOC has been adjusted accordingly. There's probably 
      ! significant SOA formed from NO3 oxidation, but we don't know 
      ! enough to include that yet.  Data for the high NOX and low NOX 
      ! parameters are given in Kroll 05 and Kroll 06, respectively.  
      ! The paramters for low NOX are given in Table 1 of Henze 06.
      !=================================================================

      ! Average of ALPHA-PINENE, BETA-PINENE, SABINENE, D3-CARENE
      ! OX = OH + O3
      ALPHA(1,1,1) = 0.067d0

      ! LIMONENE
      ALPHA(1,1,2) = 0.239d0

      ! Average of TERPINENES and TERPINOLENE
      ! OX = OH + O3
      ALPHA(1,1,3) = 0.0685d0

      ! Average of MYRCENE, LINALOOL, TERPINENE-4-OL, OCIMENE      
      ! OX = OH + O3
      ALPHA(1,1,4) = 0.06675d0

      ! Average of BETA-CARYOPHYLLENE and ALPHA-HUMULENE      
      ! OX = OH + O3
      ALPHA(1,1,5) = 1.0d0

      ! Average of ALPHA-PINENE, BETA-PINENE, SABINENE, D3-CARENE      
      ! OX = OH + O3
      ALPHA(1,2,1) = 0.35425d0

      ! LIMONENE
      ALPHA(1,2,2) = 0.363d0

      ! Average of TERPINENES and TERPINOLENE
      ! OX = OH + O3
      ALPHA(1,2,3) = 0.2005d0

      ! Average of MYRCENE, LINALOOL, TERPINENE-4-OL, OCIMENE
      ! OX = OH + O3
      ALPHA(1,2,4) = 0.135d0

      ! There is no second product from OH and O3 for HC = 5
      ! Now use the IPR = 2 slot for NO3 oxidation for this HC. 
      !ALPHA(1,2,5) = 0.0d0
      ALPHA(1,3,5) = 0.0d0

      ! Using BETA-PINENE for all species for NO3 oxidation
      ! Data from Table 4 of Griffin, et al., JGR 104 (D3): 3555-3567 (1999)
      !ALPHA(1,3,:) = 1.d0           
      ! OX = NO3
      ALPHA(1,3,1:4) = 1.d0
      ALPHA(1,2,5)   = 1.d0

      ! Clear unused parameters 
      ! No NOX dependent data for these (yet).
      ALPHA(2:MNOX,1:MPROD,1:5) = 0d0

      ! Here we define some alphas for isoprene.  (dkh, 11/03/05)  
      ! high NOX  [Kroll et al, 2005]
      ! set these to zero for now. (dkh, 11/11/06)  
      ! Set NNOX(6) = 1 so the high NOX parameters aren't even involved.
      ! OX = OH 
      ALPHA(2,1,6) = 0d0        !0.264d0
      ALPHA(2,2,6) = 0d0        !0.0173d0

      ! low NOX   [Kroll et al, 2006; Henze and Seinfeld, 2006]
      ! OX = OH 
      ALPHA(1,1,6) = 0.232d0
      ALPHA(1,2,6) = 0.0288d0

! new numbers (dkh, 04/04/07)  
! Note: numbers listed in Ng 2007 are for parent aromatic as the parent HC
! Since we treat ARO2 as the parent HC, multiply alphas by 
!! MW arom / MW aromO2 = MW arom / ( MW arom + 49 ) 
! fixed by dkh (hotp 7/31/2008)
! MW arom / MW aromO2 = MW arom / ( MW arom + 81 ) 
! 
      IF ( IDTSOA5 /= 0 ) THEN
         ! HIGH NOX AROMATIC YIELDS
         ! benzene peroxide
         ! OX = NO
         !ALPHA(1,1,7) = 0.0442d0 ! = 0.0720d0 * ( 78d0 / ( 78d0 + 49d0 ) )
         !ALPHA(1,2,7) = 0.5454d0 ! = 0.8880d0 * ( 78d0 / ( 78d0 + 49d0 ) )
         ! dkh ARMv4 (hotp 7/31/2008)
         ALPHA(1,1,7) = 0.0353d0 ! = 0.0720d0 * ( 78d0 / ( 78d0 + 81d0 ) )
         ALPHA(1,2,7) = 0.4356d0 ! = 0.8880d0 * ( 78d0 / ( 78d0 + 81d0 ) )

         ! toluene peroxide
         ! OX = NO
         ! dkh ARMv4 (hotp 7/31/2008)
         !ALPHA(1,1,8) = 0.0378d0 ! = 0.0580d0 * ( 92d0 / ( 92d0 + 49d0 ) )
         !ALPHA(1,2,8) = 0.0737d0 ! = 0.1130d0 * ( 92d0 / ( 92d0 + 49d0 ) )
         ALPHA(1,1,8) = 0.0308d0 ! = 0.0580d0 * ( 92d0 / ( 92d0 + 81d0 ) )
         ALPHA(1,2,8) = 0.0601d0 ! = 0.1130d0 * ( 92d0 / ( 92d0 + 81d0 ) )

         ! xylene peroxide
         ! OX = NO
         ! dkh ARMv4 (hotp 7/31/2008)
         !ALPHA(1,1,9) = 0.0212d0 ! = 0.0310d0 * ( 106d0 / ( 106d0 + 49d0 ) )
         !ALPHA(1,2,9) = 0.0615d0 ! = 0.0900d0 * ( 106d0 / ( 106d0 + 49d0 ) )
         ALPHA(1,1,9) = 0.0176d0 ! = 0.0310d0 * ( 106d0 / ( 106d0 + 81d0 ) )
         ALPHA(1,2,9) = 0.0510d0 ! = 0.0900d0 * ( 106d0 / ( 106d0 + 81d0 ) )

         ! LOW NOX AROMATIC YIELDS
         ! benzene peroxide
         ! OX = HO2
         ! dkh ARMv4 (hotp 7/31/2008)
         !ALPHA(2,1,7) = 0.2272d0 ! = 0.37d0 * ( 78d0 / ( 78d0 + 49d0 ) )
         ALPHA(2,1,7) = 0.1815d0 ! = 0.37d0 * ( 78d0 / ( 78d0 + 81d0 ) )
         ALPHA(2,2,7) = 0.0d0

         ! toluene peroxide
         ! OX = HO2
         ! dkh ARMv4 (hotp 7/31/2008)
         !ALPHA(2,1,8) = 0.2349d0 ! = 0.36d0 * ( 92d0 / ( 92d0 + 49d0 ) )
         ALPHA(2,1,8) = 0.1914d0 ! = 0.36d0 * ( 92d0 / ( 92d0 + 81d0 ) )
         ALPHA(2,2,8) = 0.0d0

         ! xylene peroxide
         ! OX = HO2
         ! dkh ARMv4 (hotp 7/31/2008)
         !ALPHA(2,1,9) = 0.2052d0 ! = 0.30d0 * ( 106d0 / ( 106d0 + 49d0 ) )
         ALPHA(2,1,9) = 0.1701d0 ! = 0.30d0 * ( 106d0 / ( 106d0 + 81d0 ) )
         ALPHA(2,2,9) = 0.0d0

         ! zero the unused NO3 pathway for aromatics and isoprene
         ALPHA(1:MNOX,3,6:9) = 0d0
      ENDIF
      !=================================================================
      ! Equilibrium gas-particle partition coefficients of 
      ! semi-volatile compounds [ug-1 m**3]
      !=================================================================

      ! Average of ALPHA-PINENE, BETA-PINENE, SABINENE, D3-CARENE
      ! OX = OH + O3
      KOM_REF(1,1,1) = 0.1835d0

      ! LIMONENE
      KOM_REF(1,1,2) = 0.055d0

      ! Average of TERPINENES and TERPINOLENE
      ! OX = OH + O3
      KOM_REF(1,1,3) = 0.133d0

      ! Average of MYRCENE, LINALOOL, TERPINENE-4-OL, OCIMENE
      ! OX = OH + O3
      KOM_REF(1,1,4) = 0.22375d0

      ! Average of BETA-CARYOPHYLLENE and and ALPHA-HUMULENE
      ! OX = OH + O3
      KOM_REF(1,1,5) = ( 0.04160d0 + 0.0501d0 ) / 2.d0

      ! Average of ALPHA-PINENE, BETA-PINENE, SABINENE, D3-CARENE
      ! OX = OH + O3
      KOM_REF(1,2,1) = 0.004275d0

      ! LIMONENE
      KOM_REF(1,2,2) = 0.0053d0

      ! Average of TERPINENES and TERPINOLENE
      ! OX = OH + O3
      KOM_REF(1,2,3) = 0.0035d0

      ! Average of MYRCENE, LINALOOL, TERPINENE-4-OL, OCIMENE
      ! OX = OH + O3
      KOM_REF(1,2,4) = 0.0082d0

      ! NOT APPLICABLE 
      ! OX = OH + O3
      ! Note: now use the IPR = 2 slot for NO3 oxidation for HC = 5 (dkh, 11/12/06)  
      !KOM_REF(1,2,5) = 0.0d0
      KOM_REF(1,3,5) = 0.0d0

      ! Using BETA-PINENE for all species
      ! Data from Table 4 of Griffin, et al., JGR 104 (D3): 3555-3567 (1999)
      ! only for first 4 HC's (dkh, 11/12/06)  
      ! OX = NO3
      !KOM_REF(1,3,:) = 0.0163d0
      KOM_REF(1,3,1:4) = 0.0163d0
      KOM_REF(1,2,5)   = 0.0163d0


      ! zero unused parameters 
      KOM_REF(2:MNOX,1:MPROD,1:5) = 0d0

      ! User specifies parameters (hotp 10/2/09)
      ! Again, for isoprene we only consider two products, both from OH oxidation. 
      ! (dkh, 11/03/05)  
      ! Only use Low NOX for now (NNOX(6) = 1)
      ! High NOX
      ! OX = OH
      KOM_REF(2,1,6) = 0d0      !0.00115d0
      KOM_REF(2,2,6) = 0d0      !1.52d0
      ! Low NOX
      ! OX = OH
      KOM_REF(1,1,6) = 0.00862d0
      KOM_REF(1,2,6) = 1.62d0

      IF ( IDTSOA5 /= 0 ) THEN
         ! HIGH NOX AROMATICS 
         ! OX = NO
! new numbers (dkh, 04/04/07)  
         ! benzene peroxides
         KOM_REF(1,1,7) = 3.3150d0
         KOM_REF(1,2,7) = 0.0090d0
         ! toluene peroxides
         KOM_REF(1,1,8) = 0.4300d0
         KOM_REF(1,2,8) = 0.0470d0
         ! xylene peroxides
         KOM_REF(1,1,9) = 0.7610d0
         KOM_REF(1,2,9) = 0.0290d0

         ! LOX NOX AROMATICS 
         ! OX = HO2
         ! benzene peroxides
         KOM_REF(2,1,7) = 10000d0
         KOM_REF(2,2,7) = 0.0d0
         ! toluene peroxides
         KOM_REF(2,1,8) = 10000d0
         KOM_REF(2,2,8) = 0.0d0
         ! xylene peroxides
         KOM_REF(2,1,9) = 10000d0
         KOM_REF(2,2,9) = 0d0

         ! Zero unused NO3 pathway for aromatics and isoprene
         KOM_REF(1:MNOX,3,6:9) = 0d0
      ENDIF

      ! Return to calling program
      END SUBROUTINE SOA_PARA_INIT

!------------------------------------------------------------------------------

      SUBROUTINE CHEM_NVOC( I, J, L, KO3, KOH, KNO3, GM0, State_Met )
!
!******************************************************************************
!  Subroutine CHEM_NVOC computes the oxidation of Hydrocarbon by O3, OH, and 
!  NO3.  This comes from the Caltech group (Hong Liao, Serena Chung, et al)
!  and was incorporated into GEOS-CHEM. (rjp, bmy, 7/6/04, 6/1/06)
!
!  Arguments as Input:
!  ============================================================================
!  (1 ) I      (INTEGER) : GEOS-Chem longitude index
!  (2 ) J      (INTEGER) : GEOS-Chem latitude index
!  (3 ) L      (INTEGER) : GEOS-Chem altitude index
!  (4 ) KO3    (REAL*8 ) : Rxn rate for HC oxidation by O3        [cm3/molec/s]
!  (5 ) KOH    (REAL*8 ) : Rxn rate for HC oxidation by OH        [cm3/molec/s]
!  (6 ) KNO3   (REAL*8 ) : Rxn rate for HC oxidation by NO3       [cm3/molec/s]
!  (7 ) ALPHA  (REAL*8 ) : Mass-based stoichiometric coefficients [unitless]  
!
!  Arguments as Output:
!  ============================================================================
!  (8 ) GM0   (REAL*8 ) : Gas mass for each HC and its oxidation product [kg]
!  
!  NOTES:
!  (1 ) Now references STT from "tracer_mod.f" (bmy, 7/20/04)
!  (2 ) Now make sure all USE statements are USE, ONLY (bmy, 10/3/05)
!  (3 ) Updated for SOA from isoprene.  Now calls GET_DOH. (dkh, bmy, 6/1/06)
!  (4 ) Updated for SOA from aromatics. (dkh, 10/29/06)  
!  09 Nov 2012 - M. Payer    - Replaced all met field arrays with State_Met
!                              derived type object
!******************************************************************************
!
      ! References to F90 kmodules
      USE GIGC_State_Met_Mod, ONLY : MetState
      USE TIME_MOD,           ONLY : GET_TS_CHEM, GET_MONTH
      USE TRACER_MOD,         ONLY : STT
      USE TRACERID_MOD,       ONLY : IDTALCO,     IDTALPH,  IDTLIMO

      USE CMN_SIZE_MOD             ! Size parameters

      ! Arguments
      INTEGER,        INTENT(IN)    :: I, J, L
      REAL*8,         INTENT(IN)    :: KO3(MHC), KOH(MHC), KNO3(MHC)
      REAL*8,         INTENT(INOUT) :: GM0(MNOX,MPROD,MHC)
      TYPE(MetState), INTENT(IN)    :: State_Met   ! Meteorology State object

      ! Local variables
      INTEGER  :: JHC, IPR, NOX
      REAL*8   :: DELHC(MPROD), CHANGE(MHC), NMVOC(MHC)
      REAL*8   :: OHMC, TTNO3, TTO3, DTCHEM, RK
      REAL*8   :: OVER, DO3, DOH, DNO3

      !=================================================================
      ! CHEM_NVOC begins here!
      !=================================================================

      ! Chemistry timestep [s]
      DTCHEM  = GET_TS_CHEM() * 60d0 

      ! Get offline OH, NO3, O3 concentrations [molec/cm3]
      OHMC    = GET_OH(  I, J, L, State_Met ) 
      TTNO3   = GET_NO3( I, J, L, State_Met )
      TTO3    = GET_O3(  I, J, L, State_Met ) 

      ! 6 classes NVOC concentrations followed by 4 primary species
      NMVOC(1) = STT(I,J,L,IDTALPH)
      NMVOC(2) = STT(I,J,L,IDTLIMO)
      NMVOC(3) = ORVC_TERP(I,J,L)
      NMVOC(4) = STT(I,J,L,IDTALCO)
      NMVOC(5) = ORVC_SESQ(I,J,L)

      ! Initialize DELHC so that the values from the previous
      ! time step are not carried over.
      DELHC(:) = 0.D0

      !=================================================================
      ! Change in NVOC concentration due to photooxidation [kg]
      !=================================================================
      DO JHC = 1, MHC

         IF ( JHC <= 5 ) THEN

            !-------------------------------
            ! Individual gas-phase products
            !-------------------------------

            RK          = KO3(JHC)*TTO3 + KOH(JHC)*OHMC
     &                  + KNO3(JHC)*TTNO3
            CHANGE(JHC) = NMVOC(JHC) * ( 1.D0 - DEXP( -RK * DTCHEM ) )

            ! In case that the biogenic hydrocarbon is the limiting reactant
            IF ( CHANGE(JHC) >= NMVOC(JHC) ) CHANGE(JHC) = NMVOC(JHC)
      
            ! NMVOC concentration after oxidation reactions
            NMVOC(JHC) = NMVOC(JHC) - CHANGE(JHC)

            IF( CHANGE(JHC) > 1.D-16 ) THEN
               OVER  = 1.D0 / RK
               DO3   = CHANGE(JHC) * KO3(JHC)  * TTO3  * OVER ![kg]
               DOH   = CHANGE(JHC) * KOH(JHC)  * OHMC  * OVER ![kg]
               DNO3  = CHANGE(JHC) * KNO3(JHC) * TTNO3 * OVER ![kg]
            ELSE
               DO3   = 0.D0
               DOH   = 0.D0
               DNO3  = 0.D0
            ENDIF
                  
            !! VOC change by photooxidation of O3 and OH [kg]
            !DELHC(1) =  DO3 + DOH 
            !DELHC(2) =  DO3 + DOH 
            !
            !! VOC change by photooxidation of NO3 [kg]
            !DELHC(3) = DNO3

            ! For efficiency, we moved the parameters for oxidation by NO3
            ! of HC 5 to the IPR = 2 slot. So for JHC == 5, let DELHC(1) 
            ! be O3 and OH, DELHC(2) = DNO3, and NPROD(5) = 2. (dkh, 11/12/06)  
            IF ( JHC <= 4 ) THEN
               ! VOC change by photooxidation of O3 and OH [kg]
               DELHC(1) =  DO3 + DOH
               DELHC(2) =  DO3 + DOH
   
               ! VOC change by photooxidation of NO3 [kg]
               DELHC(3) = DNO3

            ELSEIF ( JHC == 5 ) THEN

               ! VOC change by photooxidation of O3 and OH [kg]
               DELHC(1) =  DO3 + DOH
   
               ! VOC change by photooxidation of NO3 [kg]
               DELHC(2) = DNO3
               DELHC(3) = 0d0

            ENDIF 
 
            ! Lump OH and O3 oxidation for HC 1-5
            DO IPR = 1, NPROD(JHC)
            DO NOX = 1, NNOX(JHC)
               !GM0(IPR,JHC) = GM0(IPR,JHC) + ALPHA(IPR,JHC) * DELHC(IPR) 
               GM0(NOX,IPR,JHC) = GM0(NOX,IPR,JHC)
     &                        + ALPHA(NOX,IPR,JHC) * DELHC(IPR)
            ENDDO
            ENDDO 

         ELSEIF ( JHC == 6 ) THEN 
!FP_ISOP 01/10/09 (aerosol treatment)

            !-------------------------------
            ! SOA from ISOPRENE
            !-------------------------------


            ! Get ISOP lost to rxn with OH [kg]
            DOH = GET_DOH( I, J, L )

            ! Consider only OH oxidation for isoprene.  Also convert 
            ! from mass of carbon to mass of isoprene. (dkh, bmy, 5/22/06)
            !DO IPR = 1, 3
            DO IPR = 1, NPROD(JHC)
               DO NOX = 1, NNOX(JHC) ! Only use LOW NOX FOR ISOPRENE.
!                  GM0(IPR,JHC) = GM0(IPR,JHC) + ALPHA(IPR,JHC) * DOH
!     &                                     * 68d0           / 60d0 
                  GM0(NOX,IPR,JHC) = GM0(NOX,IPR,JHC)
     &                 + ALPHA(NOX,IPR,JHC) * DOH
     &                 * 68d0 / 60d0 ! (dkh, 11/04/05)  
               ENDDO
            ENDDO

         ELSEIF ( JHC == 7 .or. JHC == 8 .OR. JHC == 9 ) THEN 
            !-------------------------------
            ! SOA from AROMATICS
            !-------------------------------

            ! AROMOX is the kg of HC (aromatic peroxides) calculated 
            ! with online chemistry. 
            DO IPR = 1, NPROD(JHC)
            DO NOX = 1, NNOX(JHC)
               DELHC(IPR) = GET_DARO2(I,J,L,NOX,JHC)
               GM0(NOX,IPR,JHC) = GM0(NOX,IPR,JHC)
     &                       + ALPHA(NOX,IPR,JHC) * DELHC(IPR)

               GLOB_DARO2(I,J,L,NOX,JHC-6) = GET_DARO2(I,J,L,NOX,JHC)
            ENDDO
            ENDDO

         ENDIF 

      ENDDO                     

      !=================================================================
      ! Store Hydrocarbon remaining after oxidation rxn back into STT
      !=================================================================
      STT(I,J,L,IDTALPH) = MAX( NMVOC(1), 1.D-32 )
      STT(I,J,L,IDTLIMO) = MAX( NMVOC(2), 1.D-32 )
      ORVC_TERP(I,J,L)   = MAX( NMVOC(3), 1.D-32 )
      STT(I,J,L,IDTALCO) = MAX( NMVOC(4), 1.D-32 )
      ORVC_SESQ(I,J,L)   = MAX( NMVOC(5), 1.D-32 )
      ! Nothing to do for isoprene or aromatics here, 
      ! as their oxidation is treated online. 

      ! Return to calling program
      END SUBROUTINE CHEM_NVOC

!------------------------------------------------------------------------------

      SUBROUTINE SOA_PARTITION( I, J, L, GM0, AM0 )
!
!******************************************************************************
!  Subroutine SOA_PARTITION partitions the mass of gas and aerosol 
!  tracers according to five Hydrocarbon species and three oxidants.
!  (rjp, bmy, 7/7/04, 5/22/06)
!
!  NOTE: GPROD and APROD are mass ratios of individual oxidation 
!        products of gas/aerosol to the sum of all. 
!
!  Arguments as Input:
!  ============================================================================
!  (1 ) I   (INTEGER) : GEOS-CHEM longitude index
!  (2 ) J   (INTEGER) : GEOS-CHEM latitude index
!  (3 ) L   (INTEGER) : GEOS-CHEM altitude index
! 
!  Arguments as Output:
!  ============================================================================
!  (4 ) GM0 (REAL*8 ) : Gas mass for each HC and its oxidation product     [kg]
!  (5 ) AM0 (REAL*8 ) : Aerosol mass for each HC and its oxidation product [kg]
!
!  NOTES:
!  (1 ) Now references STT from "tracer_mod.f" (bmy, 7/20/04)
!  (2 ) Now make sure all USE statements are USE, ONLY (bmy, 10/3/05)
!  (3 ) Updated for SOG4, SOA4 (bmy, 5/22/06)
!******************************************************************************
!
      ! Refrences to F90 modules
      USE TRACER_MOD,   ONLY : STT
      USE TRACERID_MOD, ONLY : IDTSOA1, IDTSOA2, IDTSOA3, IDTSOA4
      USE TRACERID_MOD, ONLY : IDTSOG1, IDTSOG2, IDTSOG3, IDTSOG4
      USE TRACERID_MOD, ONLY : IDTSOG5, IDTSOA5

      USE CMN_SIZE_MOD     ! Size parameters

      ! Arguments
      INTEGER, INTENT(IN)  :: I, J, L
      !REAL*8,  INTENT(OUT) :: GM0(NPROD,MHC), AM0(NPROD,MHC)
      REAL*8,  INTENT(OUT) :: GM0(MNOX,MPROD,MHC), AM0(MNOX,MPROD,MHC)


      ! Local variables
      INTEGER              :: JHC, IPR, NOX

      !=================================================================
      ! SOA_PARTITION begins here!
      !=================================================================

      ! Initialize
      ! initialize all, up to MPROD and MNOX (dkh, 11/10/06)  
!      DO JHC = 1, 3
!      DO IPR = 1, NPROD
!         GM0(IPR,JHC) = 0D0
!         AM0(IPR,JHC) = 0D0
!      ENDDO
!      ENDDO
      DO JHC = 1, MHC
      DO IPR = 1, MPROD
      DO NOX = 1, MNOX
         GM0(NOX,IPR,JHC) = 0D0
         AM0(NOX,IPR,JHC) = 0D0
      ENDDO
      ENDDO
      ENDDO

      ! Partition the lump of first three HC (ALPH + LIMO + TERP)
      ! oxidation products.  These are grouped together because they
      ! have the same molecular weight.
      DO JHC = 1, 3
      !DO IPR = 1, NPROD
      DO IPR = 1, NPROD(JHC)
      DO NOX = 1, NNOX(JHC)    ! Add NOX index (dkh, 10/30/06)  
         !GM0(IPR,JHC) = STT(I,J,L,IDTSOG1) * GPROD(I,J,L,IPR,JHC)
         !AM0(IPR,JHC) = STT(I,J,L,IDTSOA1) * APROD(I,J,L,IPR,JHC)
         GM0(NOX,IPR,JHC) = STT(I,J,L,IDTSOG1) *GPROD(I,J,L,NOX,IPR,JHC)
         AM0(NOX,IPR,JHC) = STT(I,J,L,IDTSOA1) *APROD(I,J,L,NOX,IPR,JHC)
      ENDDO
      ENDDO                       
      ENDDO

      ! Alcohol
      JHC = 4
      !DO IPR = 1, NPROD
      DO IPR = 1, NPROD(JHC)
      DO NOX = 1, NNOX(JHC)    ! Add NOX index (dkh, 10/30/06)  
         !GM0(IPR,JHC) = STT(I,J,L,IDTSOG2) * GPROD(I,J,L,IPR,JHC)
         !AM0(IPR,JHC) = STT(I,J,L,IDTSOA2) * APROD(I,J,L,IPR,JHC)
         GM0(NOX,IPR,JHC) = STT(I,J,L,IDTSOG2) *GPROD(I,J,L,NOX,IPR,JHC)
         AM0(NOX,IPR,JHC) = STT(I,J,L,IDTSOA2) *APROD(I,J,L,NOX,IPR,JHC)
      ENDDO
      ENDDO

      ! Sesqterpene
      JHC = 5
      !DO IPR = 1, NPROD
      DO IPR = 1, NPROD(JHC)
      DO NOX = 1, NNOX(JHC)    ! Add NOX index (dkh, 10/30/06)  
         !GM0(IPR,JHC) = STT(I,J,L,IDTSOG3) * GPROD(I,J,L,IPR,JHC)
         !AM0(IPR,JHC) = STT(I,J,L,IDTSOA3) * APROD(I,J,L,IPR,JHC)
         GM0(NOX,IPR,JHC) = STT(I,J,L,IDTSOG3) *GPROD(I,J,L,NOX,IPR,JHC)
         AM0(NOX,IPR,JHC) = STT(I,J,L,IDTSOA3) *APROD(I,J,L,NOX,IPR,JHC)
      ENDDO
      ENDDO

      ! Isoprene
      JHC = 6
      !FP_ISOP

!      DO IPR = 1, NPROD
!         GM0(IPR,JHC) = STT(I,J,L,IDTSOG4) * GPROD(I,J,L,IPR,JHC)
!         AM0(IPR,JHC) = STT(I,J,L,IDTSOA4) * APROD(I,J,L,IPR,JHC)
!      ENDDO
      DO IPR = 1, NPROD(JHC)
         DO NOX = 1, NNOX(JHC)  ! Add NOX index (dkh, 10/30/06)  
            GM0(NOX,IPR,JHC) = STT(I,J,L,IDTSOG4) *
     &           GPROD(I,J,L,NOX,IPR,JHC)
            AM0(NOX,IPR,JHC) = STT(I,J,L,IDTSOA4) *
     &           APROD(I,J,L,NOX,IPR,JHC)
         ENDDO
      ENDDO 


      ! Aromatics
      DO JHC = 7, 9
      DO IPR = 1, NPROD(JHC)
      DO NOX = 1, NNOX(JHC)    ! Add NOX index (dkh, 10/30/06)  
         GM0(NOX,IPR,JHC) = STT(I,J,L,IDTSOG5) *GPROD(I,J,L,NOX,IPR,JHC)
         AM0(NOX,IPR,JHC) = STT(I,J,L,IDTSOA5) *APROD(I,J,L,NOX,IPR,JHC)
      ENDDO
      ENDDO
      ENDDO
      
      ! Return to calling program
      END SUBROUTINE SOA_PARTITION

!------------------------------------------------------------------------------

      SUBROUTINE SOA_LUMP( I, J, L, GM0, AM0 )
!
!******************************************************************************
!  Subroutine SOA_LUMP returns the organic gas and aerosol back to the
!  STT array.  (rjp, bmy, 7/7/04, 2/6/07)
!
!  Arguments as Input:
!  ============================================================================
!  (1 ) I   (INTEGER) : Longitude index
!  (2 ) J   (INTEGER) : Latitude index
!  (3 ) L   (INTEGER) : Altitude index
!  (4 ) GM0 (REAL*8 ) : Gas mass for each HC and its oxidation product     [kg]
!  (5 ) AM0 (REAL*8 ) : Aerosol mass for each HC and its oxidation product [kg]
! 
!  NOTES:
!  (1 ) Now references STT from "tracer_mod.f" (bmy, 7/20/04)
!  (2 ) Bug fix: make sure L <= LD07 before saving into AD07 array, or else
!        we will get an out-of-bounds error. (bmy, 3/4/05)
!  (3 ) Now make sure all USE statements are USE, ONLY (bmy, 10/3/05)
!  (4 ) Updated for SOG4, SOA4 (dkh, bmy, 5/22/06)
!  (5 ) Typo fix: GPROD should be APROD in a couple places (tmf, bmy, 10/16/06)
!  (6 ) Bug fix: For SOA4, GPROD and APROD should have default values of 0.5,
!        instead of 1.0 (dkh, bmy, 2/6/07)
!******************************************************************************
!
      ! References to F90 modules
      USE DIAG_MOD,     ONLY : AD07_HC 
      USE TRACER_MOD,   ONLY : STT
      USE TRACERID_MOD, ONLY : IDTSOA1, IDTSOA2, IDTSOA3, IDTSOA4
      USE TRACERID_MOD, ONLY : IDTSOG1, IDTSOG2, IDTSOG3, IDTSOG4
      USE TRACERID_MOD, ONLY : IDTSOG5, IDTSOA5


      USE CMN_SIZE_MOD    ! Size parameters
      USE CMN_DIAG_MOD    ! ND44, ND07, LD07
      
      ! Arguments
      INTEGER, INTENT(IN)  :: I, J, L
      !REAL*8,  INTENT(IN)  :: GM0(NPROD,MHC), AM0(NPROD,MHC)
      REAL*8,  INTENT(IN)  :: GM0(MNOX,MPROD,MHC), AM0(MNOX,MPROD,MHC)

      ! Local variables
      INTEGER              :: JHC, IPR, NOX
      REAL*8               :: GASMASS, AERMASS

      !=================================================================
      ! SOA_LUMP begins here!
      !=================================================================

      ! Initialize
      GASMASS = 0D0
      AERMASS = 0D0

      ! Compute total gas & aerosol mass
      DO JHC = 1, 3
      !DO IPR = 1, NPROD
      DO IPR = 1, NPROD(JHC)
      DO NOX = 1, NNOX(JHC)   ! Add NOX index (dkh, 10/30/06)  
         !GASMASS = GASMASS + GM0(IPR,JHC)
         !AERMASS = AERMASS + AM0(IPR,JHC)               
         GASMASS = GASMASS + GM0(NOX,IPR,JHC)
         AERMASS = AERMASS + AM0(NOX,IPR,JHC)
      ENDDO
      ENDDO                       
      ENDDO

      !----------------------------
      ! SOA1 net Production (kg)
      !----------------------------
      IF ( ND07 > 0 .and. L <= LD07 ) THEN
         AD07_HC(I,J,L,1) = AD07_HC(I,J,L,1)
     &                    + ( AERMASS - STT(I,J,L,IDTSOA1) )
      ENDIF

      STT(I,J,L,IDTSOG1) = MAX( GASMASS, 1.D-32 )
      STT(I,J,L,IDTSOA1) = MAX( AERMASS, 1.D-32 )

      IF ( STT(I,J,L,IDTSOG1) > 1.0E-6 ) THEN
         DO JHC = 1, 3
         !DO IPR = 1, NPROD
         DO IPR = 1, NPROD(JHC)
         DO NOX = 1, NNOX(JHC)   ! Add NOX index (dkh, 10/30/06)  
            GPROD(I,J,L,NOX,IPR,JHC) = GM0(NOX,IPR,JHC)
     &                               / STT(I,J,L,IDTSOG1)
         ENDDO
         ENDDO                       
         ENDDO
      ELSE
         DO JHC = 1, 3
         !DO IPR = 1, NPROD
         DO IPR = 1, NPROD(JHC)
         DO NOX = 1, NNOX(JHC)   ! Add NOX index (dkh, 10/30/06)  
            !GPROD(I,J,L,IPR,JHC)= 0.111111111d0
            GPROD(I,J,L,NOX,IPR,JHC)= PRODPERCOFSTT(JHC)
         ENDDO
         ENDDO
         ENDDO   
      ENDIF

      IF ( STT(I,J,L,IDTSOA1) > 1.0E-6 ) THEN
         DO JHC = 1, 3
         !DO IPR = 1, NPROD
         DO IPR = 1, NPROD(JHC)
         DO NOX = 1, NNOX(JHC)     ! Add NOX index (dkh, 10/30/06)  
            !APROD(I,J,L,IPR,JHC) = AM0(IPR,JHC) / STT(I,J,L,IDTSOA1)
            APROD(I,J,L,NOX,IPR,JHC) = AM0(NOX,IPR,JHC)
     &                               / STT(I,J,L,IDTSOA1)
         ENDDO
         ENDDO                       
         ENDDO
      ELSE
         DO JHC = 1, 3
         !DO IPR = 1, NPROD
         DO IPR = 1, NPROD(JHC)
         DO NOX = 1, NNOX(JHC)    ! Add NOX index (dkh, 10/30/06)  
            !APROD(I,J,L,IPR,JHC) = 0.111111111d0
            APROD(I,J,L,NOX,IPR,JHC) = PRODPERCOFSTT(JHC)
         ENDDO
         ENDDO
         ENDDO
      ENDIF

      !=================================================================
      ! Lump of products of fourth Hydrocarbon class (ALCOHOL)
      !=================================================================

      JHC     = 4
      GASMASS = 0D0
      AERMASS = 0D0
      
      !DO IPR = 1, NPROD
      DO IPR = 1, NPROD(JHC)
      DO NOX = 1, NNOX(JHC)   ! Add NOX index (dkh, 10/30/06)  
         !GASMASS = GASMASS + GM0(IPR,JHC)
         !AERMASS = AERMASS + AM0(IPR,JHC)               
         GASMASS = GASMASS + GM0(NOX,IPR,JHC)
         AERMASS = AERMASS + AM0(NOX,IPR,JHC)
      ENDDO
      ENDDO

      !---------------------------
      ! SOA2 net Production (kg)
      !---------------------------
      IF ( ND07 > 0 .and. L <= LD07 ) THEN
         AD07_HC(I,J,L,2) = AD07_HC(I,J,L,2)
     &                    + ( AERMASS - STT(I,J,L,IDTSOA2) )
      ENDIF

      STT(I,J,L,IDTSOG2) = MAX(GASMASS, 1.D-32)
      STT(I,J,L,IDTSOA2) = MAX(AERMASS, 1.D-32)

      IF ( STT(I,J,L,IDTSOG2) > 1.0E-6 ) THEN
         !DO IPR = 1, NPROD
         DO IPR = 1, NPROD(JHC)
         DO NOX = 1, NNOX(JHC)   ! Add NOX index (dkh, 10/30/06)  
            !GPROD(I,J,L,IPR,JHC) = GM0(IPR,JHC) / STT(I,J,L,IDTSOG2)
            GPROD(I,J,L,NOX,IPR,JHC) = GM0(NOX,IPR,JHC)
     &                               / STT(I,J,L,IDTSOG2)
         ENDDO
         ENDDO                       
      ELSE
         !DO IPR = 1, NPROD
         DO IPR = 1, NPROD(JHC)
         DO NOX = 1, NNOX(JHC)     ! Add NOX index (dkh, 10/30/06)  
            !GPROD(I,J,L,IPR,JHC) = 0.333333333d0
            GPROD(I,J,L,NOX,IPR,JHC) = PRODPERCOFSTT(JHC)
         ENDDO
         ENDDO
      ENDIF
      
      IF ( STT(I,J,L,IDTSOA2) > 1.0E-6 ) THEN
         !DO IPR = 1, NPROD
         DO IPR = 1, NPROD(JHC)
         DO NOX = 1, NNOX(JHC)     ! Add NOX index (dkh, 10/30/06)  
            !APROD(I,J,L,IPR,JHC) = AM0(IPR,JHC) / STT(I,J,L,IDTSOA2)
            APROD(I,J,L,NOX,IPR,JHC) = AM0(NOX,IPR,JHC)
     &                               / STT(I,J,L,IDTSOA2)
         ENDDO
         ENDDO                       
      ELSE
         !DO IPR = 1, NPROD
         DO IPR = 1, NPROD(JHC)
         DO NOX = 1, NNOX(JHC)     ! Add NOX index  (dkh, 10/30/06)  
            !APROD(I,J,L,IPR,JHC) = 0.333333333d0
            APROD(I,J,L,NOX,IPR,JHC) = PRODPERCOFSTT(JHC)
         ENDDO
         ENDDO
      ENDIF

      !=================================================================
      ! Lump of products of fifth Hydrocarbon class (SESQTERPINE)
      !=================================================================
      JHC     = 5
      GASMASS = 0D0
      AERMASS = 0D0

      !DO IPR = 1, NPROD
      DO IPR = 1, NPROD(JHC)
      DO NOX = 1, NNOX(JHC)     ! Add NOX index 
         !GASMASS = GASMASS + GM0(IPR,JHC)
         !AERMASS = AERMASS + AM0(IPR,JHC)               
         GASMASS = GASMASS + GM0(NOX,IPR,JHC)
         AERMASS = AERMASS + AM0(NOX,IPR,JHC)
      ENDDO
      ENDDO

      !---------------------------
      ! SOA3 net Production (kg)
      !---------------------------
      IF ( ND07 > 0 .and. L <= LD07 ) THEN
         AD07_HC(I,J,L,3) = AD07_HC(I,J,L,3)
     &                    + ( AERMASS - STT(I,J,L,IDTSOA3) )
      ENDIF

      STT(I,J,L,IDTSOG3) = MAX(GASMASS, 1.D-32)
      STT(I,J,L,IDTSOA3) = MAX(AERMASS, 1.D-32)

      IF ( STT(I,J,L,IDTSOG3) > 1.0E-6 ) THEN
         !DO IPR = 1, NPROD
         DO IPR = 1, NPROD(JHC)
         DO NOX = 1, NNOX(JHC)     ! Add NOX index (dkh, 10/30/06)  
            !GPROD(I,J,L,IPR,JHC) = GM0(IPR,JHC) / STT(I,J,L,IDTSOG3)
            GPROD(I,J,L,NOX,IPR,JHC) = GM0(NOX,IPR,JHC)
     &                               / STT(I,J,L,IDTSOG3)
         ENDDO
         ENDDO                       
      ELSE
         !DO IPR = 1, NPROD
         DO IPR = 1, NPROD(JHC)
         DO NOX = 1, NNOX(JHC)     ! Add NOX index (dkh, 10/30/06)  
            !GPROD(I,J,L,IPR,JHC) = 0.5D0
            GPROD(I,J,L,NOX,IPR,JHC) = PRODPERCOFSTT(JHC)
         ENDDO
         ENDDO
      ENDIF

      IF ( STT(I,J,L,IDTSOA3) > 1.0E-6 ) THEN
         !DO IPR = 1, NPROD
         DO IPR = 1, NPROD(JHC)
         DO NOX = 1, NNOX(JHC)  ! Add NOX index (dkh, 11/06/06)  
            !APROD(I,J,L,IPR,JHC) = AM0(IPR,JHC) / STT(I,J,L,IDTSOA3)
            APROD(I,J,L,NOX,IPR,JHC) = AM0(NOX,IPR,JHC)
     &                               / STT(I,J,L,IDTSOA3)
         ENDDO
         ENDDO                       
      ELSE
         !DO IPR = 1, NPROD
         DO IPR = 1, NPROD(JHC)
         DO NOX = 1, NNOX(JHC)   ! (dkh, 10/30/06)  
            !GPROD(I,J,L,IPR,JHC) = 0.5D0
            ! also BUG FIX, should be APROD
            APROD(I,J,L,NOX,IPR,JHC) = PRODPERCOFSTT(JHC)
         ENDDO
         ENDDO
      ENDIF

      ! make sure there is no second oxidation product 
      ! for SESQTERPENE by OH + O3
      ! the 2nd oxidation product is from NO3, no 3rd oxid prod (hotp 8/4/08)
      ! Only Low NOX product (hotp 8/24/09)
      !GPROD(I,J,L,2,JHC) = 0.D0
      !APROD(I,J,L,2,JHC) = 0.D0
      GPROD(I,J,L,1,3,JHC) = 0.D0
      APROD(I,J,L,1,3,JHC) = 0.D0


      !=================================================================
      ! Lump of products of sixth Hydrocarbon class (ISOP) 
      ! (dkh, bmy, 5/22/06)
      !=================================================================
      JHC     = 6
      GASMASS = 0D0
      AERMASS = 0D0

      !DO IPR = 1, NPROD
      DO IPR = 1, NPROD(JHC)
      DO NOX = 1, NNOX(JHC)    ! Add NOX index (dkh, 11/05/06)  
         !GASMASS = GASMASS + GM0(IPR,JHC)
         !AERMASS = AERMASS + AM0(IPR,JHC)               
         GASMASS = GASMASS + GM0(NOX,IPR,JHC)
         AERMASS = AERMASS + AM0(NOX,IPR,JHC)
      ENDDO
      ENDDO

      !---------------------------
      ! SOA4 net Production (kg)
      !---------------------------

      IF ( ND07 > 0 .and. L <= LD07 ) THEN
         AD07_HC(I,J,L,4) = AD07_HC(I,J,L,4)
     &                    + ( AERMASS - STT(I,J,L,IDTSOA4) )
      ENDIF

      ! SOG4 is only used with Odum model (hotp 10/2/09)
      STT(I,J,L,IDTSOG4) = MAX( GASMASS, 1.D-32 )

      ! SOA4 is used for both isoprene SOA treatments
      STT(I,J,L,IDTSOA4) = MAX( AERMASS, 1.D-32 )

      ! Use different GPROD for Odum or new SOA (hotp 10/2/09)
      IF ( STT(I,J,L,IDTSOG4) > 1.0E-6 ) THEN
            !DO IPR = 1, NPROD
         DO IPR = 1, NPROD(JHC)
            DO NOX = 1, NNOX(JHC) ! Add NOX index (dkh, 11/05/06)  
               !GPROD(I,J,L,IPR,JHC) = GM0(IPR,JHC) / STT(I,J,L,IDTSOG4)
               GPROD(I,J,L,NOX,IPR,JHC) = GM0(NOX,IPR,JHC)
     &              / STT(I,J,L,IDTSOG4)
            ENDDO
         ENDDO
      ELSE 
         ! Use defautl GPROD for EPOX/MPAN SOA (hotp 10/2/09)
         ! It's not really used
         DO IPR = 1, NPROD(JHC)
         DO NOX = 1, NNOX(JHC)    ! Add NOX index (dkh, 11/05/06)  
            GPROD(I,J,L,NOX,IPR,JHC) = PRODPERCOFSTT(JHC)
         ENDDO
         ENDDO
      ENDIF

      IF ( STT(I,J,L,IDTSOA4) > 1.0E-6 ) THEN
         !DO IPR = 1, NPROD
         DO IPR = 1, NPROD(JHC)
         DO NOX = 1, NNOX(JHC)    ! Add NOX index (dkh, 11/05/06)  
            !APROD(I,J,L,IPR,JHC) = AM0(IPR,JHC) / STT(I,J,L,IDTSOA4)
            APROD(I,J,L,NOX,IPR,JHC) = AM0(NOX,IPR,JHC)
     &                               / STT(I,J,L,IDTSOA4)
         ENDDO
         ENDDO
      ELSE
         !DO IPR = 1, NPROD
         DO IPR = 1, NPROD(JHC)
         DO NOX = 1, NNOX(JHC)    ! Add NOX index (dkh, 11/05/06)  
            !GPROD(I,J,L,IPR,JHC) = 1.d0
            ! also BUG FIX, should be APROD
            APROD(I,J,L,NOX,IPR,JHC) = PRODPERCOFSTT(JHC)
         ENDDO
         ENDDO
      ENDIF

      !=================================================================
      ! Lump of products of 7-9 Hydrocarbon class (aromatics) (dkh, 11/11/06)  
      !=================================================================
      GASMASS = 0D0
      AERMASS = 0D0

      DO JHC = 7, 9
      DO IPR = 1, NPROD(JHC)
      DO NOX = 1, NNOX(JHC) ! Add NOX index (dkh, 11/05/06)  
         !GASMASS = GASMASS + GM0(IPR,JHC)
         !AERMASS = AERMASS + AM0(IPR,JHC)               
         GASMASS = GASMASS + GM0(NOX,IPR,JHC)
         AERMASS = AERMASS + AM0(NOX,IPR,JHC)
      ENDDO
      ENDDO
      ENDDO

      !---------------------------
      ! SOA5 net Production (kg) (dkh, 11/11/06)  
      !---------------------------
      IF ( ND07 > 0 .and. L <= LD07 ) THEN
         AD07_HC(I,J,L,5) = AD07_HC(I,J,L,5)
     &                    + ( AERMASS - STT(I,J,L,IDTSOA5) )
      ENDIF

      STT(I,J,L,IDTSOG5) = MAX(GASMASS, 1.D-32)
      STT(I,J,L,IDTSOA5) = MAX(AERMASS, 1.D-32)

      IF ( STT(I,J,L,IDTSOG5) > 1.0E-6 ) THEN
         DO JHC = 7, 9
         DO IPR = 1, NPROD(JHC)
         DO NOX = 1, NNOX(JHC)
            GPROD(I,J,L,NOX,IPR,JHC) = GM0(NOX,IPR,JHC)
     &                               / STT(I,J,L,IDTSOG5)
         ENDDO
         ENDDO
         ENDDO
      ELSE
         DO JHC = 7, 9
         DO IPR = 1, NPROD(JHC)
         DO NOX = 1, NNOX(JHC)
            GPROD(I,J,L,NOX,IPR,JHC) = PRODPERCOFSTT(JHC)
         ENDDO
         ENDDO
         ENDDO
      ENDIF

      IF ( STT(I,J,L,IDTSOA5) > 1.0E-6 ) THEN
         DO JHC = 7, 9
         DO IPR = 1, NPROD(JHC)
         DO NOX = 1, NNOX(JHC)
            APROD(I,J,L,NOX,IPR,JHC) = AM0(NOX,IPR,JHC)
     &                               / STT(I,J,L,IDTSOA5)
         ENDDO
         ENDDO
         ENDDO
      ELSE
         DO JHC = 7, 9
         DO IPR = 1, NPROD(JHC)
         DO NOX = 1, NNOX(JHC)
            APROD(I,J,L,NOX,IPR,JHC) = PRODPERCOFSTT(JHC)
         ENDDO
         ENDDO
         ENDDO
      ENDIF

      ! Return to calling program
      END SUBROUTINE SOA_LUMP

!------------------------------------------------------------------------------

      SUBROUTINE SOA_DEPO( TC, DEPID, TRID )
!
!******************************************************************************
!  Subroutine SOA_DEPO computes dry-deposition of a particular SOA species.
!  (rjp, bmy, 7/8/04, 10/25/05)
!
!  Arguments as Input:
!  ============================================================================
!  (1 ) TC    (REAL*8 ) : Array of SOA tracer 
!  (2 ) DEPID (INTEGER) : Dry deposition ID # (from DEPVEL) 
!  (3 ) TRID  (INTEGER) : GEOS-CHEM tracer number 
! 
!  NOTES:
!  (1 ) Remove reference to CMN, it's obsolete (bmy, 7/20/04)
!  (2 ) Replace PBLFRAC from "drydep_mod.f" with  GET_FRAC_UNDER_PBLTOP from 
!        "pbl_mix_mod.f" (bmy, 2/17/05)
!  (3 ) Bug fix: Add BL_FRAC to the PRIVATE list (mak, bmy, 10/3/05)
!  (4 ) Now references XNUMOL from "tracer_mod.f" (bmy, 10/25/05)
!  (5 ) Add non-local PBL scheme option for dry deposition (lin, 06/09/08)
!  01 Mar 2012 - R. Yantosca - Now use GET_AREA_CM2(I,J,L) from grid_mod.F90
!******************************************************************************
!
      ! References to F90 modules
      USE DIAG_MOD,     ONLY : AD44 
      USE DRYDEP_MOD,   ONLY : DEPSAV
      USE GRID_MOD,     ONLY : GET_AREA_CM2
      USE PBL_MIX_MOD,  ONLY : GET_FRAC_UNDER_PBLTOP
      USE TIME_MOD,     ONLY : GET_TS_CHEM
      USE TRACER_MOD,   ONLY : XNUMOL

      USE CMN_SIZE_MOD     ! Size parameters
      USE CMN_DIAG_MOD     ! ND44

      ! Arguments
      REAL*8,  INTENT(INOUT) :: TC(IIPAR,JJPAR,LLPAR)
      INTEGER, INTENT(IN)    :: DEPID, TRID

      ! Local variable
      INTEGER                :: I, J, L
      REAL*8                 :: DTCHEM, FLUX, BL_FRAC
      REAL*8                 :: TC0, CNEW, FREQ, AREA_CM2
      REAL*8                 :: ND44_TMP(IIPAR,JJPAR,LLPAR)

      !=================================================================
      ! SOA_DEPO begins here!
      !=================================================================

      ! Return if tracer ID or tracer ID is undefined
      IF ( TRID == 0 .OR. DEPID == 0 ) RETURN

      ! Chemistry timestep [s]
      DTCHEM = GET_TS_CHEM() * 60d0

      ! Initialize for drydep diagnostic
      IF ( ND44 > 0 ) THEN
!$OMP PARALLEL DO
!$OMP+DEFAULT( SHARED )
!$OMP+PRIVATE( I, J, L )
         DO L = 1, LLPAR
         DO J = 1, JJPAR
         DO I = 1, IIPAR
            ND44_TMP(I,J,L) = 0d0
         ENDDO
         ENDDO
         ENDDO
!$OMP END PARALLEL DO
      ENDIF

!$OMP PARALLEL DO
!$OMP+DEFAULT( SHARED )
!$OMP+PRIVATE( I, J, L, TC0, BL_FRAC, FREQ, CNEW, AREA_CM2, FLUX )
!$OMP+SCHEDULE( DYNAMIC )
      DO L = 1, LLPAR
      DO J = 1, JJPAR
      DO I = 1, IIPAR

         ! Initial SOA [kg]
         TC0 = TC(I,J,L)

         ! Fraction of box under the PBL top [unitless]
         BL_FRAC = GET_FRAC_UNDER_PBLTOP( I, J, L )

         ! Move drydep to vdiff_mod.f for non-local PBL mixing (Lin, 06/09/08) 
         IF (LNLPBL) BL_FRAC = 0.D0

         ! Only apply drydep to boxes w/in the PBL
         IF ( BL_FRAC > 0d0 ) THEN

            ! Drydep frequency [1/s]
            FREQ = DEPSAV(I,J,DEPID) * BL_FRAC

            ! Amount of SOA[G] left after drydep [kg]
            CNEW = TC0 * EXP( -FREQ * DTCHEM )

            !===========================================================
            ! ND44 diagnostic: drydep loss [atoms C/cm2/s]
            !===========================================================
            IF ( ND44 > 0 ) THEN

               ! Surface area [cm2]
               AREA_CM2 = GET_AREA_CM2( I, J, L )

               ! Convert drydep loss from [kg/timestep] to [atoms C/cm2/s]
               FLUX = ( TC0 - CNEW ) 
               FLUX = FLUX * XNUMOL(TRID) / ( AREA_CM2 * DTCHEM )
             
               ! Store in ND44_TMP as a placeholder
               ND44_TMP(I,J,L) = ND44_TMP(I,J,L) + FLUX
            ENDIF

         ELSE

            ! Otherwise, avoid doing the exponential
            ! to preserve precision and clock cycles
            CNEW = TC0

         ENDIF
      
         ! Prevent underflow condition
         IF ( CNEW < SMALLNUM ) CNEW = 0d0

         ! Store modified concentration back in tracer array [kg]
         TC(I,J,L) = CNEW

      ENDDO
      ENDDO
      ENDDO
!$OMP END PARALLEL DO  

      !=================================================================
      ! ND44: Sum drydep fluxes by level into the AD44 array in
      ! order to ensure that  we get the same results w/ sp or mp 
      !=================================================================
      IF ( ND44 > 0 ) THEN 
!$OMP PARALLEL DO
!$OMP+DEFAULT( SHARED )
!$OMP+PRIVATE( I, J, L )
         DO J = 1, JJPAR
         DO I = 1, IIPAR
         DO L = 1, LLPAR
            AD44(I,J,DEPID,1) = AD44(I,J,DEPID,1) + ND44_TMP(I,J,L)
         ENDDO
         ENDDO
         ENDDO
!$OMP END PARALLEL DO
      ENDIF    

      ! Return to calling program
      END SUBROUTINE SOA_DEPO

!------------------------------------------------------------------------------

#if defined( DEVEL )
      SUBROUTINE EMISSCARBON( State_Met, EMISSIONS )
#else
      SUBROUTINE EMISSCARBON( State_Met )
#endif
!
!******************************************************************************
!  Subroutine EMISSCARBON is the interface between the GEOS-CHEM model
!  and the CARBONACEOUS AEROSOL emissions (rjp, bmy, 1/24/02, 9/25/06)
!
!  NOTES:
!  (1 ) Now references LSOA from "CMN_SETUP".  Also now call OHNO3TIME since
!        biogenic emissions also have a diurnal variation. (rjp, bmy, 7/15/04)
!  (2 ) Now references LSOA and LPRT from "logical_mod.f".  Now references
!        STT from "tracer_mod.f" (bmy, 7/20/04)
!  (3 ) Bug fix: removed "," from FORMAT 111.  Also added extra DEBUG_MSG
!        output after calling emissions routines. (bmy, 11/19/04)
!  (4 ) Now always call ANTHRO_CARB_TBOND and ANTHRO_CARB_COOKE.  This will
!        read the T. Bond et al [2004] emissions but overwrite the North
!        America region with monthly-mean emissions from Cooke et al [1999] 
!        with imposed seasonality from R. Park [2003].  (bmy, 12/1/04)
!  (5 ) Now remove THISMONTH from the arg list to BIOMASS_CARB_GEOS 
!        (bmy, 9/25/06)
!  (6 ) Now check that GFED2 has been updated if we do not use the annual
!        Bond Biomass emission (phs, yc, 12/18/08)
!  (7 ) Now reads monthly (eml, phs, 5/18/09)
!  09 Nov 2012 - M. Payer    - Replaced all met field arrays with State_Met
!                              derived type object
!******************************************************************************
!
      ! References to F90 modules
      USE DIAG_MOD,           ONLY : AD07
      USE ERROR_MOD,          ONLY : DEBUG_MSG
      USE GFED2_BIOMASS_MOD,  ONLY : GFED2_IS_NEW
      USE GFED3_BIOMASS_MOD,  ONLY : GFED3_IS_NEW
      USE GIGC_State_Met_Mod, ONLY : MetState
      USE LOGICAL_MOD,        ONLY : LSOA,      LPRT,  LCOOKE
      USE TIME_MOD,           ONLY : GET_MONTH, ITS_A_NEW_MONTH
      USE TRACER_MOD,         ONLY : STT

      USE CMN_SIZE_MOD             ! Size parameters
      USE CMN_DIAG_MOD             ! ND07

#if defined( DEVEL )
      USE TRACERID_MOD,       ONLY : IDTBCPI, IDTBCPO, IDTOCPI, IDTOCPO
      USE TRACER_MOD,         ONLY : N_TRACERS 
#endif

      ! Local variables
      LOGICAL, SAVE        :: FIRST = .TRUE.
      INTEGER              :: I, J, MONTH, N
      REAL*8               :: BCSRC(IIPAR,JJPAR,2)
      REAL*8               :: OCSRC(IIPAR,JJPAR,2)

      ! Arguments
      TYPE(MetState), INTENT(IN) :: State_Met   ! Meteorology State object
#if defined( DEVEL )
      REAL*8,      INTENT(INOUT) :: EMISSIONS(IIPAR,JJPAR,N_TRACERS+1)
#endif
      !=================================================================
      ! EMISSCARBON begins here!
      !
      ! Read carbonaceous aerosols from disk and compute hydrophilic 
      ! and hydrophobic fractions. NOTE, CARBON AEROSOLS HAVE TO BE 
      ! ORDERED AS Hydrophilic(BC[1], OC[2]) Hydrophobic(BC[3], OC[4]).
      !=================================================================      

      !--------------------------
      ! Read time-invariant data
      !--------------------------
      IF ( FIRST ) THEN

         ! Echo info
         WRITE( 6, '(a)' ) REPEAT( '=', 79 )
         WRITE( 6, 100 )

         ! Echo info about ANTHRO emissionls
         WRITE( 6, 110 )
         IF ( LCOOKE ) WRITE( 6, 111 )
         WRITE( 6, 112 )
         WRITE( 6, 113 )
         
         ! Monthly or annual BIOMASS emissions?
         IF ( USE_BOND_BIOBURN ) THEN
            WRITE( 6, 120 )
         ELSE
            WRITE( 6, 130 )
         ENDIF
         
         ! Write spacer
         WRITE( 6, '(a)' ) REPEAT( '=', 79 )

         ! FORMAT strings
 100     FORMAT( 'C A R B O N   A E R O S O L   E M I S S I O N S'    )
 110     FORMAT( 'w/ ANTHROPOGENIC emissions from Bond et al [2007]'  )
 111     FORMAT( 'w/ North American emissions from Cooke et al [1999]')
 112     FORMAT( 'w/ North American emissions having imposed'         )
 113     FORMAT( '   seasonality following Park et al [2003]'         )
 120     FORMAT( 'w/ BIOMASS emissions from Bond et al [2004]'        )
 130     FORMAT( 'w/ BIOMASS emissions from GEOS-CHEM inventory'      )
        
         ! Initialize arrays
         CALL INIT_CARBON       

         ! Read annual mean biomass emissions if necessary
         IF ( USE_BOND_BIOBURN ) THEN
            CALL BIOMASS_CARB_TBOND
            IF ( LPRT ) CALL DEBUG_MSG( '### EMISSCARB: a B_CRB_TBOND' )
         ENDIF

         ! Reset flag
         FIRST = .FALSE.
      ENDIF

      ! Compute time scaling arrays which are used both for
      ! biogenic emission and offline OH (rjp, bmy, 7/15/04)
      IF ( LSOA ) THEN
         CALL OHNO3TIME
         IF ( LPRT ) CALL DEBUG_MSG( '### EMISSCARB: after OHNO3TIME' )
      ENDIF
      
      !------------------------------
      ! Read monthly-mean ANTHRO data
      !------------------------------
      IF ( ITS_A_NEW_MONTH() ) THEN
      
         ! Current month
         MONTH = GET_MONTH()

         ! Read in monthly emissions from T Bond [2007], with imposed
         ! seasonality over North America by R. Park [2003]
         CALL ANTHRO_CARB_TBOND( MONTH )
         IF ( LPRT ) CALL DEBUG_MSG( '### EMISSCARB: a A_CRB_TBOND' )

         IF ( LCOOKE ) THEN
         ! Overwrite the T. Bond [2004] emissions over North America
         ! with monthly mean anthro emissions from Cooke et al [1999] 
         ! having imposed seasonality by R. Park [2003]
            CALL ANTHRO_CARB_COOKE( MONTH )
            IF ( LPRT ) CALL DEBUG_MSG( '### EMISSCARB: a A_CRB_COOKE' )
         ENDIF

      ENDIF

      !-----------------------------------
      ! Read monthly/8-day/3-hr mean biomass emissions
      !-----------------------------------
      IF ( .not. USE_BOND_BIOBURN ) THEN

         IF ( GFED2_IS_NEW() .or. GFED3_IS_NEW() .or. 
     &        ITS_A_NEW_MONTH() ) THEN 
            CALL BIOMASS_CARB_GEOS
            IF ( LPRT ) CALL DEBUG_MSG( '### EMISSCARB: a BB_CRB_GEOS' )
         ENDIF
            
      ENDIF

           
      !--------------------------
      ! Compute biogenic OC
      !--------------------------
      CALL BIOGENIC_OC( State_Met )
      IF ( LPRT ) CALL DEBUG_MSG( '### EMISSCARB: after BIOGENIC_OC' )

      !=================================================================
      ! Sum up BC and OC sources. 
      ! N=1 is HYDROPHILIC; N=2 is HYDROPHOBIC.
      !
      ! COMMENT: Maybe someday we'll want to play with the different 
      ! emission height for different source type.  For example the
      ! carbon from biomass burning could be emitted to the higher 
      ! altitude due to the thermal bouyancy and shallow convection.
      ! The current setting to use EMITHIGH seems rather inefficient 
      ! but robust for sensitivity studies for emission height 
      ! variation on carbon concentrations, so please keep using the 
      ! current setup until we decide otherwise. (rjp, 4/2/02)
      !=================================================================
!$OMP PARALLEL DO
!$OMP+DEFAULT( SHARED )
!$OMP+PRIVATE( I, J )
      DO J = 1, JJPAR
      DO I = 1, IIPAR

         ! Total HYDROPHILIC BC source [kg]
         BCSRC(I,J,1) = ANTH_BLKC(I,J,1) + 
     &                  BIOF_BLKC(I,J,1) + 
     &                  BIOB_BLKC(I,J,1)   

         ! Total HYDROPHOBIC BC source [kg]
         BCSRC(I,J,2) = ANTH_BLKC(I,J,2) +
     &                  BIOF_BLKC(I,J,2) +
     &                  BIOB_BLKC(I,J,2)  

         IF ( LSOA ) THEN

            ! Total HYDROPHILIC OC source [kg]
            ! (Don't use archived TERP_ORGC if LSOA=T)
            OCSRC(I,J,1) = ANTH_ORGC(I,J,1) + 
     &                     BIOF_ORGC(I,J,1) + 
     &                     BIOB_ORGC(I,J,1)

         ELSE

            ! Total HYDROPHILIC OC source [kg]
            ! (Use archived TERP_ORGC for if LSOA=F)
            OCSRC(I,J,1) = ANTH_ORGC(I,J,1) + 
     &                     BIOF_ORGC(I,J,1) + 
     &                     BIOB_ORGC(I,J,1) + 
     &                     TERP_ORGC(I,J)

         ENDIF

         ! Total HYDROPHOBIC OC source [kg]
         OCSRC(I,J,2) = ANTH_ORGC(I,J,2) + 
     &                  BIOF_ORGC(I,J,2) + 
     &                  BIOB_ORGC(I,J,2) 
      ENDDO
      ENDDO
!$OMP END PARALLEL DO

      ! Sum up all carbon tracers throughout the boundary layer
      CALL EMITHIGH( BCSRC, OCSRC )
      IF ( LPRT ) CALL DEBUG_MSG( '### EMISCARB: after EMITHIGH' )

#if defined( DEVEL )
      IF (IDTBCPI /= 0) EMISSIONS(:,:,IDTBCPI) = 
     &                    EMISSIONS(:,:,IDTBCPI) + BCSRC(:,:,1) ! Hydrophylic BC
      IF (IDTBCPI /= 0) EMISSIONS(:,:,IDTBCPO) = 
     &                    EMISSIONS(:,:,IDTBCPO) + BCSRC(:,:,2) ! Hydrophobic BC
      IF (IDTBCPI /= 0) EMISSIONS(:,:,IDTOCPI) = 
     &                    EMISSIONS(:,:,IDTOCPI) + OCSRC(:,:,1) ! Hydrophylic OC
      IF (IDTBCPI /= 0) EMISSIONS(:,:,IDTOCPO) = 
     &                    EMISSIONS(:,:,IDTOCPO) + OCSRC(:,:,2) ! Hydrophylic OC
#endif

      !=================================================================
      ! ND07 diagnostic: Carbon aerosol emissions [kg/timestep]
      !=================================================================
      IF ( ND07 > 0 ) THEN
!$OMP PARALLEL DO
!$OMP+DEFAULT( SHARED )
!$OMP+PRIVATE( I, J )
         DO J = 1, JJPAR
         DO I = 1, IIPAR

            ! Anthropogenic BC source
            AD07(I,J,1) = AD07(I,J,1)        +
     &                    ( ANTH_BLKC(I,J,1) + ANTH_BLKC(I,J,2) )
            
            ! Biogenic BC source
            AD07(I,J,2) = AD07(I,J,2)        +
     &                    ( BIOB_BLKC(I,J,1) + BIOB_BLKC(I,J,2) )

            ! Biofuel BC source
            AD07(I,J,3) = AD07(I,J,3)        +
     &                    ( BIOF_BLKC(I,J,1) + BIOF_BLKC(I,J,2) )

            ! Anthropogenic OC source
            AD07(I,J,4) = AD07(I,J,4)        +
     &                    ( ANTH_ORGC(I,J,1) + ANTH_ORGC(I,J,2) )

            ! Biomass OC source
            AD07(I,J,5) = AD07(I,J,5)        +
     &                    ( BIOB_ORGC(I,J,1) + BIOB_ORGC(I,J,2) )

            ! Biofuel OC source
            AD07(I,J,6) = AD07(I,J,6)        + 
     &                    ( BIOF_ORGC(I,J,1) + BIOF_ORGC(I,J,2) )

            ! Terpene source
            AD07(I,J,7) = AD07(I,J,7)        + TERP_ORGC(I,J)

            IF ( LSOA ) THEN

               ! ALPHA-PINENE
               AD07(I,J,8)  = AD07(I,J,8)    + BIOG_ALPH(I,J)

               ! LIMONENE
               AD07(I,J,9)  = AD07(I,J,9)    + BIOG_LIMO(I,J)

               ! TERPENE
               AD07(I,J,10) = AD07(I,J,10)   + BIOG_TERP(I,J)

               ! ALCOHOL
               AD07(I,J,11) = AD07(I,J,11)   + BIOG_ALCO(I,J)

               ! SESQTERPENE
               AD07(I,J,12) = AD07(I,J,12)   + BIOG_SESQ(I,J)

            ENDIF
         ENDDO
         ENDDO
!$OMP END PARALLEL DO

         !### Debug
         IF ( LPRT ) CALL DEBUG_MSG( '### EMISCARB: after ND07' )
      ENDIF

      ! Return to calling program
      END SUBROUTINE EMISSCARBON

!------------------------------------------------------------------------------

      SUBROUTINE BIOGENIC_OC( State_Met )
!
!******************************************************************************
!  Subroutine BIOGENIC_OC emits secondary organic carbon aerosols.
!  Also modified for SOA tracers. (rjp, bmy, 4/1/04, 1/24/08)
!
!  Terpene emissions as a source of OC:  TERP.GEIA90.a1.2x2.5.*
!  Assuming 10% yield of OC(hydrophilic) from terpene emission.
!
!  NOTES:
!  (1 ) Now separate computation for FULLCHEM and OFFLINE runs (bmy, 7/8/04)
!  (2 ) Now references DATA_DIR from "directory_mod.f".  Now references LSOA
!        from "logical_mod.f". (bmy, 7/20/04)
!  (3 ) Now reads data from "carbon_200411" subdir of DATA_DIR (bmy, 11/15/04)
!  (4 ) Now can use MEGAN biogenic emissions (tmf, bmy, 10/20/05)
!  (5 ) For GCAP, need to use GET_NAME_EXT_2D in NVOC file name (bmy, 4/11/06)
!  (6 ) Bug fix: add MEGAN emissions to TERP_ORGC when SOA emissions are
!        turned on (dkh, bmy, 1/24/08)
!  (7 ) Change LMEGAN switch to LMEGANMONO switch (ccc, 3/2/09)
!  (8 ) Update MEGAN calculations to MEGAN v2.1 (mpb, ccc, 11/19/09)
!  (9 ) Use speciated information from MEGAN v2.1 (hotp, 3/16/10)
!  05 Oct 2011 - R. Yantosca - Now use SUNCOS30, which is the cos(SZA)
!                              computed @ 30 mins after each GMT hour
!  07 Oct 2011 - R. Yantosca - Rename SUNCOS30 to SUNCOS_MID, which is the
!                              cos(SZA) at the midpt of the chemistry timestep
!  08 Dec 2011 - M. Payer    - Remove GEIA biogenic emissions option
!  09 Nov 2012 - M. Payer    - Replaced all met field arrays with State_Met
!                              derived type object
!  28 Nov 2012 - R. Yantosca - Replace SUNCOS_MID with State_Met%SUNCOSmid
!******************************************************************************
!
      ! References to F90 modules
<<<<<<< HEAD
      USE BPCH2_MOD,          ONLY : GET_NAME_EXT_2D,  GET_RES_EXT
      USE BPCH2_MOD,          ONLY : GET_TAU0,         READ_BPCH2
      USE DIRECTORY_MOD,      ONLY : DATA_DIR
      USE GIGC_State_Met_Mod, ONLY : MetState
      USE LOGICAL_MOD,        ONLY : LMEGANMONO,       LSOA
      USE MEGAN_MOD,          ONLY : GET_EMMONOT_MEGAN
      USE MEGAN_MOD,          ONLY : GET_EMMONOG_MEGAN
      USE MEGANUT_MOD,        ONLY : XLTMMP
      USE TIME_MOD,           ONLY : GET_MONTH,        GET_TS_CHEM
      USE TIME_MOD,           ONLY : GET_TS_EMIS,      ITS_A_NEW_MONTH
      USE TRANSFER_MOD,       ONLY : TRANSFER_2D
=======
      USE BPCH2_MOD,     ONLY : GET_NAME_EXT_2D,  GET_RES_EXT
      USE BPCH2_MOD,     ONLY : GET_TAU0,         READ_BPCH2
      USE DAO_MOD,       ONLY : SUNCOS_MID
      USE DIRECTORY_MOD, ONLY : DATA_DIR
      USE LOGICAL_MOD,   ONLY : LMEGANMONO,       LSOA
! updated MEGAN (dbm, 11/2012) -->
!      USE MEGAN_MOD,     ONLY : GET_EMMONOT_MEGAN
!      ! Speciated MEGAN monoterpenes (hotp 3/10/10)
!      USE MEGAN_MOD,     ONLY : GET_EMMONOG_MEGAN
      USE MEGAN_MOD,     ONLY : GET_MEGAN_EMISSIONS
      ! ----<
      USE TIME_MOD,      ONLY : GET_MONTH,        GET_TS_CHEM
      USE TIME_MOD,      ONLY : GET_TS_EMIS,      ITS_A_NEW_MONTH
      USE TRANSFER_MOD,  ONLY : TRANSFER_2D
      ! For monoterpenes (mpb,2009)
      USE DAO_MOD,       ONLY : PARDF, PARDR
      USE MEGANUT_MOD,   ONLY : XLTMMP
>>>>>>> 2f1ff414

      USE CMN_SIZE_MOD             ! Size parameters

      ! Arguments
      TYPE(MetState), INTENT(IN)  :: State_Met   ! Meteorology State object

      ! Local variables
      LOGICAL, SAVE               :: FIRST = .TRUE.
      INTEGER                     :: I, J, IJLOOP, THISMONTH
      REAL*4                      :: ARRAY(IIPAR,JJPAR,1)
      REAL*8                      :: CONVERT(NVEGTYPE)
      REAL*8                      :: GMONOT(NVEGTYPE)
      REAL*8                      :: FD2D(IIPAR,JJPAR)
      REAL*8                      :: TMMP, EMMO, VALUE
      REAL*8                      :: XTAU, STEPS_PER_MON
      REAL*8, PARAMETER           :: FC1 = 136.2364D0 / 120.11D0
      REAL*8, PARAMETER           :: FC2 = 154.2516D0 / 120.11D0
      REAL*8, PARAMETER           :: FC3 = 204.3546D0 / 180.165D0
      REAL*8, PARAMETER           :: FC4 = 152.D0     / 120.11D0
      CHARACTER(LEN=255)          :: FILENAME

      ! Fraction of yield of OC (hydrophilic) from terpene emission
      REAL*8, PARAMETER           :: FBIOG = 1.0d-1

      ! Cosine SZA & PAR (for calculation of monoterpenes) (mpb,2009)
      REAL*8                      :: SC, PDF, PDR

      ! External functions

      !=================================================================
      ! BIOGENIC_OC begins here!
      !=================================================================

      !=================================================================
      ! If secondary organic aerosols are turned off ...
      ! Compute biogenic organic carbon as 0.1 * MONOTERPENES
      !=================================================================
      IF ( .not. LSOA ) THEN

!$OMP PARALLEL DO
!$OMP+DEFAULT( SHARED )
!$OMP+PRIVATE( I, J, IJLOOP, TMMP, EMMO, SC, PDR, PDF )
         DO J = 1, JJPAR
         DO I = 1, IIPAR

            ! 1-D loop index
            IJLOOP         = ( (J-1) * IIPAR ) + I

            ! Surface temperature [K]
            TMMP           = XLTMMP( I, J, State_Met%TS, IJLOOP )

            ! +++++++++++++++++++++++++++++++++++++++++
            ! ** MEGAN v2.1 **
            ! Cosine of solar zenith angle   (mpb,2009) 
            ! Diffuse and direct PAR         (mpb,2009)
            SC   = State_Met%SUNCOSmid(I,J)
            PDR  = State_Met%PARDR(I,J)
            PDF  = State_Met%PARDF(I,J)
            ! +++++++++++++++++++++++++++++++++++++++++

            ! Get monoterpenes from MEGAN [kg C/box]
            IF ( LMEGANMONO ) THEN
               ! +++++++++++++++++++++++++++++++++++++++++

               ! Update to MEGAN2.1 (dbm, 11/2012)
!               EMMO = GET_EMMONOT_MEGAN( I, J, SC, TMMP,
!     &                                   PDR, PDF, 1d0 )
               ! Add up individual terpene emissions
               EMMO = GET_MEGAN_EMISSIONS( I , J , SC , TMMP , 
     &              PDR , PDF , 'APIN' ) +
     &              GET_MEGAN_EMISSIONS( I , J , SC , TMMP , 
     &              PDR , PDF , 'BPIN' ) +
     &              GET_MEGAN_EMISSIONS( I , J , SC , TMMP , 
     &              PDR , PDF , 'LIMO' ) +
     &              GET_MEGAN_EMISSIONS( I , J , SC , TMMP , 
     &              PDR , PDF , 'SABI' ) +
     &              GET_MEGAN_EMISSIONS( I , J , SC , TMMP , 
     &              PDR , PDF , 'MYRC' ) +
     &              GET_MEGAN_EMISSIONS( I , J , SC , TMMP , 
     &              PDR , PDF , 'CARE' ) +
     &              GET_MEGAN_EMISSIONS( I , J , SC , TMMP ,  
     &              PDR , PDF , 'OCIM' ) +
     &              GET_MEGAN_EMISSIONS( I , J , SC , TMMP ,  
     &              PDR , PDF , 'OMON' )

               ! Now need to convert this from atomsC to kgC
               ! dbm (11/2012)
               EMMO = EMMO * 12d-3/6.02d23
               ! ------------------------------------------

            ENDIF

            ! Fraction of EMMO that converts into OC [kg/box/timestep]
            TERP_ORGC(I,J) = EMMO * FBIOG
         ENDDO
         ENDDO
!$OMP END PARALLEL DO

      !=================================================================
      ! If secondary organic aerosols are turned on ...
      ! Then use CALTECH algorithm 
      !=================================================================
      ELSE 

         ! Current month
         THISMONTH     = GET_MONTH()

         ! Number of emission timesteps per month
         STEPS_PER_MON = ( ( 1440 * NDAYS(THISMONTH) ) / GET_TS_EMIS() )

         !-----------------------------------------
         ! Read data from disk if it's a new month
         !-----------------------------------------
         IF ( ITS_A_NEW_MONTH() ) THEN
         
            ! Get TAU0 value to index the punch file
            XTAU  = GET_TAU0( THISMONTH, 1, 1990 )

            ! Filename for carbon aerosol from fossil fuel use
            FILENAME = TRIM( DATA_DIR )      //
     &                 'carbon_200411/NVOC.' // GET_NAME_EXT_2D() //
     &                 '.'                   // GET_RES_EXT()

            ! Echo info
            WRITE( 6, 100 ) TRIM( FILENAME )
 100        FORMAT( '     - BIOGENIC_OC: Reading ', a )

            ! Read NVOC emission in kg/month
            CALL READ_BPCH2( FILENAME, 'NVOCSRCE', 35, 
     &                       XTAU,      IIPAR,     JJPAR,     
     &                       1,         ARRAY,     QUIET=.TRUE. ) 

            ! Cast to REAL*8 and resize
            CALL TRANSFER_2D( ARRAY(:,:,1), GEIA_ORVC )

            ! from kgC/month to kgC/timestep
            GEIA_ORVC(:,:) = GEIA_ORVC(:,:) / STEPS_PER_MON
         ENDIF

         !------------------------------
         ! Get TERP_ORGC and DIUR_ORVC
         !------------------------------
!$OMP PARALLEL DO
!$OMP+DEFAULT( SHARED )
!$OMP+PRIVATE( I, J, IJLOOP, TMMP, SC, PDR, PDF )
         DO J = 1, JJPAR
         DO I = 1, IIPAR

            ! 1-D loop index
            IJLOOP         = ( (J-1) * IIPAR ) + I

            ! Surface temperature [K]
            TMMP           = XLTMMP( I, J, State_Met%TS, IJLOOP )

            ! Monoterpene emission [kg C/box/timestep]

            ! +++++++++++++++++++++++++++++++++++++++++
            ! ** MEGAN v2.1 **
            ! Cosine of solar zenith angle   (mpb,2009) 
            ! Diffuse and direct PAR         (mpb,2009)
            SC   = State_Met%SUNCOSmid(I,J)
            PDR  = State_Met%PARDR(I,J)
            PDF  = State_Met%PARDF(I,J)
            ! +++++++++++++++++++++++++++++++++++++++++

            ! Get monoterpenes from MEGAN [kg C/box]
            IF ( LMEGANMONO ) THEN

               ! dbm, update to MEGAN2.1 (dbm, 11/2012) -->
!               TERP_ORGC(I,J) = GET_EMMONOT_MEGAN( I, J, SC, TMMP,
!     &                                   PDR, PDF, 1d0 )               

               ! Add up individual terpene emissions
               TERP_ORGC(I,J) = GET_MEGAN_EMISSIONS( I , J , SC , TMMP , 
     &              PDR , PDF , 'APIN' ) +
     &              GET_MEGAN_EMISSIONS( I , J , SC , TMMP , 
     &              PDR , PDF , 'BPIN' ) +
     &              GET_MEGAN_EMISSIONS( I , J , SC , TMMP , 
     &              PDR , PDF , 'LIMO' ) +
     &              GET_MEGAN_EMISSIONS( I , J , SC , TMMP , 
     &              PDR , PDF , 'SABI' ) +
     &              GET_MEGAN_EMISSIONS( I , J , SC , TMMP , 
     &              PDR , PDF , 'MYRC' ) +
     &              GET_MEGAN_EMISSIONS( I , J , SC , TMMP , 
     &              PDR , PDF , 'CARE' ) +
     &              GET_MEGAN_EMISSIONS( I , J , SC , TMMP ,  
     &              PDR , PDF , 'OCIM' ) +
     &              GET_MEGAN_EMISSIONS( I , J , SC , TMMP ,  
     &              PDR , PDF , 'OMON' )

               ! Now need to convert this from atomsC to kgC
               ! dbm (11/2012)
               TERP_ORGC(I,J) = TERP_ORGC(I,J) * 12d-3/6.02d23
               
               ! <--

            ENDIF

            !---------------------------------------------------
            ! Impose a diurnal variation on NVOC during the day
            !---------------------------------------------------
            IF ( State_Met%SUNCOSmid(I,J) > 0d0  .and. 
     &           TCOSZ(I,J)               > 0d0 ) THEN
               DIUR_ORVC(I,J) = GEIA_ORVC(I,J)*
     &              ( State_Met%SUNCOSmid(I,J) / TCOSZ(I,J) ) *
     &              ( 1440d0                   / GET_TS_CHEM() )

               ! Make sure ORVC is not negative
               DIUR_ORVC(I,J) = MAX( DIUR_ORVC(I,J), 0d0 )

            ELSE

               ! At night, ORVC goes to zero
               DIUR_ORVC(I,J) = 0d0

            ENDIF

            !===========================================================
            ! For SOA (Hong Liao, 02/13/04)
            ! 
            ! The input emission data files have units of 
            ! [kg C/box/timestep]
            !
            ! The variable scale is used to convert to the relevant 
            ! units as follows:
            ! (1) Convert from kg C/step to kg compound/step
            ! (2) Multiply by the fraction of monoterpenes that 
            !      contributes to the particular species of interest.
            !
            ! The fraction of monoterpenes is from Table 4 of Griffin
            !  et al., Geophys. Res. Lett. 26 (17): 2721-2724 (1999)
            !===========================================================

            ! ALPHA-PINENE (0.35)
            ! BETA-PINENE lumped with ALPHA-PINENE (0.23)
            ! SABINENE lumped with ALPHA-PINENE (0.05)
            ! D3-CARENE lumped with ALPHA-PINENE (0.04)
            BIOG_ALPH(I,J) = TERP_ORGC(I,J) * FC1 * 0.67D0

            ! TERPENOID KETONE is lumped with SABINENE
            ! Then SABINENE is lumped with ALPHA-PINENE
            BIOG_ALPH(I,J) = BIOG_ALPH(I,J)
     &                     + ( DIUR_ORVC(I,J) * FC4 * 0.04D0 ) !using campher

            ! LIMONENE
            BIOG_LIMO(I,J) = TERP_ORGC(I,J) * FC1 * 0.23D0

            ! TERPINENE is lumped with TERPINOLENE
            BIOG_TERP(I,J) = TERP_ORGC(I,J) * FC1 * 0.03D0

            ! MYRCENE is lumped with TERPENOID ALCOHOL (0.05)
            ! OCIMENE lumped with TERPENOID ALCOHOL (0.02)
            BIOG_ALCO(I,J) = TERP_ORGC(I,J) * FC1 * 0.07D0

            ! Other reactive volatile organic carbon emissions
            BIOG_ALCO(I,J) = BIOG_ALCO(I,J)
     &                     + ( DIUR_ORVC(I,J) * FC2 * 0.09D0 ) !using LINALOOL

            ! We do not transport SESQ (C15H24) 
            ! because its chemical lifetime is short (reactive)
            BIOG_SESQ(I,J) = DIUR_ORVC(I,J) * FC3 * 0.05D0


            ! The new MEGAN implementation has speciated information
            ! (hotp 3/7/10)
            ! For GCAP Meteorology year 2000 in Tg/yr:
            ! ------------------------------
            ! HC Class  New MEGAN  Old MEGAN
            ! --------  ---------  ---------
            ! ALPH        84         92
            ! LIMO        10         27
            ! TERP         3.2        3.5
            ! ALCO        47         38
            ! SESQ        15         15    (no change for SESQ)
            !           -----      -----
            ! TOTAL      159        176
            ! ------------------------------
            IF ( LMEGANMONO ) THEN

               ! Update these for new megan routine (dbm, 11/2012) -->
!               ! bug fix: swap TMMP and SC (hotp 3/10/10)
!               ! ALPH in kg compound
!               ! a-pinene
!               BIOG_ALPH(I,J) = GET_EMMONOG_MEGAN( I, J, SC, TMMP, 
!     &                                   PDR, PDF, 1d0, 'APINE') * FC1
               BIOG_ALPH(I,J) = GET_MEGAN_EMISSIONS( I, J, SC, TMMP, 
     &                           PDR, PDF, 'APIN') * FC1 * 12d-3/6.02e23
!               ! b-pinene
!               BIOG_ALPH(I,J) = BIOG_ALPH(I,J) +
!     &                          GET_EMMONOG_MEGAN( I, J, SC, TMMP, 
!     &                                   PDR, PDF, 1d0, 'BPINE') * FC1
               BIOG_ALPH(I,J) = BIOG_ALPH(I,J) +
     &                          GET_MEGAN_EMISSIONS( I, J, SC, TMMP, 
     &                           PDR, PDF, 'BPIN') * FC1 * 12d-3/6.02e23
!               ! sabinene
!               BIOG_ALPH(I,J) = BIOG_ALPH(I,J) +
!     &                          GET_EMMONOG_MEGAN( I, J, SC, TMMP,
!     &                                   PDR, PDF, 1d0, 'SABIN') * FC1
               BIOG_ALPH(I,J) = BIOG_ALPH(I,J) +
     &                          GET_MEGAN_EMISSIONS( I, J, SC, TMMP, 
     &                           PDR, PDF, 'SABI') * FC1 * 12d-3/6.02e23
!               ! d3-carene
!               BIOG_ALPH(I,J) = BIOG_ALPH(I,J) +
!     &                          GET_EMMONOG_MEGAN( I, J, SC, TMMP,
!     &                                   PDR, PDF, 1d0, 'CAREN') * FC1
               BIOG_ALPH(I,J) = BIOG_ALPH(I,J) +
     &                          GET_MEGAN_EMISSIONS( I, J, SC, TMMP, 
     &                           PDR, PDF, 'CARE') * FC1 * 12d-3/6.02e23
               ! terpenoid ketones (assumed to behave like sabinene)
               BIOG_ALPH(I,J) = BIOG_ALPH(I,J) + 
     &                          + ( DIUR_ORVC(I,J) * FC4 * 0.04D0 ) !using campher
!      
!               ! LIMO in kg compound
!               ! limonene
!               BIOG_LIMO(I,J) = GET_EMMONOG_MEGAN( I, J, SC, TMMP, 
!     &                                   PDR, PDF, 1d0, 'LIMON') * FC1 
               BIOG_LIMO(I,J) = GET_MEGAN_EMISSIONS( I, J, SC, TMMP, 
     &                           PDR, PDF, 'LIMO') * FC1 * 12d-3/6.02e23
!
!               ! TERP in kg compound
!               ! terpinene and terpinolene 
!               ! Use ratio to alpha-pinene from Griffin 1999 GRL:
!              ! 3% of monoterpenes are terpinene + terpinolene
!               ! 35% of monoterpenes are a-pinene.
!               ! Will be revised when other monoterpene emissions are
!               ! implemented in megan_mod.f.
!               BIOG_TERP(I,J) = GET_EMMONOG_MEGAN( I, J, SC, TMMP,
!     &                          PDR, PDF, 1d0, 'APINE') * FC1 * 3d0/35d0
               BIOG_TERP(I,J) = GET_MEGAN_EMISSIONS( I, J, SC, TMMP,
     &                          PDR, PDF, 'APIN') * FC1 * 3d0/35d0 *
     &                          12d-3/6.02e23
!
!               ! ALCO in kg compound
!               ! myrcene
!              BIOG_ALCO(I,J) = GET_EMMONOG_MEGAN( I, J, SC, TMMP, 
!     &                                   PDR, PDF, 1d0, 'MYRCN') * FC1
              BIOG_ALCO(I,J) = GET_MEGAN_EMISSIONS( I, J, SC, TMMP, 
     &                           PDR, PDF, 'MYRC') * FC1 * 12d-3/6.02d23
!               ! ocimene
!               BIOG_ALCO(I,J) = BIOG_ALCO(I,J) +
!     &                          GET_EMMONOG_MEGAN( I, J, SC, TMMP, 
!     &                                   PDR, PDF, 1d0, 'OCIMN') * FC1
               BIOG_ALCO(I,J) = BIOG_ALCO(I,J) +
     &                          GET_MEGAN_EMISSIONS( I, J, SC, TMMP, 
     &                           PDR, PDF, 'OCIM') * FC1 * 12d-3/6.02d23
               ! Other reactive volatile organic carbon emissions
               ! (terpenoid alcohols)
               BIOG_ALCO(I,J) = BIOG_ALCO(I,J)
     &                          + ( DIUR_ORVC(I,J) * FC2 * 0.09D0 ) !using LINALOOL
 
               ! SESQ (same as above)
               ! We do not transport SESQ (C15H24) 
               ! because its chemical lifetime is short (reactive)
               ! Will be revised when sesq emissions are implemented in
               ! megan_mod.f.
               BIOG_SESQ(I,J) = DIUR_ORVC(I,J) * FC3 * 0.05D0

            ENDIF ! end speciated MEGAN (hotp)

         ENDDO
         ENDDO

!$OMP END PARALLEL DO

      ENDIF

      ! Return to calling program
      END SUBROUTINE BIOGENIC_OC

!------------------------------------------------------------------------------

      SUBROUTINE ANTHRO_CARB_TBOND( THISMONTH )
!
!******************************************************************************
!  Subroutine ANTHRO_CARB_TBOND reads monthly mean anthropogenic and biofuel
!  emissions of BLACK CARBON (aka ELEMENTAL CARBON) and ORGANIC CARBON.
!  It also separates these into HYDROPHILIC and HYDROPHOBIC fractions. 
!  (eml 4/17/09, rjp, bmy, 4/2/04, 5/30/06)
!
!  Emissions data comes from Bond et al [GBC, 2007] inventory and has units
!  of [kg C/yr], which is converted to [kg C/timestep] below. Seasonality is
!  applied over the US as in Park [2003].
!
!  We also assume that 20% of BC and 50% of OC from anthropogenic 
!  emissions are hydrophilic (soluble) and the rest are hydrophobic.
!
!  NOTES:
!  (1 ) Now references DATA_DIR from "directory_mod.f" (bmy, 7/20/04)
!  (2 ) Now read data from "carbon_200411" subdir of DATA_DIR (bmy, 11/15/04)
!  (3 ) Now can read data for both GEOS and GCAP grids (bmy, 8/16/05)
!  (4 ) Now compute future emissions of BC,OC if necessary. (swu, bmy, 5/30/06)
!  (5 ) Now reads in monthly data from Bond et al [2007] (eml, 4/17/09)
!  08 Mar 2012 - M. Payer    - Added modifications for historical emissions of
!                              BC/POA (E. Leibensperger)
!  03 Jan 2013 - M. Payer    - Use MAP_A2A regridding for historical emissions
!  03 Jan 2013 - M. Payer    - Renamed PERAREA to IS_MASS in DO_REGRID_A2A
!******************************************************************************
!
      ! References to F90 modules
      USE BPCH2_MOD,            ONLY : GET_NAME_EXT_2D, GET_RES_EXT
      USE BPCH2_MOD,            ONLY : GET_TAU0,        READ_BPCH2
      USE DIRECTORY_MOD,        ONLY : DATA_DIR,        DATA_DIR_1x1
      USE FUTURE_EMISSIONS_MOD, ONLY : GET_FUTURE_SCALE_BCbf
      USE FUTURE_EMISSIONS_MOD, ONLY : GET_FUTURE_SCALE_BCff
      USE FUTURE_EMISSIONS_MOD, ONLY : GET_FUTURE_SCALE_OCbf
      USE FUTURE_EMISSIONS_MOD, ONLY : GET_FUTURE_SCALE_OCff
      USE LOGICAL_MOD,          ONLY : LFUTURE
      USE TIME_MOD,             ONLY : GET_TS_EMIS
![eml
      USE LOGICAL_MOD,          ONLY : LHIST, LBIOFUEL, LANTHRO
      USE TIME_MOD,             ONLY : GET_HISTYR
!eml]
      USE TRANSFER_MOD,         ONLY : TRANSFER_2D
      USE REGRID_A2A_MOD,       ONLY : DO_REGRID_A2A

      USE CMN_SIZE_MOD             ! Size parameters

      ! Arguments
      INTEGER, INTENT(IN)           :: THISMONTH

      ! Local variables
      INTEGER                       :: I, J
      REAL*4                        :: ARRAY(IIPAR,JJPAR,1)
      REAL*8                        :: XTAU, STEPS_PER_YR, FUT_SCL
      REAL*8                        :: STEPS_PER_MON
      REAL*8                        :: FD2D(IIPAR,JJPAR)
      CHARACTER(LEN=255)            :: FILENAME
      CHARACTER(LEN=255)            :: LLFILENAME
      REAL*8, POINTER               :: INGRID (:,:) => NULL()
      REAL*8, TARGET                :: GEN8_1x1(I1x1,J1x1-1)
![eml
      CHARACTER(LEN=  4)            :: CHISTYR
      REAL*4                        :: GENERIC_1x1(I1x1,J1x1-1)
!eml]

      ! Hydrophilic fraction of BLACK CARBON (aka ELEMENTAL CARBON)
      REAL*8, PARAMETER             :: FHB = 0.2d0

      ! Hydrophilic fraction of ORGANIC CARBON 
      REAL*8, PARAMETER             :: FHO = 0.5d0 

      !=================================================================
      ! ANTHRO_CARB_TBOND begins here!
      !=================================================================

      ! Number of emission timesteps per month
      STEPS_PER_MON = ( ( 1440 * NDAYS ( THISMONTH ) ) / GET_TS_EMIS() )

![eml Only if LANTHRO
      IF( LANTHRO ) THEN

         !=================================================================
         ! Read BLACK CARBON (aka ELEMENTAL CARBON) emission from 
         ! anthropogenic sources as tracer #34 in [kg C/month].  
         ! Then convert to [kg C/timestep] and store in ANTH_BLKC.
         !=================================================================
         IF( .not. LHIST ) THEN
            ! Get TAU0 value to index the punch file
            XTAU          = GET_TAU0( THISMONTH, 1, 2000 )   
      
            ! Filename for carbon aerosol from fossil fuel use
            FILENAME = TRIM( DATA_DIR )                         // 
     &                 'carbon_200909/BCOC_TBond_fossil.2000.'  // 
     &                 GET_NAME_EXT_2D() // '.' // GET_RES_EXT()

            ! Echo info
            WRITE( 6, 100 ) TRIM( FILENAME )
 100        FORMAT( '     - ANTHRO_CARB_TBOND: Reading ', a )     

            ! Read BLCK emission
            CALL READ_BPCH2( FILENAME, 'ANTHSRCE', 34, 
     &                       XTAU,      IIPAR,     JJPAR,     
     &                       1,         ARRAY,     QUIET=.TRUE. ) 

            ! Cast to REAL*8 and resize
            CALL TRANSFER_2D( ARRAY(:,:,1), FD2D )
      
         ELSE

            XTAU = GET_TAU0( THISMONTH, 1, GET_HISTYR() )
            WRITE( CHISTYR, '(I4)' ) GET_HISTYR()

            ! Read historical emissions of BC
            FILENAME = TRIM( DATA_DIR_1x1 )                   // 
     &                 'historical_emissions_201203/BCOC/'    //
     &                 'BCOC_anthsrce.'  // CHISTYR           // 
     &                 '.'               // GET_NAME_EXT_2D() // 
     &                 '.1x1'

            ! Echo info
            WRITE( 6, 100 ) TRIM( FILENAME )

            ! Read BLCK emission
            CALL READ_BPCH2( FILENAME, 'ANTHSRCE',   34, 
     &                       XTAU,      I1x1,        J1x1-1,     
     &                       1,         GENERIC_1x1, QUIET=.TRUE. ) 

            ! Cast from REAL*4 to REAL*8
            GEN8_1x1 = GENERIC_1x1

            ! Regrid to current model resolution [kg/yr]
            INGRID  => GEN8_1x1(:,:)
            CALL DO_REGRID_A2A( LLFILENAME, I1x1, J1x1-1, 
     &                          INGRID,     FD2D, IS_MASS=1,
     &                          netCDF=.TRUE.                )

            ! Free pointer
            NULLIFY( INGRID )

         ENDIF ! LHIST
!eml]


!$OMP PARALLEL DO
!$OMP+DEFAULT( SHARED )
!$OMP+PRIVATE( I, J, FUT_SCL )
         DO J = 1, JJPAR
         DO I = 1, IIPAR
         
            ! Hydrophilic BLACK CARBON from anthropogenics [kg C/timestep]
            ANTH_BLKC(I,J,1) =          FHB   * FD2D(I,J) /
     &                         STEPS_PER_MON
         
            ! Hydrophobic BLACK CARBON from anthropogenics [kg C/timestep]
            ANTH_BLKC(I,J,2) = ( 1.d0 - FHB ) * FD2D(I,J) / 
     &                         STEPS_PER_MON

            ! Compute future emissions of BLACK CARBON (if necessary)
            IF ( LFUTURE ) THEN
               FUT_SCL          = GET_FUTURE_SCALE_BCff( I, J )
               ANTH_BLKC(I,J,1) = ANTH_BLKC(I,J,1) * FUT_SCL
               ANTH_BLKC(I,J,2) = ANTH_BLKC(I,J,2) * FUT_SCL
            ENDIF
         ENDDO
         ENDDO
!$OMP END PARALLEL DO

         !=================================================================
         ! Read ORGANIC CARBON from anthropogenic sources as tracer #35
         ! in [kg C/month].  Then Convert to [kg C/timestep] and store in 
         ! ANTH_ORGC.
         !=================================================================
         IF( .not. LHIST ) THEN

            CALL READ_BPCH2( FILENAME, 'ANTHSRCE', 35, 
     &                       XTAU,      IIPAR,     JJPAR,     
     &                       1,         ARRAY,     QUIET=.TRUE. ) 

            ! Cast to REAL*8 and resize
            CALL TRANSFER_2D( ARRAY(:,:,1), FD2D )

         ELSE

            ! Read historical emissions of BC
            CALL READ_BPCH2( FILENAME, 'ANTHSRCE',   35, 
     &                       XTAU,      I1x1,        J1x1-1,     
     &                       1,         GENERIC_1x1, QUIET=.TRUE. ) 

            ! Cast from REAL*4 to REAL*8
            GEN8_1x1 = GENERIC_1x1

            ! Regrid to current model resolution [kg/yr]
            INGRID  => GEN8_1x1(:,:)
            CALL DO_REGRID_A2A( LLFILENAME, I1x1, J1x1-1, 
     &                          INGRID,     FD2D, IS_MASS=1,
     &                          netCDF=.TRUE.                )

            ! Free pointer
            NULLIFY( INGRID )

         ENDIF ! LHIST

!$OMP PARALLEL DO
!$OMP+DEFAULT( SHARED )
!$OMP+PRIVATE( I, J, FUT_SCL )
         DO J = 1, JJPAR
         DO I = 1, IIPAR

            ! Hydrophilic ORGANIC CARBON from anthropogenics [kg C/timestep]
            ANTH_ORGC(I,J,1) =          FHO *   FD2D(I,J) / 
     &                         STEPS_PER_MON

            ! Hydrophobic ORGANIC CARBON from anthropogenics [kgC/timestep]
            ANTH_ORGC(I,J,2) = ( 1.d0 - FHO ) * FD2D(I,J) / 
     &                         STEPS_PER_MON

            ! Compute future emissions of ORGANIC CARBON (if necessary)
            IF ( LFUTURE ) THEN
               FUT_SCL          = GET_FUTURE_SCALE_OCff( I, J )
               ANTH_ORGC(I,J,1) = ANTH_ORGC(I,J,1) * FUT_SCL
               ANTH_ORGC(I,J,2) = ANTH_ORGC(I,J,2) * FUT_SCL
            ENDIF
         ENDDO
         ENDDO
!$OMP END PARALLEL DO

![eml
      ENDIF ! IF LANTHRO
!eml]

      !=================================================================
      ! Read BLACK CARBON (aka ELEMENTAL CARBON) emission from biofuel 
      ! combustion as tracer #34 in [kg C/year].  Then convert to 
      ! [kg C/timestep] and store in BIOF_BLKC.
      !=================================================================

![eml Only if LBIOFUEL
      IF( LBIOFUEL ) THEN

         IF( .not. LHIST ) THEN
            ! Filename
            FILENAME = TRIM( DATA_DIR )                         // 
     &                 'carbon_200909/BCOC_TBond_biofuel.2000.' // 
     &                 GET_NAME_EXT_2D() // '.' // GET_RES_EXT()

            ! Echo info
            WRITE( 6, 100 ) TRIM( FILENAME )

            ! Read data
            CALL READ_BPCH2( FILENAME, 'BIOFSRCE', 34, 
     &                       XTAU,      IIPAR,     JJPAR,
     &                       1,         ARRAY,     QUIET=.TRUE. ) 

            ! Cast to REAL*8 and resize
            CALL TRANSFER_2D( ARRAY(:,:,1), FD2D )

         ELSE
            ! Read historical emissions of BC
            FILENAME = TRIM( DATA_DIR_1x1 )                 // 
     &                 'historical_emissions_201203/BCOC/'  //
     &                 'BCOC_biofuel.' // CHISTYR           // 
     &                 '.'             // GET_NAME_EXT_2D() // 
     &                 '.1x1'

            ! Echo info
            WRITE( 6, 100 ) TRIM( FILENAME )

            ! Read data
            CALL READ_BPCH2( FILENAME, 'BIOFSRCE',   34, 
     &                       XTAU,      I1x1,        J1x1-1,
     &                       1,         GENERIC_1x1, QUIET=.TRUE. ) 

            ! Cast from REAL*4 to REAL*8
            GEN8_1x1 = GENERIC_1x1

            ! Regrid to current model resolution [kg/yr]
            INGRID  => GEN8_1x1(:,:)
            CALL DO_REGRID_A2A( LLFILENAME, I1x1, J1x1-1, 
     &                          INGRID,     FD2D, IS_MASS=1,
     &                          netCDF=.TRUE.                )

            ! Free pointer
            NULLIFY( INGRID )

         ENDIF
!eml]

!$OMP PARALLEL DO
!$OMP+DEFAULT( SHARED )
!$OMP+PRIVATE( I, J, FUT_SCL )
         DO J = 1, JJPAR
         DO I = 1, IIPAR

            ! Hydrophilic BLACK CARBON from biofuels [kg C /timestep]
            BIOF_BLKC(I,J,1) =          FHB *   FD2D(I,J) / 
     &                         STEPS_PER_MON

            ! Hydrophobic BLACK CARBON from biofuels [kg C/timestep]
            BIOF_BLKC(I,J,2) = ( 1.d0 - FHB ) * FD2D(I,J) / 
     &                         STEPS_PER_MON


            ! Compute future emissions of BLACK CARBON (if necessary)
            IF ( LFUTURE ) THEN
               FUT_SCL          = GET_FUTURE_SCALE_BCbf( I, J )
               BIOF_BLKC(I,J,1) = BIOF_BLKC(I,J,1) * FUT_SCL
               BIOF_BLKC(I,J,2) = BIOF_BLKC(I,J,2) * FUT_SCL
            ENDIF
         ENDDO
         ENDDO
!$OMP END PARALLEL DO

         !=================================================================
         ! Read ORGANIC CARBON from biofuel combustion as tracer #35 in
         ! [kg C/year].  Convert to [kg C/timestep] and store in BIOF_BLKC.
         !=================================================================
         IF( .not. LHIST ) THEN
            CALL READ_BPCH2( FILENAME, 'BIOFSRCE', 35, 
     &                       XTAU,      IIPAR,     JJPAR,     
     &                       1,         ARRAY,     QUIET=.TRUE. )

            ! Cast to REAL*8 and resize
            CALL TRANSFER_2D( ARRAY(:,:,1), FD2D )

         ELSE

            CALL READ_BPCH2( FILENAME, 'BIOFSRCE',   35, 
     &                       XTAU,      I1x1,        J1x1-1,     
     &                       1,         GENERIC_1x1, QUIET=.TRUE. )

            ! Cast from REAL*4 to REAL*8
            GEN8_1x1 = GENERIC_1x1

            ! Regrid to current model resolution [kg/yr]
            INGRID  => GEN8_1x1(:,:)
            CALL DO_REGRID_A2A( LLFILENAME, I1x1, J1x1-1, 
     &                          INGRID,     FD2D, IS_MASS=1,
     &                          netCDF=.TRUE.                )

            ! Free pointer
            NULLIFY( INGRID )

         ENDIF ! LHIST

!$OMP PARALLEL DO
!$OMP+DEFAULT( SHARED )
!$OMP+PRIVATE( I, J )
         DO J = 1, JJPAR
         DO I = 1, IIPAR

            ! Hydrophilic ORGANIC CARBON from biofuels [kg C/timestep]
            BIOF_ORGC(I,J,1) =          FHO   * FD2D(I,J) / 
     &                         STEPS_PER_MON

            ! Hydrophobic ORGANIC CARBON from biofuels [kg C/timestep]
            BIOF_ORGC(I,J,2) = ( 1.d0 - FHO ) * FD2D(I,J) / 
     &                         STEPS_PER_MON

            ! Compute future emissions of BLACK CARBON (if necessary)
            IF ( LFUTURE ) THEN
               FUT_SCL          = GET_FUTURE_SCALE_OCbf( I, J )
               BIOF_ORGC(I,J,1) = BIOF_ORGC(I,J,1) * FUT_SCL
                  BIOF_ORGC(I,J,2) = BIOF_ORGC(I,J,2) * FUT_SCL
            ENDIF          
         ENDDO
         ENDDO
!$OMP END PARALLEL DO

![eml
      ENDIF ! IF LBIOFUEL
!eml]

      ! Return to calling program
      END SUBROUTINE ANTHRO_CARB_TBOND

!------------------------------------------------------------------------------

      SUBROUTINE ANTHRO_CARB_COOKE( THISMONTH )
!
!******************************************************************************
!  Subroutine ANTHRO_CARB_COOKE computes monthly mean anthropogenic and 
!  biofuel emissions of BLACK CARBON (aka ELEMENTAL CARBON) and ORGANIC 
!  CARBON.  It also separates these into HYDROPHILIC and HYDROPHOBIC 
!  fractions. (rjp, bmy, 4/2/04, 5/30/06)
!
!  Emissions data comes from the Cooke et al. [1999] inventory and 
!  seasonality imposed by Park et al. [2003].  The data has units of 
!  [kg C/month].  This will be converted to [kg C/timestep] below.
!
!  We also assume that 20% of BC and 50% of OC from anthropogenic 
!  emissions are hydrophilic (soluble) and the rest are hydrophobic.
!
!  NOTES:
!  (1 ) Now references DATA_DIR from "directory_mod.f" (bmy, 7/20/04)
!  (2 ) Now read data from "carbon_200411" subdir of DATA_DIR.  Now only apply
!        Cooke/RJP emissions over the North American region (i.e. the region
!        bounded by indices I1_NA, J1_NA, I2_NA, J2_NA).  (rjp, bmy, 12/1/04)
!  (3 ) Now can read data from both GEOS and GCAP grids (bmy, 8/16/05)
!  (4 ) Now compute future emissions of BC,OC if necessary. (swu, bmy, 5/30/06)
!******************************************************************************
!
      ! References to F90 modules
      USE BPCH2_MOD,            ONLY : GET_NAME_EXT_2D, GET_RES_EXT
      USE BPCH2_MOD,            ONLY : GET_TAU0,        READ_BPCH2
      USE DIRECTORY_MOD,        ONLY : DATA_DIR
      USE FUTURE_EMISSIONS_MOD, ONLY : GET_FUTURE_SCALE_BCbf
      USE FUTURE_EMISSIONS_MOD, ONLY : GET_FUTURE_SCALE_BCff
      USE FUTURE_EMISSIONS_MOD, ONLY : GET_FUTURE_SCALE_OCbf
      USE FUTURE_EMISSIONS_MOD, ONLY : GET_FUTURE_SCALE_OCff
      USE LOGICAL_MOD,          ONLY : LFUTURE
      USE TIME_MOD,             ONLY : GET_TS_EMIS
      USE TRANSFER_MOD,         ONLY : TRANSFER_2D

      USE CMN_SIZE_MOD             ! Size parameters

      ! Arguments
      INTEGER, INTENT(IN)           :: THISMONTH

      ! Local variables
      INTEGER                       :: I, J
      REAL*4                        :: ARRAY(IIPAR,JJPAR,1)
      REAL*8                        :: XTAU, STEPS_PER_MON, FUT_SCL
      REAL*8                        :: FD2D(IIPAR,JJPAR)
      CHARACTER(LEN=255)            :: FILENAME

      ! Hydrophilic fraction of BLACK CARBON aerosol
      REAL*8, PARAMETER             :: FHB = 0.2d0

      ! Hydrophilic fraction of ORGANIC CARBON aerosol
      REAL*8, PARAMETER             :: FHO = 0.5d0

      !=================================================================
      ! ANTHRO_CARB_COOKE begins here!
      !=================================================================

      ! Return if we are running on a nested grid (e.g. China) which
      ! does not cover the North America region (rjp, bmy, 12/1/04)
      IF ( I1_NA + J1_NA + I2_NA + J2_NA == 0 ) RETURN

      ! Number of emission timesteps per month
      STEPS_PER_MON = ( ( 1440 * NDAYS( THISMONTH ) ) / GET_TS_EMIS() )
      
      ! Get TAU0 value to index the punch file
      XTAU = GET_TAU0( THISMONTH, 1, 1998 )

      !=================================================================
      ! Read BLACK CARBON (aka ELEMENTAL CARBON) emission from 
      ! anthropogenic sources as tracer #34 in [kg C/month].  
      ! Then convert to [kg C/timestep] and store in ANTH_BLKC.
      !
      ! The ANTH_BLKC array is initialized with the Bond et al [2004]
      ! emissions in READ_ANTHRO_TBOND on the very first timestep.
      ! Overwrite the contents of ANTH_BLKC over North America below.
      !=================================================================

      ! Filename
      FILENAME = TRIM( DATA_DIR )               //
     &           'carbon_200411/BCOC_anthsrce.' // GET_NAME_EXT_2D() // 
     &           '.'                            // GET_RES_EXT()       

      ! Echo info
      WRITE( 6, 100 ) TRIM( FILENAME )
 100  FORMAT( '     - ANTHRO_CARB_COOKE: Reading ', a )

      ! Read data
      CALL READ_BPCH2( FILENAME, 'ANTHSRCE', 34, 
     &                 XTAU,      IIPAR,     JJPAR,
     &                 1,         ARRAY,     QUIET=.TRUE. ) 

      ! Cast to REAL*8 and resize
      CALL TRANSFER_2D( ARRAY(:,:,1), FD2D )

      DO J = J1_NA, J2_NA
      DO I = I1_NA, I2_NA

         ! Hydrophilic BLACK CARBON from anthropogenics [kg C/timestep]
         ANTH_BLKC(I,J,1) =          FHB   * FD2D(I,J) / STEPS_PER_MON

         ! Hydrophobic BLACK CARBON from anthropogenics [kg C/timestep]
         ANTH_BLKC(I,J,2) = ( 1.d0 - FHB ) * FD2D(I,J) / STEPS_PER_MON

         ! Compute future emissions of BLACK CARBON (if necessary)
         IF ( LFUTURE ) THEN
            FUT_SCL          = GET_FUTURE_SCALE_BCff( I, J )
            ANTH_BLKC(I,J,1) = ANTH_BLKC(I,J,1) * FUT_SCL
            ANTH_BLKC(I,J,2) = ANTH_BLKC(I,J,2) * FUT_SCL
         ENDIF
      ENDDO
      ENDDO

      !=================================================================
      ! Read ORGANIC CARBON from anthropogenic sources as tracer #35
      ! in [kg C/month].  Then Convert to [kg C/timestep] and store in 
      ! ANTH_ORGC.
      ! 
      ! The ANTH_ORGC array is initialized with the Bond et al [2004]
      ! emissions in READ_ANTHRO_TBOND on the very first timestep.
      ! Overwrite the contents of ANTH_ORGC over North America below.
      !=================================================================
      CALL READ_BPCH2( FILENAME, 'ANTHSRCE', 35, 
     &                 XTAU,      IIPAR,     JJPAR,
     &                 1,         ARRAY,     QUIET=.TRUE. ) 

      ! Cast to REAL*8 and resize
      CALL TRANSFER_2D( ARRAY(:,:,1), FD2D )

      DO J = J1_NA, J2_NA
      DO I = I1_NA, I2_NA
         
         ! Hydrophilic ORGANIC CARBON from anthropogenics [kg C/timestep]
         ANTH_ORGC(I,J,1) = FHO * FD2D(I,J) / STEPS_PER_MON

         ! Hydrophobic ORGANIC CARBON from anthropogenics [kg C/timestep]
         ANTH_ORGC(I,J,2) = ( 1.d0 - FHO ) * FD2D(I,J) / STEPS_PER_MON

         ! Compute future emissions of ORGANIC CARBON (if necessary)
         IF ( LFUTURE ) THEN
            FUT_SCL          = GET_FUTURE_SCALE_OCff( I, J )
            ANTH_ORGC(I,J,1) = ANTH_ORGC(I,J,1) * FUT_SCL
            ANTH_ORGC(I,J,2) = ANTH_ORGC(I,J,2) * FUT_SCL
         ENDIF
      ENDDO
      ENDDO

      !=================================================================
      ! Read BLACK CARBON (aka ELEMENTAL CARBON) emission from biofuel 
      ! combustion over Canada and the US as tracer #34 in [kg C/year].  
      ! Then convert to [kg C/timestep] and store in BIOF_BLKC.
      !
      ! Seasonality has been imposed using the heating degree approach 
      ! for year 1998 [Park et al., 2003].
      !
      ! The BIOF_BLKC array is initialized with the Bond et al [2004]
      ! emissions in READ_ANTHRO_TBOND on the very first timestep.
      ! Overwrite the contents of BIOF_BLKC over North America below.
      !=================================================================

      ! Filename
      FILENAME = TRIM( DATA_DIR )              //
     &           'carbon_200411/BCOC_biofuel.' // GET_NAME_EXT_2D() //
     &           '.'                           // GET_RES_EXT()

      ! Echo info
      WRITE( 6, 100 ) TRIM( FILENAME )

      ! Read data
      CALL READ_BPCH2( FILENAME, 'BIOFSRCE', 34, 
     &                 XTAU,      IIPAR,     JJPAR,
     &                 1,         ARRAY,     QUIET=.TRUE. ) 

      ! Cast to REAL*8 and resize
      CALL TRANSFER_2D( ARRAY(:,:,1), FD2D )

      DO J = J1_NA, J2_NA
      DO I = I1_NA, I2_NA
         
         ! Hydrophilic BLACK CARBON from biofuels [kg C/timestep]
         BIOF_BLKC(I,J,1) =          FHB   * FD2D(I,J) / STEPS_PER_MON

         ! Hydrophobic BLACK CARBON from biofuels [kg C/timestep]
         BIOF_BLKC(I,J,2) = ( 1.d0 - FHB ) * FD2D(I,J) / STEPS_PER_MON

         ! Compute future emissions of BLACK CARBON (if necessary)
         IF ( LFUTURE ) THEN
            FUT_SCL          = GET_FUTURE_SCALE_BCbf( I, J )
            BIOF_BLKC(I,J,1) = BIOF_BLKC(I,J,1) * FUT_SCL
            BIOF_BLKC(I,J,2) = BIOF_BLKC(I,J,2) * FUT_SCL
         ENDIF
      ENDDO
      ENDDO

      !=================================================================
      ! Read ORGANIC CARBON emission from biofuel combustion over 
      ! Canada and the US as tracer #35 in [kg C/year].  Then convert 
      ! to [kg C/timestep] and store in BIOF_ORGC.
      !
      ! Seasonality has been imposed using the heating degree approach 
      ! for year 1998 [Park et al., 2003].
      !
      ! The BIOF_ORGC array is initialized with the Bond et al [2004]
      ! emissions in READ_ANTHRO_TBOND on the very first timestep.
      ! Overwrite the contents of BIOF_ORGC over North America below.
      !=================================================================
      CALL READ_BPCH2( FILENAME, 'BIOFSRCE', 35, 
     &                 XTAU,      IIPAR,     JJPAR,     
     &                 1,         ARRAY,     QUIET=.TRUE. ) 

      ! Cast to REAL*8 and resize
      CALL TRANSFER_2D( ARRAY(:,:,1), FD2D )

      DO J = J1_NA, J2_NA
      DO I = I1_NA, I2_NA

         ! Hydrophilic ORGANIC CARBON from biofuels [kg C/timestep]
         BIOF_ORGC(I,J,1) =          FHO   * FD2D(I,J) / STEPS_PER_MON

         ! Hydrophobic ORGANIC CARBON from biofuels [kg C/timestep]
         BIOF_ORGC(I,J,2) = ( 1.d0 - FHO ) * FD2D(I,J) / STEPS_PER_MON

         ! Compute future emissions of BLACK CARBON (if necessary)
         IF ( LFUTURE ) THEN
            FUT_SCL          = GET_FUTURE_SCALE_OCbf( I, J )
            BIOF_ORGC(I,J,1) = BIOF_ORGC(I,J,1) * FUT_SCL
            BIOF_ORGC(I,J,2) = BIOF_ORGC(I,J,2) * FUT_SCL
         ENDIF
      ENDDO
      ENDDO

      ! Return to calling program
      END SUBROUTINE ANTHRO_CARB_COOKE

!------------------------------------------------------------------------------

      SUBROUTINE BIOMASS_CARB_TBOND
!
!******************************************************************************
!  Subroutine BIOMASS_CARB_TBOND computes annual mean biomass burning 
!  emissions of BLACK CARBON (aka ELEMENTAL CARBON) and ORGANIC CARBON.  
!  It also separates these into HYDROPHILIC and HYDROPHOBIC fractions. 
!  (rjp, bmy, 4/2/04, 5/30/06)
!
!  Emissions data comes from the Bond et al [2004] inventory and has units
!  of [kg C/yr].  This will be converted to [kg C/timestep] below.
!
!  We also assume that 20% of BC and 50% of OC from anthropogenic 
!  emissions are hydrophilic (soluble) and the rest are hydrophobic.
!
!  NOTES:
!  (1 ) Now references DATA_DIR from "directory_mod.f" (bmy, 7/20/04)
!  (2 ) Now read data from "carbon_200411" subdir of DATA_DIR (bmy, 11/15/04)
!  (3 ) Now can read from both GEOS and GCAP grids (bmy, 8/16/05)
!  (4 ) Now compute future emissions of BC,OC if necessary (swu, bmy, 5/30/06)
!******************************************************************************
!
      ! References to F90 modules
      USE BPCH2_MOD,            ONLY : GET_NAME_EXT_2D, GET_RES_EXT
      USE BPCH2_MOD,            ONLY : GET_TAU0,        READ_BPCH2
      USE DIRECTORY_MOD,        ONLY : DATA_DIR
      USE FUTURE_EMISSIONS_MOD, ONLY : GET_FUTURE_SCALE_BCbb
      USE FUTURE_EMISSIONS_MOD, ONLY : GET_FUTURE_SCALE_OCbb
      USE LOGICAL_MOD,          ONLY : LFUTURE
      USE TIME_MOD,             ONLY : GET_TS_EMIS
      USE TRANSFER_MOD,         ONLY : TRANSFER_2D

      USE CMN_SIZE_MOD             ! Size parameters 

      ! Local variables
      INTEGER                       :: I, J
      REAL*4                        :: ARRAY(IIPAR,JJPAR,1)
      REAL*8                        :: XTAU, STEPS_PER_YR, FUT_SCL
      REAL*8                        :: FD2D(IIPAR,JJPAR)
      CHARACTER(LEN=255)            :: FILENAME

      ! Hydrophilic fraction of carbonaceous aerosols
      REAL*8, PARAMETER             :: FHB = 0.2d0
      REAL*8, PARAMETER             :: FHO = 0.5d0

      !=================================================================
      ! BIOMASS_CARB_TBOND begins here!
      !=================================================================

      ! Number of emission timesteps per year
      STEPS_PER_YR = ( ( 1440 * 365 ) / GET_TS_EMIS() )

      ! Filename containing biomass emissions
      FILENAME = TRIM( DATA_DIR )                         //
     &           'carbon_200411/BCOC_TBond_biomass.'      // 
     &           GET_NAME_EXT_2D() // '.' // GET_RES_EXT()


      ! Get TAU0 value to index the punch file
      XTAU = GET_TAU0( 1, 1, 2001 )

      ! Echo info
      WRITE( 6, 100 ) TRIM( FILENAME )
 100  FORMAT( '     - BIOMASS_CARB_TBOND: Reading ', a )

      !=================================================================
      ! Read BLACK CARBON (aka ELEMENTAL CARBON) emission from  
      ! biomass burning as tracer #34 in [kg C/year].  Then 
      ! convert to [kg C/timestep] and store in BIOB_BLKC.
      !=================================================================  
      CALL READ_BPCH2( FILENAME, 'BIOBSRCE', 34, 
     &                 XTAU,      IIPAR,     JJPAR,     
     &                 1,         ARRAY,     QUIET=.TRUE. ) 

      ! Cast to REAL*8 and resize
      CALL TRANSFER_2D( ARRAY(:,:,1), FD2D )

!$OMP PARALLEL DO
!$OMP+DEFAULT( SHARED )
!$OMP+PRIVATE( I, J, FUT_SCL )
      DO J = 1, JJPAR
      DO I = 1, IIPAR
         
         ! Hydrophilic BLACK CARBON from biomass [kg C/timestep]
         BIOB_BLKC(I,J,1) =          FHB   * FD2D(I,J) / STEPS_PER_YR

         ! Hydrophobic BLACK CARBON from biomass [kg C/timestep]
         BIOB_BLKC(I,J,2) = ( 1.d0 - FHB ) * FD2D(I,J) / STEPS_PER_YR

         ! Compute future emissions of BLACK CARBON (if necessary)
         IF ( LFUTURE ) THEN
            FUT_SCL          = GET_FUTURE_SCALE_BCbb( I, J )
            BIOB_BLKC(I,J,1) = BIOB_BLKC(I,J,1) * FUT_SCL
            BIOB_BLKC(I,J,2) = BIOB_BLKC(I,J,2) * FUT_SCL
         ENDIF
      ENDDO
      ENDDO
!$OMP END PARALLEL DO

      !=================================================================
      ! Read ORGANIC CARBON from biomass burning as tracer #35 in 
      ! [kg C/year].  Then convert to [kg C/timestep] and store in 
      ! BIOF_BLKC.
      !=================================================================  
      CALL READ_BPCH2( FILENAME, 'BIOBSRCE', 35, 
     &                 XTAU,      IIPAR,     JJPAR,     
     &                 1,         ARRAY,     QUIET=.TRUE. ) 

      ! Cast to REAL*8 and resize
      CALL TRANSFER_2D( ARRAY(:,:,1), FD2D )

!$OMP PARALLEL DO
!$OMP+DEFAULT( SHARED )
!$OMP+PRIVATE( I, J, FUT_SCL )
      DO J = 1, JJPAR
      DO I = 1, IIPAR
         
         ! Hydrophilic ORGANIC CARBON from biomass [kg C/timestep]
         BIOB_ORGC(I,J,1) =          FHO   * FD2D(I,J) / STEPS_PER_YR

         ! Hydrophobic ORGANIC CARBON from biomass [kg C/timestep]
         BIOB_ORGC(I,J,2) = ( 1.d0 - FHO ) * FD2D(I,J) / STEPS_PER_YR

         ! Compute future emissions of ORGANIC CARBON (if necessary)
         IF ( LFUTURE ) THEN
            FUT_SCL          = GET_FUTURE_SCALE_OCbb( I, J )
            BIOB_ORGC(I,J,1) = BIOB_ORGC(I,J,1) * FUT_SCL
            BIOB_ORGC(I,J,2) = BIOB_ORGC(I,J,2) * FUT_SCL
         ENDIF
      ENDDO
      ENDDO
!$OMP END PARALLEL DO
      
      ! Return to calling program
      END SUBROUTINE BIOMASS_CARB_TBOND

!------------------------------------------------------------------------------

      SUBROUTINE BIOMASS_CARB_GEOS
!
!******************************************************************************
!  Subroutine BIOMASS_CARB_GEOS computes monthly mean biomass burning 
!  emissions of BLACK CARBON (aka ELEMENTAL CARBON) and ORGANIC CARBON.  
!  It also separates these into HYDROPHILIC and HYDROPHOBIC fractions. 
!  (rjp, bmy, 4/2/04, 2/19/09)
!
!  Emissions are contained in the BIOMASS array of "biomass_mod.f", and will 
!  contain biomass emissions from either the Duncan et al [2001] inventory or 
!  the GFED2 inventory, depending on the option selected at runtime startup.  
!  BIOMASS has units of [atoms C/cm3/s].  Units will be converted to
!  [kg C/timestep] below. 
!
!  We also assume that 20% of BC and 50% of OC from anthropogenic 
!  emissions are hydrophilic (soluble) and the rest are hydrophobic.
!
!  NOTES:
!  (1 ) Now references DATA_DIR from "directory_mod.f".  Also removed CMN,
!        it's obsolete. (bmy, 7/20/04)
!  (2 ) Now read data from "carbon_200411" subdir of DATA_DIR (bmy, 11/15/04)
!  (3 ) Now read BCPO, OCPO biomass burning data directly from files instead
!        of computing from emission factors. (rjp, bmy, 1/11/05)
!  (4 ) Now can read data for both GEOS and GCAP grids (bmy, 8/16/05)
!  (5 ) Now compute future emissions of BC,OC if necessary (swu, bmy, 5/30/06)
!  (6 ) Now get biomass emissions from the BIOMASS array of "biomass_mod.f",
!        which will contain either GFED2 or default emissions.  Also move
!        file-reading code to gc_biomass_mod.f. (bmy, 9/25/06)
!  (7 ) Prevent seg fault error when LBIOMASS=F (bmy, 11/3/06)
!  (8 ) Now apply future emissions if necessary (hotp, swu, bmy, 2/19/09)
!  01 Mar 2012 - R. Yantosca - Now use GET_AREA_CM2(I,J,L) from grid_mod.F90
!******************************************************************************
!
      ! References to F90 modules
      ! FP: IDBBC and IDBOC are now in tracerid_mod (hotp 7/31/09)
      USE BIOMASS_MOD,  ONLY : BIOMASS!, IDBBC, IDBOC
      USE TRACERID_MOD, ONLY : IDBBC, IDBOC

      USE GRID_MOD,             ONLY : GET_AREA_CM2
      USE LOGICAL_MOD,          ONLY : LBIOMASS, LFUTURE
      USE TIME_MOD,             ONLY : GET_TS_EMIS
      USE TRACER_MOD,           ONLY : XNUMOL
      USE TRACERID_MOD,         ONLY : IDTBCPO,  IDTOCPO
      USE FUTURE_EMISSIONS_MOD, ONLY : GET_FUTURE_SCALE_OCbb
      USE FUTURE_EMISSIONS_MOD, ONLY : GET_FUTURE_SCALE_BCbb

      USE CMN_SIZE_MOD             ! Size parameters

      !-------------------
      ! Local variables
      !-------------------

      ! Hydrophilic fraction of BLACK CARBON
      REAL*8, PARAMETER     :: FHB = 0.2d0

      ! Hydrophilic fraction of ORGANIC CARBON
      REAL*8, PARAMETER     :: FHO = 0.5d0 
                                    
      INTEGER               :: I,       J
      REAL*8                :: A_CM2,   BIOBC,   BIOOC
      REAL*8                :: CONV_BC, CONV_OC, DTSRCE, FUT_SCL
      CHARACTER(LEN=255)    :: BC_FILE, OC_FILE

      !=================================================================
      ! BIOMASS_CARB_GEOS begins here!
      !=================================================================

      ! Emission timestep [s]
      DTSRCE  = 60d0 * GET_TS_EMIS()

      ! Conversion factor for [s * kg/molec]
      CONV_BC = DTSRCE / XNUMOL(IDTBCPO)
      CONV_OC = DTSRCE / XNUMOL(IDTOCPO)

!$OMP PARALLEL DO
!$OMP+DEFAULT( SHARED )
!$OMP+PRIVATE( I, J, BIOBC, BIOOC, A_CM2, FUT_SCL )

      ! Loop over surface boxes
      DO J = 1, JJPAR
      DO I = 1, IIPAR

         ! Grid box area [cm2]
         A_CM2 = GET_AREA_CM2( I, J, 1 )
      
         ! Convert [molec/cm2/s] --> [kg C/timestep]
         IF ( LBIOMASS ) THEN
            BIOBC         = BIOMASS(I,J,IDBBC) * A_CM2 * CONV_BC
            BIOOC         = BIOMASS(I,J,IDBOC) * A_CM2 * CONV_OC
         ELSE
            BIOBC         = 0d0
            BIOOC         = 0d0
         ENDIF

         ! Hydrophilic BLACK CARBON from biomass [kg C/timestep]
         BIOB_BLKC(I,J,1) =          FHB   * BIOBC
      
         ! Hydrophobic BLACK CARBON from biomass [kg C/timestep]
         BIOB_BLKC(I,J,2) = ( 1.D0 - FHB ) * BIOBC

         ! Hydrophilic ORGANIC CARBON from biomass [kg C/timestep]
         BIOB_ORGC(I,J,1) =          FHO   * BIOOC

         ! Hydrophobic ORGANIC CARBON from biomass [kg C/timestep]
         BIOB_ORGC(I,J,2) = ( 1.D0 - FHO ) * BIOOC

         ! Apply future emissions for GCAP (if necessary)
         IF ( LFUTURE ) THEN

            ! Compute future emissions of ORGANIC CARBON
            FUT_SCL          = GET_FUTURE_SCALE_OCbb( I, J )
            BIOB_ORGC(I,J,1) = BIOB_ORGC(I,J,1) * FUT_SCL
            BIOB_ORGC(I,J,2) = BIOB_ORGC(I,J,2) * FUT_SCL

            ! Compute future emissions of BLACK CARBON
            FUT_SCL          = GET_FUTURE_SCALE_BCbb( I, J )
            BIOB_BLKC(I,J,1) = BIOB_BLKC(I,J,1) * FUT_SCL
            BIOB_BLKC(I,J,2) = BIOB_BLKC(I,J,2) * FUT_SCL
         ENDIF 
      ENDDO
      ENDDO
!$OMP END PARALLEL DO  

        ! Return to calling program
        END SUBROUTINE BIOMASS_CARB_GEOS

!------------------------------------------------------------------------------

      SUBROUTINE EMITHIGH( BCSRC, OCSRC )
!
!******************************************************************************
!  Subroutine EMITHIGH mixes tracer completely from the surface to the PBL
!  top. (rjp, bmy, 4/2/04, 1/11/10)
!
!  Arguments as Input:
!  ============================================================================
!  (1 ) BCSRC (REAL*8) : Array which holds Total BC (H-phobic & H-philic)
!  (2 ) OCSRC (REAL*8) : Array which holds Total OC (H-phobic & H-philic)
!
!  NOTES:
!  (1 ) Now also mix ALPH, LIMO, ALCO tracers (rjp, bmy, 7/8/04)
!  (2 ) Now reference STT from "tracer_mod.f" (bmy, 7/20/04)
!  (3 ) Remove references to "dao_mod.f", "pressure_mod.f", and "error_mod.f".
!        Rewrote for computational expediency using routines from
!        "pbl_mix_mod.f".  (bmy, 2/17/05)
!  (4 ) Add emis_save to save surface emissions for non-local PBL scheme. 
!        (lin, 5/29/09)
!  (5 ) Bug fix: EMIS_SAVE should be EMIS_SAVE(I,J,...) instead of
!        EMIS_SAVE(:,:,...) since we are in a parallel loop (bmy, 1/11/10)
!******************************************************************************
!
      ! References to F90 modules
      USE PBL_MIX_MOD,  ONLY  : GET_FRAC_OF_PBL,  GET_PBL_MAX_L
      USE TRACER_MOD,   ONLY  : STT
      USE TRACERID_MOD, ONLY  : IDTBCPI, IDTBCPO, IDTOCPI, IDTOCPO
      USE TRACERID_MOD, ONLY  : IDTALPH, IDTLIMO, IDTALCO
      USE VDIFF_PRE_MOD, ONLY : EMIS_SAVE ! (Lin, 03/31/09)

      USE CMN_SIZE_MOD  ! Size parameters

      ! Arguments
      REAL*8, INTENT(IN) :: BCSRC(IIPAR,JJPAR,2)
      REAL*8, INTENT(IN) :: OCSRC(IIPAR,JJPAR,2)

      ! Local variables
      LOGICAL            :: IS_BCPO, IS_OCPO, IS_BCPI, IS_OCPI
      LOGICAL            :: IS_ALPH, IS_LIMO, IS_ALCO
      INTEGER            :: I,       J,       L,       PBL_MAX
      REAL*8             :: F_OF_PBL

      !=================================================================
      ! EMITHIGH begins here!
      !=================================================================

      ! Define logical flags for expediency
      IS_BCPI = ( IDTBCPI > 0 )
      IS_OCPI = ( IDTOCPI > 0 ) 
      IS_BCPO = ( IDTBCPO > 0 )
      IS_OCPO = ( IDTOCPO > 0 )
      IS_ALPH = ( IDTALPH > 0 )
      IS_LIMO = ( IDTLIMO > 0 )
      IS_ALCO = ( IDTALCO > 0 )

      ! Save surface emis for non-local PBL mixing (vdiff_mod.f) 
      ! (units: kg) (Lin, 06/09/08) 

      IF (LNLPBL) THEN

!$OMP PARALLEL DO DEFAULT( SHARED ) PRIVATE( I, J )
         DO J = 1, JJPAR
         DO I = 1, IIPAR
   
            IF ( IS_BCPI ) EMIS_SAVE(I,J,IDTBCPI) = BCSRC(I,J,1)
            IF ( IS_OCPI ) EMIS_SAVE(I,J,IDTOCPI) = OCSRC(I,J,1)
            IF ( IS_BCPO ) EMIS_SAVE(I,J,IDTBCPO) = BCSRC(I,J,2)
            IF ( IS_OCPO ) EMIS_SAVE(I,J,IDTOCPO) = OCSRC(I,J,2)
            IF ( IS_ALPH ) EMIS_SAVE(I,J,IDTALPH) = BIOG_ALPH(I,J)
            IF ( IS_LIMO ) THEN
               EMIS_SAVE(I,J,IDTLIMO) = BIOG_LIMO(I,J)

               ! lead to too much ORVC_TERP in the 1st layer?
               ORVC_TERP(I,J,1)   = ORVC_TERP(I,J,1) + BIOG_TERP(I,J)
            ENDIF
            IF ( IS_ALCO ) THEN
               EMIS_SAVE(I,J,IDTALCO) = BIOG_ALCO(I,J)

               ! lead to too much ORVC_SESQ in the 1st layer?
               ORVC_SESQ(I,J,1)   = ORVC_SESQ(I,J,1) + BIOG_SESQ(I,J)
            ENDIF
   
         ENDDO
         ENDDO
!$OMP END PARALLEL DO

         RETURN ! we don't need to use below

      ENDIF

      ! Maximum extent of PBL [model levels]
      PBL_MAX = GET_PBL_MAX_L()

      !=================================================================
      ! Partition emissions throughout the boundary layer
      !=================================================================
!$OMP PARALLEL DO
!$OMP+DEFAULT( SHARED )
!$OMP+PRIVATE( I, J, L, F_OF_PBL )
      DO L = 1, PBL_MAX
      DO J = 1, JJPAR
      DO I = 1, IIPAR

         ! Fraction of PBL spanned by grid box (I,J,L) [unitless]
         F_OF_PBL = GET_FRAC_OF_PBL( I, J, L )

         ! Hydrophilic BLACK CARBON
         IF ( IS_BCPI ) THEN
            STT(I,J,L,IDTBCPI) = STT(I,J,L,IDTBCPI) + 
     &                           ( F_OF_PBL * BCSRC(I,J,1) )
         ENDIF

         ! Hydrophilic ORGANIC CARBON
         IF ( IS_OCPI ) THEN
            STT(I,J,L,IDTOCPI) = STT(I,J,L,IDTOCPI) + 
     &                           ( F_OF_PBL * OCSRC(I,J,1) )
         ENDIF
            
         ! Hydrophobic BLACK CARBON
         IF ( IS_BCPO ) THEN
            STT(I,J,L,IDTBCPO) = STT(I,J,L,IDTBCPO) + 
     &                           ( F_OF_PBL * BCSRC(I,J,2) )
         ENDIF

         ! Hydrophobic ORGANIC CARBON
         IF ( IS_OCPO ) THEN
            STT(I,J,L,IDTOCPO) = STT(I,J,L,IDTOCPO) + 
     &                           ( F_OF_PBL * OCSRC(I,J,2) )
         ENDIF

         ! ALPHA-PINENE
         IF ( IS_ALPH ) THEN
            STT(I,J,L,IDTALPH) = STT(I,J,L,IDTALPH) + 
     &                           ( F_OF_PBL * BIOG_ALPH(I,J) )
         ENDIF

         ! LIMONENE
         IF ( IS_LIMO ) THEN
            STT(I,J,L,IDTLIMO) = STT(I,J,L,IDTLIMO) + 
     &                           ( F_OF_PBL * BIOG_LIMO(I,J) )

            ORVC_TERP(I,J,L)   = ORVC_TERP(I,J,L) + 
     &                           ( F_OF_PBL * BIOG_TERP(I,J) )
         ENDIF

         ! ALCOHOL and SESQTERPENE (not a tracer)
         IF ( IS_ALCO ) THEN
            STT(I,J,L,IDTALCO) = STT(I,J,L,IDTALCO) + 
     &                           ( F_OF_PBL * BIOG_ALCO(I,J) )
               
            ORVC_SESQ(I,J,L)   = ORVC_SESQ(I,J,L) + 
     &                           ( F_OF_PBL * BIOG_SESQ(I,J) )
         ENDIF

      ENDDO
      ENDDO
      ENDDO
!$OMP END PARALLEL DO

      ! Return to calling program
      END SUBROUTINE EMITHIGH

!------------------------------------------------------------------------------

      SUBROUTINE OHNO3TIME
!
!******************************************************************************
!  Subroutine OHNO3TIME computes the sum of cosine of the solar zenith
!  angle over a 24 hour day, as well as the total length of daylight. 
!  This is needed to scale the offline OH and NO3 concentrations.
!  (rjp, bmy, 12/16/02, 1/18/05)
!
!  NOTES:
!  (1 ) Copy code from COSSZA directly for now, so that we don't get NaN
!        values.  Figure this out later (rjp, bmy, 1/10/03)
!  (2 ) Now replace XMID(I) with routine GET_XMID from "grid_mod.f".  
!        Now replace RLAT(J) with routine GET_YMID_R from "grid_mod.f". 
!        Removed NTIME, NHMSb from the arg list.  Now use GET_NHMSb,
!        GET_ELAPSED_SEC, GET_TS_CHEM, GET_DAY_OF_YEAR, GET_GMT from 
!        "time_mod.f". (bmy, 3/27/03)
!  (3 ) Now store the peak SUNCOS value for each surface grid box (I,J) in 
!        the COSZM array. (rjp, bmy, 3/30/04)
!  (4 ) Also added parallel loop over grid boxes (bmy, 1/18/05)
!  01 Mar 2012 - R. Yantosca - Now use GET_XMID(I,J,L) from grid_mod.F90
!  01 Mar 2012 - R. Yantosca - Now use GET_YMID_R(I,J,L) from grid_mod.F90
!******************************************************************************
!
      ! References to F90 modules
      USE GRID_MOD, ONLY : GET_XMID,    GET_YMID_R
      USE TIME_MOD, ONLY : GET_NHMSb,   GET_ELAPSED_SEC
      USE TIME_MOD, ONLY : GET_TS_CHEM, GET_DAY_OF_YEAR, GET_GMT

      USE CMN_SIZE_MOD  ! Size parameters
      USE CMN_GCTM_MOD

      ! Local variables
      LOGICAL, SAVE       :: FIRST = .TRUE.
      INTEGER             :: I, IJLOOP, J, L, N, NT, NDYSTEP
      REAL*8              :: A0, A1, A2, A3, B1, B2, B3
      REAL*8              :: LHR0, R, AHR, DEC, TIMLOC, YMID_R
      REAL*8              :: SUNTMP(MAXIJ)
      
      !=================================================================
      ! OHNO3TIME begins here!
      !=================================================================

      !  Solar declination angle (low precision formula, good enough for us):
      A0 = 0.006918
      A1 = 0.399912
      A2 = 0.006758
      A3 = 0.002697
      B1 = 0.070257
      B2 = 0.000907
      B3 = 0.000148
      R  = 2.* PI * float( GET_DAY_OF_YEAR() - 1 ) / 365.

      DEC = A0 - A1*cos(  R) + B1*sin(  R)
     &         - A2*cos(2*R) + B2*sin(2*R)
     &         - A3*cos(3*R) + B3*sin(3*R)

      LHR0 = int(float( GET_NHMSb() )/10000.)

      ! Only do the following at the start of a new day
      IF ( FIRST .or. GET_GMT() < 1e-5 ) THEN 
      
         ! Zero arrays
         TCOSZ(:,:) = 0d0

         ! NDYSTEP is # of chemistry time steps in this day
         NDYSTEP = ( 24 - INT( GET_GMT() ) ) * 60 / GET_TS_CHEM()         

         ! NT is the elapsed time [s] since the beginning of the run
         NT = GET_ELAPSED_SEC()

         ! Loop forward through NDYSTEP "fake" timesteps for this day 
         DO N = 1, NDYSTEP
            
            ! Zero SUNTMP array
            SUNTMP(:) = 0d0

            ! Loop over surface grid boxes
!$OMP PARALLEL DO
!$OMP+DEFAULT( SHARED )
!$OMP+PRIVATE( I, J, YMID_R, IJLOOP, TIMLOC, AHR )
            DO J = 1, JJPAR
            DO I = 1, IIPAR

               ! Grid box latitude center [radians]
               YMID_R = GET_YMID_R( I, J, 1 )

               ! Increment IJLOOP
               IJLOOP = ( (J-1) * IIPAR ) + I
               TIMLOC = real(LHR0) + real(NT)/3600.0 + 
     &                  GET_XMID( I, J, 1 ) / 15.0
         
               DO WHILE (TIMLOC .lt. 0)
                  TIMLOC = TIMLOC + 24.0
               ENDDO

               DO WHILE (TIMLOC .gt. 24.0)
                  TIMLOC = TIMLOC - 24.0
               ENDDO

               AHR = abs(TIMLOC - 12.) * 15.0 * PI_180

            !===========================================================
            ! The cosine of the solar zenith angle (SZA) is given by:
            !     
            !  cos(SZA) = sin(LAT)*sin(DEC) + cos(LAT)*cos(DEC)*cos(AHR) 
            !                   
            ! where LAT = the latitude angle, 
            !       DEC = the solar declination angle,  
            !       AHR = the hour angle, all in radians. 
            !
            ! If SUNCOS < 0, then the sun is below the horizon, and 
            ! therefore does not contribute to any solar heating.  
            !===========================================================

               ! Compute Cos(SZA)
               SUNTMP(IJLOOP) = sin(YMID_R) * sin(DEC) +
     &                          cos(YMID_R) * cos(DEC) * cos(AHR)

               ! TCOSZ is the sum of SUNTMP at location (I,J)
               ! Do not include negative values of SUNTMP
               TCOSZ(I,J) = TCOSZ(I,J) + MAX( SUNTMP(IJLOOP), 0d0 )

            ENDDO
            ENDDO
!$OMP END PARALLEL DO

            ! Increment elapsed time [sec]
            NT = NT + ( GET_TS_CHEM() * 60 )             
         ENDDO

         ! Reset first-time flag
         FIRST = .FALSE.
      ENDIF

      ! Return to calling program
      END SUBROUTINE OHNO3TIME

!------------------------------------------------------------------------------

      FUNCTION GET_OH( I, J, L, State_Met ) RESULT( OH_MOLEC_CM3 )
!
!******************************************************************************
!  Function GET_OH returns OH from SMVGEAR's CSPEC array (for coupled runs)
!  or monthly mean OH (for offline runs).  Imposes a diurnal variation on
!  OH for offline simulations. (bmy, 7/9/04)
!
!  Arguments as Input:
!  ============================================================================
!  (1-3) I, J, L (INTEGER) : Grid box indices for lon, lat, vertical level
!
!  NOTES:
!  (1 ) We assume SETTRACE has been called to define IDOH (bmy, 11/1/02)
!  (2 ) Now use function GET_TS_CHEM from "time_mod.f" (bmy, 3/27/03)
!  (3 ) Now reference inquiry functions from "tracer_mod.f" (bmy, 7/20/04)
!  28 Nov 2012 - R. Yantosca - Replace SUNCOS with State_Met%SUNCOS
!  28 Nov 2012 - R. Yantosca - Add State_Met to the argument list
!******************************************************************************
!
      ! References to F90 modules
      USE CMN_SIZE_MOD
      USE COMODE_MOD,         ONLY : CSPEC, JLOP
      USE ERROR_MOD,          ONLY : ERROR_STOP
      USE GIGC_State_Met_Mod, ONLY : MetState
      USE GLOBAL_OH_MOD,      ONLY : OH
      USE TIME_MOD,           ONLY : GET_TS_CHEM
      USE TRACER_MOD,         ONLY : ITS_A_FULLCHEM_SIM
      USE TRACER_MOD,         ONLY : ITS_AN_AEROSOL_SIM
      USE TRACERID_MOD,       ONLY : IDOH

      ! Arguments
      INTEGER,        INTENT(IN) :: I, J, L
      TYPE(MetState), INTENT(IN) :: State_Met

      ! Local variables
      INTEGER             :: JLOOP
      REAL*8              :: OH_MOLEC_CM3
 
      !=================================================================
      ! GET_OH begins here!
      !=================================================================
      IF ( ITS_A_FULLCHEM_SIM() ) THEN

         !---------------------
         ! Coupled simulation
         !---------------------

         ! JLOOP = SMVGEAR 1-D grid box index
         JLOOP = JLOP(I,J,L)

         ! Take OH from the SMVGEAR array CSPEC
         ! OH is defined only in the troposphere
         IF ( JLOOP > 0 ) THEN
            OH_MOLEC_CM3 = CSPEC(JLOOP,IDOH)
         ELSE
            OH_MOLEC_CM3 = 0d0
         ENDIF

      ELSE IF ( ITS_AN_AEROSOL_SIM() ) THEN

         !---------------------
         ! Offline simulation
         !---------------------

         ! 1-D grid box index for SUNCOS
         JLOOP = ( (J-1) * IIPAR ) + I

         ! Test for sunlight...
         IF ( State_Met%SUNCOS(I,J) > 0d0 .and. TCOSZ(I,J) > 0d0 ) THEN

            ! Impose a diurnal variation on OH during the day
            OH_MOLEC_CM3 = OH(I,J,L)                                *           
     &                     ( State_Met%SUNCOS(I,J) / TCOSZ(I,J) )   *
     &                     ( 1440d0                / GET_TS_CHEM() )

            ! Make sure OH is not negative
            OH_MOLEC_CM3 = MAX( OH_MOLEC_CM3, 0d0 )
               
         ELSE

            ! At night, OH goes to zero
            OH_MOLEC_CM3 = 0d0

         ENDIF

      ELSE

         !---------------------
         ! Invalid sim type!
         !---------------------        
         CALL ERROR_STOP( 'Invalid Simulation Type!', 
     &                    'GET_OH ("carbon_mod.f")' )

      ENDIF

      ! Return to calling program
      END FUNCTION GET_OH

!------------------------------------------------------------------------------

      FUNCTION GET_NO3( I, J, L, State_Met ) RESULT( NO3_MOLEC_CM3 ) 
!
!******************************************************************************
!  Function GET_NO3 returns NO3 from SMVGEAR's CSPEC array (for coupled runs)
!  or monthly mean OH (for offline runs).  For offline runs, the concentration
!  of NO3 is set to zero during the day. (rjp, bmy, 12/16/02, 7/20/04)
!
!  Arguments as Input:
!  ============================================================================
!  (1-3) I, J, L (INTEGER) : Grid box indices for lon, lat, vertical level
!
!  NOTES:
!  (1 ) Now references ERROR_STOP from "error_mod.f".  We also assume that
!        SETTRACE has been called to define IDNO3.  Now also set NO3 to 
!        zero during the day. (rjp, bmy, 12/16/02)
!  (2 ) Now reference inquiry functions from "tracer_mod.f" (bmy, 7/20/04)
!  09 Nov 2012 - M. Payer    - Replaced all met field arrays with State_Met
!                              derived type object
!  28 Nov 2012 - R. Yantosca - Replace SUNCOS with State_Met%SUNCOS
!******************************************************************************
!
      ! References to F90 modules
      USE COMODE_MOD,         ONLY : CSPEC, JLOP
      USE ERROR_MOD,          ONLY : ERROR_STOP
      USE GIGC_State_Met_Mod, ONLY : MetState
      USE GLOBAL_NO3_MOD,     ONLY : NO3
      USE TRACER_MOD,         ONLY : ITS_A_FULLCHEM_SIM
      USE TRACER_MOD,         ONLY : ITS_AN_AEROSOL_SIM
      USE TRACERID_MOD,       ONLY : IDNO3

      USE CMN_SIZE_MOD             ! Size parameters
      USE CMN_MOD                  ! NSRCX

      ! Arguments
      INTEGER,        INTENT(IN)  :: I, J, L
      TYPE(MetState), INTENT(IN)  :: State_Met   ! Meteorology State object

      ! Local variables
      INTEGER                     :: JLOOP
      REAL*8                      :: NO3_MOLEC_CM3
      REAL*8,  PARAMETER          :: XNUMOL_NO3 = 6.022d23 / 62d-3
                              
      ! External functions    
      REAL*8,  EXTERNAL           :: BOXVL

      !=================================================================
      ! GET_NO3 begins here!
      !=================================================================
      IF ( ITS_A_FULLCHEM_SIM() ) THEN

         !----------------------
         ! Fullchem simulation
         !----------------------

         ! 1-D SMVGEAR grid box index
         JLOOP = JLOP(I,J,L)

         ! Take NO3 from the SMVGEAR array CSPEC
         ! NO3 is defined only in the troposphere
         IF ( JLOOP > 0 ) THEN
            NO3_MOLEC_CM3 = CSPEC(JLOOP,IDNO3)
         ELSE
            NO3_MOLEC_CM3 = 0d0
         ENDIF

      ELSE IF ( ITS_AN_AEROSOL_SIM() ) THEN

         !==============================================================  
         ! Offline simulation: Read monthly mean GEOS-CHEM NO3 fields
         ! in [v/v].  Convert these to [molec/cm3] as follows:
         !
         !  vol NO3   moles NO3    kg air     kg NO3/mole NO3
         !  ------- = --------- * -------- * ---------------- =  kg NO3 
         !  vol air   moles air      1        kg air/mole air
         !
         ! And then we convert [kg NO3] to [molec NO3/cm3] by:
         !  
         !  kg NO3   molec NO3   mole NO3     1     molec NO3
         !  ------ * --------- * -------- * ----- = --------- 
         !     1     mole NO3     kg NO3     cm3       cm3
         !          ^                    ^
         !          |____________________|  
         !            this is XNUMOL_NO3
         !
         ! If at nighttime, use the monthly mean NO3 concentration from
         ! the NO3 array of "global_no3_mod.f".  If during the daytime,
         ! set the NO3 concentration to zero.  We don't have to relax to 
         ! the monthly mean concentration every 3 hours (as for HNO3) 
         ! since NO3 has a very short lifetime. (rjp, bmy, 12/16/02) 
         !==============================================================

         ! 1-D grid box index for SUNCOS
         JLOOP = ( (J-1) * IIPAR ) + I

         ! Test if daylight
         IF ( State_Met%SUNCOS(I,J) > 0d0 ) THEN

            ! NO3 goes to zero during the day
            NO3_MOLEC_CM3 = 0d0
              
         ELSE

            ! At night: Get NO3 [v/v] and convert it to [kg]
            NO3_MOLEC_CM3 = NO3(I,J,L) * State_Met%AD(I,J,L) *
     &                      ( 62d0/28.97d0 )

            ! Convert NO3 from [kg] to [molec/cm3]
            NO3_MOLEC_CM3 = NO3_MOLEC_CM3 * XNUMOL_NO3 /
     &                      BOXVL(I,J,L,State_Met)
                     
         ENDIF
            
         ! Make sure NO3 is not negative
         NO3_MOLEC_CM3  = MAX( NO3_MOLEC_CM3, 0d0 )

      ELSE

         !----------------------
         ! Invalid sim type!
         !----------------------       
         CALL ERROR_STOP( 'Invalid Simulation Type!',
     &                    'GET_NO3 ("carbon_mod.f")' )

      ENDIF

      ! Return to calling program
      END FUNCTION GET_NO3

!------------------------------------------------------------------------------

      FUNCTION GET_O3( I, J, L, State_Met ) RESULT( O3_MOLEC_CM3 )
!
!******************************************************************************
!  Function GET_O3 returns monthly mean O3 for offline sulfate aerosol
!  simulations. (bmy, 12/16/02, 7/20/04)
!
!  Arguments as Input:
!  ============================================================================
!  (1-3) I, J, L   (INTEGER) : Grid box indices for lon, lat, vertical level
!
!  NOTES:
!  (1 ) We assume SETTRACE has been called to define IDO3. (bmy, 12/16/02)
!  (2 ) Now reference inquiry functions from "tracer_mod.f" (bmy, 7/20/04)
!  (3 ) Now reference XNUMOLAIR from "tracer_mod.f" (bmy, 10/20/05)
!  09 Nov 2012 - M. Payer    - Replaced all met field arrays with State_Met
!                              derived type object
!  28 Nov 2012 - R. Yantosca - Replace SUNCOS with State_Met%SUNCOS
!******************************************************************************
!
      ! References to F90 modules
      USE COMODE_MOD,         ONLY : CSPEC, JLOP, VOLUME
      USE ERROR_MOD,          ONLY : ERROR_STOP
      USE GIGC_State_Met_Mod, ONLY : MetState
      USE GLOBAL_O3_MOD,      ONLY : O3
      USE TIME_MOD,           ONLY : GET_TS_CHEM
      USE TRACER_MOD,         ONLY : ITS_A_FULLCHEM_SIM
      USE TRACER_MOD,         ONLY : ITS_AN_AEROSOL_SIM
      USE TRACER_MOD,         ONLY : XNUMOLAIR
      USE TRACERID_MOD,       ONLY : IDO3

      USE CMN_SIZE_MOD             ! Size parameters

      ! Arguments
      INTEGER,        INTENT(IN) :: I, J, L
      TYPE(MetState), INTENT(IN) :: State_Met   ! Meteorology State object

      ! Local variables
      INTEGER                    :: JLOOP
      REAL*8                     :: O3_MOLEC_CM3
      REAL*8,  PARAMETER         :: XNUMOL_O3 = 6.022d23 / 48d-3
                               
      ! External functions     
      REAL*8,  EXTERNAL          :: BOXVL

      !=================================================================
      ! GET_O3 begins here!
      !=================================================================
      IF ( ITS_A_FULLCHEM_SIM() ) THEN

         !--------------------
         ! Coupled simulation
         !--------------------

         ! JLOOP = SMVGEAR 1-D grid box index
         JLOOP = JLOP(I,J,L)

         ! Get O3 from CSPEC [molec/cm3]
         ! O3 data will only be defined below the tropopause
         IF ( JLOOP  > 0 ) THEN
            O3_MOLEC_CM3 = CSPEC(JLOOP,IDO3)
         ELSE
            O3_MOLEC_CM3 = 0d0
         ENDIF
         
      ELSE IF ( ITS_AN_AEROSOL_SIM() ) THEN

         !--------------------
         ! Offline simulation
         !--------------------

         ! Get O3 [v/v] for this gridbox & month
         ! O3 data will only be defined below the tropopause
         IF ( L <= LLTROP ) THEN

            ! Get O3 [v/v] and convert it to [kg]
            O3_MOLEC_CM3 = O3(I,J,L) * State_Met%AD(I,J,L) *
     &                     ( 48d0/28.97d0 )
               
            ! Convert O3 from [kg] to [molec/cm3]
            O3_MOLEC_CM3 = O3_MOLEC_CM3 * XNUMOL_O3 /
     &                     BOXVL(I,J,L,State_Met)
         ELSE
            O3_MOLEC_CM3 = 0d0
         ENDIF

         ! 1-D grid box index for SUNCOS
         JLOOP = ( (J-1) * IIPAR ) + I

         ! Test for sunlight...
         IF ( State_Met%SUNCOS(I,J) > 0d0 .and. TCOSZ(I,J) > 0d0 ) THEN

            ! Impose a diurnal variation on OH during the day
            O3_MOLEC_CM3 = O3_MOLEC_CM3                             *        
     &                     ( State_Met%SUNCOS(I,J) / TCOSZ(I,J) )   *
     &                     ( 1440d0                / GET_TS_CHEM() )

            ! Make sure OH is not negative
            O3_MOLEC_CM3 = MAX( O3_MOLEC_CM3, 0d0 )

         ELSE
            O3_MOLEC_CM3 = 0d0
         ENDIF

      ELSE

         !--------------------
         ! Invalid sim type!
         !--------------------
         CALL ERROR_STOP( 'Invalid Simulation Type!', 
     &                     'GET_O3 ("carbon_mod.f")' )

      ENDIF

      ! Return to calling program
      END FUNCTION GET_O3

!------------------------------------------------------------------------------

      FUNCTION GET_DARO2( I, J, L, NOX, JHC ) RESULT( DARO2 )
!
!******************************************************************************
!  Function GET_DARO2 returns the amount of aromatic peroxy radical that 
!  reacted with HO2 or NO during the last chemistry timestep. (dkh, 11/10/06)  
!
!  Arguments as Input:
!  ============================================================================
!  (1-3) I, J, L (INTEGER) : Grid box indices for lon, lat, vertical level
!
!
!  NOTES:
!******************************************************************************
!
      ! References to F90 modules
      USE COMODE_MOD,    ONLY : CSPEC, JLOP, VOLUME
      USE ERROR_MOD,     ONLY : ERROR_STOP
      USE TRACER_MOD,    ONLY : ITS_A_FULLCHEM_SIM, ITS_AN_AEROSOL_SIM
      USE TRACER_MOD,    ONLY : TRACER_COEFF
      USE TRACER_MOD,    ONLY : XNUMOL
      USE TRACERID_MOD,  ONLY : IDTBENZ, IDTTOLU, IDTXYLE

      USE CMN_SIZE_MOD      ! Size parameters
      USE COMODE_LOOP_MOD      ! ILx
      USE CMN_O3_MOD        ! XNUMOL

      ! Arguments
      INTEGER, INTENT(IN)    :: I, J, L, NOX, JHC

      ! Function returns 
      REAL*8                 :: DARO2

      ! Local variables
      INTEGER                :: JLOOP, ILARO2, IDTAROM
      REAL*8                 :: ARO2CARB

      !=================================================================
      ! GET_DARO2 begins here!
      !=================================================================
      !print*, ' get DARO2'
      DARO2 = 0d0

      IF ( ITS_A_FULLCHEM_SIM() ) THEN

         !--------------------
         ! Coupled simulation
         !--------------------

         ! Get 1-D index from current 3-D position
         JLOOP = JLOP(I,J,L)

         ! Test if we are in the troposphere
         IF ( JLOOP > 0 ) THEN

            ! Get information on the 
            ! specified type of aromatic peroxy radical
            ! Benzene
            IF    ( JHC == 7 ) THEN

               ! Loss due to NO2 corresponds to high NOX experiments
               ! (NOX = 1) while loss due to HO2 corresponds to 
               ! low NOX experiments (NOX = 2). 
               IF ( NOX == 1 ) THEN
                  ILARO2 = ILBRO2N
               ELSEIF ( NOX == 2 ) THEN
                  ILARO2 = ILBRO2H
               ELSE
                  CALL ERROR_STOP('Bad NOX', 'GET_DARO2')
               ENDIF

               ! kg C of ARO2 / kg ARO2
               ! dkh ARMv4 (hotp 7/31/2008)
               !ARO2CARB = 0.5669d0 ! = 6*12/(6*12+3*16+7)
               ARO2CARB = 0.4528d0 ! = 6*12/(6*12+5*16+7)

               ! Tracer index of the parent aromatic
               IDTAROM = IDTBENZ

            ! Toluene
            ELSEIF ( JHC == 8 ) THEN

               IF ( NOX == 1 ) THEN
                  ILARO2 = ILTRO2N
               ELSEIF ( NOX == 2 ) THEN
                  ILARO2 = ILTRO2H
               ELSE
                  CALL ERROR_STOP('Bad NOX', 'GET_DARO2')
               ENDIF

               ! kg C of ARO2 / kg ARO2
               ! dkh ARMv4 (hotp 7/31/2008)
               !ARO2CARB = 0.5874 ! = 7*12/(7*12+3*16+11)  ! This was wrong for 2 reasons
               !ARO2CARB = 0.5957d0 ! = 7*12/(7*12+3*16+9) ! <-- just change 11 to 9
               !ARO2CARB = 0.48d0 ! = 7*12/(7*12+5*16+11)  ! <-- just change 3*16 to 5*16
               ARO2CARB = 0.4855d0 ! = 7*12/(7*12+5*16+9)  ! <-- change both


               ! Tracer index of the parent aromatic
               IDTAROM = IDTTOLU

            ! XYLENE
            ELSEIF ( JHC == 9 ) THEN

               IF ( NOX == 1 ) THEN
                  ILARO2 = ILXRO2N
               ELSEIF ( NOX == 2 ) THEN
                  ILARO2 = ILXRO2H
               ELSE
                  CALL ERROR_STOP('Bad NOX', 'GET_DARO2')
               ENDIF

               ! kg C of ARO2 / kg ARO2
               ! dkh ARMv4 (hotp 7/31/2008)
               !ARO2CARB = 0.6194d0 ! = 8*12/(8*12+3*16+11)
               ARO2CARB = 0.5134d0 ! = 8*12/(8*12+3*16+11)
               ! comments on above are bad (hotp 7/22/09)
               ! ARO2CARB for XYL is = 8*12/(8*12+5*16+11) (hotp 7/22/09)

               ! Tracer index of the parent aromatic
               IDTAROM = IDTXYLE

            ELSE

               CALL ERROR_STOP('Bad JHC', 'GET_DAR2')

            ENDIF


            !-----------------------------------------------------------
            ! Get DARO2 from CSPEC [molec/cm3] and 
            ! convert to [kg ARO2 / box]
            ! 
            ! CSPEC             : molec ARO2 (lost to HO2 or NO ) / cm3
            ! XNUMOL            : atom C / kg C of ARO2
            ! TRACER_COEFF      : atom C / molec ARO2
            ! VOLUME            : cm3 / box
            ! ARO2CARB          : kg C of ARO2 / kg ARO2
            ! 
            ! where we use XNUMOL and TRACER_COEFF for the parent aromatic
            ! hydrocarbon, Arom, because:
            !   atom  C / molec ARO2  = atom C / molec AROM
            !   kg C of ARO2 / atom C = kg C of AROM / atom C
            !-----------------------------------------------------------

            DARO2 = CSPEC(JLOOP,ILARO2)
     &            * VOLUME(JLOOP)
     &            * TRACER_COEFF(IDTAROM,1)
     &            / ( XNUMOL(IDTAROM) * ARO2CARB )

         ELSE

            ! Otherwise set DOH=0
            DARO2 = 0d0

         ENDIF

      ELSE IF ( ITS_AN_AEROSOL_SIM() ) THEN

         !--------------------
         ! Offline simulation
         !--------------------   

         ! Not supported yet for
         ! offline aerosol simulations, set DOH=0
         DARO2 = 0d0

      ELSE

         !--------------------
         ! Invalid sim type!
         !--------------------
         CALL ERROR_STOP( 'Invalid simulation type!',
     &                    'GET_DARO2 ("carbon_mod.f")' )

      ENDIF

      ! Return to calling program
      END FUNCTION GET_DARO2

!------------------------------------------------------------------------------

      FUNCTION GET_DOH( I, J, L ) RESULT( DOH )
!
!******************************************************************************
!  Function GET_DOH returns the amount of isoprene [kg] that has reacted with 
!  OH during the last chemistry time step. (dkh, bmy, 6/01/06)  
!
!  Arguments as Input:
!  ============================================================================
!  (1-3) I, J, L (INTEGER) : Grid box indices for lon, lat, vertical level
!
!
!  NOTES:
!******************************************************************************
!
      ! References to F90 modules
      USE COMODE_MOD,    ONLY : CSPEC, JLOP, VOLUME
      USE ERROR_MOD,     ONLY : ERROR_STOP
      USE TRACER_MOD,    ONLY : ITS_A_FULLCHEM_SIM, ITS_AN_AEROSOL_SIM
      USE TRACER_MOD,    ONLY : XNUMOL,             TRACER_COEFF
      USE TRACERID_MOD,  ONLY : IDTISOP

      USE CMN_SIZE_MOD      ! Size parameters
      USE COMODE_LOOP_MOD      ! ILISOPOH   (dkh, 05/29/06)  

      ! Arguments
      INTEGER, INTENT(IN)    :: I, J, L

      ! Function returns 
      REAL*8                 :: DOH

      ! Local variables
      INTEGER                :: JLOOP

      !=================================================================
      ! GET_DOH begins here!
      !=================================================================

      IF ( ITS_A_FULLCHEM_SIM() ) THEN

         !--------------------
         ! Coupled simulation
         !--------------------

         ! Get 1-D index from current 3-D position
         JLOOP = JLOP(I,J,L)

         ! Test if we are in the troposphere
         IF ( JLOOP > 0 ) THEN 
 
            !-----------------------------------------------------------
            ! Get DOH from CSPEC [molec/cm3] and 
            ! convert to [kg C isop / box]
            ! 
            ! CSPEC(JLOOP,ILISOPOH)    : molec isop (lost to OH) / cm3
            !  XNUMOL(IDTISOP)         : atom C / kg C isop
            !  TRACER_COEFF(IDTISOP,1) : atom C / molec isop
            !  VOLUME                  : cm3 / box
            !-----------------------------------------------------------
            DOH = CSPEC(JLOOP,ILISOPOH)   * 
     &            VOLUME(JLOOP)           * 
     &            TRACER_COEFF(IDTISOP,1) / 
     &            XNUMOL(IDTISOP) 
 
         ELSE

            ! Otherwise set DOH=0
            DOH = 0d0
 
         ENDIF

      ELSE IF ( ITS_AN_AEROSOL_SIM() ) THEN

         !--------------------
         ! Offline simulation
         !--------------------   

         ! ISOP from OH not is yet supported for
         ! offline aerosol simulations, set DOH=0
         DOH = 0d0

      ELSE

         !--------------------
         ! Invalid sim type!
         !--------------------
         CALL ERROR_STOP( 'Invalid simulation type!', 
     &                    'GET_DOH ("carbon_mod.f")' )

      ENDIF 

      ! Return to calling program
      END FUNCTION GET_DOH

!------------------------------------------------------------------------------

      SUBROUTINE GET_VCLDF( State_Met )
!
!******************************************************************************
!  Subroutine GET_VCLDF computes the volume cloud fraction for SO2 chemistry.
!  (rjp, bdf, bmy, 9/23/02)
!
!  References:
!  ============================================================================
!  (1) Sundqvist et al. [1989]
!
!  NOTES:
!  (1 ) Copied from 'sulfate_mod.f' for cloud uptake of GLYX and MGLY (tmf, 2/26/07)
!  14 Jan 2011 - R. Yantosca - Return if VCLDF is not allocated
!  09 Nov 2012 - M. Payer    - Replaced all met field arrays with State_Met
!                              derived type object
!******************************************************************************
!
      ! References to F90 modules 
      USE GIGC_State_Met_Mod, ONLY : MetState
      USE PRESSURE_MOD,       ONLY : GET_PCENTER, GET_PEDGE

      USE CMN_SIZE_MOD             ! Size parameters

      ! Arguments
      TYPE(MetState), INTENT(IN)  :: State_Met   ! Meteorology State object

      ! Local variables
      INTEGER                     :: I,    J,    L
      REAL*8                      :: PRES, PSFC, RH2, R0, B0
                                 
      ! Parameters               
      REAL*8,  PARAMETER          :: ZRT = 0.60d0, ZRS = 0.99d0
		
      !=================================================================
      ! GET_VCLDF begins here!
      !=================================================================

      ! Exit if we VCLDF is not allocated.  We will now get the cloud
      ! fraction from the GEOS-5 or MERRA met fields. (skim, bmy, 1/14/10)
      IF ( .not. ALLOCATED( VCLDF ) ) RETURN

!$OMP PARALLEL DO
!$OMP+DEFAULT( SHARED )
!$OMP+PRIVATE( I, J, L, PSFC, PRES, RH2, R0, B0 )
      DO L = 1, LLTROP
      DO J = 1, JJPAR 
      DO I = 1, IIPAR
	
         ! Surface pressure
         PSFC = GET_PEDGE(I,J,1)

         ! Pressure at the center of the grid box
         PRES = GET_PCENTER(I,J,L)

         ! RH (from "dao_mod.f") is relative humidity [%]
         ! Convert to fraction and store in RH2
         RH2  = State_Met%RH(I,J,L) * 1.0d-2

         ! Terms from Sundqvist ???
         R0   = ZRT + ( ZRS - ZRT ) * EXP( 1d0 - ( PSFC / PRES )**2.5 )
         B0   = ( RH2 - R0 ) / ( 1d0 - R0 )
	   
         ! Force B0 into the range 0-1
         IF ( RH2 < R0  ) B0 = 0d0
         IF ( B0  > 1d0 ) B0 = 1d0

         ! Volume cloud fraction
         VCLDF(I,J,L) = 1d0 - SQRT( 1d0 - B0 )

      ENDDO
      ENDDO
      ENDDO
!$OMP END PARALLEL DO

      ! Return to calling program
      END SUBROUTINE GET_VCLDF

!------------------------------------------------------------------------------

      FUNCTION GET_LWC( T ) RESULT( LWC )
!
!******************************************************************************
!  Function GET_LWC returns the cloud liquid water content [g H2O/m3 air] at a 
!  GEOS-CHEM grid box as a function of temperature. (rjp, bmy, 10/31/02, 
!  1/14/03)
!
!  Arguments as Input:
!  ============================================================================
!  (1 ) T (REAL*8) : Temperature value at a GEOS-CHEM grid box [K]
!
!  NOTES:
!  (1 ) Copied from 'sulfate_mod.f' for cloud uptake of GLYX and MGLY (tmf, 2/26/07)
!  18 Jan 2011 - R. Yantosca - Updated comments
!******************************************************************************
!
      ! Arguments
      REAL*8, INTENT(IN) :: T

      ! Function value
      REAL*8             :: LWC

      !=================================================================
      ! GET_LWC begins here!
      !=================================================================

      ! Compute Liquid water content in [g/m3]
      IF ( T > 293d0 ) THEN
         LWC = 0.2d0

      ELSE IF ( T >= 280.d0 .AND. T <= 293.d0 ) THEN
         LWC = 0.32d0 - 0.0060d0 * ( T - 273.D0 ) 
 
      ELSE IF ( T >= 248.d0 .AND. T < 280.d0 ) THEN
         LWC = 0.23d0 + 0.0065d0 * ( T - 273.D0 )

      ELSE IF ( T < 248.d0 ) THEN
         LWC = 0.07d0

      ENDIF

      ! Return to calling program
      END FUNCTION GET_LWC

!------------------------------------------------------------------------------

      SUBROUTINE SOAG_CLOUD( State_Met )
!
!******************************************************************************
!  Subroutine SOAG_CLOUD produces SOAG from GLYX during a cloud event.
!  Mimics the SO2 -> SO4 process from 'sulfate_mod.f'.  (tmf, 2/26/07)
!
!  Procedure:
!  ============================================================================
!  (1 ) 
!
!  NOTES:
!  (1 ) SOAG (SOA product of GLYX is produced at existing hydrophilic aerosol
!        surface. (tmf, 2/26/07)
!  (2 ) Assume marine and continental cloud droplet size (tmf, 2/26/07)
!  14 Jan 2011 - R. Yantosca - Now compute cloud fraction and liquid water
!                              content directly from GEOS-5 & MERRA met fields
!  09 Nov 2012 - M. Payer    - Replaced all met field arrays with State_Met
!                              derived type object
!******************************************************************************
!
      ! Reference to diagnostic arrays
      USE DAO_MOD,            ONLY : IS_LAND     ! True if sfc grid box is land
      USE DIAG_MOD,           ONLY : AD07_SOAGM
      USE GIGC_State_Met_Mod, ONLY : MetState
      USE TIME_MOD,           ONLY : GET_TS_CHEM
      USE TROPOPAUSE_MOD,     ONLY : ITS_IN_THE_STRAT
      USE TRACER_MOD,         ONLY : STT
      USE TRACERID_MOD,       ONLY : IDTGLYX, IDTSOAG

      USE CMN_SIZE_MOD             ! Size parameters
      USE CMN_DIAG_MOD             ! ND44, ND07, LD07

      ! Arguments
      TYPE(MetState), INTENT(IN)  :: State_Met   ! Meteorology State object

      ! Local variables
      INTEGER           :: I, J, L
      REAL*8            :: DTCHEM    ! Chemistry time step [s]
      REAL*8            :: XAIRM     ! Air mass [kg/box]
      REAL*8            :: XAIRM3    ! Air volume [m3]
      REAL*8            :: XGASM     ! Gas mass before uptake [kg]
      REAL*8            :: XGASC     ! Gas conc before uptake [molec/cm3]
      REAL*8            :: XGASMIX   ! Gas mixing ratio [v/v]
      REAL*8            :: XCLDR     ! Cloud droplet radius [cm]
      REAL*8            :: XDF       ! Gas-phase diffusivity [cm2/s]
      REAL*8            :: XMS       ! Mean molecular speed [cm/s] 
      REAL*8            :: XKT       ! Phase-transfer coefficient [1/s]
      REAL*8            :: XTEMP     ! Temperature [K]
      REAL*8            :: XDELTAC   ! Potential max change of gas conc due 
                                     !  to cloud chemistry [molecules/cm3]
      REAL*8            :: XUPTKMAX  ! Potential max uptake of gas by cloud [kg]
      REAL*8            :: XUPTK     ! Actual uptake of gas by cloud [kg]
                                     !  XUPTK <= STT( I, J, L, IDTGLYX )
      REAL*8            :: FC        ! Cloud fraction by volume [unitless]
      REAL*8            :: LWC       ! Liquid water content [g/m3]

      ! Parameters
      REAL*8, PARAMETER :: XCLDR_CONT =  6.d-4 ! Cloud droplet radius in
                                               !  continental warm clouds [cm]
      REAL*8, PARAMETER :: XCLDR_MARI = 10.d-4 ! Cloud droplet radius in marine
                                               !  warm clouds [cm]
      REAL*8, PARAMETER :: XMW = 58.d0         ! Molec wt of glyoxal [g/mole]
      REAL*8, PARAMETER :: XNAVO = 6.023d23    ! Avogadro's number
      REAL*8, PARAMETER :: MINDAT = 1.d-20     ! Minimum GLYX mixing ratio to
                                               !  calculate cloud uptake
      REAL*8, PARAMETER :: XGAMMA = 2.9d-3     ! Uptake coefficient (Assume
                                               !  XGAMMA = 2.9d-3 following
                                               ! Liggio et al., 2005)

      !=================================================================
      ! SOAG_CLOUD
      !=================================================================

      ! DTCHEM is the chemistry timestep in seconds
      DTCHEM = GET_TS_CHEM() * 60d0

      ! Loop over tropospheric grid boxes
      DO L = 1, LLTROP  
      DO J = 1, JJPAR
      DO I = 1, IIPAR

         ! Skip stratospheric boxes
         IF ( ITS_IN_THE_STRAT( I, J, L, State_Met ) ) CYCLE

         ! initialize for safety
         XUPTKMAX = 0d0
         XUPTK    = 0d0

         ! Get temperature
         XTEMP   = State_Met%T( I, J, L )

         ! Get air mass  [kg/box]
         XAIRM   = State_Met%AD( I, J, L  )

         ! Get air volumne [m3]
         XAIRM3  = State_Met%AIRVOL( I, J, L )

         ! Get gas mass at grid box [kg]
         XGASM   = STT( I, J, L, IDTGLYX )

         ! Get gas concentration at grid box [molec/cm3]
         XGASC   = XGASM / (XMW*1.d-3) * XNAVO / (XAIRM3*1.d6) 

         ! GET gas mixing ratio [v/v]
         XGASMIX = XGASM / XMW / ( XAIRM / 28.97d0 )

#if   defined( GEOS_5 ) || defined( MERRA ) || defined( GEOS_57 )

         !---------------------------------------------
         ! GEOS-5/MERRA: Get LWC, FC from met fields
         ! (skim, bmy, 1/14/11)
         !---------------------------------------------

         ! Get cloud fraction from met fields
         FC      = State_Met%CLDF(L,I,J)

         ! Get liquid water content within cloud [g/m3] directly from met
         ! Units: [kg H2O/kg air] * [kg air/m3] * [1000 g/kg] = [g H2O/m3]
         LWC     = State_Met%QL(I,J,L) * State_Met%AIRDEN(L,I,J) * 1d3

         !%%% NOTE: Someone should investigate effect of dividing LWC by the
         !%%% cloud fraction, as is done in sulfate_mod.f (bmy, 5/27/11)

#else
         !---------------------------------------------
         ! Otherwise, compute FC, LWC as before
         !---------------------------------------------

         ! Volume cloud fraction (Sundqvist et al 1989) [unitless]
         FC      = VCLDF(I,J,L)

         ! Liquid water content in cloudy area of grid box [g/m3]
         LWC     = GET_LWC( XTEMP ) * FC

#endif

         !==============================================================
         ! If (1) there is cloud, (2) there is GLYX present, and 
         ! (3) the T > -15 C, then compute cloud uptake
         !==============================================================
         IF ( ( FC     > 0.d0   )  .AND. 
     &        ( XGASMIX > MINDAT )  .AND. 
     &        ( XTEMP   > 258.0  ) ) THEN

            IF ( IS_LAND( I, J, State_Met ) ) THEN
               XCLDR = XCLDR_CONT     ! Continental cloud droplet radius  [m]
            ELSE
               XCLDR = XCLDR_MARI     ! Marine cloud droplet radius  [m]
            ENDIF

            !---------------------------------------
            ! Gas phase diffusivity [cm2/s]       [Lim et al., 2005 Eq. (4)]
            !---------------------------------------
            XDF = 1.9d0 * (XMW**(-0.667))

            !---------------------------------------
            ! Mean molecular speed [cm/s]         [Lim et al., 2005 Eq. (5)]
            !  XMS = SQRT( ( 8 * Boltzmann const * Temperature * N_Avogadro  ) / 
            !              ( pi * molecular weight [g/mole] ) )
            !      = SQRT( 2.117d8 * Temperature / molecular weight )
            !---------------------------------------
            XMS = SQRT( 2.117d8 * XTEMP / XMW )

            !---------------------------------------
            ! Phase transfer coeff [1/s]          [Lim et al., 2005 Eq. (3)] 
            ! XGAMMA = ALPHA, XGAMMA = 2.9d-3 following Liggio et al., 2005
            !---------------------------------------
            XKT = 1.d0 / ( ( XCLDR * XCLDR / 3.d0 / XDF ) + 
     &                     ( 4.d0 * XCLDR / 3.d0 / XMS / XGAMMA ) )

            !---------------------------------------
            ! Maximum potential change in concentration [molecules/cm3]   [Lim et al., 2005 Eq. (1)]
            !---------------------------------------
            XDELTAC = LWC * XKT * XGASC * DTCHEM

            !---------------------------------------
            ! Maximum potential uptake of gas mass [kg/box]
            !---------------------------------------
            XUPTKMAX = XDELTAC * 1.d6 / XNAVO * XMW * 1.d-3 * XAIRM3

            !---------------------------------------
            ! However, the mass of gas being absorbed by aerosol 
            !  cannot exceed the original amount of gas XGASM
            !---------------------------------------
            XUPTK  = MIN( XUPTKMAX, XGASM )
            
            ! Update GLYX in the STT array
            STT( I, J, L, IDTGLYX ) = STT( I, J, L, IDTGLYX ) -
     &                                XUPTK

            ! Update SOAG in the STT array
            STT( I, J, L, IDTSOAG ) = STT( I, J, L, IDTSOAG ) + 
     &                                XUPTK

            !==============================================================
            ! ND07 diagnostic: SOAG from GLYX in cloud [kg/timestep]
            !==============================================================
            IF ( ND07 > 0 .and. L <= LD07 ) THEN
               AD07_SOAGM(I,J,L,3) = AD07_SOAGM(I,J,L,3) + XUPTK
            ENDIF


         ENDIF    ! End of IN CLOUD criteria

      ENDDO
      ENDDO
      ENDDO

      ! Return to calling program 
      END SUBROUTINE SOAG_CLOUD

!------------------------------------------------------------------------------

      SUBROUTINE SOAM_CLOUD( State_Met )
!
!******************************************************************************
!  Subroutine SOAM_CLOUD produces SOAM from MGLY during a cloud event.
!  Mimics the SO2 -> SO4 process from 'sulfate_mod.f'.  (tmf, 2/26/07)
!
!  Procedure:
!  ============================================================================
!  (1 ) 
!
!  NOTES:
!  (1 ) SOAM (SOA product of MGLY is produced at existing hydrophilic aerosol
!        surface. (tmf, 2/26/07)
!  (2 ) Assume typical marine and continental cloud droplet size (tmf, 2/26/07)
!  09 Nov 2012 - M. Payer    - Replaced all met field arrays with State_Met
!                              derived type object
!******************************************************************************
!
      ! Reference to diagnostic arrays
      USE DAO_MOD,            ONLY : IS_LAND     ! True if sfc grid box is land
      USE DIAG_MOD,           ONLY : AD07_SOAGM
      USE GIGC_State_Met_Mod, ONLY : MetState
      USE TIME_MOD,           ONLY : GET_TS_CHEM
      USE TROPOPAUSE_MOD,     ONLY : ITS_IN_THE_STRAT
      USE TRACER_MOD,         ONLY : STT
      USE TRACERID_MOD,       ONLY : IDTMGLY, IDTSOAM

      USE CMN_SIZE_MOD             ! Size parameters
      USE CMN_DIAG_MOD             ! ND44, ND07, LD07

      !Arguments
      TYPE(MetState), INTENT(IN)  :: State_Met   ! Meteorology State object

      ! Local variables
      INTEGER           :: I, J, L
      REAL*8            :: DTCHEM    ! Chemistry time step [s]
      REAL*8            :: XAIRM     ! Air mass [kg/box]
      REAL*8            :: XAIRM3    ! Air volume [m3]
      REAL*8            :: XGASM     ! Gas mass before uptake [kg]
      REAL*8            :: XGASC     ! Gas conc before uptake [molec/cm3]
      REAL*8            :: XGASMIX   ! Gas mixing ratio [v/v]
      REAL*8            :: XCLDR     ! Cloud droplet radius [cm]
      REAL*8            :: XDF       ! Gas-phase diffusivity [cm2/s]
      REAL*8            :: XMS       ! Mean molecular speed [cm/s] 
      REAL*8            :: XKT       ! Phase-transfer coefficient [1/s]
      REAL*8            :: XTEMP     ! Temperature [K]
      REAL*8            :: XDELTAC   ! Potential max change of gas conc due
                                     !  to cloud chemistry [molecules/cm3]
      REAL*8            :: XUPTKMAX  ! Potential max uptake of gas by cloud [kg]
      REAL*8            :: XUPTK     ! Actual uptake of gas by cloud [kg]
                                     !  XUPTK <= STT( I, J, L, IDTGLYX )
      REAL*8            :: FC        ! Cloud fraction by volume [unitless]
      REAL*8            :: LWC       ! Liquid water content [g/m3]

      ! Parameters
      REAL*8, PARAMETER :: XCLDR_CONT =  6.d-4 ! Cloud droplet radius in
                                               !  continental warm clouds [cm]
      REAL*8, PARAMETER :: XCLDR_MARI = 10.d-4 ! Cloud droplet radius in marine
                                               !  warm clouds [cm]
      REAL*8, PARAMETER :: XMW = 72.d0         ! Molec wt of methylglyoxal
                                               !  [g/mole]
      REAL*8, PARAMETER :: XNAVO = 6.023d23    ! Avogadro's number
      REAL*8, PARAMETER :: MINDAT = 1.d-20     ! Minimum GLYX mixing ratio to
                                               !  calculate cloud uptake
      REAL*8, PARAMETER :: XGAMMA = 2.9d-3     ! Uptake coefficient (Assume
                                               !  XGAMMA = 2.9d-3 following
                                               !  Liggio et al., 2005)

      !=================================================================
      ! SOAG_CLOUD
      !=================================================================

      ! DTCHEM is the chemistry timestep in seconds
      DTCHEM = GET_TS_CHEM() * 60d0

      ! Loop over tropospheric grid boxes
      DO L = 1, LLTROP  
      DO J = 1, JJPAR
      DO I = 1, IIPAR

         ! Skip stratospheric boxes
         IF ( ITS_IN_THE_STRAT( I, J, L, State_Met ) ) CYCLE

         ! initialize for safety
         XUPTKMAX = 0d0
         XUPTK    = 0d0

         ! Get temperature
         XTEMP   = State_Met%T( I, J, L )

         ! Get air mass  [kg/box]
         XAIRM   = State_Met%AD( I, J, L  )

         ! Get air volumne [m3]
         XAIRM3  = State_Met%AIRVOL( I, J, L )

         ! Get gas mass at grid box [kg]
         XGASM   = STT( I, J, L, IDTMGLY )

         ! Get gas concentration at grid box [molec/cm3]
         XGASC   = XGASM / (XMW*1.d-3) * XNAVO / (XAIRM3*1.d6) 

         ! GET gas mixing ratio [v/v]
         XGASMIX = XGASM / XMW / ( XAIRM / 28.97d0 )

#if   defined( GEOS_5 ) || defined( MERRA ) || defined( GEOS_57 )

         !---------------------------------------------
         ! GEOS-5/MERRA: Get LWC, FC from met fields
         ! (skim, bmy, 1/14/11)
         !---------------------------------------------

         ! Get cloud fraction from met fields [unitless]
         FC      = State_Met%CLDF(L,I,J)

         ! Get liquid water content within cloud [g/m3] directly from met
         ! Units: [kg H2O/kg air] * [kg air/m3] * [1000 g/kg] = [g H2O/m3]
         LWC     = State_Met%QL(I,J,L) * State_Met%AIRDEN(L,I,J) * 1d3

#else
         !---------------------------------------------
         ! Otherwise, compute FC, LWC as before
         !---------------------------------------------

         ! Volume cloud fraction (Sundqvist et al 1989) [unitless]
         FC      = VCLDF(I,J,L)

         ! Liquid water content in cloudy area of grid box [g/m3]
         LWC     = GET_LWC( XTEMP ) * FC

#endif

         !==============================================================
         ! If (1) there is cloud, (2) there is MGLY present, and 
         ! (3) the T > -15 C, then compute cloud uptake
         !==============================================================
         IF ( ( FC     > 0.d0   )  .AND. 
     &        ( XGASMIX > MINDAT )  .AND. 
     &        ( XTEMP   > 258.0  ) ) THEN

            IF ( IS_LAND( I, J, State_Met ) ) THEN
               XCLDR = XCLDR_CONT     ! Continental cloud droplet radius  [m]
            ELSE
               XCLDR = XCLDR_MARI     ! Marine cloud droplet radius  [m]
            ENDIF

            !---------------------------------------
            ! Gas phase diffusivity [cm2/s]       [Lim et al., 2005 Eq. (4)]
            !---------------------------------------
            XDF = 1.9d0 * (XMW**(-0.667))

            !---------------------------------------
            ! Mean molecular speed [cm/s]         [Lim et al., 2005 Eq. (5)]
            !  XMS = SQRT( ( 8 * Boltzmann const * Temperature * N_Avogadro  ) / 
            !              ( pi * molecular weight [g/mole] ) )
            !      = SQRT( 2.117d8 * Temperature / molecular weight )
            !---------------------------------------
            XMS = SQRT( 2.117d8 * XTEMP / XMW )

            !---------------------------------------
            ! Phase transfer coeff [1/s]          [Lim et al., 2005 Eq. (3)] 
            ! XGAMMA = ALPHA, XGAMMA = 2.9d-3 following Liggio et al., 2005
            !---------------------------------------
            XKT = 1.d0 / ( ( XCLDR * XCLDR / 3.d0 / XDF ) + 
     &                     ( 4.d0 * XCLDR / 3.d0 / XMS / XGAMMA ) )

            !---------------------------------------
            ! Maximum potential change in concentration [molecules/cm3]
            !   [Lim et al., 2005 Eq. (1)]
            !---------------------------------------
            XDELTAC = LWC * XKT * XGASC * DTCHEM

            !---------------------------------------
            ! Maximum potential uptake of gas mass [kg/box]
            !---------------------------------------
            XUPTKMAX = XDELTAC * 1.d6 / XNAVO * XMW * 1.d-3 * XAIRM3

            !---------------------------------------
            ! However, the mass of gas being absorbed by aerosol 
            !  cannot exceed the original amount of gas XGASM
            !---------------------------------------
            XUPTK  = MIN( XUPTKMAX, XGASM )
            
            ! Update MGLY in the STT array
            STT( I, J, L, IDTMGLY ) = STT( I, J, L, IDTMGLY ) -
     &                                XUPTK

            ! Update SOAM in the STT array
            STT( I, J, L, IDTSOAM ) = STT( I, J, L, IDTSOAM ) + 
     &                                XUPTK

            !==============================================================
            ! ND07 diagnostic: SOAM from MGLY in cloud [kg/timestep]
            !==============================================================
            IF ( ND07 > 0 .and. L <= LD07 ) THEN
               AD07_SOAGM(I,J,L,4) = AD07_SOAGM(I,J,L,4) + XUPTK
            ENDIF


         ENDIF    ! End of IN CLOUD criteria

      ENDDO
      ENDDO
      ENDDO

      ! Return to calling program 
      END SUBROUTINE SOAM_CLOUD

!------------------------------------------------------------------------------


! use soaprod_mod.f
!      SUBROUTINE WRITE_GPROD_APROD( YYYYMMDD, HHMMSS, TAU )
!!
!!******************************************************************************
!!  Subroutine WRITE_GPROD_APROD writes the SOA quantities GPROD and APROD to 
!!  disk at the start of a new diagnostic interval. (tmf, havala, bmy, 2/6/07)
!!
!!  Arguments as Input:
!!  ============================================================================
!!  (1 ) YYYYMMDD (INTEGER) : YYYY/MM/DD value at which to write file
!!  (2 ) HHMMSS   (INTEGER) : hh:mm:ss value at which to write file
!!  (3 ) TAU      (REAL*8 ) : TAU value corresponding to YYYYMMDD, HHMMSS
!!
!!  NOTES:
!!******************************************************************************
!!
!      ! References to F90 modules
!      USE BPCH2_MOD,  ONLY : BPCH2,         GET_MODELNAME
!      USE BPCH2_MOD,  ONLY : GET_HALFPOLAR, OPEN_BPCH2_FOR_WRITE
!      USE GRID_MOD,   ONLY : GET_XOFFSET,   GET_YOFFSET
!      USE TIME_MOD,   ONLY : EXPAND_DATE
!
!      USE CMN_SIZE_MOD   ! Size parameters
!
!      ! Arguments
!      INTEGER, INTENT(IN) :: YYYYMMDD, HHMMSS
!      REAL*8,  INTENT(IN) :: TAU
!
!      ! Local variables
!      INTEGER             :: HALFPOLAR
!      INTEGER, PARAMETER  :: CENTER180 = 1
!      INTEGER             :: I0, IPR, IU_FILE, J0, JHC, N
!      REAL*4              :: LONRES,   LATRES
!      REAL*4              :: ARRAY(IIPAR,JJPAR,LLPAR)
!      CHARACTER(LEN=20)   :: MODELNAME
!      CHARACTER(LEN=40)   :: CATEGORY
!      CHARACTER(LEN=40)   :: UNIT     
!      CHARACTER(LEN=40)   :: RESERVED = ''
!      CHARACTER(LEN=80)   :: TITLE 
!      CHARACTER(LEN=255)  :: FILENAME
!
!      !=================================================================
!      ! WRITE_GPROD_APROD begins here
!      !=================================================================
!      
!      ! Define variables for binary punch file
!      FILENAME  = 'restart_gprod_aprod.YYYYMMDDhh'
!      TITLE     = 'GEOS-Chem SOA restart file: GPROD & APROD'
!      UNIT      = 'kg/kg'
!      LONRES    = DISIZE
!      LATRES    = DJSIZE
!      MODELNAME = GET_MODELNAME()
!      HALFPOLAR = GET_HALFPOLAR()
!      I0        = GET_XOFFSET( GLOBAL=.TRUE. )
!      J0        = GET_YOFFSET( GLOBAL=.TRUE. )
!      
!      ! Replace date & time tokens in FILENAME
!      CALL EXPAND_DATE( FILENAME, YYYYMMDD, HHMMSS )
!
!      ! Open restart file for output
!      CALL OPEN_BPCH2_FOR_WRITE( IU_FILE, FILENAME, TITLE )
!
!      ! Loop over VOC classes and products
!      DO JHC = 1, MHC 
!      DO IPR = 1, NPROD
!
!         ! Tracer number
!         N = ( JHC - 1 ) * NPROD + IPR
!
!         !----------------------
!         ! Write GPROD to file
!         !----------------------
!         
!         ! Initialize
!         CATEGORY = 'IJ-GPROD'
!         ARRAY    = GPROD(:,:,:,IPR,JHC)
!
!         ! Write to disk
!         CALL BPCH2( IU_FILE,   MODELNAME, LONRES,   LATRES,    
!     &               HALFPOLAR, CENTER180, CATEGORY, N,
!     &               UNIT,      TAU,       TAU,      RESERVED,   
!     &               IIPAR,     JJPAR,     LLPAR,    I0+1,            
!     &               J0+1,      1,         ARRAY )
!
!         !----------------------
!         ! Write APROD to file 
!         !----------------------
!
!         ! Initialize
!         CATEGORY = 'IJ-APROD'
!         ARRAY    = APROD(:,:,:,IPR,JHC)
!
!         ! Write to disk
!         CALL BPCH2( IU_FILE,   MODELNAME, LONRES,   LATRES,    
!     &               HALFPOLAR, CENTER180, CATEGORY, N,
!     &               UNIT,      TAU,       TAU,      RESERVED,   
!     &               IIPAR,     JJPAR,     LLPAR,    I0+1,            
!     &               J0+1,      1,         ARRAY )
!
!      ENDDO
!      ENDDO
!
!      ! Close file
!      CLOSE( IU_FILE )
!
!      ! Return to calling program
!      END SUBROUTINE WRITE_GPROD_APROD
!
!!------------------------------------------------------------------------------!
!
!      SUBROUTINE READ_GPROD_APROD( YYYYMMDD, HHMMSS, TAU )
!!
!!******************************************************************************
!!  Subroutine READ_GPROD_APROD writes the SOA quantities GPROD and APROD from 
!!  disk at the start of a new diagnostic interval. (tmf, havala, bmy, 2/6/07)
!!
!!  Arguments as Input:
!!  ============================================================================
!!  (1 ) YYYYMMDD (INTEGER) : YYYY/MM/DD value at which to write file
!!  (2 ) HHMMSS   (INTEGER) : hh:mm:ss value at which to write file
!!  (3 ) TAU      (REAL*8 ) : TAU value corresponding to YYYYMMDD, HHMMSS
!!
!!  NOTES:
!!******************************************************************************
!!
!      ! References to F90 modules
!      USE BPCH2_MOD,  ONLY : READ_BPCH2
!      USE FILE_MOD,   ONLY : IU_FILE
!      USE TIME_MOD,   ONLY : EXPAND_DATE
!
!      USE CMN_SIZE_MOD   ! Size parameters      
!
!      ! Arguments
!      INTEGER, INTENT(IN) :: YYYYMMDD, HHMMSS
!      REAL*8,  INTENT(IN) :: TAU
!
!      ! Local variables
!      INTEGER             :: IPR, JHC, N
!      REAL*4              :: ARRAY(IIPAR,JJPAR,LLPAR)
!      CHARACTER(LEN=255)  :: FILENAME
!
!      !=================================================================
!      ! READ_GPROD_APROD begins here!
!      !=================================================================
!
!      ! File name
!      FILENAME = 'restart_gprod_aprod.YYYYMMDDhh'
!
!      ! Replace date & time tokens in FILENAME
!      CALL EXPAND_DATE( FILENAME, YYYYMMDD, HHMMSS )
!
!      ! Loop over VOC classes and products
!      DO JHC = 1, MHC 
!      DO IPR = 1, NPROD
!
!         ! Tracer number
!         N = ( JHC - 1 ) * NPROD + IPR
!
!         !-----------------------
!         ! Read GPROD from file
!         !-----------------------
!
!         ! Read data
!         CALL READ_BPCH2( FILENAME, 'IJ-GPROD', N, 
!     &                    TAU,       IIPAR,     JJPAR,     
!     &                    LLPAR,     ARRAY,     QUIET=.TRUE. ) 
!
!         ! Cast to REAL*8
!         GPROD(:,:,:,IPR,JHC) = ARRAY
!
!         !-----------------------
!         ! Read APROD from file
!         !-----------------------
!
!         ! Read data
!         CALL READ_BPCH2( FILENAME, 'IJ-APROD', N, 
!     &                    TAU,       IIPAR,     JJPAR,     
!     &                    LLPAR,     ARRAY,     QUIET=.TRUE. ) 
!
!         ! Cast to REAL*8
!         APROD(:,:,:,IPR,JHC) = ARRAY
!
!      ENDDO
!      ENDDO
!
!      ! Return to calling program
!      END SUBROUTINE READ_GPROD_APROD
!
!------------------------------------------------------------------------------

      SUBROUTINE INIT_CARBON
!
!******************************************************************************
!  Subroutine INIT_CARBON initializes all module arrays. 
!  (rjp, bmy, 4/1/04, 12/19/09)
!
!  NOTES:
!  (1 ) Also added arrays for secondary organic aerosols (rjp, bmy, 7/8/04)
!  (2 ) Remove reference to CMN, it's obsolete (bmy, 7/20/04)
!  (3 ) Now reference LSOA from "logical_mod.f" not CMN_SETUP.  Now call
!        GET_BOUNDING_BOX from "grid_mod.f" to compute the indices I1_NA,
!        I2_NA, J1_NA, J2_NA which define the N. America region. (bmy, 12/1/04)
!  (4 ) Now call READ_GPROD_APROD to read GPROD & APROD from disk. 
!        (tmf, havala, bmy, 2/6/07)
!  (5 ) Now set I1_NA, I2_NA, J1_NA, J2_NA appropriately for both 1 x 1 and
!        0.5 x 0.666 nested grids (yxw, dan, bmy, 11/6/08)
!  (6 ) Now set parameters for NESTED_EU grid (amv, bmy, 12/19/09)
!  14 Jan 2011 - R. Yantosca - If we are using GEOS-5 or MERRA met, then get
!                              the cloud fraction directly from the met fields.
!  01 Mar 2012 - R. Yantosca - Now use GET_BOUNDING_BOX from grid_mod.F90
!******************************************************************************
!
      ! References to F90 modules
      USE ERROR_MOD,    ONLY : ALLOC_ERR, ERROR_STOP
      USE GRID_MOD,     ONLY : GET_BOUNDING_BOX
      USE LOGICAL_MOD,  ONLY : LCHEM,     LSOA 
      USE TIME_MOD,     ONLY : GET_NYMDb, GET_NHMSb, GET_TAUb
      USE TRACERID_MOD, ONLY : IDTSOA5

      USE CMN_SIZE_MOD  ! Size parameters
!
! !LOCAL VARIABLES:
!
      LOGICAL, SAVE :: IS_INIT = .FALSE.
      INTEGER       :: AS, INDICES(4), YYYYMMDD, HHMMSS
      REAL*8        :: COORDS(4), TAU

      !=================================================================
      ! INIT_CARBON begins here!
      !=================================================================
      
      ! Return if we already allocated arrays
      IF ( IS_INIT ) RETURN

      ALLOCATE( ANTH_BLKC( IIPAR, JJPAR, 2 ), STAT=AS )
      IF ( AS /= 0 ) CALL ALLOC_ERR( 'ANTH_BLKC' )
      ANTH_BLKC = 0d0

      ALLOCATE( ANTH_ORGC( IIPAR, JJPAR, 2 ), STAT=AS )
      IF ( AS /= 0 ) CALL ALLOC_ERR( 'ANTH_ORGC' )
      ANTH_ORGC = 0d0

      ALLOCATE( BIOB_BLKC( IIPAR, JJPAR, 2 ), STAT=AS )
      IF ( AS /= 0 ) CALL ALLOC_ERR( 'BIOB_BLKC' )
      BIOB_BLKC = 0d0

      ALLOCATE( BIOB_ORGC( IIPAR, JJPAR, 2 ), STAT=AS )
      IF ( AS /= 0 ) CALL ALLOC_ERR( 'BIOB_ORGC' )
      BIOB_ORGC = 0d0

      ALLOCATE( BIOF_BLKC( IIPAR, JJPAR, 2 ), STAT=AS )
      IF ( AS /= 0 ) CALL ALLOC_ERR( 'BIOF_BLKC' )
      BIOF_BLKC = 0d0

      ALLOCATE( BIOF_ORGC( IIPAR, JJPAR, 2 ), STAT=AS )
      IF ( AS /= 0 ) CALL ALLOC_ERR( 'BIOF_ORGC' )
      BIOF_ORGC = 0d0

      ALLOCATE( TERP_ORGC( IIPAR, JJPAR ), STAT=AS )
      IF ( AS /= 0 ) CALL ALLOC_ERR( 'TERP_ORGC' )
      TERP_ORGC = 0d0

      ALLOCATE( BCCONV( IIPAR, JJPAR, LLPAR ), STAT=AS )
      IF ( AS /= 0 ) CALL ALLOC_ERR( 'BCCONV' )
      BCCONV = 0d0

      ALLOCATE( OCCONV( IIPAR, JJPAR, LLPAR ), STAT=AS )
      IF ( AS /= 0 ) CALL ALLOC_ERR( 'OCCONV' )
      OCCONV = 0d0

      !=================================================================
      ! These only have to be allocated if we are
      ! reading in monthly/8-day/3-hr mean biomass burning
      !=================================================================
      IF ( .not. USE_BOND_BIOBURN ) THEN

         ALLOCATE( EF_BLKC( IIPAR, JJPAR ), STAT=AS )
         IF ( AS /= 0 ) CALL ALLOC_ERR( 'EF_BLKC' )
         EF_BLKC = 0d0

         ALLOCATE( EF_ORGC( IIPAR, JJPAR ), STAT=AS )
         IF ( AS /= 0 ) CALL ALLOC_ERR( 'EF_ORGC' )
         EF_ORGC = 0d0

      ENDIF

      !=================================================================
      ! SOA arrays only have to be allocated if LSOA = T
      !=================================================================
      IF ( LSOA ) THEN

         ALLOCATE( BIOG_ALPH( IIPAR, JJPAR ), STAT=AS )
         IF ( AS /= 0 ) CALL ALLOC_ERR( 'BIOG_ALPH' )
         BIOG_ALPH = 0d0

         ALLOCATE( BIOG_LIMO( IIPAR, JJPAR ), STAT=AS )
         IF ( AS /= 0 ) CALL ALLOC_ERR( 'BIOG_LIMO' )
         BIOG_LIMO = 0d0

         ALLOCATE( BIOG_ALCO( IIPAR, JJPAR ), STAT=AS )
         IF ( AS /= 0 ) CALL ALLOC_ERR( 'BIOG_ALCO' )
         BIOG_ALCO = 0d0

         ALLOCATE( BIOG_TERP( IIPAR, JJPAR ), STAT=AS )
         IF ( AS /= 0 ) CALL ALLOC_ERR( 'BIOG_TERP' )
         BIOG_TERP = 0d0

         ALLOCATE( BIOG_SESQ( IIPAR, JJPAR ), STAT=AS )
         IF ( AS /= 0 ) CALL ALLOC_ERR( 'BIOG_SESQ' )
         BIOG_SESQ = 0d0

         ALLOCATE( DIUR_ORVC( IIPAR, JJPAR ), STAT=AS )
         IF ( AS /= 0 ) CALL ALLOC_ERR( 'DIUR_ORVC' )
         DIUR_ORVC = 0d0

         ALLOCATE( GEIA_ORVC( IIPAR, JJPAR ), STAT=AS )
         IF ( AS /= 0 ) CALL ALLOC_ERR( 'GEIA_ORVC' )
         GEIA_ORVC = 0d0

         ALLOCATE( TCOSZ( IIPAR, JJPAR ), STAT=AS )
         IF ( AS /= 0 ) CALL ALLOC_ERR( 'TCOSZ' )
         TCOSZ = 0d0

         ALLOCATE( ORVC_TERP( IIPAR, JJPAR, LLPAR ), STAT=AS )
         IF ( AS /= 0 ) CALL ALLOC_ERR( 'ORVC_TERP' )
         ORVC_TERP = 0d0

         ALLOCATE( ORVC_SESQ( IIPAR, JJPAR, LLPAR ), STAT=AS )
         IF ( AS /= 0 ) CALL ALLOC_ERR( 'ORVC_SESQ' )
         ORVC_SESQ = 0d0

#if   !defined( GEOS_5 ) && !defined( MERRA ) && !defined( GEOS_57 )
         ! If we are using GEOS-5 or MERRA met, then get the cloud fraction 
         ! directly from the met fields.  (skim, bmy, 1/14/10)
         ALLOCATE( VCLDF( IIPAR, JJPAR, LLTROP ), STAT=AS )
         IF ( AS /= 0 ) CALL ALLOC_ERR( 'VCLDF' )

         VCLDF = 0d0
#endif

! move to soaprod_mod.f (dkh, 11/09/06)  
!         ALLOCATE( GPROD( IIPAR, JJPAR, LLPAR, NPROD, MHC ), STAT=AS )
!         IF ( AS /= 0 ) CALL ALLOC_ERR( 'GPROD' )
!         GPROD = 0D0
!
!         ALLOCATE( APROD( IIPAR, JJPAR, LLPAR, NPROD, MHC ), STAT=AS )
!         IF ( AS /= 0 ) CALL ALLOC_ERR( 'APROD' )
!         APROD = 0D0

         ! diagnostic  (dkh, 11/11/06) 
         ALLOCATE( GLOB_DARO2( IIPAR, JJPAR, LLPAR,2,3), STAT=AS )
         IF ( AS /= 0 ) CALL ALLOC_ERR( 'GLOB_DARO2' )
         GLOB_DARO2 = 0d0

         !--------------------------------------------------------------
         ! Read GPROD and APROD from disk from the last simulation
         ! NOTE: do this here after GPROD, APROD are allocated!
         !--------------------------------------------------------------

!         IF ( LCHEM ) THEN 
!
!            ! Get time values at start of the run
!            YYYYMMDD = GET_NYMDb()
!            HHMMSS   = GET_NHMSb()
!            TAU      = GET_TAUb()
!
!            ! Read GPROD, APROD from restart file
!            CALL READ_GPROD_APROD( YYYYMMDD, HHMMSS, TAU )
!         ENDIF
      ENDIF

      !=================================================================
      ! Compute indices which define the N. America region so that we 
      ! can overwrite T. Bond emissions w/ Cooke/RJP emissions 
      !=================================================================

#if   defined( NESTED_NA )
      ! For 1x1 N. America nested grid: set indices to grid extent
      I1_NA = 1
      J1_NA = 1
      I2_NA = IIPAR
      J2_NA = JJPAR

#elif defined( NESTED_CH )
      ! For China nested grids: we don't cover N. America region
      ! Setting these to zero will turn off Cooke/RJP emissions
      I1_NA = 0
      J1_NA = 0
      I2_NA = 0
      J2_NA = 0

#elif defined ( SEAC4RS )
      ! For SEAC4RS nested grid: we don't cover N. America region
      ! Setting these to zero will turn off Cooke/RJP emissions
      I1_NA = 0
      J1_NA = 0
      I2_NA = 0
      J2_NA = 0

#elif defined( NESTED_EU )
      ! For EU nested grid: we don't cover N. America region
      ! Setting these to zero will turn off Cooke/RJP emissions
      I1_NA = 0
      J1_NA = 0
      I2_NA = 0
      J2_NA = 0

#else

      ! Definition of the N. American bounding box
      ! with LL corner (10N,165W) and UR corner (90N,40W)
      !            Lon_LL  Lat_LL  Lon_UR  Lat_UR
#if defined( DEVEL )

      I1_NA = 0
      J1_NA = 0
      I2_NA = 0
      J2_NA = 0

#else

      ! Definition of the N. American bounding box
      ! with LL corner (10N,165W) and UR corner (90N,40W)
      !            Lon_LL  Lat_LL  Lon_UR  Lat_UR
      COORDS = (/ -165d0,  10d0,  -40d0,   90d0  /)
      
      ! Get the indices corresponding to the lon/lat values in COORDS
      CALL GET_BOUNDING_BOX( 1, IIPAR, 1, JJPAR, 1, COORDS, INDICES )

      ! Copy values from INDEX array to scalars
      I1_NA = INDICES(1)
      J1_NA = INDICES(2)
      I2_NA = INDICES(3)
      J2_NA = INDICES(4)

#endif
#endif
              
      ! Reset IS_INIT before exiting
      IS_INIT = .TRUE.

      ! Return to calling program
      END SUBROUTINE INIT_CARBON

!------------------------------------------------------------------------------

      SUBROUTINE CLEANUP_CARBON
!
!******************************************************************************
!  Subroutine CLEANUP_CARBON deallocates all module arrays 
!  (rjp, bmy, 4/1/04, 7/8/04)
!
!  NOTES:
!  (1 ) Now deallocate arrays for secondary organic aerosols (rjp, bmy, 7/8/04)
!******************************************************************************
!
      !=================================================================
      ! CLEANUP_CARBON begins here!
      !=================================================================
      IF ( ALLOCATED( ANTH_BLKC ) ) DEALLOCATE( ANTH_BLKC )
      IF ( ALLOCATED( ANTH_ORGC ) ) DEALLOCATE( ANTH_ORGC )
      IF ( ALLOCATED( BIOB_BLKC ) ) DEALLOCATE( BIOB_BLKC )
      IF ( ALLOCATED( BIOB_ORGC ) ) DEALLOCATE( BIOB_ORGC )
      IF ( ALLOCATED( BIOF_BLKC ) ) DEALLOCATE( BIOF_BLKC )
      IF ( ALLOCATED( BIOF_ORGC ) ) DEALLOCATE( BIOF_ORGC )
      IF ( ALLOCATED( TERP_ORGC ) ) DEALLOCATE( TERP_ORGC )
      IF ( ALLOCATED( BCCONV    ) ) DEALLOCATE( BCCONV    )
      IF ( ALLOCATED( OCCONV    ) ) DEALLOCATE( OCCONV    )
      IF ( ALLOCATED( EF_BLKC   ) ) DEALLOCATE( EF_BLKC   )
      IF ( ALLOCATED( EF_ORGC   ) ) DEALLOCATE( EF_ORGC   )
      IF ( ALLOCATED( BIOG_ALPH ) ) DEALLOCATE( BIOG_ALPH )
      IF ( ALLOCATED( BIOG_LIMO ) ) DEALLOCATE( BIOG_LIMO )
      IF ( ALLOCATED( BIOG_ALCO ) ) DEALLOCATE( BIOG_ALCO )
      IF ( ALLOCATED( BIOG_TERP ) ) DEALLOCATE( BIOG_TERP )
      IF ( ALLOCATED( BIOG_SESQ ) ) DEALLOCATE( BIOG_SESQ )
      IF ( ALLOCATED( DIUR_ORVC ) ) DEALLOCATE( DIUR_ORVC )
      IF ( ALLOCATED( GEIA_ORVC ) ) DEALLOCATE( GEIA_ORVC )
      IF ( ALLOCATED( TCOSZ     ) ) DEALLOCATE( TCOSZ     )
      ! Move to soaprod_mod.f
      !IF ( ALLOCATED( GPROD     ) ) DEALLOCATE( GPROD     )
      !IF ( ALLOCATED( APROD     ) ) DEALLOCATE( APROD     )
      IF ( ALLOCATED( ORVC_TERP ) ) DEALLOCATE( ORVC_TERP )
      IF ( ALLOCATED( ORVC_SESQ ) ) DEALLOCATE( ORVC_SESQ )

      IF ( ALLOCATED( VCLDF     ) ) DEALLOCATE( VCLDF     )

      IF ( ALLOCATED( GLOB_DARO2 ) ) DEALLOCATE( GLOB_DARO2 )    ! (dkh, 11/11/06)  

      ! Return to calling program
      END SUBROUTINE CLEANUP_CARBON

!------------------------------------------------------------------------------

      ! End of module
      END MODULE CARBON_MOD<|MERGE_RESOLUTION|>--- conflicted
+++ resolved
@@ -4449,40 +4449,22 @@
 !  09 Nov 2012 - M. Payer    - Replaced all met field arrays with State_Met
 !                              derived type object
 !  28 Nov 2012 - R. Yantosca - Replace SUNCOS_MID with State_Met%SUNCOSmid
+!  01 Feb 2013 - R. Yantosca - Add updates from D. Millet to MEGAN 2.1
 !******************************************************************************
 !
       ! References to F90 modules
-<<<<<<< HEAD
       USE BPCH2_MOD,          ONLY : GET_NAME_EXT_2D,  GET_RES_EXT
       USE BPCH2_MOD,          ONLY : GET_TAU0,         READ_BPCH2
       USE DIRECTORY_MOD,      ONLY : DATA_DIR
       USE GIGC_State_Met_Mod, ONLY : MetState
       USE LOGICAL_MOD,        ONLY : LMEGANMONO,       LSOA
+      USE MEGAN_MOD,          ONLY : GET_MEGAN_EMISSIONS
       USE MEGAN_MOD,          ONLY : GET_EMMONOT_MEGAN
       USE MEGAN_MOD,          ONLY : GET_EMMONOG_MEGAN
       USE MEGANUT_MOD,        ONLY : XLTMMP
       USE TIME_MOD,           ONLY : GET_MONTH,        GET_TS_CHEM
       USE TIME_MOD,           ONLY : GET_TS_EMIS,      ITS_A_NEW_MONTH
       USE TRANSFER_MOD,       ONLY : TRANSFER_2D
-=======
-      USE BPCH2_MOD,     ONLY : GET_NAME_EXT_2D,  GET_RES_EXT
-      USE BPCH2_MOD,     ONLY : GET_TAU0,         READ_BPCH2
-      USE DAO_MOD,       ONLY : SUNCOS_MID
-      USE DIRECTORY_MOD, ONLY : DATA_DIR
-      USE LOGICAL_MOD,   ONLY : LMEGANMONO,       LSOA
-! updated MEGAN (dbm, 11/2012) -->
-!      USE MEGAN_MOD,     ONLY : GET_EMMONOT_MEGAN
-!      ! Speciated MEGAN monoterpenes (hotp 3/10/10)
-!      USE MEGAN_MOD,     ONLY : GET_EMMONOG_MEGAN
-      USE MEGAN_MOD,     ONLY : GET_MEGAN_EMISSIONS
-      ! ----<
-      USE TIME_MOD,      ONLY : GET_MONTH,        GET_TS_CHEM
-      USE TIME_MOD,      ONLY : GET_TS_EMIS,      ITS_A_NEW_MONTH
-      USE TRANSFER_MOD,  ONLY : TRANSFER_2D
-      ! For monoterpenes (mpb,2009)
-      USE DAO_MOD,       ONLY : PARDF, PARDR
-      USE MEGANUT_MOD,   ONLY : XLTMMP
->>>>>>> 2f1ff414
 
       USE CMN_SIZE_MOD             ! Size parameters
 
