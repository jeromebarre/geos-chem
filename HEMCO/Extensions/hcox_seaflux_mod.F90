--- conflicted
+++ resolved
@@ -398,20 +398,11 @@
 
     ! Loop over all grid boxes. Only emit into lowest layer
 
-<<<<<<< HEAD
 !$OMP PARALLEL DO                                     &
 !$OMP DEFAULT( SHARED )                               &
 !$OMP PRIVATE( I,  J,     N,        TK,        TC   ) & 
 !$OMP PRIVATE( P,  V,     KH,       RC,        HEFF ) &
 !$OMP PRIVATE( KG, IJSRC, PBL_MAX,  DEP_HEIGHT      ) &
-=======
-!$OMP PARALLEL DO                                                   &
-!$OMP DEFAULT( SHARED )                                             &
-!$OMP PRIVATE( I,           J,        N,        TK                ) &
-!$OMP PRIVATE( TC,          P                                     ) &
-!$OMP PRIVATE( V,           KH,       RC,       HEFF              ) &
-!$OMP PRIVATE( KG,          IJSRC,    PBL_MAX,  DEP_HEIGHT        ) &
->>>>>>> 6ead26a8
 !$OMP SCHEDULE( DYNAMIC )
 
     DO J = 1, HcoState%NY
@@ -454,25 +445,6 @@
  
           ! surface pressure [Pa]
           P = HcoState%Grid%PEDGE%Val(I,J,L)
-
-!-----------------------------------------------------------------------------
-! Prior to 10/8/15:
-! Pull these out of the parallel loop, they don't depend on (I,J)
-! (bmy, 10/8/15)
-!          ! molecular weight [g/mol]
-!          ! Use real species molecular weight and not the emitted 
-!          ! molecular weight. The molecular weight is only needed to
-!          ! calculate the air-side Schmidt number, which should be 
-!          ! using the actual species MW.
-!          MW = HcoState%Spc(HcoID)%MW_g
-!
-!          ! Liquid molar volume at boiling point [cm3/mol]
-!          VB = OcSpecs(OcID)%LiqVol
-!
-!          ! Salinity [ppt]
-!          ! Set to constant value for now!
-!          S = 35d0 
-!-----------------------------------------------------------------------------
 
           ! 10-m wind speed [m/s] 
           V = ExtState%U10M%Arr%Val(I,J)**2 + &
@@ -500,14 +472,6 @@
           KH   = 1d0 / KH
           HEFF = 1d0 / HEFF
 
-!-----------------------------------------------------------------------------
-! Prior to 10/8/15:
-! Pull these out of the parallel loop, they don't depend on (I,J)
-! (bmy, 10/8/15)
-!          ! Get parameterization type for Schmidt number in water 
-!          SCW = OcSpecs(OcID)%SCWPAR
-!-----------------------------------------------------------------------------
-
           !-----------------------------------------------------------
           ! Calculate exchange velocity KG in [m s-1]
           !-----------------------------------------------------------
