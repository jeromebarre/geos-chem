!------------------------------------------------------------------------------
!                  Harvard-NASA Emissions Component (HEMCO)                   !
!------------------------------------------------------------------------------
!BOP
!
! !MODULE: hcox_state_mod.F90
!
! !DESCRIPTION: Module HCOX\_State\_Mod contains routines and variables
! to organize the extensions state type ExtState. ExtState contains the
! logical switches for each extension (denoting whether or not it is 
! enabled) as well as pointers to all met fields used by the extensions. 
! ExtState is passed to all extension modules, and the met fields
! defined in here are thus available to all extensions. Additional met 
! fields (and extension switches) can be added as required.
!\\
! This module contains the routines to initialize and finalize the
! ExtState object, but doesn't link the met field pointers to the 
! corresponding fields. This is done in the HEMCO-model interface
! routines (e.g. hcoi\_standalone\_mod.F90, hcoi\_gc\_main\_mod.F90).
! Newly added met fields will only work if the corresponding pointer
! assignments are added to these interface routines!
!\\
!\\
! !INTERFACE: 
!
MODULE HCOX_STATE_MOD
!
! !USES:
!
  USE HCO_ERROR_MOD
  USE HCO_ARR_MOD

  IMPLICIT NONE
  PRIVATE
!
! !PUBLIC MEMBER FUNCTIONS:
!
  PUBLIC :: ExtStateInit
  PUBLIC :: ExtStateFinal
  PUBLIC :: ExtDat_Set
!
! !DERIVED TYPES:
!
  !=========================================================================
  ! ExtDat_*: Derived types containing pointers to the met field arrays 
  ! (Arr) and a logical flag whether or not the field is used by any of 
  ! the extensions (DoUse).  Arrays can be 3D reals or 2D reals or integer 
  ! All real values are of default precision! (df), as specified in 
  ! HCO\_ERROR\_MOD.  You can add more types if necessary.
  !=========================================================================
 
  ! 2D real, default precision
  TYPE, PUBLIC :: ExtDat_2R
     TYPE(Arr2D_HP), POINTER :: Arr
     LOGICAL                 :: DoUse
     LOGICAL                 :: FromList 
  END TYPE ExtDat_2R

  ! 2D real, single precision
  TYPE, PUBLIC :: ExtDat_2S
     TYPE(Arr2D_SP), POINTER :: Arr
     LOGICAL                 :: DoUse
     LOGICAL                 :: FromList 
  END TYPE ExtDat_2S

  ! 2D integer
  TYPE, PUBLIC :: ExtDat_2I
     TYPE(Arr2D_I),  POINTER :: Arr
     LOGICAL                 :: DoUse
     LOGICAL                 :: FromList 
  END TYPE ExtDat_2I

  ! 3D real, default precision
  TYPE, PUBLIC :: ExtDat_3R
     TYPE(Arr3D_HP), POINTER :: Arr
     LOGICAL                 :: DoUse
     LOGICAL                 :: FromList 
  END TYPE ExtDat_3R

  ! 3D real, single precision
  TYPE, PUBLIC :: ExtDat_3S
     TYPE(Arr3D_SP), POINTER :: Arr
     LOGICAL                 :: DoUse
     LOGICAL                 :: FromList 
  END TYPE ExtDat_3S
  !=========================================================================
  ! Ext_State: Derived type declaration for the State object containing 
  ! pointers to all met fields and related quantities used by the HEMCO 
  ! extensions. An 'Ext_State' type called ExtState is defined at the 
  ! beginning of a HEMCO run and populated according to the specifications
  ! set in the configuration file.  You can add more fields if necessary.
  !=========================================================================
  TYPE, PUBLIC :: Ext_State
 
     !----------------------------------------------------------------------
     ! Extension switches (enabled?)
     ! NOTE: When adding a new extension, don't forget to initialize this
     ! switch in subroutine ExtStateInit below!
     !----------------------------------------------------------------------
     LOGICAL                   :: Custom         ! Customizable ext.
     INTEGER                   :: DustDead       ! DEAD dust model
     LOGICAL                   :: DustGinoux     ! Ginoux dust emissions
     LOGICAL                   :: DustAlk        ! Dust alkalinity
     INTEGER                   :: LightNOx       ! Lightning NOx
     LOGICAL                   :: ParaNOx        ! PARANOX ship emissions
     INTEGER                   :: SoilNOx        ! Soil NOx emissions
     INTEGER                   :: Megan          ! MEGAN biogenic emissions
     LOGICAL                   :: SeaFlux        ! air-sea exchange
     LOGICAL                   :: SeaSalt        ! Seasalt emissions
     LOGICAL                   :: MarinePOA      ! Marine organic aerosols
     LOGICAL                   :: GFED           ! GFED biomass burning
     LOGICAL                   :: FINN           ! FINN biomass burning
     LOGICAL                   :: GC_RnPbBe      ! GEOS-Chem Rn-Pb-Be simulation
     LOGICAL                   :: GC_POPs        ! GEOS-Chem POPs simulation
<<<<<<< HEAD
     INTEGER                   :: Wetland_CH4    ! Methane emiss from wetlands
     LOGICAL                   :: TOMAS_Jeagle   ! TOMAS Jeagle sea salt
     INTEGER                   :: TOMAS_DustDead ! TOMAS sectional Dead Dust
     INTEGER                   :: AeroCom        ! AeroCom volcano 
=======
     LOGICAL                   :: Wetland_CH4    ! Methane emiss from wetlands
     LOGICAL                   :: TOMAS_SeaSalt  ! TOMAS sectional sea salt
     LOGICAL                   :: TOMAS_DustDead ! TOMAS sectional Dead Dust
     LOGICAL                   :: AeroCom        ! AeroCom volcano 
     LOGICAL                   :: Inorg_Iodine   ! Oceanic inorganic iodine emissions
>>>>>>> e97efe24

     !----------------------------------------------------------------------
     ! Data directory
     !----------------------------------------------------------------------
     CHARACTER(LEN=255)        :: DATA_DIR    ! Directory for data 

     !----------------------------------------------------------------------
     ! Met fields
     !----------------------------------------------------------------------
     TYPE(ExtDat_2R),  POINTER :: U10M        ! E/W 10m wind speed [m/s]
     TYPE(ExtDat_2R),  POINTER :: V10M        ! N/S 10m wind speed [m/s]
     TYPE(ExtDat_2R),  POINTER :: ALBD        ! Surface albedo [-] 
     TYPE(ExtDat_2R),  POINTER :: WLI         ! 0=water, 1=land, 2=ice
     TYPE(ExtDat_2R),  POINTER :: T2M         ! 2m Sfce temperature [K] 
     TYPE(ExtDat_2R),  POINTER :: TSKIN       ! Surface skin temperature [K]
     TYPE(ExtDat_2R),  POINTER :: GWETROOT    ! Root soil wetness [1]
     TYPE(ExtDat_2R),  POINTER :: GWETTOP     ! Top soil moisture [-]
     TYPE(ExtDat_2R),  POINTER :: SNOWHGT     ! Snow height [mm H2O = kg H2O/m2]
     TYPE(ExtDat_2R),  POINTER :: SNODP       ! Snow depth [m ] 
     TYPE(ExtDat_2R),  POINTER :: SNICE       ! Fraction of snow/ice [1]
     TYPE(ExtDat_2R),  POINTER :: USTAR       ! Friction velocity [m/s] 
     TYPE(ExtDat_2R),  POINTER :: Z0          ! Sfc roughness height [m]
     TYPE(ExtDat_2R),  POINTER :: TROPP       ! Tropopause pressure [Pa] 
     TYPE(ExtDat_2R),  POINTER :: SUNCOS      ! COS (SZA) 
     TYPE(ExtDat_2R),  POINTER :: SZAFACT     ! current SZA/total daily SZA
     TYPE(ExtDat_2R),  POINTER :: PARDR       ! direct photsyn radiation [W/m2]
     TYPE(ExtDat_2R),  POINTER :: PARDF       ! diffuse photsyn radiation [W/m2]
     TYPE(ExtDat_2R),  POINTER :: PSC2_WET    ! Interpolated sfc pressure [hPa]
     TYPE(ExtDat_2R),  POINTER :: RADSWG      ! surface radiation [W/m2]
     TYPE(ExtDat_2R),  POINTER :: FRCLND      ! Olson land fraction [-] 
     TYPE(ExtDat_2R),  POINTER :: FRLAND      ! land fraction [-] 
     TYPE(ExtDat_2R),  POINTER :: FROCEAN     ! ocean fraction [-] 
     TYPE(ExtDat_2R),  POINTER :: FRLAKE      ! lake fraction [-] 
     TYPE(ExtDat_2R),  POINTER :: FRLANDIC    ! land ice fraction [-] 
     TYPE(ExtDat_2R),  POINTER :: CLDFRC      ! cloud fraction [-]
     TYPE(ExtDat_2R),  POINTER :: JNO2        ! J-Value for NO2 [1/s] 
     TYPE(ExtDat_2R),  POINTER :: JOH         ! J-Value for O3->OH  [1/s]
     TYPE(ExtDat_2R),  POINTER :: LAI         ! daily leaf area index [cm2/cm2]
     TYPE(ExtDat_2R),  POINTER :: CHLR        ! daily chlorophyll-a [mg/m3]
     INTEGER,          POINTER :: PBL_MAX     ! Max height of PBL [level]
     TYPE(ExtDat_3R),  POINTER :: CNV_MFC     ! Convective cloud mass flux [kg/m2/s] 
     TYPE(ExtDat_3R),  POINTER :: FRAC_OF_PBL ! Fraction of grid box in PBL
     TYPE(ExtDat_3R),  POINTER :: SPHU        ! Spec. humidity [kg H2O/kg total air] 
     TYPE(ExtDat_3R),  POINTER :: TK          ! Air temperature [K]
     TYPE(ExtDat_3R),  POINTER :: AIR         ! Dry air mass [kg]
     TYPE(ExtDat_3R),  POINTER :: AIRVOL      ! Air volume [m3] 
     TYPE(ExtDat_3R),  POINTER :: AIRDEN      ! Dry air density [kg/m3] 
     TYPE(ExtDat_3R),  POINTER :: O3          ! O3 mass [kg/kg dry air]
     TYPE(ExtDat_3R),  POINTER :: NO          ! NO mass [kg/kg dry air]
     TYPE(ExtDat_3R),  POINTER :: NO2         ! NO2 mass [kg/kg dry air]
     TYPE(ExtDat_3R),  POINTER :: HNO3        ! HNO3 mass [kg/kg dry air]
     TYPE(ExtDat_3R),  POINTER :: POPG        ! POPG mass [kg/kg dry air]

     !----------------------------------------------------------------------
     ! Deposition parameter
     ! DRY_TOTN and WET_TOTN are the total (dry/wet) deposited N since the
     ! last emission timestep. Even though these numbers are per second,
     ! they may represent accumulated deposition velocities if chemistry
     ! and/or dynamic timestep are not equal to the emission timestep.
     ! These values are used by the soil NOx module. Note that it is assumed
     ! that DRY_TOTN and WET_TOTN are summed over chemistry and transport 
     ! timesteps, respectively!
     !----------------------------------------------------------------------
     TYPE(ExtDat_2R),  POINTER :: DRY_TOTN    ! Dry deposited N   [molec/cm2/s] 
     TYPE(ExtDat_2R),  POINTER :: WET_TOTN    ! Wet deposited N   [kg N/s] 
     REAL(hp),         POINTER :: DRYCOEFF(:) ! Baldocci drydep coeff.
     
     !----------------------------------------------------------------------
     ! Constants for POPs emissions module
     !----------------------------------------------------------------------
     REAL(dp)                  :: POP_DEL_H   ! Delta H [J/mol]
     REAL(dp)                  :: POP_DEL_Hw  ! Delta Hw [J/mol]
     REAL(dp)                  :: POP_HSTAR   ! Henry's law constant [atm/M/L]
     REAL(dp)                  :: POP_KOA     ! POP octanol-water partition coef
     REAL(dp)                  :: POP_KBC     ! POP BC-air partition coeff.
     REAL(dp)                  :: POP_XMW     ! POP molecular weight [kg/mol]

     !----------------------------------------------------------------------
     ! Fields used in ESMF environment only. These arrays won't be used
     ! in a classic environment. They become filled in HCO_SetExtState_ESMF
     ! in hcoi_esmf_mod.F90 (called from within hcoi_gc_main_mod.F90). 
     !----------------------------------------------------------------------
     TYPE(ExtDat_3S),  POINTER :: BYNCY       ! Buoyancy 
     TYPE(ExtDat_2R),  POINTER :: CNV_FRC     ! convective fraction (filled
                                              ! from State_Met) 
  END TYPE Ext_State
!
! !PRIVATE MEMBER FUNCTIONS:
!
! !REVISION HISTORY:
!  02 Oct 2013 - C. Keller   - Initial version
!  23 Jun 2014 - R. Yantosca - Now add DATA_DIR to Ext_State declaration
!  23 Jun 2014 - R. Yantosca - Now use F90 freeform indentation
!  23 Jun 2014 - R. Yantosca - Cosmetic changes in ProTeX headers
!  27 Jun 2014 - C. Keller   - Added FINN biomass burning extension
!  07 Jul 2014 - R. Yantosca - Modified for GEOS-Chem Rn-Pb-Be simulation
!  28 Jul 2014 - C. Keller   - Added J-Values for NO2 and O3 to state obj. 
!  20 Aug 2014 - M. Sulprizio- Modified for GEOS-Chem POPs emissions module
!  01 Oct 2014 - R. Yantosca - Modified for TOMAS sea salt emissions module
!  11 Dec 2014 - M. Yannetti - Updated DRYCOEFF to REAL(hp)
!  10 Mar 2015 - C. Keller   - Fields can now be in HEMCO precision or single
!                              precision. Single precision is useful for 
!                              fields used in ESMF setting. 
!  03 Apr 2015 - C. Keller   - Added ExtDat_Set.
!  21 Feb 2016 - C. Keller   - Update to HEMCO v2.0
!  03 Mar 2016 - C. Keller   - Added CNV_FRC
!  20 Apr 2016 - M. Sulprizio- Change JO1D pointer to JOH to reflect that it now
!                              points to the effective O3 + hv -> 2OH rates
!  01 Nov 2016 - M. Sulprizio- Rename TOMAS sea salt to TOMAS Jeagle (J. Kodros)
!EOP
!-----------------------------------------------------------------------------
!BOC
!
! !MODULE INTERFACES: 
!
  INTERFACE ExtDat_Init
     MODULE PROCEDURE ExtDat_Init_2R
     MODULE PROCEDURE ExtDat_Init_2S
     MODULE PROCEDURE ExtDat_Init_2I
     MODULE PROCEDURE ExtDat_Init_3R
     MODULE PROCEDURE ExtDat_Init_3S
  END INTERFACE ExtDat_Init
 
  INTERFACE ExtDat_Set
     MODULE PROCEDURE ExtDat_Set_2R
     MODULE PROCEDURE ExtDat_Set_2S
     MODULE PROCEDURE ExtDat_Set_2I
     MODULE PROCEDURE ExtDat_Set_3R
     MODULE PROCEDURE ExtDat_Set_3S
  END INTERFACE ExtDat_Set
 
  INTERFACE ExtDat_Cleanup
     MODULE PROCEDURE ExtDat_Cleanup_2R
     MODULE PROCEDURE ExtDat_Cleanup_2S
     MODULE PROCEDURE ExtDat_Cleanup_2I
     MODULE PROCEDURE ExtDat_Cleanup_3R
     MODULE PROCEDURE ExtDat_Cleanup_3S
  END INTERFACE ExtDat_Cleanup

CONTAINS
!EOC
!------------------------------------------------------------------------------
!                  Harvard-NASA Emissions Component (HEMCO)                   !
!------------------------------------------------------------------------------
!BOP
!
! !ROUTINE: ExtStateInit
!
! !DESCRIPTION: Initializes all fields of the ExtState object. 
!\\
!\\
! !INTERFACE:
!
  SUBROUTINE ExtStateInit( ExtState, RC )
!
! !INPUT/OUTPUT PARAMETERS:
!
    TYPE(Ext_State), POINTER        :: ExtState   ! ExtState object
    INTEGER,         INTENT(INOUT)  :: RC         ! Success or failure?
!
! !REMARKS:
!  You can add more initialization statements as is necessary.
!
! !REVISION HISTORY:
!  15 Dec 2013 - C. Keller - Initial version
!  23 Jun 2014 - R. Yantosca - Now use F90 freeform indentation
!  23 Jun 2014 - R. Yantosca - Cosmetic changes in ProTeX headers
!EOP
!------------------------------------------------------------------------------
!BOC
!
! !LOCAL VARIABLES:
!
    !======================================================================
    ! ExtStateInit begins here
    !======================================================================

    ! Allocate object 
    IF ( .NOT. ASSOCIATED ( ExtState ) ) ALLOCATE ( ExtState )

    !-----------------------------------------------------------------------
    ! Set all switches to FALSE
    !-----------------------------------------------------------------------
    ExtState%Custom         = .FALSE.
    ExtState%DustDead       = -1
    ExtState%DustGinoux     = .FALSE.
    ExtState%DustAlk        = .FALSE.
    ExtState%LightNOx       = -1
    ExtState%ParaNOx        = .FALSE.
    ExtState%SoilNOx        = -1
    ExtState%Megan          = -1
    ExtState%SeaFlux        = .FALSE.
    ExtState%SeaSalt        = .FALSE.
    ExtState%MarinePOA      = .FALSE.
    ExtState%GFED           = .FALSE.
    ExtState%FINN           = .FALSE.
    ExtState%GC_RnPbBe      = .FALSE.
    ExtState%GC_POPs        = .FALSE.
    ExtState%Wetland_CH4    = -1 
    ExtState%TOMAS_Jeagle   = .FALSE.
    ExtState%TOMAS_DustDead = .FALSE.
<<<<<<< HEAD
    ExtState%AeroCom        = -1
=======
    ExtState%AeroCom        = .FALSE.
    ExtState%Inorg_Iodine   = .FALSE.
>>>>>>> e97efe24

    !-----------------------------------------------------------------------
    ! Initialize constants for POPs emissions module
    !-----------------------------------------------------------------------
    ExtState%POP_DEL_H      = 0d0
    ExtState%POP_DEL_Hw     = 0d0
    ExtState%POP_HSTAR      = 0d0
    ExtState%POP_KOA        = 0d0
    ExtState%POP_KBC        = 0d0
    ExtState%POP_XMW        = 0d0

    !-----------------------------------------------------------------------
    ! Initialize all met arrays.
    ! This defines a nullified pointer for every met field and sets the
    ! corresponding DoUse flag to FALSE. The pointers to the met fields 
    ! need to be defined in the HEMCO-model interface routine.
    !-----------------------------------------------------------------------
    CALL ExtDat_Init( ExtState%U10M, RC ) 
    IF ( RC /= HCO_SUCCESS ) RETURN

    CALL ExtDat_Init ( ExtState%V10M, RC ) 
    IF ( RC /= HCO_SUCCESS ) RETURN

    CALL ExtDat_Init ( ExtState%ALBD, RC ) 
    IF ( RC /= HCO_SUCCESS ) RETURN

    CALL ExtDat_Init ( ExtState%WLI , RC ) 
    IF ( RC /= HCO_SUCCESS ) RETURN

    CALL ExtDat_Init ( ExtState%T2M, RC ) 
    IF ( RC /= HCO_SUCCESS ) RETURN

    CALL ExtDat_Init ( ExtState%TSKIN, RC ) 
    IF ( RC /= HCO_SUCCESS ) RETURN

    CALL ExtDat_Init ( ExtState%GWETROOT, RC ) 
    IF ( RC /= HCO_SUCCESS ) RETURN

    CALL ExtDat_Init ( ExtState%GWETTOP, RC ) 
    IF ( RC /= HCO_SUCCESS ) RETURN

    CALL ExtDat_Init ( ExtState%SNOWHGT, RC ) 
    IF ( RC /= HCO_SUCCESS ) RETURN

    CALL ExtDat_Init ( ExtState%SNODP, RC ) 
    IF ( RC /= HCO_SUCCESS ) RETURN

    CALL ExtDat_Init ( ExtState%SNICE, RC ) 
    IF ( RC /= HCO_SUCCESS ) RETURN

    CALL ExtDat_Init ( ExtState%USTAR, RC ) 
    IF ( RC /= HCO_SUCCESS ) RETURN

    CALL ExtDat_Init ( ExtState%Z0, RC ) 
    IF ( RC /= HCO_SUCCESS ) RETURN

    CALL ExtDat_Init ( ExtState%TROPP, RC ) 
    IF ( RC /= HCO_SUCCESS ) RETURN

    CALL ExtDat_Init ( ExtState%SUNCOS, RC ) 
    IF ( RC /= HCO_SUCCESS ) RETURN

    CALL ExtDat_Init ( ExtState%SZAFACT, RC ) 
    IF ( RC /= HCO_SUCCESS ) RETURN

    CALL ExtDat_Init ( ExtState%PARDR, RC ) 
    IF ( RC /= HCO_SUCCESS ) RETURN

    CALL ExtDat_Init ( ExtState%PARDF, RC ) 
    IF ( RC /= HCO_SUCCESS ) RETURN

    CALL ExtDat_Init ( ExtState%PSC2_WET, RC ) 
    IF ( RC /= HCO_SUCCESS ) RETURN

    CALL ExtDat_Init ( ExtState%RADSWG, RC ) 
    IF ( RC /= HCO_SUCCESS ) RETURN

    CALL ExtDat_Init ( ExtState%FRCLND, RC ) 
    IF ( RC /= HCO_SUCCESS ) RETURN

    CALL ExtDat_Init ( ExtState%FRLAND, RC ) 
    IF ( RC /= HCO_SUCCESS ) RETURN

    CALL ExtDat_Init ( ExtState%FROCEAN, RC ) 
    IF ( RC /= HCO_SUCCESS ) RETURN

    CALL ExtDat_Init ( ExtState%FRLAKE, RC ) 
    IF ( RC /= HCO_SUCCESS ) RETURN

    CALL ExtDat_Init ( ExtState%FRLANDIC, RC ) 
    IF ( RC /= HCO_SUCCESS ) RETURN

    CALL ExtDat_Init ( ExtState%CLDFRC, RC ) 
    IF ( RC /= HCO_SUCCESS ) RETURN

    CALL ExtDat_Init ( ExtState%LAI, RC ) 
    IF ( RC /= HCO_SUCCESS ) RETURN

    CALL ExtDat_Init ( ExtState%CHLR, RC ) 
    IF ( RC /= HCO_SUCCESS ) RETURN

    CALL ExtDat_Init ( ExtState%JNO2, RC ) 
    IF ( RC /= HCO_SUCCESS ) RETURN

    CALL ExtDat_Init ( ExtState%JOH, RC ) 
    IF ( RC /= HCO_SUCCESS ) RETURN

    CALL ExtDat_Init ( ExtState%CNV_MFC, RC ) 
    IF ( RC /= HCO_SUCCESS ) RETURN

    ExtState%PBL_MAX    => NULL()

    CALL ExtDat_Init ( ExtState%FRAC_OF_PBL, RC ) 
    IF ( RC /= HCO_SUCCESS ) RETURN

    CALL ExtDat_Init ( ExtState%SPHU, RC ) 
    IF ( RC /= HCO_SUCCESS ) RETURN

    CALL ExtDat_Init ( ExtState%TK, RC ) 
    IF ( RC /= HCO_SUCCESS ) RETURN

    CALL ExtDat_Init ( ExtState%AIR, RC ) 
    IF ( RC /= HCO_SUCCESS ) RETURN

    CALL ExtDat_Init ( ExtState%AIRVOL, RC ) 
    IF ( RC /= HCO_SUCCESS ) RETURN

    CALL ExtDat_Init ( ExtState%AIRDEN, RC ) 
    IF ( RC /= HCO_SUCCESS ) RETURN

    CALL ExtDat_Init ( ExtState%O3, RC ) 
    IF ( RC /= HCO_SUCCESS ) RETURN

    CALL ExtDat_Init ( ExtState%NO, RC ) 
    IF ( RC /= HCO_SUCCESS ) RETURN

    CALL ExtDat_Init ( ExtState%NO2, RC ) 
    IF ( RC /= HCO_SUCCESS ) RETURN

    CALL ExtDat_Init ( ExtState%HNO3, RC ) 
    IF ( RC /= HCO_SUCCESS ) RETURN

    CALL ExtDat_Init ( ExtState%POPG, RC ) 
    IF ( RC /= HCO_SUCCESS ) RETURN

    CALL ExtDat_Init ( ExtState%DRY_TOTN, RC ) 
    IF ( RC /= HCO_SUCCESS ) RETURN

    CALL ExtDat_Init ( ExtState%WET_TOTN, RC ) 
    IF ( RC /= HCO_SUCCESS ) RETURN

    CALL ExtDat_Init ( ExtState%BYNCY, RC ) 
    IF ( RC /= HCO_SUCCESS ) RETURN

    CALL ExtDat_Init ( ExtState%CNV_FRC, RC ) 
    IF ( RC /= HCO_SUCCESS ) RETURN

    ! Return w/ success
    RC = HCO_SUCCESS

  END SUBROUTINE ExtStateInit
!EOC
!------------------------------------------------------------------------------
!                  Harvard-NASA Emissions Component (HEMCO)                   !
!------------------------------------------------------------------------------
!BOP
!
! !IROUTINE: ExtStateFinal
!
! !DESCRIPTION: Finalizes the ExtState object. This removes all defined 
!  pointer links (i.e. nullifies ExtDat\%Arr), but does not deallocate 
!  the target array!
!\\
!\\
! !INTERFACE:
!
  SUBROUTINE ExtStateFinal( ExtState )
!
! !INPUT PARAMETERS:
!
    TYPE(Ext_State), POINTER  :: ExtState
!
! !REVISION HISTORY:
!  03 Oct 2013 - C. Keller - Initial version
!  23 Jun 2014 - R. Yantosca - Now use F90 freeform indentation
!  23 Jun 2014 - R. Yantosca - Cosmetic changes in ProTeX headers
!  09 Jul 2015 - E. Lundgren - Add chlorophyll-a (CHLR)
!EOP
!------------------------------------------------------------------------------
!BOC
    !======================================================================
    ! ExtStateFinal begins here
    !======================================================================

    IF ( ASSOCIATED(ExtState) ) THEN

       ! Cleanup arrays. Don't do deepclean, i.e. only nullify pointers!
       CALL ExtDat_Cleanup( ExtState%U10M       )
       CALL ExtDat_Cleanup( ExtState%V10M       )
       CALL ExtDat_Cleanup( ExtState%ALBD       )
       CALL ExtDat_Cleanup( ExtState%WLI        )
       CALL ExtDat_Cleanup( ExtState%T2M        )
       CALL ExtDat_Cleanup( ExtState%TSKIN      )
       CALL ExtDat_Cleanup( ExtState%GWETROOT   )
       CALL ExtDat_Cleanup( ExtState%GWETTOP    )
       CALL ExtDat_Cleanup( ExtState%SNOWHGT    )
       CALL ExtDat_Cleanup( ExtState%SNODP      )
       CALL ExtDat_Cleanup( ExtState%SNICE      )
       CALL ExtDat_Cleanup( ExtState%USTAR      )
       CALL ExtDat_Cleanup( ExtState%Z0         )
       CALL ExtDat_Cleanup( ExtState%TROPP      )
       CALL ExtDat_Cleanup( ExtState%SUNCOS     )
       CALL ExtDat_Cleanup( ExtState%SZAFACT    )
       CALL ExtDat_Cleanup( ExtState%PARDR      )
       CALL ExtDat_Cleanup( ExtState%PARDF      )
       CALL ExtDat_Cleanup( ExtState%PSC2_WET   )
       CALL ExtDat_Cleanup( ExtState%RADSWG     )
       CALL ExtDat_Cleanup( ExtState%FRCLND     )
       CALL ExtDat_Cleanup( ExtState%FRLAND     )
       CALL ExtDat_Cleanup( ExtState%FROCEAN    )
       CALL ExtDat_Cleanup( ExtState%FRLAKE     )
       CALL ExtDat_Cleanup( ExtState%FRLANDIC   )
       CALL ExtDat_Cleanup( ExtState%CLDFRC     )
       CALL ExtDat_Cleanup( ExtState%LAI        )
       CALL ExtDat_Cleanup( ExtState%CHLR       )
       CALL ExtDat_Cleanup( ExtState%JNO2       )
       CALL ExtDat_Cleanup( ExtState%JOH        )
       CALL ExtDat_Cleanup( ExtState%CNV_MFC    )
       CALL ExtDat_Cleanup( ExtState%FRAC_OF_PBL)
       CALL ExtDat_Cleanup( ExtState%SPHU       )
       CALL ExtDat_Cleanup( ExtState%TK         )
       CALL ExtDat_Cleanup( ExtState%AIR        )
       CALL ExtDat_Cleanup( ExtState%AIRVOL     )
       CALL ExtDat_Cleanup( ExtState%AIRDEN     )
       CALL ExtDat_Cleanup( ExtState%O3         )
       CALL ExtDat_Cleanup( ExtState%NO         )
       CALL ExtDat_Cleanup( ExtState%NO2        )
       CALL ExtDat_Cleanup( ExtState%HNO3       )
       CALL ExtDat_Cleanup( ExtState%POPG       )
       CALL ExtDat_Cleanup( ExtState%DRY_TOTN   )
       CALL ExtDat_Cleanup( ExtState%WET_TOTN   )
       CALL ExtDat_Cleanup( ExtState%CNV_FRC    )
       CALL ExtDat_Cleanup( ExtState%BYNCY      )

       ExtState%DRYCOEFF   => NULL()
       ExtState%PBL_MAX    => NULL()

    ENDIF

  END SUBROUTINE ExtStateFinal
!EOC
!------------------------------------------------------------------------------
!                  Harvard-NASA Emissions Component (HEMCO)                   !
!------------------------------------------------------------------------------
!BOP
!
! !IROUTINE: ExtDat_Init_2R
!
! !DESCRIPTION: Subroutine ExtDat\_Init\_2R initializes the given ExtDat type. 
!\\
!\\
! !INTERFACE:
!
  SUBROUTINE ExtDat_Init_2R ( ExtDat, RC ) 
!
! !INPUT PARAMETERS:
!
    TYPE(ExtDat_2R), POINTER       :: ExtDat
    INTEGER,         INTENT(INOUT) :: RC        ! Return code
!
! !REVISION HISTORY:
!  20 Apr 2013 - C. Keller - Initial version
!  23 Jun 2014 - R. Yantosca - Now use F90 freeform indentation
!  23 Jun 2014 - R. Yantosca - Cosmetic changes in ProTeX headers
!EOP
!------------------------------------------------------------------------------
!BOC

    ! ================================================================
    ! ExtDat_Init_2R begins here
    ! ================================================================

    ExtDat     => NULL()
    ALLOCATE(ExtDat)
    ExtDat%Arr => NULL()

    ! Establish pointer to ExtDat%Arr%Val
    CALL HCO_ArrInit( ExtDat%Arr, 0, 0, RC )
    IF ( RC /= HCO_SUCCESS ) RETURN

    ExtDat%DoUse = .FALSE.
    ExtDat%FromList = .FALSE.

    ! Leave
    RC = HCO_SUCCESS

  END SUBROUTINE ExtDat_Init_2R
!EOC
!------------------------------------------------------------------------------
!                  Harvard-NASA Emissions Component (HEMCO)                   !
!------------------------------------------------------------------------------
!BOP
!
! !IROUTINE: ExtDat_Init_2S
!
! !DESCRIPTION: Subroutine ExtDat\_Init\_2S initializes the given ExtDat type. 
!\\
!\\
! !INTERFACE:
!
  SUBROUTINE ExtDat_Init_2S ( ExtDat, RC ) 
!
! !INPUT PARAMETERS:
!
    TYPE(ExtDat_2S), POINTER       :: ExtDat
    INTEGER,         INTENT(INOUT) :: RC        ! Return code
!
! !REVISION HISTORY:
!  20 Apr 2013 - C. Keller - Initial version
!  23 Jun 2014 - R. Yantosca - Now use F90 freeform indentation
!  23 Jun 2014 - R. Yantosca - Cosmetic changes in ProTeX headers
!EOP
!------------------------------------------------------------------------------
!BOC

    ! ================================================================
    ! ExtDat_Init_2S begins here
    ! ================================================================

    ExtDat     => NULL()
    ALLOCATE(ExtDat)
    ExtDat%Arr => NULL()

    ! Establish pointer to ExtDat%Arr%Val
    CALL HCO_ArrInit( ExtDat%Arr, 0, 0, RC )
    IF ( RC /= HCO_SUCCESS ) RETURN

    ExtDat%DoUse = .FALSE.
    ExtDat%FromList = .FALSE.

    ! Leave
    RC = HCO_SUCCESS

  END SUBROUTINE ExtDat_Init_2S
!EOC
!------------------------------------------------------------------------------
!                  Harvard-NASA Emissions Component (HEMCO)                   !
!------------------------------------------------------------------------------
!BOP
!
! !IROUTINE: ExtDat_Init_2I
!
! !DESCRIPTION: Subroutine ExtDat\_Init\_2I initializes the given ExtDat type. 
!\\
!\\
! !INTERFACE:
!
  SUBROUTINE ExtDat_Init_2I ( ExtDat, RC ) 
!
! !INPUT PARAMETERS:
!
    TYPE(ExtDat_2I), POINTER       :: ExtDat
    INTEGER,         INTENT(INOUT) :: RC        ! Return code
!
! !REVISION HISTORY:
!  20 Apr 2013 - C. Keller - Initial version
!  23 Jun 2014 - R. Yantosca - Now use F90 freeform indentation
!  23 Jun 2014 - R. Yantosca - Cosmetic changes in ProTeX headers
!EOP
!------------------------------------------------------------------------------
!BOC

    ! ================================================================
    ! ExtDat_Init_2I begins here
    ! ================================================================

    ExtDat => NULL()
    ALLOCATE(ExtDat)
    ExtDat%Arr => NULL()

    ! Establish pointer to ExtDat%Arr%Val
    CALL HCO_ArrInit( ExtDat%Arr, 0, 0, RC )
    IF ( RC /= HCO_SUCCESS ) RETURN

    ExtDat%DoUse = .FALSE.
    ExtDat%FromList = .FALSE.

    ! Leave
    RC = HCO_SUCCESS

  END SUBROUTINE ExtDat_Init_2I
!EOC
!------------------------------------------------------------------------------
!                  Harvard-NASA Emissions Component (HEMCO)                   !
!------------------------------------------------------------------------------
!BOP
!
! !IROUTINE: ExtDat_Init_3R
!
! !DESCRIPTION: Subroutine ExtDat\_Init\_3R initializes the given ExtDat type. 
!\\
!\\
! !INTERFACE:
!
  SUBROUTINE ExtDat_Init_3R ( ExtDat, RC ) 
!
! !INPUT PARAMETERS:
!
    TYPE(ExtDat_3R), POINTER       :: ExtDat
    INTEGER,         INTENT(INOUT) :: RC        ! Return code
!
! !REVISION HISTORY:
!  20 Apr 2013 - C. Keller - Initial version
!  23 Jun 2014 - R. Yantosca - Now use F90 freeform indentation
!  23 Jun 2014 - R. Yantosca - Cosmetic changes in ProTeX headers
!EOP
!------------------------------------------------------------------------------
!BOC
    ! ================================================================
    ! ExtDat_Init_3R begins here
    ! ================================================================

    ExtDat => NULL()
    ALLOCATE(ExtDat)
    ExtDat%Arr => NULL()

    ! Establish pointer to ExtDat%Arr%Val
    CALL HCO_ArrInit( ExtDat%Arr, 0, 0, 0, RC )
    IF ( RC /= HCO_SUCCESS ) RETURN

    ExtDat%DoUse = .FALSE.
    ExtDat%FromList = .FALSE.

    ! Leave
    RC = HCO_SUCCESS

  END SUBROUTINE ExtDat_Init_3R
!EOC
!------------------------------------------------------------------------------
!                  Harvard-NASA Emissions Component (HEMCO)                   !
!------------------------------------------------------------------------------
!BOP
!
! !IROUTINE: ExtDat_Init_3S
!
! !DESCRIPTION: Subroutine ExtDat\_Init\_3S initializes the given ExtDat type. 
!\\
!\\
! !INTERFACE:
!
  SUBROUTINE ExtDat_Init_3S ( ExtDat, RC ) 
!
! !INPUT PARAMETERS:
!
    TYPE(ExtDat_3S), POINTER       :: ExtDat
    INTEGER,         INTENT(INOUT) :: RC        ! Return code
!
! !REVISION HISTORY:
!  20 Apr 2013 - C. Keller - Initial version
!  23 Jun 2014 - R. Yantosca - Now use F90 freeform indentation
!  23 Jun 2014 - R. Yantosca - Cosmetic changes in ProTeX headers
!EOP
!------------------------------------------------------------------------------
!BOC
    ! ================================================================
    ! ExtDat_Init_3S begins here
    ! ================================================================

    ExtDat => NULL()
    ALLOCATE(ExtDat)
    ExtDat%Arr => NULL()

    ! Establish pointer to ExtDat%Arr%Val
    CALL HCO_ArrInit( ExtDat%Arr, 0, 0, 0, RC )
    IF ( RC /= HCO_SUCCESS ) RETURN

    ExtDat%DoUse = .FALSE.
    ExtDat%FromList = .FALSE.

    ! Leave
    RC = HCO_SUCCESS

  END SUBROUTINE ExtDat_Init_3S
!EOC
!------------------------------------------------------------------------------
!                  Harvard-NASA Emissions Component (HEMCO)                   !
!------------------------------------------------------------------------------
!BOP
!
! !IROUTINE: ExtDat_Cleanup_2R
!
! !DESCRIPTION: Subroutine ExtDat\_Cleanup\_2R removes the given ExtDat type.
!\\
!\\
! !INTERFACE:
!
  SUBROUTINE ExtDat_Cleanup_2R ( ExtDat ) 
!
! !INPUT PARAMETERS:
!
    TYPE(ExtDat_2R), POINTER       :: ExtDat
!
! !REVISION HISTORY:
!  20 Apr 2013 - C. Keller - Initial version
!  23 Jun 2014 - R. Yantosca - Now use F90 freeform indentation
!  23 Jun 2014 - R. Yantosca - Cosmetic changes in ProTeX headers
!EOP
!------------------------------------------------------------------------------
!BOC
    ! ================================================================
    ! ExtDat_Cleanup_2R begins here
    ! ================================================================

    IF ( ASSOCIATED( ExtDat) ) THEN 
       CALL HCO_ArrCleanup( ExtDat%Arr, DeepClean=.TRUE. ) 
       DEALLOCATE ( ExtDat )
    ENDIF

  END SUBROUTINE ExtDat_Cleanup_2R
!EOC
!------------------------------------------------------------------------------
!                  Harvard-NASA Emissions Component (HEMCO)                   !
!------------------------------------------------------------------------------
!BOP
!
! !IROUTINE: ExtDat_Cleanup_2S
!
! !DESCRIPTION: Subroutine ExtDat\_Cleanup\_2S removes the given ExtDat type.
!\\
!\\
! !INTERFACE:
!
  SUBROUTINE ExtDat_Cleanup_2S ( ExtDat ) 
!
! !INPUT PARAMETERS:
!
    TYPE(ExtDat_2S), POINTER       :: ExtDat
!
! !REVISION HISTORY:
!  20 Apr 2013 - C. Keller - Initial version
!  23 Jun 2014 - R. Yantosca - Now use F90 freeform indentation
!  23 Jun 2014 - R. Yantosca - Cosmetic changes in ProTeX headers
!EOP
!------------------------------------------------------------------------------
!BOC
    ! ================================================================
    ! ExtDat_Cleanup_2S begins here
    ! ================================================================

    IF ( ASSOCIATED( ExtDat) ) THEN 
       CALL HCO_ArrCleanup( ExtDat%Arr, DeepClean=.TRUE. ) 
       DEALLOCATE ( ExtDat )
    ENDIF

  END SUBROUTINE ExtDat_Cleanup_2S
!EOC
!------------------------------------------------------------------------------
!                  Harvard-NASA Emissions Component (HEMCO)                   !
!------------------------------------------------------------------------------
!BOP
!
! !IROUTINE: ExtDat_Cleanup_2I
!
! !DESCRIPTION: Subroutine ExtDat\_Cleanup\_2I removes the given ExtDat type. 
!\\
!\\
! !INTERFACE:
!
  SUBROUTINE ExtDat_Cleanup_2I ( ExtDat ) 
!
! !INPUT PARAMETERS:
!
    TYPE(ExtDat_2I), POINTER       :: ExtDat
!
! !REVISION HISTORY:
!  20 Apr 2013 - C. Keller - Initial version
!  23 Jun 2014 - R. Yantosca - Now use F90 freeform indentation
!  23 Jun 2014 - R. Yantosca - Cosmetic changes in ProTeX headers
!EOP
!------------------------------------------------------------------------------
!BOC
    ! ================================================================
    ! ExtDat_Cleanup_2I begins here
    ! ================================================================

    IF ( ASSOCIATED( ExtDat) ) THEN 
       CALL HCO_ArrCleanup( ExtDat%Arr, DeepClean=.TRUE. ) 
       DEALLOCATE ( ExtDat )
    ENDIF

  END SUBROUTINE ExtDat_Cleanup_2I
!EOC
!------------------------------------------------------------------------------
!                  Harvard-NASA Emissions Component (HEMCO)                   !
!------------------------------------------------------------------------------
!BOP
!
! !IROUTINE: ExtDat_Cleanup_3R
!
! !DESCRIPTION: Subroutine ExtDat\_Cleanup\_3R removes the given ExtDat type. 
!\\
!\\
! !INTERFACE:
!
  SUBROUTINE ExtDat_Cleanup_3R( ExtDat ) 
!
! !INPUT PARAMETERS:
!
    TYPE(ExtDat_3R), POINTER       :: ExtDat
!
! !REVISION HISTORY:
!  20 Apr 2013 - C. Keller - Initial version
!  23 Jun 2014 - R. Yantosca - Now use F90 freeform indentation
!  23 Jun 2014 - R. Yantosca - Cosmetic changes in ProTeX headers
!EOP
!------------------------------------------------------------------------------
!BOC
    ! ================================================================
    ! ExtDat_Cleanup_3R begins here
    ! ================================================================

    IF ( ASSOCIATED( ExtDat) ) THEN 
       CALL HCO_ArrCleanup( ExtDat%Arr, DeepClean=.TRUE. ) 
       DEALLOCATE ( ExtDat )
    ENDIF

  END SUBROUTINE ExtDat_Cleanup_3R
!EOC
!------------------------------------------------------------------------------
!                  Harvard-NASA Emissions Component (HEMCO)                   !
!------------------------------------------------------------------------------
!BOP
!
! !IROUTINE: ExtDat_Cleanup_3S
!
! !DESCRIPTION: Subroutine ExtDat\_Cleanup\_3S removes the given ExtDat type. 
!\\
!\\
! !INTERFACE:
!
  SUBROUTINE ExtDat_Cleanup_3S( ExtDat ) 
!
! !INPUT PARAMETERS:
!
    TYPE(ExtDat_3S), POINTER       :: ExtDat
!
! !REVISION HISTORY:
!  20 Apr 2013 - C. Keller - Initial version
!  23 Jun 2014 - R. Yantosca - Now use F90 freeform indentation
!  23 Jun 2014 - R. Yantosca - Cosmetic changes in ProTeX headers
!EOP
!------------------------------------------------------------------------------
!BOC
    ! ================================================================
    ! ExtDat_Cleanup_3S begins here
    ! ================================================================

    IF ( ASSOCIATED( ExtDat) ) THEN 
       CALL HCO_ArrCleanup( ExtDat%Arr, DeepClean=.TRUE. ) 
       DEALLOCATE ( ExtDat )
    ENDIF

  END SUBROUTINE ExtDat_Cleanup_3S
!EOC
!------------------------------------------------------------------------------
!                  Harvard-NASA Emissions Component (HEMCO)                   !
!------------------------------------------------------------------------------
!BOP
!
! !IROUTINE: ExtDat_Set_2R
!
! !DESCRIPTION: Subroutine ExtDat\_Set\_2R sets/updates the data array of an
! ExtDat object. 
!\\
!\\
! !INTERFACE:
!
  SUBROUTINE ExtDat_Set_2R ( am_I_Root, HcoState, ExtDat,  &
                             FldName,   RC,       First,   &
                             Trgt,      Filled,   NotFillOk ) 
!
! !USES:
!
    USE HCO_ARR_MOD,        ONLY : HCO_ArrAssert
    USE HCO_STATE_MOD,      ONLY : HCO_State
    USE HCO_CALC_MOD,       ONLY : HCO_EvalFld
!
! !INPUT PARAMETERS:
!
    LOGICAL,          INTENT(IN   )                   :: am_I_Root
    TYPE(HCO_State),  POINTER                         :: HcoState
    TYPE(ExtDat_2R),  POINTER                         :: ExtDat
    CHARACTER(LEN=*), INTENT(IN   )                   :: FldName
    INTEGER,          INTENT(INOUT)                   :: RC     
    LOGICAL,          INTENT(IN   ), OPTIONAL         :: First
    REAL(hp),         POINTER      , OPTIONAL         :: Trgt(:,:)
    LOGICAL,          INTENT(  OUT), OPTIONAL         :: Filled
    LOGICAL,          INTENT(IN   ), OPTIONAL         :: NotFillOk 
!
! !REVISION HISTORY:
!  03 Apr 2015 - C. Keller - Initial version
!  11 May 2015 - C. Keller - Now use HCO_EvalFld instead of HCO_GetPtr. This
!                            allows the application of scale factors to
!                            ExtState fields read through the HEMCO interface. 
!EOP
!------------------------------------------------------------------------------
!BOC
!
! !LOCAL VARIABLES:
!
    INTEGER                :: AS, NX, NY
    REAL(hp), ALLOCATABLE  :: Arr2D(:,:)
    CHARACTER(LEN=255)     :: MSG
    CHARACTER(LEN=255)     :: LOC = 'ExtDat_Set_2R (hcox_state_mod.F90)'
    LOGICAL                :: FRST
    LOGICAL                :: FOUND 
    LOGICAL                :: FailIfNotFilled 

    ! ================================================================
    ! ExtDat_Set_2R begins here
    ! ================================================================

    ! Initialize 
    RC = HCO_SUCCESS
    IF ( PRESENT(Filled) ) Filled = .FALSE.

    ! Nothing to do if this ExtDat field is not in use
    IF ( .NOT. ExtDat%DoUse ) RETURN

    ! Check for fill requirement
    IF ( PRESENT(NotFillOk) ) THEN
       FailIfNotFilled = .NOT. NotFillOk
    ELSE
       FailIfNotFilled = .TRUE.
    ENDIF

    ! First time
    IF ( PRESENT(FIRST) ) THEN
       FRST = FIRST
    ELSE
       FRST = .FALSE.
    ENDIF

    ! On first call or if data is flagged as being read from list, get data
    ! from emissions list 
    IF ( FRST .OR. ExtDat%FromList ) THEN

       ! Allocate temporary array
       ALLOCATE(Arr2D(HcoState%NX,HcoState%NY),STAT=AS)
       IF ( AS /= 0 ) THEN
          CALL HCO_ERROR ( HcoState%Config%Err, "Arr2D allocation error", RC, THISLOC=LOC )
          RETURN
       ENDIF

       ! Try to get data from list
       CALL HCO_EvalFld( am_I_Root, HcoState, TRIM(FldName), Arr2D, RC, FOUND=FOUND )
       IF ( RC /= HCO_SUCCESS ) RETURN     

       ! On first call, need to make additional checks
       IF ( FRST ) THEN
   
          ! If read from list
          IF ( FOUND ) THEN
             ExtDat%FromList = .TRUE.
  
             ! Make sure array is allocated
             CALL HCO_ArrAssert( ExtDat%Arr, HcoState%NX, HcoState%NY, RC )
             IF ( RC /= HCO_SUCCESS ) RETURN
   
             ! Verbose
             IF ( HCO_IsVerb(HcoState%Config%Err,2) ) THEN
                MSG = 'Will fill extension field from HEMCO data list field ' // TRIM(FldName)
                CALL HCO_MSG(HcoState%Config%Err,MSG)
             ENDIF
   
          ! Target to data
          ELSEIF ( PRESENT(Trgt) ) THEN
  
             ! If target is not associated: 
             IF ( .NOT. ASSOCIATED(Trgt) ) THEN
                IF ( FailIfNotFilled ) THEN
                   MSG = 'Cannot fill extension field ' // TRIM(FldName) // &
                         ' because target field is not associated.'
                   CALL HCO_ERROR(HcoState%Config%Err,MSG, RC, THISLOC=LOC )
                   RETURN
                ENDIF
          
             ! If target is associated:
             ELSE
 
                ! Make sure dimensions agree
                NX = SIZE(Trgt,1)
                NY = SIZE(Trgt,2)
    
                ! Must cover the horizontal grid 
                IF ( (NX/=HcoState%NX) .OR. (NY/=HcoState%NY) ) THEN
                   WRITE(MSG,*) 'Horizontal dimensions of target data do not ', &
                      'correspond to simulation grid: ', &
                      'Expected dimensions: ', HcoState%NX, HcoState%NY, &
                      '; encountered dimensions: ', NX, NY, '. Error occured ', &
                      'for field ', TRIM(FldName)
                   CALL HCO_ERROR(HcoState%Config%Err,MSG, RC, THISLOC=LOC )
                   RETURN
                ENDIF
   
                ! Link data to target
                ExtDat%Arr%Val => Trgt
      
                ! Make sure it's not from list
                ExtDat%FromList = .FALSE.
      
                ! This array is now filled
                IF ( PRESENT(Filled) ) Filled = .TRUE.
   
                ! Verbose
                IF ( HCO_IsVerb(HcoState%Config%Err,2) ) THEN
                   MSG = 'Set extension field pointer to external data: ' // TRIM(FldName)
                   CALL HCO_MSG(HcoState%Config%Err,MSG)
                ENDIF
             ENDIF

          ! Field not found and no target defined 
          ELSEIF ( FailIfNotFilled ) THEN
             MSG = 'Cannot fill extension field ' // TRIM(FldName)
             CALL HCO_ERROR(HcoState%Config%Err,MSG, RC, THISLOC=LOC )
             RETURN
          ENDIF
       ENDIF ! FIRST
   
       ! Eventually copy field from HEMCO list to ExtState. We need to
       ! make a copy and cannot just set a pointer because ExtState fields
       ! are in HEMCO precision but the EmisList fields are in single 
       ! precisions.
       IF ( ExtDat%FromList ) THEN
          IF ( FOUND ) THEN
             ! Copy values and mark array as filled
             ExtDat%Arr%Val(:,:) = Arr2D(:,:)
             IF ( PRESENT(Filled) ) Filled = .TRUE.
          ELSEIF ( FailIfNotFilled ) Then
             MSG = 'Cannot find extension field in HEMCO data list: ' // TRIM(FldName)
             CALL HCO_ERROR(HcoState%Config%Err,MSG, RC, THISLOC=LOC )
             RETURN
          ENDIF
       ENDIF ! FromList
    ENDIF  

    ! Make sure array exists
    IF ( FailIfNotFilled .AND. .NOT. ASSOCIATED(ExtDat%Arr%Val) ) THEN
       MSG = 'ExtState array not filled: ' // TRIM(FldName)
       CALL HCO_ERROR(HcoState%Config%Err,MSG, RC, THISLOC=LOC )
    ENDIF

    ! Cleanup
    IF ( ALLOCATED(Arr2D) ) DEALLOCATE(Arr2D)
 
    ! Return w/ success
    RC = HCO_SUCCESS  

  END SUBROUTINE ExtDat_Set_2R
!EOC
!------------------------------------------------------------------------------
!                  Harvard-NASA Emissions Component (HEMCO)                   !
!------------------------------------------------------------------------------
!BOP
!
! !IROUTINE: ExtDat_Set_2S
!
! !DESCRIPTION: Subroutine ExtDat\_Set\_2S sets/updates the data array of an
! ExtDat object. 
!\\
!\\
! !INTERFACE:
!
  SUBROUTINE ExtDat_Set_2S ( am_I_Root, HcoState, ExtDat,  &
                             FldName,   RC,       First,   &
                             Trgt,      Filled,   NotFillOk ) 
!
! !USES:
!
    USE HCO_ARR_MOD,        ONLY : HCO_ArrAssert
    USE HCO_STATE_MOD,      ONLY : HCO_State
    USE HCO_CALC_MOD,       ONLY : HCO_EvalFld
!
! !INPUT PARAMETERS:
!
    LOGICAL,          INTENT(IN   )                   :: am_I_Root
    TYPE(HCO_State),  POINTER                         :: HcoState
    TYPE(ExtDat_2S),  POINTER                         :: ExtDat
    CHARACTER(LEN=*), INTENT(IN   )                   :: FldName
    INTEGER,          INTENT(INOUT)                   :: RC     
    LOGICAL,          INTENT(IN   ), OPTIONAL         :: First
    REAL(sp),         POINTER      , OPTIONAL         :: Trgt(:,:)
    LOGICAL,          INTENT(  OUT), OPTIONAL         :: Filled
    LOGICAL,          INTENT(IN   ), OPTIONAL         :: NotFillOk 
!
! !REVISION HISTORY:
!  03 Apr 2015 - C. Keller - Initial version
!  11 May 2015 - C. Keller - Now use HCO_EvalFld instead of HCO_GetPtr. This
!                            allows the application of scale factors to
!                            ExtState fields read through the HEMCO interface. 
!EOP
!------------------------------------------------------------------------------
!BOC
!
! !LOCAL VARIABLES:
!
    INTEGER                :: AS, NX, NY
    REAL(hp), ALLOCATABLE  :: Arr2D(:,:)
    CHARACTER(LEN=255)     :: MSG
    CHARACTER(LEN=255)     :: LOC = 'ExtDat_Set_2S (hcox_state_mod.F90)'
    LOGICAL                :: FRST
    LOGICAL                :: FOUND 
    LOGICAL                :: FailIfNotFilled 

    ! ================================================================
    ! ExtDat_Set_2S begins here
    ! ================================================================

    ! Init 
    RC = HCO_SUCCESS
    IF ( PRESENT(Filled) ) Filled = .FALSE.

    ! Nothing to do if this ExtDat field is not in use
    IF ( .NOT. ExtDat%DoUse ) RETURN

    ! Check for fill requirement
    IF ( PRESENT(NotFillOk) ) THEN
       FailIfNotFilled = .NOT. NotFillOk
    ELSE
       FailIfNotFilled = .TRUE.
    ENDIF

    ! First time
    IF ( PRESENT(FIRST) ) THEN
       FRST = FIRST
    ELSE
       FRST = .FALSE.
    ENDIF

    ! On first call or if data is flagged as being read from list, get data
    ! from emissions list 
    IF ( FRST .OR. ExtDat%FromList ) THEN

       ! Allocate temporary array
       ALLOCATE(Arr2D(HcoState%NX,HcoState%NY),STAT=AS)
       IF ( AS /= 0 ) THEN
          CALL HCO_ERROR ( HcoState%Config%Err, "Arr2D allocation error", RC, THISLOC=LOC )
          RETURN
       ENDIF

       ! Try to get data from list
       CALL HCO_EvalFld( am_I_Root, HcoState, TRIM(FldName), Arr2D, RC, FOUND=FOUND )
       IF ( RC /= HCO_SUCCESS ) RETURN     

       ! On first call, need to make additional checks
       IF ( FRST ) THEN
   
          ! If read from list
          IF ( FOUND ) THEN
             ExtDat%FromList = .TRUE.
  
             ! Make sure array is allocated
             CALL HCO_ArrAssert( ExtDat%Arr, HcoState%NX, HcoState%NY, RC )
             IF ( RC /= HCO_SUCCESS ) RETURN
   
             ! Verbose
             IF ( HCO_IsVerb(HcoState%Config%Err,2) ) THEN
                MSG = 'Will fill extension field from HEMCO data list field ' // TRIM(FldName)
                CALL HCO_MSG(HcoState%Config%Err,MSG)
             ENDIF
   
          ! Target to data
          ELSEIF ( PRESENT(Trgt) ) THEN
 
             ! If target is not associated: 
             IF ( .NOT. ASSOCIATED(Trgt) ) THEN
                IF ( FailIfNotFilled ) THEN
                   MSG = 'Cannot fill extension field ' // TRIM(FldName) // &
                         ' because target field is not associated.'
                   CALL HCO_ERROR(HcoState%Config%Err,MSG, RC, THISLOC=LOC )
                   RETURN
                ENDIF
          
             ! If target is associated:
             ELSE
 
                ! Make sure dimensions agree
                NX = SIZE(Trgt,1)
                NY = SIZE(Trgt,2)
    
                ! Must cover the horizontal grid 
                IF ( (NX/=HcoState%NX) .OR. (NY/=HcoState%NY) ) THEN
                   WRITE(MSG,*) 'Horizontal dimensions of target data do not ', &
                      'correspond to simulation grid: ', &
                      'Expected dimensions: ', HcoState%NX, HcoState%NY, &
                      '; encountered dimensions: ', NX, NY, '. Error occured ', &
                      'for field ', TRIM(FldName)
                   CALL HCO_ERROR(HcoState%Config%Err,MSG, RC, THISLOC=LOC )
                   RETURN
                ENDIF
   
                ! Link data to target
                ExtDat%Arr%Val => Trgt
      
                ! Make sure it's not from list
                ExtDat%FromList = .FALSE.
     
                ! Mark as filled 
                IF ( PRESENT(Filled) ) Filled = .TRUE.
   
                ! Verbose
                IF ( HCO_IsVerb(HcoState%Config%Err,2) ) THEN
                   MSG = 'Set extension field pointer to external data: ' // TRIM(FldName)
                   CALL HCO_MSG(HcoState%Config%Err,MSG)
                ENDIF
             ENDIF

          ! Field not found and no target defined 
          ELSEIF ( FailIfNotFilled ) THEN
             MSG = 'Cannot fill extension field ' // TRIM(FldName)
             CALL HCO_ERROR(HcoState%Config%Err,MSG, RC, THISLOC=LOC )
             RETURN
          ENDIF
       ENDIF ! FIRST
   
       ! Eventually copy field from HEMCO list to ExtState. We need to
       ! make a copy and cannot just set a pointer because ExtState fields
       ! are in HEMCO precision but the EmisList fields are in single 
       ! precisions.
       IF ( ExtDat%FromList ) THEN
          IF ( FOUND ) THEN
             ! Copy values and mark as filled
             ExtDat%Arr%Val(:,:) = Arr2D(:,:)
             IF ( PRESENT(Filled) ) Filled = .TRUE.
          ELSEIF ( FailIfNotFilled ) THEN
             MSG = 'Cannot find extension field in HEMCO data list: ' // TRIM(FldName)
             CALL HCO_ERROR(HcoState%Config%Err,MSG, RC, THISLOC=LOC )
             RETURN
          ENDIF 
       ENDIF ! FromList
    ENDIF  

    ! Make sure array exists
    IF ( FailIfNotFilled .AND. .NOT. ASSOCIATED(ExtDat%Arr%Val) ) THEN
       MSG = 'ExtState array not filled: ' // TRIM(FldName)
       CALL HCO_ERROR(HcoState%Config%Err,MSG, RC, THISLOC=LOC )
    ENDIF

    ! Cleanup
    IF ( ALLOCATED(Arr2D) ) DEALLOCATE(Arr2D)
 
    ! Return w/ success
    RC = HCO_SUCCESS  

  END SUBROUTINE ExtDat_Set_2S
!EOC
!------------------------------------------------------------------------------
!                  Harvard-NASA Emissions Component (HEMCO)                   !
!------------------------------------------------------------------------------
!BOP
!
! !IROUTINE: ExtDat_Set_2I
!
! !DESCRIPTION: Subroutine ExtDat\_Set\_2I sets/updates the data array of an
! ExtDat object. 
!\\
!\\
! !INTERFACE:
!
  SUBROUTINE ExtDat_Set_2I ( am_I_Root, HcoState, ExtDat, &
                             FldName,   RC,       First,  &
                             Trgt,      Filled,   NotFillOk ) 
!
! !USES:
!
    USE HCO_ARR_MOD,        ONLY : HCO_ArrAssert
    USE HCO_STATE_MOD,      ONLY : HCO_State
    USE HCO_CALC_MOD,       ONLY : HCO_EvalFld
!
! !INPUT PARAMETERS:
!
    LOGICAL,          INTENT(IN   )                   :: am_I_Root
    TYPE(HCO_State),  POINTER                         :: HcoState
    TYPE(ExtDat_2I),  POINTER                         :: ExtDat
    CHARACTER(LEN=*), INTENT(IN   )                   :: FldName
    INTEGER,          INTENT(INOUT)                   :: RC     
    LOGICAL,          INTENT(IN   ), OPTIONAL         :: First
    INTEGER,          POINTER,       OPTIONAL         :: Trgt(:,:)
    LOGICAL,          INTENT(  OUT), OPTIONAL         :: Filled
    LOGICAL,          INTENT(IN   ), OPTIONAL         :: NotFillOk 
!
! !REVISION HISTORY:
!  03 Apr 2015 - C. Keller - Initial version
!  11 May 2015 - C. Keller - Now use HCO_EvalFld instead of HCO_GetPtr. This
!                            allows the application of scale factors to
!                            ExtState fields read through the HEMCO interface. 
!EOP
!------------------------------------------------------------------------------
!BOC
!
! !LOCAL VARIABLES:
!
    INTEGER                :: AS, NX, NY
    REAL(hp), ALLOCATABLE  :: Arr2D(:,:)
    CHARACTER(LEN=255)     :: MSG
    CHARACTER(LEN=255)     :: LOC = 'ExtDat_Set_2I (hcox_state_mod.F90)'
    LOGICAL                :: FRST
    LOGICAL                :: FOUND 
    LOGICAL                :: FailIfNotFilled 

    ! ================================================================
    ! ExtDat_Set_2I begins here
    ! ================================================================

    ! Init 
    RC = HCO_SUCCESS
    IF ( PRESENT(Filled) ) Filled = .FALSE.

    ! Nothing to do if this ExtDat field is not in use
    IF ( .NOT. ExtDat%DoUse ) RETURN

    ! First time
    IF ( PRESENT(FIRST) ) THEN
       FRST = FIRST
    ELSE
       FRST = .FALSE.
    ENDIF

    ! Check for fill requirement
    IF ( PRESENT(NotFillOk) ) THEN
       FailIfNotFilled = .NOT. NotFillOk
    ELSE
       FailIfNotFilled = .TRUE.
    ENDIF

    ! On first call or if data is flagged as being read from list, get data
    ! from emissions list 
    IF ( FRST .OR. ExtDat%FromList ) THEN

       ! Allocate temporary array
       ALLOCATE(Arr2D(HcoState%NX,HcoState%NY),STAT=AS)
       IF ( AS /= 0 ) THEN
          CALL HCO_ERROR ( HcoState%Config%Err, "Arr2D allocation error", RC, THISLOC=LOC )
          RETURN
       ENDIF

       ! Try to get data from list
       CALL HCO_EvalFld( am_I_Root, HcoState, TRIM(FldName), Arr2D, RC, FOUND=FOUND )
       IF ( RC /= HCO_SUCCESS ) RETURN     

       ! On first call, need to make additional checks
       IF ( FRST ) THEN
   
          ! If read from list
          IF ( FOUND ) THEN
             ExtDat%FromList = .TRUE.
  
             ! Make sure array is allocated
             CALL HCO_ArrAssert( ExtDat%Arr, HcoState%NX, HcoState%NY, RC )
             IF ( RC /= HCO_SUCCESS ) RETURN
   
             ! Verbose
             IF ( HCO_IsVerb(HcoState%Config%Err,2) ) THEN
                MSG = 'Will fill extension field from HEMCO data list field ' // TRIM(FldName)
                CALL HCO_MSG(HcoState%Config%Err,MSG)
             ENDIF
   
          ! Target to data
          ELSEIF ( PRESENT(Trgt) ) THEN
   
             ! If target is not associated: 
             IF ( .NOT. ASSOCIATED(Trgt) ) THEN
                IF ( FailIfNotFilled ) THEN
                   MSG = 'Cannot fill extension field ' // TRIM(FldName) // &
                         ' because target field is not associated.'
                   CALL HCO_ERROR(HcoState%Config%Err,MSG, RC, THISLOC=LOC )
                   RETURN
                ENDIF
          
             ! If target is associated:
             ELSE
 
                ! Make sure dimensions agree
                NX = SIZE(Trgt,1)
                NY = SIZE(Trgt,2)
    
                ! Must cover the horizontal grid 
                IF ( (NX /= HcoState%NX) .OR. (NY /= HcoState%NY) ) THEN
                   WRITE(MSG,*) 'Horizontal dimensions of target data do not ', &
                      'correspond to simulation grid: ', &
                      'Expected dimensions: ', HcoState%NX, HcoState%NY, &
                      '; encountered dimensions: ', NX, NY, '. Error occured ', &
                      'for field ', TRIM(FldName)
                   CALL HCO_ERROR(HcoState%Config%Err,MSG, RC, THISLOC=LOC )
                   RETURN
                ENDIF
    
                ! Link data to target
                ExtDat%Arr%Val => Trgt
      
                ! Make sure it's not from list
                ExtDat%FromList = .FALSE.
      
                ! Mark as filled
                IF ( PRESENT(Filled) ) Filled = .TRUE.
   
                ! Verbose
                IF ( HCO_IsVerb(HcoState%Config%Err,2) ) THEN
                   MSG = 'Set extension field pointer to external data: ' // TRIM(FldName)
                   CALL HCO_MSG(HcoState%Config%Err,MSG)
                ENDIF
             ENDIF

          ! Not found in list and no target defined 
          ELSEIF ( FailIfNotFilled ) THEN
             MSG = 'Cannot fill extension field ' // TRIM(FldName)
             CALL HCO_ERROR(HcoState%Config%Err,MSG, RC, THISLOC=LOC )
             RETURN
          ENDIF
    
       ENDIF ! FIRST
   
       ! Eventually copy field from HEMCO list to ExtState. We need to
       ! make a copy and cannot just set a pointer because ExtState fields
       ! are in HEMCO precision but the EmisList fields are in single 
       ! precisions.
       IF ( ExtDat%FromList ) THEN
          IF ( FOUND ) THEN

             ! Copy values and mark as filled
             ExtDat%Arr%Val(:,:) = Arr2D(:,:)
             IF ( PRESENT(Filled) ) Filled = .TRUE.

          ELSEIF ( FailIfNotFilled ) THEN
             MSG = 'Cannot find extension field in HEMCO data list: ' // TRIM(FldName)
             CALL HCO_ERROR(HcoState%Config%Err,MSG, RC, THISLOC=LOC )
             RETURN
          ENDIF
   
       ENDIF !FromList
    ENDIF 
   
    ! Make sure array exists
    IF ( FailIfNotFilled .AND. .NOT. ASSOCIATED(ExtDat%Arr%Val) ) THEN
       MSG = 'ExtState array not filled: ' // TRIM(FldName)
       CALL HCO_ERROR(HcoState%Config%Err,MSG, RC, THISLOC=LOC )
    ENDIF
 
    ! Cleanup
    IF ( ALLOCATED(Arr2D) ) DEALLOCATE(Arr2D)
 
    ! Return w/ success
    RC = HCO_SUCCESS  

  END SUBROUTINE ExtDat_Set_2I
!EOC
!------------------------------------------------------------------------------
!                  Harvard-NASA Emissions Component (HEMCO)                   !
!------------------------------------------------------------------------------
!BOP
!
! !IROUTINE: ExtDat_Set_3R
!
! !DESCRIPTION: Subroutine ExtDat\_Set\_3R sets/updates the data array of an
! ExtDat object. 
!\\
!\\
! !INTERFACE:
!
  SUBROUTINE ExtDat_Set_3R ( am_I_Root, HcoState, ExtDat, FldName,   & 
                             RC,        First,    Trgt,   OnLevEdge, & 
                             Filled,    NotFillOk                     ) 
!
! !USES:
!
    USE HCO_ARR_MOD,        ONLY : HCO_ArrAssert
    USE HCO_STATE_MOD,      ONLY : HCO_State
    USE HCO_CALC_MOD,       ONLY : HCO_EvalFld
!
! !INPUT PARAMETERS:
!
    LOGICAL,          INTENT(IN   )                   :: am_I_Root
    TYPE(HCO_State),  POINTER                         :: HcoState
    TYPE(ExtDat_3R),  POINTER                         :: ExtDat
    CHARACTER(LEN=*), INTENT(IN   )                   :: FldName
    INTEGER,          INTENT(INOUT)                   :: RC     
    LOGICAL,          INTENT(IN   ), OPTIONAL         :: First
    REAL(hp),         POINTER      , OPTIONAL         :: Trgt(:,:,:)
    LOGICAL,          INTENT(IN   ), OPTIONAL         :: OnLevEdge 
    LOGICAL,          INTENT(  OUT), OPTIONAL         :: Filled
    LOGICAL,          INTENT(IN   ), OPTIONAL         :: NotFillOk 
!
! !REVISION HISTORY:
!  03 Apr 2015 - C. Keller - Initial version
!  11 May 2015 - C. Keller - Now use HCO_EvalFld instead of HCO_GetPtr. This
!                            allows the application of scale factors to
!                            ExtState fields read through the HEMCO interface. 
!EOP
!------------------------------------------------------------------------------
!BOC
!
! !LOCAL VARIABLES:
!
    INTEGER                :: AS, NX, NY, NZ, NZ_EXPECTED
    INTEGER                :: L
    LOGICAL                :: FRST
    LOGICAL                :: FOUND 
    LOGICAL                :: FailIfNotFilled 
    REAL(hp), ALLOCATABLE  :: Arr3D(:,:,:) 
    CHARACTER(LEN=255)     :: MSG
    CHARACTER(LEN=255)     :: LOC = 'ExtDat_Set_3R (hcox_state_mod.F90)'

    ! ================================================================
    ! ExtDat_Set_3R begins here
    ! ================================================================

    ! Init 
    RC = HCO_SUCCESS
    IF ( PRESENT(Filled) ) Filled = .FALSE.

    ! Nothing to do if this ExtDat field is not in use
    IF ( .NOT. ExtDat%DoUse ) RETURN

    ! First time
    IF ( PRESENT(FIRST) ) THEN
       FRST = FIRST
    ELSE
       FRST = .FALSE.
    ENDIF

    ! Check for fill requirement
    IF ( PRESENT(NotFillOk) ) THEN
       FailIfNotFilled = .NOT. NotFillOk
    ELSE
       FailIfNotFilled = .TRUE.
    ENDIF

    ! Expected number of vertical levels: NZ if not on edge, NZ+1 if on edge
    NZ_EXPECTED = HcoState%NZ
    IF ( PRESENT(OnLevEdge) ) THEN
       IF ( OnLevEdge ) THEN
          NZ_EXPECTED = HcoState%NZ + 1
       ENDIF
    ENDIF

    ! On first call or if data is flagged as being read from list, get data
    ! from emissions list 
    IF ( FRST .OR. ExtDat%FromList ) THEN

       ! Allocate temporary array
       ALLOCATE(Arr3D(HcoState%NX,HcoState%NY,NZ_EXPECTED),STAT=AS)
       IF ( AS /= 0 ) THEN
          CALL HCO_ERROR ( HcoState%Config%Err, "Arr3D allocation error", RC, THISLOC=LOC )
          RETURN
       ENDIF

       ! Try to get data from list
       CALL HCO_EvalFld( am_I_Root, HcoState, TRIM(FldName), Arr3D, RC, FOUND=FOUND )
       IF ( RC /= HCO_SUCCESS ) RETURN     

       ! On first call, need to make additional checks
       IF ( FRST ) THEN
   
          ! If read from list
          IF ( FOUND ) THEN
             ExtDat%FromList = .TRUE.

             ! Make sure array is allocated
             CALL HCO_ArrAssert( ExtDat%Arr, HcoState%NX, HcoState%NY, NZ_EXPECTED, RC )
             IF ( RC /= HCO_SUCCESS ) RETURN
   
             ! Verbose
             IF ( HCO_IsVerb(HcoState%Config%Err,2) ) THEN
                MSG = 'Will fill extension field from HEMCO data list field ' // TRIM(FldName)
                CALL HCO_MSG(HcoState%Config%Err,MSG)
             ENDIF
   
          ! Target to data
          ELSEIF ( PRESENT(Trgt) ) THEN
   
             ! If target is not associated: 
             IF ( .NOT. ASSOCIATED(Trgt) ) THEN
                IF ( FailIfNotFilled ) THEN
                   MSG = 'Cannot fill extension field ' // TRIM(FldName) // &
                         ' because target field is not associated.'
                   CALL HCO_ERROR(HcoState%Config%Err,MSG, RC, THISLOC=LOC )
                   RETURN
                ENDIF
          
             ! If target is associated:
             ELSE
    
                ! Make sure dimensions agree
                NX = SIZE(Trgt,1)
                NY = SIZE(Trgt,2)
                NZ = SIZE(Trgt,3)
    
                ! Must cover the horizontal grid 
                IF ( (NX/=HcoState%NX) .OR. (NY/=HcoState%NY) .OR. (NZ/=NZ_EXPECTED) ) THEN
                   WRITE(MSG,*) 'Dimensions of target data do not ', &
                      'correspond to simulation grid: ', &
                      'Expected dimensions: ', HcoState%NX, HcoState%NY, NZ_EXPECTED, &
                      '; encountered dimensions: ', NX, NY, NZ, '. Error occured ', &
                      'for field ', TRIM(FldName)
                   CALL HCO_ERROR(HcoState%Config%Err,MSG, RC, THISLOC=LOC )
                   RETURN
                ENDIF
    
                ! Link data to target
                ExtDat%Arr%Val => Trgt
      
                ! Make sure it's not from list
                ExtDat%FromList = .FALSE.
      
                ! Mark as filled
                IF ( PRESENT(Filled) ) Filled = .TRUE.
   
                ! Verbose
                IF ( HCO_IsVerb(HcoState%Config%Err,2) ) THEN
                   MSG = 'Set extension field pointer to external data: ' // TRIM(FldName)
                   CALL HCO_MSG(HcoState%Config%Err,MSG)
                ENDIF
             ENDIF
          
          ! Not found in list and no target defined 
          ELSEIF ( FailIfNotFilled ) THEN
             ! Target array must be present
             IF ( .NOT. PRESENT(Trgt) ) THEN
                MSG = 'Cannot fill extension field ' // TRIM(FldName)
                CALL HCO_ERROR(HcoState%Config%Err,MSG, RC, THISLOC=LOC )
                RETURN
             ENDIF
          ENDIF
    
       ENDIF ! FIRST
   
       ! Eventually copy field from HEMCO list to ExtState. We need to
       ! make a copy and cannot just set a pointer because ExtState fields
       ! are in HEMCO precision but the EmisList fields are in single 
       ! precisions.
       IF ( ExtDat%FromList ) THEN
          IF ( FOUND ) THEN

             ! Copy data and mark as filled 
             ExtDat%Arr%Val(:,:,:) = Arr3D(:,:,:)
             IF ( PRESENT(Filled) ) Filled = .TRUE.

          ELSEIF ( FailIfNotFilled ) THEN
             MSG = 'Cannot find extension field in HEMCO data list: ' // TRIM(FldName)
             CALL HCO_ERROR(HcoState%Config%Err,MSG, RC, THISLOC=LOC )
             RETURN

          ENDIF 
       ENDIF !FromList
    ENDIF 

    ! Make sure array exists
    IF ( FailIfNotFilled .AND. .NOT. ASSOCIATED(ExtDat%Arr%Val) ) THEN
       MSG = 'ExtState array not filled: ' // TRIM(FldName)
       CALL HCO_ERROR(HcoState%Config%Err,MSG, RC, THISLOC=LOC )
    ENDIF
 
    ! Cleanup
    IF ( ALLOCATED(Arr3D) ) DEALLOCATE(Arr3D)
 
    ! Return w/ success
    RC = HCO_SUCCESS  

  END SUBROUTINE ExtDat_Set_3R
!EOC
!------------------------------------------------------------------------------
!                  Harvard-NASA Emissions Component (HEMCO)                   !
!------------------------------------------------------------------------------
!BOP
!
! !IROUTINE: ExtDat_Set_3S
!
! !DESCRIPTION: Subroutine ExtDat\_Set\_3S sets/updates the data array of an
! ExtDat object. 
!\\
!\\
! !INTERFACE:
!
  SUBROUTINE ExtDat_Set_3S ( am_I_Root, HcoState, ExtDat, FldName,   & 
                             RC,        First,    Trgt,   OnLevEdge, &
                             Filled,    NotFillOk                     ) 
!
! !USES:
!
    USE HCO_ARR_MOD,        ONLY : HCO_ArrAssert
    USE HCO_STATE_MOD,      ONLY : HCO_State
    USE HCO_CALC_MOD,       ONLY : HCO_EvalFld
!
! !INPUT PARAMETERS:
!
    LOGICAL,          INTENT(IN   )                   :: am_I_Root
    TYPE(HCO_State),  POINTER                         :: HcoState
    TYPE(ExtDat_3S),  POINTER                         :: ExtDat
    CHARACTER(LEN=*), INTENT(IN   )                   :: FldName
    INTEGER,          INTENT(INOUT)                   :: RC     
    LOGICAL,          INTENT(IN   ), OPTIONAL         :: First
    REAL(sp),         POINTER      , OPTIONAL         :: Trgt(:,:,:)
    LOGICAL,          INTENT(IN   ), OPTIONAL         :: OnLevEdge 
    LOGICAL,          INTENT(  OUT), OPTIONAL         :: Filled
    LOGICAL,          INTENT(IN   ), OPTIONAL         :: NotFillOk 
!
! !REVISION HISTORY:
!  03 Apr 2015 - C. Keller - Initial version
!  11 May 2015 - C. Keller - Now use HCO_EvalFld instead of HCO_GetPtr. This
!                            allows the application of scale factors to
!                            ExtState fields read through the HEMCO interface. 
!EOP
!------------------------------------------------------------------------------
!BOC
!
! !LOCAL VARIABLES:
!
    INTEGER                :: AS, NX, NY, NZ, NZ_EXPECTED
    INTEGER                :: L
    LOGICAL                :: FRST
    LOGICAL                :: FOUND 
    LOGICAL                :: FailIfNotFilled 
    REAL(hp), ALLOCATABLE  :: Arr3D(:,:,:) 
    CHARACTER(LEN=255)     :: MSG
    CHARACTER(LEN=255)     :: LOC = 'ExtDat_Set_3S (hcox_state_mod.F90)'

    ! ================================================================
    ! ExtDat_Set_3S begins here
    ! ================================================================

    ! Init 
    RC = HCO_SUCCESS
    IF ( PRESENT(Filled) ) Filled = .FALSE.

    ! Nothing to do if this ExtDat field is not in use
    IF ( .NOT. ExtDat%DoUse ) RETURN

    ! First time
    IF ( PRESENT(FIRST) ) THEN
       FRST = FIRST
    ELSE
       FRST = .FALSE.
    ENDIF

    ! Check for fill requirement
    IF ( PRESENT(NotFillOk) ) THEN
       FailIfNotFilled = .NOT. NotFillOk
    ELSE
       FailIfNotFilled = .TRUE.
    ENDIF

    ! Expected number of vertical levels: NZ if not on edge, NZ+1 if on edge
    NZ_EXPECTED = HcoState%NZ
    IF ( PRESENT(OnLevEdge) ) THEN
       IF ( OnLevEdge ) THEN
          NZ_EXPECTED = HcoState%NZ + 1
       ENDIF
    ENDIF

    ! On first call or if data is flagged as being read from list, get data
    ! from emissions list 
    IF ( FRST .OR. ExtDat%FromList ) THEN

       ! Allocate temporary array
       ALLOCATE(Arr3D(HcoState%NX,HcoState%NY,NZ_EXPECTED),STAT=AS)
       IF ( AS /= 0 ) THEN
          CALL HCO_ERROR ( HcoState%Config%Err, "Arr3D allocation error", RC, THISLOC=LOC )
          RETURN
       ENDIF

       ! Try to get data from list
       CALL HCO_EvalFld( am_I_Root, HcoState, TRIM(FldName), Arr3D, RC, FOUND=FOUND )
       IF ( RC /= HCO_SUCCESS ) RETURN     

       ! On first call, need to make additional checks
       IF ( FRST ) THEN
   
          ! If read from list
          IF ( FOUND ) THEN
             ExtDat%FromList = .TRUE.

             ! Make sure array is allocated
             CALL HCO_ArrAssert( ExtDat%Arr, HcoState%NX, HcoState%NY, NZ_EXPECTED, RC )
             IF ( RC /= HCO_SUCCESS ) RETURN
   
             ! Verbose
             IF ( HCO_IsVerb(HcoState%Config%Err,2) ) THEN
                MSG = 'Will fill extension field from HEMCO data list field ' // TRIM(FldName)
                CALL HCO_MSG(HcoState%Config%Err,MSG)
             ENDIF
   
          ! Target to data
          ELSEIF ( PRESENT(Trgt) ) THEN
  
             ! If target is not associated: 
             IF ( .NOT. ASSOCIATED(Trgt) ) THEN
                IF ( FailIfNotFilled ) THEN
                   MSG = 'Cannot fill extension field ' // TRIM(FldName) // &
                         ' because target field is not associated.'
                   CALL HCO_ERROR(HcoState%Config%Err,MSG, RC, THISLOC=LOC )
                   RETURN
                ENDIF
          
             ! If target is associated:
             ELSE
    
                ! Make sure dimensions agree
                NX = SIZE(Trgt,1)
                NY = SIZE(Trgt,2)
                NZ = SIZE(Trgt,3)
    
                ! Must cover the horizontal grid 
                IF ( (NX/=HcoState%NX) .OR. (NY/=HcoState%NY) .OR. (NZ/=NZ_EXPECTED) ) THEN
                   WRITE(MSG,*) 'Dimensions of target data do not ', &
                      'correspond to simulation grid: ', &
                      'Expected dimensions: ', HcoState%NX, HcoState%NY, NZ_EXPECTED, &
                      '; encountered dimensions: ', NX, NY, NZ, '. Error occured ', &
                      'for field ', TRIM(FldName)
                   CALL HCO_ERROR(HcoState%Config%Err,MSG, RC, THISLOC=LOC )
                   RETURN
                ENDIF
    
                ! Link data to target
                ExtDat%Arr%Val => Trgt
      
                ! Make sure it's not from list
                ExtDat%FromList = .FALSE.
      
                ! Mark as filled
                IF ( PRESENT(Filled) ) Filled = .TRUE.
   
                ! Verbose
                IF ( HCO_IsVerb(HcoState%Config%Err,2) ) THEN
                   MSG = 'Set extension field pointer to external data: ' // TRIM(FldName)
                   CALL HCO_MSG(HcoState%Config%Err,MSG)
                ENDIF
             ENDIF
   
          ! Not found in list and no target defined 
          ELSEIF ( FailIfNotFilled ) THEN
             ! Target array must be present
             IF ( .NOT. PRESENT(Trgt) ) THEN
                MSG = 'Cannot fill extension field ' // TRIM(FldName)
                CALL HCO_ERROR(HcoState%Config%Err,MSG, RC, THISLOC=LOC )
                RETURN
             ENDIF
          ENDIF
    
       ENDIF ! FIRST
   
       ! Eventually copy field from HEMCO list to ExtState. We need to
       ! make a copy and cannot just set a pointer because ExtState fields
       ! are in HEMCO precision but the EmisList fields are in single 
       ! precisions.
       IF ( ExtDat%FromList ) THEN
          IF ( FOUND ) THEN
             ! Copy data and mark as filled 
             ExtDat%Arr%Val(:,:,:) = Arr3D(:,:,:)
             IF ( PRESENT(Filled) ) Filled = .TRUE.
          ELSEIF ( FailIfNotFilled ) THEN
             MSG = 'Cannot find extension field in HEMCO data list: ' // TRIM(FldName)
             CALL HCO_ERROR(HcoState%Config%Err,MSG, RC, THISLOC=LOC )
             RETURN
          ENDIF 
       ENDIF !FromList
    ENDIF 

    ! Make sure array exists
    IF ( FailIfNotFilled .AND. .NOT. ASSOCIATED(ExtDat%Arr%Val) ) THEN
       MSG = 'ExtState array not filled: ' // TRIM(FldName)
       CALL HCO_ERROR(HcoState%Config%Err,MSG, RC, THISLOC=LOC )
    ENDIF
 
    ! Cleanup
    IF ( ALLOCATED(Arr3D) ) DEALLOCATE(Arr3D)
 
    ! Return w/ success
    RC = HCO_SUCCESS  

  END SUBROUTINE ExtDat_Set_3S
!EOC
END MODULE HCOX_STATE_MOD<|MERGE_RESOLUTION|>--- conflicted
+++ resolved
@@ -112,18 +112,11 @@
      LOGICAL                   :: FINN           ! FINN biomass burning
      LOGICAL                   :: GC_RnPbBe      ! GEOS-Chem Rn-Pb-Be simulation
      LOGICAL                   :: GC_POPs        ! GEOS-Chem POPs simulation
-<<<<<<< HEAD
      INTEGER                   :: Wetland_CH4    ! Methane emiss from wetlands
      LOGICAL                   :: TOMAS_Jeagle   ! TOMAS Jeagle sea salt
      INTEGER                   :: TOMAS_DustDead ! TOMAS sectional Dead Dust
      INTEGER                   :: AeroCom        ! AeroCom volcano 
-=======
-     LOGICAL                   :: Wetland_CH4    ! Methane emiss from wetlands
-     LOGICAL                   :: TOMAS_SeaSalt  ! TOMAS sectional sea salt
-     LOGICAL                   :: TOMAS_DustDead ! TOMAS sectional Dead Dust
-     LOGICAL                   :: AeroCom        ! AeroCom volcano 
      LOGICAL                   :: Inorg_Iodine   ! Oceanic inorganic iodine emissions
->>>>>>> e97efe24
 
      !----------------------------------------------------------------------
      ! Data directory
@@ -325,12 +318,8 @@
     ExtState%Wetland_CH4    = -1 
     ExtState%TOMAS_Jeagle   = .FALSE.
     ExtState%TOMAS_DustDead = .FALSE.
-<<<<<<< HEAD
     ExtState%AeroCom        = -1
-=======
-    ExtState%AeroCom        = .FALSE.
     ExtState%Inorg_Iodine   = .FALSE.
->>>>>>> e97efe24
 
     !-----------------------------------------------------------------------
     ! Initialize constants for POPs emissions module
