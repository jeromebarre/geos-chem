--- conflicted
+++ resolved
@@ -177,12 +177,9 @@
 !                              diagnostics for consistency with pre-HEMCO code.
 !  10 Jun 2015 - M. Sulprizio- Bug fix for SOA simulation: Now convert AEFs for
 !                              sesquiterpenes to kg/m2/s.
-<<<<<<< HEAD
 !  15 Sep 2015 - M. Sulprizio- Add CO2 inhibition effect on isoprene emissions
 !                              from Amos Tai (Jan 2013)
-=======
 !  05 Nov 2015 - C. Keller   - Reorganize restart variables to running averages.
->>>>>>> 6ead26a8
 !EOP
 !------------------------------------------------------------------------------
 !BOC
