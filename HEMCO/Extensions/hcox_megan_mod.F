--- conflicted
+++ resolved
@@ -184,11 +184,8 @@
 !  05 Nov 2015 - C. Keller   - Reorganize restart variables to running averages.
 !  08 Dec 2015 - C. Keller   - Now treat previous' day LAI as running avg, too.
 !  14 Oct 2016 - C. Keller   - Now use HCO_EvalFld instead of HCO_GetPtr.
-<<<<<<< HEAD
 !  05 Oct 2015 - M. Sulprizio- Activate MEGAN ethanol emissions for PAN updates
 !                              from E. Fischer
-=======
->>>>>>> 25939c92
 !  17 Jul 2017 - C. Keller   - Now normalize LAI by PFTs.
 !EOP
 !------------------------------------------------------------------------------
@@ -277,15 +274,9 @@
    
          ! previous LAI values (ckeller, 10/09/2014)
          REAL(sp), POINTER       :: LAI_PREVDAY(:,:)      ! LAI of prev. day
-<<<<<<< HEAD
 
          ! Array for PFT
          REAL(hp), POINTER       :: ARRAY_16(:,:,:)  
-=======
-  
-         ! Array for PFT
-         REAL(hp), POINTER       :: ARRAY_16(:,:,:)
->>>>>>> 25939c92
  
          ! Days between mid-months (updated by HEMCO clock)
          INTEGER                 :: DAYS_BTW_M
@@ -311,10 +302,6 @@
 
       ! Maximum LAI value
       REAL(hp), PARAMETER  :: LAI_MAX        = 6.0_hp   ! cm2/cm2
-<<<<<<< HEAD
-=======
-
->>>>>>> 25939c92
 
       ! testing only
       integer, parameter  :: ix = 20 !20 !25 !13 !20
@@ -1859,11 +1846,7 @@
       REAL(hp)  :: BETA, LDF, CT1, CEO
       REAL(hp)  :: ANEW, AGRO, AMAT, AOLD
       REAL(hp)  :: ISOLAI, PMISOLAI, MISOLAI
-<<<<<<< HEAD
       REAL(hp)  :: PFTSUM 
-=======
-      REAL(hp)  :: PFTSUM
->>>>>>> 25939c92
       LOGICAL   :: BIDIR    
 
       !=================================================================
@@ -1914,15 +1897,6 @@
          ENDIF
       ENDIF
 
-      ! Eventually normalize LAI by PFT (if setting is set
-      ! accordingly). ckeller, 7/17/17.
-      IF ( Inst%NORMLAI ) THEN
-         PFTSUM = SUM( Inst%ARRAY_16(I,J,2:16) )
-         IF ( PFTSUM > 0.0_hp ) THEN
-            MISOLAI  = MIN( MISOLAI  / PFTSUM, LAI_MAX )
-            PMISOLAI = MIN( PMISOLAI / PFTSUM, LAI_MAX )
-         ENDIF
-      ENDIF
       ! --------------------------------------------
       ! Get MEGAN parameters for this compound
       ! --------------------------------------------
@@ -3526,11 +3500,7 @@
 !
       INTEGER                 :: I, J, P, ARR_IND
       REAL(hp)                :: FACTOR, SPECIES2CARBON
-<<<<<<< HEAD
-!      REAL(hp)                :: ARRAY_16(HcoState%NX,HcoState%NY,16)
-=======
       !REAL(hp)                :: ARRAY_16(HcoState%NX,HcoState%NY,16)
->>>>>>> 25939c92
       REAL(hp)                :: PFT_EF_OMON(15), PFT_EF_MOHX(15)
       REAL(hp)                :: PFT_EF_ACET(15), PFT_EF_BIDR(15)
       REAL(hp)                :: PFT_EF_STRS(15), PFT_EF_OTHR(15)
@@ -3957,13 +3927,8 @@
      &        Inst%ARRAY_16(:,:,ARR_IND) * PFT_EF_ACET(P)
 
          ! Ethanol: variable fraction of category
-<<<<<<< HEAD
          Inst%AEF_EOH(:,:) = Inst%AEF_EOH(:,:) + 
      &        Inst%ARRAY_16(:,:,ARR_IND)*PFT_EF_BIDR(P)*EM_FRAC_EOH(P)
-=======
-         Inst%AEF_ETOH(:,:) = Inst%AEF_ETOH(:,:) + 
-     &        Inst%ARRAY_16(:,:,ARR_IND)*PFT_EF_BIDR(P)*EM_FRAC_ETOH(P)
->>>>>>> 25939c92
 
          ! Formaldehyde: variable fraction of category
          Inst%AEF_CH2O(:,:) = Inst%AEF_CH2O(:,:) + 
@@ -4145,7 +4110,7 @@
       INTEGER                        :: ExtNr
       INTEGER                        :: I, nSpc, AS, NX, NY
       INTEGER, ALLOCATABLE           :: HcoIDs(:)
-      LOGICAL                        :: FOUND, TorF
+      LOGICAL                        :: FOUND
       REAL*8                         :: PI_180
       REAL(hp), POINTER              :: Ptr2D(:,:)
       TYPE(MyInst), POINTER          :: Inst
@@ -4197,14 +4162,6 @@
      &                 'CO2 conc (ppmv)', 
      &                 OptValHp=Inst%GLOBCO2, RC=RC )
       IF ( RC /= HCO_SUCCESS ) RETURN
-      ! Normalize LAI by PFT? Default setting is 'yes'
-      ! ckeller, 7/17/17.
-      Inst%NORMLAI = .TRUE.
-      CALL GetExtOpt( HcoState%Config, ExtNr, 
-     &                 'Normalize LAI', OptValBool=TorF, 
-     &                 Found=FOUND, RC=RC )
-      IF ( RC /= HCO_SUCCESS ) RETURN
-      IF ( FOUND ) Inst%NORMLAI = TorF
 
       ! Normalize LAI by PFT? Default setting is 'yes'
       ! ckeller, 7/17/17.
@@ -4332,7 +4289,6 @@
          WRITE(MSG,*) ' --> Global atmospheric CO2 concentration : ', 
      &                Inst%GLOBCO2, ' ppmv'
          CALL HCO_MSG(HcoState%Config%Err,MSG )
-<<<<<<< HEAD
          WRITE(MSG,*) ' --> Normalize LAI by PFT: ',
      &                Inst%NORMLAI
          CALL HCO_MSG(HcoState%Config%Err,MSG )
@@ -4346,11 +4302,6 @@
          WRITE(MSG,*) ' --> Isoprene direct to SOA (Simple)',
      &       Inst%ISOPTOSOAS / 1.134
          CALL HCO_MSG( MSG )
-=======
-         WRITE(MSG,*) ' --> Normalize LAI by PFT: ', 
-     &                Inst%NORMLAI
-         CALL HCO_MSG(HcoState%Config%Err,MSG )
->>>>>>> 25939c92
       ENDIF
 
       ! Check for monoterpene option --> this one is required for 
