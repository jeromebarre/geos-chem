!------------------------------------------------------------------------------
!                  Harvard-NASA Emissions Component (HEMCO)                   !
!------------------------------------------------------------------------------
!BOP
!
! !MODULE: hcoi_esmf_mod
!
! !DESCRIPTION: Module HCOI\_ESMF\_MOD is the HEMCO-ESMF interface module. 
!\\
!\\
! !INTERFACE: 
!      
MODULE HCOI_ESMF_MOD
!
! !USES:
!      
  USE HCO_ERROR_MOD
  USE HCO_Types_Mod

#if defined (ESMF_)
#include "MAPL_Generic.h"
  USE ESMF
  USE MAPL_Mod

  IMPLICIT NONE
  PRIVATE
!
! !PUBLIC MEMBER FUNCTIONS:
!      

  ! ESMF environment only:
  PUBLIC :: HCO_SetServices 
  PUBLIC :: HCO_SetExtState_ESMF
  PUBLIC :: HCO_Imp2Ext
!
! !PRIVATE MEMBER FUNCTIONS:
!      
  PRIVATE :: Diagn2Exp
  PRIVATE :: HCO_Imp2Ext2R
  PRIVATE :: HCO_Imp2Ext2S
  PRIVATE :: HCO_Imp2Ext2I
  PRIVATE :: HCO_Imp2Ext3R
  PRIVATE :: HCO_Imp2Ext3S
!
! !REVISION HISTORY:
!  10 Oct 2014 - C. Keller   - Initial version
!EOP
!------------------------------------------------------------------------------
!BOC
!
! !MODULE INTERFACES:
!
  INTERFACE HCO_Imp2Ext
     MODULE PROCEDURE HCO_Imp2Ext2R
     MODULE PROCEDURE HCO_Imp2Ext2S
     MODULE PROCEDURE HCO_Imp2Ext2I
     MODULE PROCEDURE HCO_Imp2Ext3R
     MODULE PROCEDURE HCO_Imp2Ext3S
  END INTERFACE HCO_Imp2Ext

CONTAINS
!EOC
!------------------------------------------------------------------------------
!                  Harvard-NASA Emissions Component (HEMCO)                   !
!------------------------------------------------------------------------------
!BOP
!
! !ROUTINE: HCO_SetServices
!
! !DESCRIPTION: Subroutine HCO\_SetServices registers all required HEMCO 
! data so that it can be imported through the ESMF import state.
! This routine determines all required HEMCO input fields from the HEMCO 
! configuration file. Note that each file needs an equivalent ESMF-style
! entry in the registry file (typically ExtData.rc). Otherwise, ESMF won't 
! read these files and HEMCO will fail when attempting to get pointers to 
! these data arrays.
!\\
!\\
! The field names provided in ExtData.rc must match the names in the HEMCO 
! configuration file! Also, all time settings (average and update interval) 
! and data units need to be properly specified in ExtData.rc.
! For now, ExtData.rc and HEMCO configuration file need to be synchronized
! manually. The pyHEMCO interface will automate this process! 
!\\
!\\
! This routine also prepares an emissions export field for every species
! found in the HEMCO configuration file. These export fields will only
! be filled if specified so in the MAPL History registry.
! The corresponding HEMCO diagnostics must be created separately via
! Diagn\_Create (e.g. in hcoi\_gc\_diagn\_mod.F90). 
!\\
!\\
! !INTERFACE:
!
      SUBROUTINE HCO_SetServices( am_I_Root,  GC, HcoConfig, &
                                  ConfigFile, RC )
!
! !USES:
!
      USE HCO_TYPES_MOD,    ONLY : ListCont
      USE HCO_DATACONT_MOD, ONLY : ListCont_NextCont
      USE HCO_CONFIG_MOD,   ONLY : Config_ReadFile
      USE HCO_EXTLIST_MOD,  ONLY : GetExtOpt
      USE HCO_CONFIG_MOD,   ONLY : Config_GetnSpecies
      USE HCO_CONFIG_MOD,   ONLY : Config_GetSpecNames
      USE HCO_DIAGN_MOD,    ONLY : DiagnFileOpen
      USE HCO_DIAGN_MOD,    ONLY : DiagnFileGetNext
      USE HCO_DIAGN_MOD,    ONLY : DiagnFileClose
!
! !ARGUMENTS:
!
      LOGICAL,             INTENT(IN   )             :: am_I_Root
      TYPE(ESMF_GridComp), INTENT(INOUT)             :: GC
      TYPE(ConfigObj),     POINTER                   :: HcoConfig
      CHARACTER(LEN=*),    INTENT(IN   )             :: ConfigFile
      INTEGER,             INTENT(  OUT)             :: RC
!
! !REVISION HISTORY:
!  29 Aug 2013 - C. Keller - Initial version.
!  10 Sep 2015 - C. Keller - Added RESTART=MAPL_RestartSkip.
!  21 Feb 2016 - C. Keller - Update to v2.0, added default diagnostics (optional)
!  26 Oct 2016 - R. Yantosca - Don't nullify local ptrs in declaration stmts
!  16 Mar 2018 - E. Lundgren - Expand log write to specify reading HEMCO
!                              diagnostic config file and adding HEMCO exports
!  16 Jul 2018 - E. Lundgren - Move verbose to within DoUse blocks
!EOP
!------------------------------------------------------------------------------
!BOC
!
! !LOCAL VARIABLES:
!
      INTEGER                    :: LUN, ExtNr, Cat, Hier, SpaceDim
      INTEGER                    :: DIMS, VLOC
      INTEGER                    :: I, FLAG, nSpc, nDiagn
      INTEGER                    :: DefaultDim
      LOGICAL                    :: EOF
      LOGICAL                    :: FOUND, DefaultSet
      CHARACTER(LEN=31)          :: cName, SpcName, OutUnit 
      CHARACTER(LEN=63)          :: DefaultSNAME, DefaultLNAME, DefaultUnit
<<<<<<< HEAD
      CHARACTER(LEN=63)          :: SNAME, UnitName
 
=======
      CHARACTER(LEN=63)          :: SNAME, UnitName 
      CHARACTER(LEN=127)         :: LNAME
>>>>>>> 933a125f
      CHARACTER(LEN=63), POINTER :: Spc(:)
      TYPE(ListCont),    POINTER :: CurrCont

      ! ================================================================
      ! HCO_SetServices begins here
      ! ================================================================

      ! For MAPL/ESMF error handling (defines Iam and STATUS)
      __Iam__('HCO_SetServices (HCOI_ESMF_MOD.F90)')

      ! Init
      Spc      => NULL() 
      CurrCont => NULL()

      ! ---------------------------------------------------------------------
      ! Read file into buffer
      ! ---------------------------------------------------------------------

      CALL Config_ReadFile( am_I_Root, HcoConfig, TRIM(ConfigFile), 0, STATUS )
      ASSERT_(STATUS==HCO_SUCCESS)

      ! ---------------------------------------------------------------------
      ! Set services for all import fields
      ! ---------------------------------------------------------------------

      ! Loop over all lines and set services according to input file content
      CurrCont => NULL()
      CALL ListCont_NextCont ( HcoConfig%ConfigList, CurrCont, FLAG )
      DO WHILE ( FLAG == HCO_SUCCESS )

         ! Skip containers that are not defined
         IF ( .NOT. ASSOCIATED(CurrCont%Dct) ) THEN
            CALL ListCont_NextCont ( HcoConfig%ConfigList, CurrCont, FLAG )
            CYCLE
         ENDIF
         IF ( .NOT. ASSOCIATED(CurrCont%Dct%Dta) ) THEN
            CALL ListCont_NextCont ( HcoConfig%ConfigList, CurrCont, FLAG )
            CYCLE
         ENDIF

         ! Add arrays to import spec. Distinguish between 2D and 3D arrays.
         ! Note that we can ignore the time reading interval here, as this
         ! is automatically determined by ESMF based upon the registry file
         ! content!.
         ! Ignore containers with ncRead flag disabled. These are typically
         ! scalar fields directly read from the configuration file. 
         IF ( .NOT. CurrCont%Dct%Dta%ncRead ) THEN

         ! Multiple data containers can use the same source data. In this
         ! case we only need to import the data once. The second, third, etc.
         ! containters registerd for the same source data have been assigned
         ! lower DtaHome values (in hco_config_mod.F90), so skip this container
         ! if flag is not -999 (=default).
         ELSEIF ( CurrCont%Dct%DtaHome /= -999 ) THEN

         ! Import 2D data
         ELSEIF ( CurrCont%Dct%Dta%SpaceDim == 2 ) THEN

            CALL MAPL_AddImportSpec(GC,                      &
               SHORT_NAME = TRIM(CurrCont%Dct%Dta%ncFile),   &
               LONG_NAME  = TRIM(CurrCont%Dct%Dta%ncFile),   &
               UNITS      = TRIM(CurrCont%Dct%Dta%OrigUnit), &
               DIMS       = MAPL_DimsHorzOnly,               &
               VLOCATION  = MAPL_VLocationNone,              &
               RESTART    = MAPL_RestartSkip,                &
               RC         = STATUS                            )

            ! Error trap
            IF ( STATUS /= ESMF_SUCCESS ) THEN
               WRITE(*,*) '2D import error: ', TRIM(CurrCont%Dct%Dta%ncFile)
               VERIFY_(STATUS)
            ENDIF

         ! Import 3D data: Assume central location in vertical dimension!
         ELSEIF ( CurrCont%Dct%Dta%SpaceDim == 3 ) THEN

            CALL MAPL_AddImportSpec(GC,                      &
               SHORT_NAME = TRIM(CurrCont%Dct%Dta%ncFile),   &
               LONG_NAME  = TRIM(CurrCont%Dct%Dta%ncFile),   &
               UNITS      = TRIM(CurrCont%Dct%Dta%OrigUnit), &
               DIMS       = MAPL_DimsHorzVert,               &
               VLOCATION  = MAPL_VLocationCenter,            &
               RESTART    = MAPL_RestartSkip,                &
               RC         = STATUS                            )

            ! Error trap
            IF ( STATUS /= ESMF_SUCCESS ) THEN
               WRITE(*,*) '3D import error: ', TRIM(CurrCont%Dct%Dta%ncFile)
               VERIFY_(STATUS)
            ENDIF

         ! Return w/ error if not 2D or 3D data 
         ELSE
            ASSERT_(.FALSE.)
         ENDIF

         ! Advance to next container
         CALL ListCont_NextCont ( HcoConfig%ConfigList, CurrCont, FLAG )

      ENDDO

      ! Free pointer
      CurrCont => NULL()

      ! ---------------------------------------------------------------------
      ! Try to open diagnostics definition file 
      ! ---------------------------------------------------------------------
      CALL DiagnFileOpen( am_I_Root, HcoConfig, LUN, RC )
      ASSERT_(RC == HCO_SUCCESS )

      ! ---------------------------------------------------------------------
      ! If DiagnFile is found, prepare a diagnostics export for every entry
      ! ---------------------------------------------------------------------

      IF ( LUN > 0 ) THEN

         IF ( am_I_Root ) WRITE(*,*) 'Reading HEMCO configuration file: ', &
                                     TRIM(HcoConfig%ConfigFileName)
         DO 

            ! Get next line
            CALL DiagnFileGetNext( am_I_Root, HcoConfig, LUN, cName, &
               SpcName, ExtNr, Cat, Hier, SpaceDim, OutUnit, EOF, RC, &
               lName=lName, UnitName=UnitName ) 
            IF ( RC /= HCO_SUCCESS ) RETURN

            ! Leave here if end of file
            IF ( EOF ) EXIT

            ! Define vertical dimension
            IF ( SpaceDim == 3 ) THEN
               DIMS = MAPL_DimsHorzVert
               VLOC = MAPL_VLocationCenter
            ELSE 
               DIMS = MAPL_DimsHorzOnly
               VLOC = MAPL_VLocationNone
            ENDIF
 
            ! Remove any underscores in unit name by spaces
            DO I = 1, LEN(TRIM(ADJUSTL(UnitName)))
               IF ( UnitName(I:I) == '_' ) UnitName(I:I) = ' '
            ENDDO 
            DO I = 1, LEN(TRIM(ADJUSTL(lName)))
               IF ( lName(I:I) == '_' ) lName(I:I) = ' '
<<<<<<< HEAD
            ENDDO
=======
            ENDDO 
>>>>>>> 933a125f
 
            ! Add to export state 
            CALL MAPL_AddExportSpec(GC,       &
               SHORT_NAME         = cName,    &
               LONG_NAME          = lName,    &
               UNITS              = UnitName, &
               DIMS               = DIMS,     &
               VLOCATION          = VLOC,     &
               RC                 = STATUS     )
            IF ( STATUS /= ESMF_SUCCESS ) THEN
               WRITE(*,*) 'Cannot add to export: ',TRIM(SNAME)
               ASSERT_(.FALSE.)
            ELSE
               IF ( am_I_Root ) WRITE(*,*) 'adding HEMCO export: ', TRIM(cName)
            ENDIF

         ENDDO

         ! Close file
         CALL DiagnFileClose ( LUN )
      ENDIF

      ! ---------------------------------------------------------------------
      ! Eventually prepare a diagnostics export for every potential HEMCO
      ! species. This is optional and controlled by HEMCO setting 
      ! DefaultDiagnSet.
      ! ---------------------------------------------------------------------
      CALL GetExtOpt( HcoConfig, -999, 'DefaultDiagnOn', &
                      OptValBool=DefaultSet, FOUND=FOUND, RC=RC )
      IF ( .NOT. FOUND ) DefaultSet = .FALSE.
      IF ( DefaultSet ) THEN 

         ! Search for default diagnostics variable prefix
         CALL GetExtOpt( HcoConfig, -999, 'DefaultDiagnSname', &
                         OptValChar=DefaultSNAME, FOUND=FOUND, RC=RC )
         IF ( .NOT. FOUND ) DefaultSNAME = 'HEMCO_EMIS_'

         CALL GetExtOpt( HcoConfig, -999, 'DefaultDiagnLname', &
                         OptValChar=DefaultLNAME, FOUND=FOUND, RC=RC )
         IF ( .NOT. FOUND ) DefaultLNAME = 'HEMCO_emissions_of_species_'

         ! Search for default diagnostics dimension
         CALL GetExtOpt( HcoConfig, -999, 'DefaultDiagnDim', &
                         OptValInt=DefaultDim, FOUND=FOUND, RC=RC )
         IF ( .NOT. FOUND ) DefaultDim = 3
         DefaultDim = MAX(MIN(DefaultDim,3),2)

         ! Get units
         CALL GetExtOpt( HcoConfig, -999, 'DefaultDiagnUnit', &
                         OptValChar=DefaultUnit, FOUND=FOUND, RC=RC )
         IF ( .NOT. FOUND ) DefaultUnit = 'kg m-2 s-1'

         ! Get # of species and species names
         nSpc = Config_GetnSpecies( HcoConfig )
         CALL Config_GetSpecNames( HcoConfig, Spc, nSpc, RC )
         ASSERT_(RC == HCO_SUCCESS) 

         ! Loop over all species and add to export state
         DO I = 1, nSpc
            SNAME = TRIM(DefaultSNAME)//TRIM(Spc(I))
            LNAME = TRIM(DefaultLNAME)//TRIM(Spc(I))
            CALL Diagn2Exp( GC, SNAME, LNAME, DefaultUnit, DefaultDim, __RC__ )
         ENDDO
      ENDIF

      ! ---------------------------------------------------------------------
      ! Cleanup
      ! ---------------------------------------------------------------------
      IF ( ASSOCIATED(Spc) ) DEALLOCATE(Spc)

      ! Return success
      RETURN_(ESMF_SUCCESS)

      END SUBROUTINE HCO_SetServices
!EOC
!------------------------------------------------------------------------------
!                  Harvard-NASA Emissions Component (HEMCO)                   !
!------------------------------------------------------------------------------
!BOP
!
! !ROUTINE: Diagn2Exp 
!
! !DESCRIPTION: Subroutine Diagn2Exp is a helper routine to add a potential
! HEMCO diagnostics to the Export state. 
!\\
!\\
! !INTERFACE:
!
      SUBROUTINE Diagn2Exp( GC, SNAME, LNAME, UNITS, NDIM, RC ) 
!
! !USES:
!
!
! !ARGUMENTS:
!
      TYPE(ESMF_GridComp), INTENT(INOUT)   :: GC
      CHARACTER(LEN=*),    INTENT(IN   )   :: SNAME
      CHARACTER(LEN=*),    INTENT(IN   )   :: LNAME
      CHARACTER(LEN=*),    INTENT(IN   )   :: UNITS
      INTEGER,             INTENT(IN   )   :: NDIM
      INTEGER,             INTENT(  OUT)   :: RC
!
! !REVISION HISTORY:
!  05 Jan 2015 - C. Keller - Initial version
!EOP
!------------------------------------------------------------------------------
!BOC
!
! !LOCAL VARIABLES:
!
      INTEGER  :: DIMS, VLOC

      ! ================================================================
      ! Diagn2Exp begins here
      ! ================================================================

      ! For MAPL/ESMF error handling (defines Iam and STATUS)
      __Iam__('Diagn2Exp (HCOI_ESMF_MOD.F90)')

      ! Set horizontal variables
      IF ( NDIM == 3 ) THEN
         DIMS = MAPL_DimsHorzVert
         VLOC = MAPL_VLocationCenter
      ELSE 
         DIMS = MAPL_DimsHorzOnly
         VLOC = MAPL_VLocationNone
      ENDIF

      ! Add to export state
      CALL MAPL_AddExportSpec(GC,                               &
        SHORT_NAME         = SNAME,                             &
         LONG_NAME          = LNAME,                            &
         UNITS              = UNITS,                            &
         DIMS               = DIMS,                             &
         VLOCATION          = VLOC,                             &
         RC                 = STATUS                             )
      IF ( STATUS /= ESMF_SUCCESS ) THEN
         WRITE(*,*) 'Cannot add to export: ',TRIM(SNAME)
         ASSERT_(.FALSE.)
      ENDIF

      ! Return w/ success
      RETURN_(ESMF_SUCCESS)

      END SUBROUTINE Diagn2Exp
!EOC
!------------------------------------------------------------------------------
!                  Harvard-NASA Emissions Component (HEMCO)                   !
!------------------------------------------------------------------------------
!BOP
!
! !ROUTINE: HCO_SetExtState_ESMF
!
! !DESCRIPTION: Subroutine HCO\_SetExtState\_ESMF tries to populate some
! fields of the ExtState object from the ESMF import state. 
!\\
!\\
! !INTERFACE:
!
      SUBROUTINE HCO_SetExtState_ESMF( am_I_Root, HcoState, ExtState, RC )
!
! !USES:
!
      USE HCO_STATE_MOD,   ONLY : Hco_State
      USE HCOX_STATE_MOD,  ONLY : Ext_State
!
! !ARGUMENTS:
!
      LOGICAL,             INTENT(IN   )   :: am_I_Root
      TYPE(HCO_State),     POINTER         :: HcoState
      TYPE(Ext_State),     POINTER         :: ExtState
      INTEGER,             INTENT(INOUT)   :: RC
!
! !REVISION HISTORY:
!  06 Mar 2015 - C. Keller - Initial version
!EOP
!------------------------------------------------------------------------------
!BOC
!
! !LOCAL VARIABLES:
!

      ! ================================================================
      ! HCO_SetExtState_ESMF begins here
      ! ================================================================

      ! For MAPL/ESMF error handling (defines Iam and STATUS)
      __Iam__('HCO_SetExtState_ESMF (HCOI_ESMF_MOD.F90)')

      ! Get pointers to fields
      CALL HCO_Imp2Ext ( am_I_Root, HcoState, ExtState%BYNCY, 'BYNCY', __RC__ )

#if defined( MODEL_GEOS )
      ! Get pointers to fields
      CALL HCO_Imp2Ext ( am_I_Root, HcoState, ExtState%LFR, 'LFR', __RC__ )
#endif

      ! Return success
      RC = HCO_SUCCESS 

      END SUBROUTINE HCO_SetExtState_ESMF 
!EOC
!------------------------------------------------------------------------------
!                  Harvard-NASA Emissions Component (HEMCO)                   !
!------------------------------------------------------------------------------
!BOP
!
! !ROUTINE: HCO_Imp2Ext2S 
!
! !DESCRIPTION: Subroutine HCO\_Imp2Ext copies fields from the import state to
! the HEMCO ExtState object.
!\\
!\\
! !INTERFACE:
!
      SUBROUTINE HCO_Imp2Ext2S( am_I_Root, HcoState, ExtDat, FldName, RC )
!
! !USES:
!
      USE HCO_ARR_MOD,     ONLY : HCO_ArrAssert
      USE HCO_STATE_MOD,   ONLY : Hco_State
      USE HCOX_STATE_MOD,  ONLY : ExtDat_2S
!
! !ARGUMENTS:
!
      LOGICAL,             INTENT(IN   )   :: am_I_Root
      CHARACTER(LEN=*),    INTENT(IN   )   :: FldName
      TYPE(HCO_State),     POINTER         :: HcoState
      TYPE(ExtDat_2S),     POINTER         :: ExtDat
      INTEGER,             INTENT(INOUT)   :: RC
!
! !REVISION HISTORY:
!  08 Feb 2016 - C. Keller - Initial version
!  11 Apr 2017 - C. Keller - It's now ok if field not found.
!EOP
!------------------------------------------------------------------------------
!BOC
!
! !LOCAL VARIABLES:
!
      CHARACTER(LEN=255)           :: MSG
      REAL,             POINTER    :: Ptr2D(:,:)   => NULL()
      INTEGER                      :: STAT

      ! ================================================================
      ! HCO_Imp2Ext2S begins here
      ! ================================================================

      ! For MAPL/ESMF error handling (defines Iam and STATUS)
      __Iam__('HCO_Imp2Ext2S (HCOI_ESMF_MOD.F90)')

      ! Only do if being used...
      IF ( ExtDat%DoUse ) THEN
         ASSERT_( ASSOCIATED(HcoState%IMPORT) )
         CALL MAPL_GetPointer( HcoState%IMPORT, Ptr2D, TRIM(FldName), __RC__ )
         CALL HCO_ArrAssert( ExtDat%Arr, HcoState%NX, HcoState%NY, STAT )
         ASSERT_(STAT==HCO_SUCCESS)
         ExtDat%Arr%Val = 0.0
         IF ( ASSOCIATED( Ptr2D ) ) THEN
            WHERE( Ptr2D /= MAPL_UNDEF )
               ExtDat%Arr%Val = Ptr2D
            END WHERE
         ENDIF
         Ptr2D => NULL()

         ! Verbose
         IF ( HCO_IsVerb(HcoState%Config%Err,2) .AND. am_I_Root ) THEN
            CALL HCO_MSG('Passed from import to ExtState: '//TRIM(FldName))
         ENDIF

      ENDIF ! DoUse

      ! Return success
      RETURN_(ESMF_SUCCESS)      

      END SUBROUTINE HCO_Imp2Ext2S
!EOC
!------------------------------------------------------------------------------
!                  Harvard-NASA Emissions Component (HEMCO)                   !
!------------------------------------------------------------------------------
!BOP
!
! !ROUTINE: HCO_Imp2Ext3S
!
! !DESCRIPTION: Subroutine HCO\_Imp2Ext copies fields from the import state to
! the HEMCO ExtState object.
!\\
!\\
! !INTERFACE:
!
      SUBROUTINE HCO_Imp2Ext3S( am_I_Root, HcoState, ExtDat, FldName, RC )
!
! !USES:
!
      USE HCO_ARR_MOD,     ONLY : HCO_ArrAssert
      USE HCO_STATE_MOD,   ONLY : Hco_State
      USE HCOX_STATE_MOD,  ONLY : ExtDat_3S
!
! !ARGUMENTS:
!
      LOGICAL,             INTENT(IN   )   :: am_I_Root
      CHARACTER(LEN=*),    INTENT(IN   )   :: FldName
      TYPE(HCO_State),     POINTER         :: HcoState
      TYPE(ExtDat_3S),     POINTER         :: ExtDat
      INTEGER,             INTENT(INOUT)   :: RC
!
! !REVISION HISTORY:
!  08 Feb 2016 - C. Keller - Initial version
!  11 Apr 2017 - C. Keller - It's now ok if field not found.
!EOP
!------------------------------------------------------------------------------
!BOC
!
! !LOCAL VARIABLES:
!
      CHARACTER(LEN=255)           :: MSG
      REAL,             POINTER    :: Ptr3D(:,:,:)   => NULL()
      INTEGER                      :: L, NZ, OFF, STAT

      ! ================================================================
      ! HCO_Imp2Ext3S begins here
      ! ================================================================

      ! For MAPL/ESMF error handling (defines Iam and STATUS)
      __Iam__('HCO_Imp2Ext3S (HCOI_ESMF_MOD.F90)')

      ! Only do if being used...
      IF ( ExtDat%DoUse ) THEN

         ASSERT_( ASSOCIATED(HcoState%IMPORT) )
         CALL MAPL_GetPointer( HcoState%IMPORT, Ptr3D, TRIM(FldName), __RC__ )
         ASSERT_( ASSOCIATED(Ptr3D) )

         ! Make sure the array in ExtDat is allocated and has the right size
         NZ = SIZE(Ptr3D,3)
         CALL HCO_ArrAssert( ExtDat%Arr, HcoState%NX, HcoState%NY, NZ, STAT )
         ASSERT_(STAT==HCO_SUCCESS)

         ! Pass field to ExtDat
         OFF = LBOUND(Ptr3D,3)
         DO L = 1, NZ
            WHERE ( Ptr3D(:,:,NZ-L+OFF) == MAPL_UNDEF )
               ExtDat%Arr%Val(:,:,L) = 0.0
            ELSEWHERE
               ExtDat%Arr%Val(:,:,L) = Ptr3D(:,:,NZ-L+OFF)
            END WHERE
         ENDDO
         Ptr3D => NULL()

         ! Verbose
         IF ( HCO_IsVerb(HcoState%Config%Err,2) .AND. am_I_Root ) THEN
            CALL HCO_MSG('Passed from import to ExtState: '//TRIM(FldName))
         ENDIF

      ENDIF ! DoUse


      ! Return success
      RETURN_(ESMF_SUCCESS)      

      END SUBROUTINE HCO_Imp2Ext3S 
!EOC
!------------------------------------------------------------------------------
!                  Harvard-NASA Emissions Component (HEMCO)                   !
!------------------------------------------------------------------------------
!BOP
!
! !ROUTINE: HCO_Imp2Ext2R 
!
! !DESCRIPTION: Subroutine HCO\_Imp2Ext copies fields from the import state to
! the HEMCO ExtState object.
!\\
!\\
! !INTERFACE:
!
      SUBROUTINE HCO_Imp2Ext2R( am_I_Root, HcoState, ExtDat, FldName, RC, Fld )
!
! !USES:
!
      USE HCO_STATE_MOD,   ONLY : Hco_State
      USE HCOX_STATE_MOD,  ONLY : ExtDat_2R
      USE HCO_ARR_MOD,     ONLY : HCO_ArrAssert
!
! !ARGUMENTS:
!
      LOGICAL,             INTENT(IN   )   :: am_I_Root
      CHARACTER(LEN=*),    INTENT(IN   )   :: FldName
      TYPE(HCO_State),     POINTER         :: HcoState
      TYPE(ExtDat_2R),     POINTER         :: ExtDat
      INTEGER,             INTENT(INOUT)   :: RC
      REAL(hp), OPTIONAL,  INTENT(IN)      :: Fld(HcoState%NX,HcoState%NY)
!
! !REVISION HISTORY:
!  08 Feb 2016 - C. Keller - Initial version
!  11 Apr 2017 - C. Keller - It's now ok if field not found.
!EOP
!------------------------------------------------------------------------------
!BOC
!
! !LOCAL VARIABLES:
!
      CHARACTER(LEN=255)           :: MSG
      INTEGER                      :: STAT
      REAL,             POINTER    :: Ptr2D(:,:)   => NULL()
      LOGICAL                      :: Filled

      ! ================================================================
      ! HCO_Imp2Ext2R begins here
      ! ================================================================

      ! For MAPL/ESMF error handling (defines Iam and STATUS)
      __Iam__('HCO_Imp2Ext2R (HCOI_ESMF_MOD.F90)')

      ! Init
      Filled = .FALSE.

      ! Only do if being used...
      IF ( ExtDat%DoUse ) THEN

         ASSERT_( ASSOCIATED(HcoState%IMPORT) )
         CALL MAPL_GetPointer( HcoState%IMPORT, Ptr2D, TRIM(FldName), NotFoundOk=.TRUE., __RC__ )

         CALL HCO_ArrAssert( ExtDat%Arr, HcoState%NX, HcoState%NY, STAT )
         ASSERT_(STAT==HCO_SUCCESS)

         ExtDat%Arr%Val = 0.0
         IF ( ASSOCIATED( Ptr2D ) ) THEN
            WHERE( Ptr2D /= MAPL_UNDEF )
               ExtDat%Arr%Val = Ptr2D
            END WHERE
            Filled = .TRUE.
         ELSE
            IF ( PRESENT(Fld) ) THEN
               ExtDat%Arr%Val = Fld 
               Filled = .TRUE.
            ENDIF
         ENDIF
         Ptr2D => NULL()

         ! Error check
         IF ( .NOT. Filled ) THEN
            CALL HCO_ERROR(HcoState%Config%Err,'Cannot fill '//TRIM(FldName),RC)
            ASSERT_(.FALSE.)
         ENDIF

         ! Verbose
         IF ( HCO_IsVerb(HcoState%Config%Err,2) .AND. am_I_Root ) THEN
            CALL HCO_MSG(HcoState%Config%Err,'Passed from import to ExtState: '//TRIM(FldName))
         ENDIF

      ENDIF ! DoUse

      ! Return success
      RETURN_(ESMF_SUCCESS)      

      END SUBROUTINE HCO_Imp2Ext2R
!EOC
!------------------------------------------------------------------------------
!                  Harvard-NASA Emissions Component (HEMCO)                   !
!------------------------------------------------------------------------------
!BOP
!
! !ROUTINE: HCO_Imp2Ext3R 
!
! !DESCRIPTION: Subroutine HCO\_Imp2Ext copies fields from the import state to
! the HEMCO ExtState object.
!\\
!\\
! !INTERFACE:
!
      SUBROUTINE HCO_Imp2Ext3R( am_I_Root, HcoState, ExtDat, FldName, RC )
!
! !USES:
!
      USE HCO_STATE_MOD,   ONLY : Hco_State
      USE HCOX_STATE_MOD,  ONLY : ExtDat_3R
      USE HCO_ARR_MOD,     ONLY : HCO_ArrAssert
!
! !ARGUMENTS:
!
      LOGICAL,             INTENT(IN   )   :: am_I_Root
      CHARACTER(LEN=*),    INTENT(IN   )   :: FldName
      TYPE(HCO_State),     POINTER         :: HcoState
      TYPE(ExtDat_3R),     POINTER         :: ExtDat
      INTEGER,             INTENT(INOUT)   :: RC
!
! !REVISION HISTORY:
!  08 Feb 2016 - C. Keller - Initial version
!  11 Apr 2017 - C. Keller - It's now ok if field not found.
!EOP
!------------------------------------------------------------------------------
!BOC
!
! !LOCAL VARIABLES:
!
      CHARACTER(LEN=255)           :: MSG
      INTEGER                      :: L, NZ, OFF, STAT
      REAL,             POINTER    :: Ptr3D(:,:,:) => NULL()

      ! ================================================================
      ! HCO_Imp2Ext3R begins here
      ! ================================================================

      ! For MAPL/ESMF error handling (defines Iam and STATUS)
      __Iam__('HCO_Imp2Ext3R (HCOI_ESMF_MOD.F90)')

      ! Only do if being used...
      IF ( ExtDat%DoUse ) THEN

         ASSERT_( ASSOCIATED(HcoState%IMPORT) )
         CALL MAPL_GetPointer( HcoState%IMPORT, Ptr3D, TRIM(FldName), __RC__ )
         ASSERT_( ASSOCIATED(Ptr3D) )

         ! Make sure the array in ExtDat is allocated and has the right size
         NZ = SIZE(Ptr3D,3)
         CALL HCO_ArrAssert( ExtDat%Arr, HcoState%NX, HcoState%NY, NZ, STAT )
         ASSERT_(STAT==HCO_SUCCESS)

         ! Pass field to ExtDat
         OFF = LBOUND(Ptr3D,3)
         DO L = 1, NZ
            WHERE ( Ptr3D(:,:,NZ-L+OFF) == MAPL_UNDEF )
               ExtDat%Arr%Val(:,:,L) = 0.0
            ELSEWHERE
               ExtDat%Arr%Val(:,:,L) = Ptr3D(:,:,NZ-L+OFF)
            END WHERE
         ENDDO
         Ptr3D => NULL()

         ! Verbose
         IF ( HCO_IsVerb(HcoState%Config%Err,2) .AND. am_I_Root ) THEN
            CALL HCO_MSG('Passed from import to ExtState: '//TRIM(FldName))
         ENDIF

      ENDIF ! DoUse

      ! Return success
      RETURN_(ESMF_SUCCESS)      

      END SUBROUTINE HCO_Imp2Ext3R
!EOC
!------------------------------------------------------------------------------
!                  Harvard-NASA Emissions Component (HEMCO)                   !
!------------------------------------------------------------------------------
!BOP
!
! !ROUTINE: HCO_Imp2Ext2I 
!
! !DESCRIPTION: Subroutine HCO\_Imp2Ext copies fields from the import state to
! the HEMCO ExtState object.
!\\
!\\
! !INTERFACE:
!
      SUBROUTINE HCO_Imp2Ext2I( am_I_Root, HcoState, ExtDat, FldName, RC )
!
! !USES:
!
      USE HCO_STATE_MOD,   ONLY : Hco_State
      USE HCOX_STATE_MOD,  ONLY : ExtDat_2I
      USE HCO_ARR_MOD,     ONLY : HCO_ArrAssert
!
! !ARGUMENTS:
!
      LOGICAL,             INTENT(IN   )   :: am_I_Root
      CHARACTER(LEN=*),    INTENT(IN   )   :: FldName
      TYPE(HCO_State),     POINTER         :: HcoState
      TYPE(ExtDat_2I),     POINTER         :: ExtDat
      INTEGER,             INTENT(INOUT)   :: RC
!
! !REVISION HISTORY:
!  08 Feb 2016 - C. Keller - Initial version
!  11 Apr 2017 - C. Keller - It's now ok if field not found.
!EOP
!------------------------------------------------------------------------------
!BOC
!
! !LOCAL VARIABLES:
!
      CHARACTER(LEN=255)           :: MSG
      INTEGER                      :: STAT
      REAL,             POINTER    :: Ptr2D(:,:)   => NULL()

      ! ================================================================
      ! HCO_Imp2Ext2I begins here
      ! ================================================================

      ! For MAPL/ESMF error handling (defines Iam and STATUS)
      __Iam__('HCO_Imp2Ext2I (HCOI_ESMF_MOD.F90)')

      ! Only do if being used...
      IF ( ExtDat%DoUse ) THEN

         ASSERT_( ASSOCIATED(HcoState%IMPORT) )
         CALL MAPL_GetPointer( HcoState%IMPORT, Ptr2D, TRIM(FldName), __RC__ )

         CALL HCO_ArrAssert( ExtDat%Arr, HcoState%NX, HcoState%NY, STAT )
         ASSERT_(STAT==HCO_SUCCESS)

         ExtDat%Arr%Val = 0.0
         IF ( ASSOCIATED( Ptr2D ) ) THEN
            WHERE( Ptr2D /= MAPL_UNDEF )
               ExtDat%Arr%Val = Ptr2D
            END WHERE
         ENDIF
         Ptr2D => NULL()

         ! Verbose
         IF ( HCO_IsVerb(HcoState%Config%Err,2) .AND. am_I_Root ) THEN
            CALL HCO_MSG('Passed from import to ExtState: '//TRIM(FldName))
         ENDIF

      ENDIF ! DoUse

      ! Return success
      RETURN_(ESMF_SUCCESS)      

      END SUBROUTINE HCO_Imp2Ext2I
!EOC
#endif
END MODULE HCOI_ESMF_MOD<|MERGE_RESOLUTION|>--- conflicted
+++ resolved
@@ -137,13 +137,8 @@
       LOGICAL                    :: FOUND, DefaultSet
       CHARACTER(LEN=31)          :: cName, SpcName, OutUnit 
       CHARACTER(LEN=63)          :: DefaultSNAME, DefaultLNAME, DefaultUnit
-<<<<<<< HEAD
-      CHARACTER(LEN=63)          :: SNAME, UnitName
- 
-=======
       CHARACTER(LEN=63)          :: SNAME, UnitName 
       CHARACTER(LEN=127)         :: LNAME
->>>>>>> 933a125f
       CHARACTER(LEN=63), POINTER :: Spc(:)
       TYPE(ListCont),    POINTER :: CurrCont
 
@@ -288,11 +283,7 @@
             ENDDO 
             DO I = 1, LEN(TRIM(ADJUSTL(lName)))
                IF ( lName(I:I) == '_' ) lName(I:I) = ' '
-<<<<<<< HEAD
             ENDDO
-=======
-            ENDDO 
->>>>>>> 933a125f
  
             ! Add to export state 
             CALL MAPL_AddExportSpec(GC,       &
