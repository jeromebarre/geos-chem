--- conflicted
+++ resolved
@@ -598,11 +598,7 @@
           WRITE(MSG,110) Clock%ThisYear, Clock%ThisMonth, &
                          Clock%ThisDay,  Clock%ThisHour,  &
                          Clock%ThisMin,  Clock%ThisSec
-<<<<<<< HEAD
-          CALL HCO_MSG(HcoState%Config%Err,MSG,SEP1=' ')
-=======
           CALL HCO_MSG(HcoState%Config%Err,MSG,SEP1='=')
->>>>>>> a1043cfb
           WRITE(MSG,120) Clock%ThisWD
           CALL HCO_MSG(HcoState%Config%Err,MSG)
           WRITE(MSG,130) EmisTime
