--- conflicted
+++ resolved
@@ -138,33 +138,25 @@
 
 realclean:
 	@$(MAKE) -C Standard  clean
-<<<<<<< HEAD
-=======
-	@$(MAKE) -C Hetv2  clean
-	@$(MAKE) -C BrCl   clean
-	@$(MAKE) -C NoHet  clean
-	@$(MAKE) -C IGas   clean
-	@$(MAKE) -C Halogens  clean
-	@$(MAKE) -C SOA       clean
->>>>>>> ffc0f25a
 	@$(MAKE) -C SOA_SVPOA clean
 	@$(MAKE) -C Tropchem  clean
 	@$(MAKE) -C Custom    clean
+	@$(MAKE) -C Hetv2     clean
+	@$(MAKE) -C BrCl      clean
+	@$(MAKE) -C NoHet     clean
+	@$(MAKE) -C IGas      clean
+	@$(MAKE) -C Halogens  clean
 
 slowrealclean:
 	@$(MAKE) -C Standard  slowclean
-<<<<<<< HEAD
-=======
-	@$(MAKE) -C Hetv2  clean
-	@$(MAKE) -C BrCl   clean
-	@$(MAKE) -C NoHet  clean
-	@$(MAKE) -C IGas      slowclean
-	@$(MAKE) -C Halogens  slowclean
-	@$(MAKE) -C SOA       slowclean
->>>>>>> ffc0f25a
 	@$(MAKE) -C SOA_SVPOA slowclean
 	@$(MAKE) -C Tropchem  slowclean
 	@$(MAKE) -C Custom    slowclean
+	@$(MAKE) -C Hetv2     slowclean
+	@$(MAKE) -C BrCl      slowclean
+	@$(MAKE) -C NoHet     slowclean
+	@$(MAKE) -C IGas      slowclean
+	@$(MAKE) -C Halogens  slowclean
 
 help:
 	@$(MAKE) -C $(HELP) 
