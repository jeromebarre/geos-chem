!------------------------------------------------------------------------------
!                  GEOS-Chem Global Chemical Transport Model                  !
!------------------------------------------------------------------------------
!BOP
!
! !IROUTINE: gckpp_HetRates
!
! !DESCRIPTION: FlexChem module for heterogeneous chemistry, via KPP.
!\\
!\\
! !INTERFACE:
!
MODULE GCKPP_HETRATES
!
! !USES:
!
  USE CMN_FJX_MOD,        ONLY : NDUST
  USE CMN_FJX_MOD,        ONLY : NAER
  USE CMN_SIZE_MOD,       ONLY : LLSTRAT
  USE COMODE_LOOP_MOD,    ONLY : CONSVAP
  USE ERROR_MOD,          ONLY : ERROR_STOP
  USE ERROR_MOD,          ONLY : GEOS_CHEM_STOP
  USE ERROR_MOD,          ONLY : IS_SAFE_DIV
  USE gckpp_Precision
  USE gckpp_Parameters
  USE gckpp_Global,       ONLY : HET
  USE GIGC_State_Chm_Mod, ONLY : ChmState
  USE GIGC_State_Chm_Mod, ONLY : Get_Indx
  USE GIGC_State_Met_Mod, ONLY : MetState
  USE GIGC_Input_Opt_Mod, ONLY : OptInput
  USE Precision_Mod,      ONLY : fp

  IMPLICIT NONE
  PRIVATE
!
! !PUBLIC MEMBER FUNCTIONS:
!
  PUBLIC  :: SET_HET
!
! !PRIVATE MEMBER FUNCTIONS:
!
  ! These functions are used for all mechanisms
  PRIVATE :: HETNO3
  PRIVATE :: HETNO2
  PRIVATE :: HETHO2
  PRIVATE :: HETHBr
  PRIVATE :: HETN2O5
  PRIVATE :: HETBrNO3
  PRIVATE :: HETHOBr
  PRIVATE :: HETHOBr_ice
  PRIVATE :: HETHBr_ice
  PRIVATE :: N2O5
  PRIVATE :: HO2
  PRIVATE :: CLD1K_BrNO3
  PRIVATE :: FCRO2HO2
  PRIVATE :: FYHORO
  PRIVATE :: FYRNO3
  PRIVATE :: ARSL1K

<<<<<<< HEAD
  PUBLIC :: SET_HET

  INTEGER            :: N
  INTEGER, SAVE      :: NAERO
  LOGICAL, SAVE      :: NATSURFACE, SAFEDIV
  INTEGER            :: II,JJ,LL
  LOGICAL, SAVE      :: KII_KI, PSCBOX, STRATBOX
  REAL(fp), SAVE     :: TEMPK, RELHUM, XSTKCF
  REAL(fp)           :: VPRESH2O, CONSEXP
  REAL(fp), SAVE     :: TRC_NIT, SPC_HBr, SPC_HOBr, SPC_SO4, SPC_NIT
  REAL(fp), SAVE     :: GAMMA_HO2, XTEMP, XDENA, ADJUSTEDRATE
  REAL(fp), SAVE     :: cld_brno3_rc, KI_HBR, KI_HOBr, QLIQ, QICE
  REAL(fp), SAVE, DIMENSION(25)  :: XAREA, XRADI
  REAL(fp),       PARAMETER      :: PSCMINLIFE=1.e-3_fp
  REAL(fp)           :: DUMMY, SCF2(3)
  REAL(fp), SAVE     :: KHETI_SLA(11)
  REAL(fp)           :: hobr_rtemp, hbr_rtemp
#if defined( UCX )
  INTEGER, SAVE      :: PSCIDX
  REAL(fp), SAVE     :: SPC_N2O5, SPC_H2O,   SPC_HCl
  REAL(fp), SAVE     :: SPC_HOCl, SPC_ClNO3, SPC_BrNO3
  REAL(fp)           :: PSCEDUCTCONC(11,2)
  REAL(fp)           :: EDUCTCONC, LIMITCONC
#endif

!$OMP THREADPRIVATE( KII_KI,  NAERO,        N                        )
!$OMP THREADPRIVATE( RELHUM,  CONSEXP,      VPRESH2O                 )
!$OMP THREADPRIVATE( PSCBOX,  STRATBOX,     NATSURFACE               )
!$OMP THREADPRIVATE( TRC_NIT, SPC_NIT,      SPC_HBr,    SPC_HOBr     )
!$OMP THREADPRIVATE( SPC_SO4                                         )
!$OMP THREADPRIVATE( XAREA,   XRADI,        TEMPK,      XTEMP        )
!$OMP THREADPRIVATE( XDENA,   GAMMA_HO2,    QICE,       QLIQ         )
!$OMP THREADPRIVATE( DUMMY,   ki_hbr,       ki_hobr,    cld_brno3_rc )
!$OMP THREADPRIVATE( SAFEDIV, hbr_rtemp,    hobr_rtemp               )
!$OMP THREADPRIVATE( XSTKCF,  ADJUSTEDRATE )!, HETHOBr_ice, HETHBr_ice  )
=======
#if defined( UCX )
  ! These functions are only used for UCX-based mechanisms
  PRIVATE :: HETClNO3_PSC1
  PRIVATE :: HETClNO3_PSC2
  PRIVATE :: HETClNO3_PSC3
  PRIVATE :: HETBrNO3_PSC
  PRIVATE :: HETHOCl_PSC1
  PRIVATE :: HETHOCl_PSC2
  PRIVATE :: HETHOBr_PSC
  PRIVATE :: HETN2O5_PSC
#endif
!
! !PRIVATE DATA MEMBERS:
!
  !%%% NOTE: SOME OF THESE VARIABLE DEFINITIONS MAY BE BETTER IMPLEMENTED %%%
  !%%% AS LOCAL VARIABLES WITHIN EACH OF THE FUNCTIONS.  DO THIS LATER.   %%%

  ! Scalars
  INTEGER  :: II,JJ,LL
  INTEGER  :: N
  INTEGER  :: NAERO
  LOGICAL  :: NATSURFACE,   SAFEDIV
  LOGICAL  :: KII_KI,       PSCBOX,    STRATBOX
  REAL(fp) :: TEMPK,        RELHUM,    XSTKCF
  REAL(fp) :: VPRESH2O,     CONSEXP
  REAL(fp) :: TRC_NIT,      TRC_SO4,   XNM_SO4,   XNM_NIT
  REAL(fp) :: GAMMA_HO2,    XTEMP,     XDENA,     ADJUSTEDRATE
  REAL(fp) :: CLD_BRNO3_RC, KI_HBR,    KI_HOBr,   QLIQ,        QICE
  REAL(fp) :: DUMMY
  REAL(fp) :: hobr_rtemp,   hbr_rtemp
  REAL(fp) :: SPC_HBr,      SPC_HOBr
#if defined( UCX )
  INTEGER  :: PSCIDX
  REAL(fp) :: SPC_N2O5,     SPC_H2O,   SPC_HCl,   SPC_HBr
  REAL(fp) :: SPC_HOCl,     SPC_HOBr,  SPC_ClNO3, SPC_BrNO3
  REAL(fp) :: EDUCTCONC,    LIMITCONC
#endif

  ! Arrays
  REAL(fp) :: SCF2(3)
  REAL(fp) :: XAREA(25)
  REAL(fp) :: XRADI(25)
  REAL(fp) :: KHETI_SLA(11)
>>>>>>> 24ae65e8
#if defined( UCX )
  REAL(fp) :: PSCEDUCTCONC(11,2)
#endif

!$OMP THREADPRIVATE( KII_KI,    NAERO,        N                        )
!$OMP THREADPRIVATE( RELHUM,    CONSEXP,      VPRESH2O                 )
!$OMP THREADPRIVATE( PSCBOX,    STRATBOX,     NATSURFACE               )
!$OMP THREADPRIVATE( TRC_SO4,   TRC_NIT,      XNM_SO4,    XNM_NIT      )
!$OMP THREADPRIVATE( XAREA,     XRADI,        TEMPK,      XTEMP        )
!$OMP THREADPRIVATE( XDENA,     GAMMA_HO2,    QICE,       QLIQ         )
!$OMP THREADPRIVATE( DUMMY,     ki_hbr,       ki_hobr,    cld_brno3_rc )
!$OMP THREADPRIVATE( SAFEDIV,   hbr_rtemp,    hobr_rtemp               )
!$OMP THREADPRIVATE( XSTKCF,    ADJUSTEDRATE, SPC_HBr,    SPC_HOBr     )
#if defined( UCX )
!$OMP THREADPRIVATE( SPC_N2O5,  SPC_H2O,      SPC_HCl,    SPC_HOCl     )
!$OMP THREADPRIVATE( SPC_ClNO3, SPC_BrNO3     KHETI_SLA,  PSCEDUCTCONC )
!$OMP THREADPRIVATE( PSCIDX,    EDUCTCONC     LIMITCONC                ) 
#endif
!
! !DEFINED PARAMETERS:
!
  REAL(fp), PARAMETER :: PSCMINLIFE = 1.e-3_fp
!
! !REMARKS:
!  Need 
!  - TOTAREA (previously used for archiving N2O5 hydrolysis in the planeflight
!             diagnostic only)
!  - Air NUM. DENSITY
!  - TEMPERATURE
!  - Aerosol Surface Area
!  - Aerosol Type
!  - Gamma (XSTKCF; sticking factor)
!  - ARR
!  - Species num density (mcl cm-3)
!  - Continental PBL or no?
!  - In stratosphere or no?
!  - Reaction index (e.g. NK1HBr, NK2HBr)
!
!  According to S. Eastham, we should also include
!  cloud and ice area explicitly, in addition to
!  aerosol area
!
! !REVISION HISTORY:
!  29 Mar 2016 - R. Yantosca - NOTE: SPC_HBR and SPC_HOBR are defined
!                              for trop-only mechanisms
!  29 Mar 2016 - R. Yantosca - Added ProTeX headers
!  29 Mar 2016 - R. Yantosca - Moved all the UCX-based functions to the
!                              end of the module, for clarity
!EOP
!------------------------------------------------------------------------------
!BOC
  CONTAINS
!EOC
!------------------------------------------------------------------------------
!                  GEOS-Chem Global Chemical Transport Model                  !
!------------------------------------------------------------------------------
!BOP
!
! !IROUTINE: set_het
!
! !DESCRIPTION: Main heterogenous chemistry driver routine.  Sets up the
!  vector of heterogeneous chemistry rates for the KPP chemistry solver.
!\\
!\\
! !INTERFACE:
!
    SUBROUTINE SET_HET( I, J, L, SC, SM, IO, SCF )
!
! !INPUT PARAMETERS: 
!
      INTEGER        :: I, J, L   ! Lon, lat, level indices
      TYPE(MetState) :: SM        ! Meteorology State object
      TYPE(OptInput) :: IO        ! Input Options object 

!
! !INPUT/OUTPUT PARAMETERS: 
!
      TYPE(ChmState) :: SC        ! Chemistry Sate object
      REAL(fp)       :: SCF(3)    ! Coefficients (Need help documenting this)
!
! !REMARKS:
!
! !REVISION HISTORY:
!  06 Jan 2015 - R. Yantosca - Initial version
!EOP
!------------------------------------------------------------------------------
!BOC
!
! !LOCAL VARIABLES:
!
      INTEGER :: IND

      !====================================================================
      ! SET_HET begins here!
      !====================================================================

      ! For Debugging
      II = I
      JJ = J
      LL = L

      ! Divide by educt concentration
      KII_KI     = .false.

      ! Initialize logicals for UCX
      PSCBOX     = .false.
      STRATBOX   = .false.
      NATSURFACE = .false.

      NAERO = SC%nAero

#if defined( UCX )
      ! Copy sticking coefficients for PSC reactions on SLA
      KHETI_SLA(:) = SC%KHETI_SLA(I,J,L,:)
#endif

      ! Calculate RH. Not clear why the result of this calc is 
      ! slightly different than SM%RH
      RELHUM        = SM%AVGW(I,J,L) * SM%AIRNUMDEN(I,J,L)
      CONSEXP       = 17.2693882e+0_fp * (SM%T(I,J,L) - 273.16e+0_fp) / &
                      (SM%T(I,J,L) - 35.86e+0_fp)
      VPRESH2O      = CONSVAP * EXP(CONSEXP) / SM%T(I,J,L) 
      RELHUM = RELHUM / VPRESH2O 

      ! Get tracer concentrations [kg]
      IND = get_indx('NIT',IO%ID_TRACER,IO%TRACER_NAME)
      IF (IND .le. 0) THEN
         TRC_NIT    = 0.0e+0_fp
         SPC_NIT    = 0.0e+0_fp
      ELSE
         TRC_NIT    = SC%Tracers(I,J,L,IND)
         SPC_NIT    = TRC_NIT*1e-6_fp*IO%XNUMOL(IND)/SM%AIRVOL(I,J,L)
      ENDIF

      IND = get_indx('SO4',SC%Spec_ID,SC%Spec_Name)
      IF (IND .le. 0) THEN
         SPC_SO4    = 0.0e+0_fp
      ELSE
         SPC_SO4    = SC%Species(I,J,L,IND)
      ENDIF

      IND = get_indx('HBr',SC%Spec_ID,SC%Spec_Name)
      IF (IND .le. 0) THEN
         SPC_HBr    = 0.0e+0_fp
      ELSE
         SPC_HBr    = SC%Species(I,J,L,IND)
      ENDIF

      IND = get_indx('HOBr',SC%Spec_ID,SC%Spec_Name)
      IF (IND .le. 0) THEN
         SPC_HOBr   = 0.0e+0_fp
      ELSE
         SPC_HOBr   = SC%Species(I,J,L,IND)
      ENDIF

#if defined( UCX )
      ! Get species concentrations [molec/cm3]
      IND = get_indx('N2O5',SC%Spec_ID,SC%Spec_Name)
      IF (IND .le. 0) THEN
         SPC_N2O5   = 0.0e+0_fp
      ELSE
         SPC_N2O5   = SC%Species(I,J,L,IND)
      ENDIF

      IND = get_indx('H2O',SC%Spec_ID,SC%Spec_Name)
      IF (IND .le. 0) THEN
         SPC_H2O    = 0.0e+0_fp
      ELSE
         SPC_H2O    = SC%Species(I,J,L,IND)
      ENDIF

      IND = get_indx('HCl',SC%Spec_ID,SC%Spec_Name)
      IF (IND .le. 0) THEN
         SPC_HCl    = 0.0e+0_fp
      ELSE
         SPC_HCl    = SC%Species(I,J,L,IND)
      ENDIF

      IND = get_indx('ClNO3',SC%Spec_ID,SC%Spec_Name)
      IF (IND .le. 0) THEN
         SPC_ClNO3  = 0.0e+0_fp
      ELSE
         SPC_ClNO3  = SC%Species(I,J,L,IND)
      ENDIF

      IND = get_indx('BrNO3',SC%Spec_ID,SC%Spec_Name)
      IF (IND .le. 0) THEN
         SPC_BrNO3  = 0.0e+0_fp
      ELSE
         SPC_BrNO3  = SC%Species(I,J,L,IND)
      ENDIF

      IND = get_indx('HOCl',SC%Spec_ID,SC%Spec_Name)
      IF (IND .le. 0) THEN
         SPC_HOCl   = 0.0e+0_fp
      ELSE
         SPC_HOCl   = SC%Species(I,J,L,IND)
      ENDIF

      ! Set PSC educt concentrations (SDE 04/24/13)
      PSCEDUCTCONC( 1,1) = SPC_N2O5
      PSCEDUCTCONC( 1,2) = SPC_H2O

      PSCEDUCTCONC( 2,1) = SPC_N2O5
      PSCEDUCTCONC( 2,2) = SPC_HCl

      PSCEDUCTCONC( 3,1) = SPC_ClNO3
      PSCEDUCTCONC( 3,2) = SPC_H2O

      PSCEDUCTCONC( 4,1) = SPC_ClNO3
      PSCEDUCTCONC( 4,2) = SPC_HCl

      PSCEDUCTCONC( 5,1) = SPC_ClNO3
      PSCEDUCTCONC( 5,2) = SPC_HBr

      PSCEDUCTCONC( 6,1) = SPC_BrNO3
      PSCEDUCTCONC( 6,2) = SPC_H2O

      PSCEDUCTCONC( 7,1) = SPC_BrNO3
      PSCEDUCTCONC( 7,2) = SPC_HCl

      PSCEDUCTCONC( 8,1) = SPC_HOCl
      PSCEDUCTCONC( 8,2) = SPC_HCl

      PSCEDUCTCONC( 9,1) = SPC_HOCl
      PSCEDUCTCONC( 9,2) = SPC_HBr

      PSCEDUCTCONC(10,1) = SPC_HOBr
      PSCEDUCTCONC(10,2) = SPC_HCl

      ! This is still pseudo-first-order - ignore
      PSCEDUCTCONC(11,1) = SPC_HOBr
      PSCEDUCTCONC(11,2) = SPC_HBr
#endif

      XAREA(1:SC%nAero) = SC%AeroArea(I,J,L,:)
      XRADI(1:SC%nAero) = SC%AeroRadi(I,J,L,:)

      TEMPK = SM%T(I,J,L)
      XTEMP = sqrt(SM%T(I,J,L))
      XDENA = SM%AIRNUMDEN(I,J,L)

      GAMMA_HO2 = IO%GAMMA_HO2

#if   defined( GEOS_5 ) || defined( MERRA ) || defined( GEOS_FP ) || defined( MERRA2 )
            
      ! GEOS-5 / MERRA / GEOS-FP / MERRA-2 have QI and QL defined as 
      ! met fields so use these to define the QICE, QLIQ arrays. 
      QICE       = SM%QI(I,J,L)
      QLIQ       = SM%QL(I,J,L)
      
#else
      
      ! Otherwise, compute QLIQ as a function of temperature ...
      IF ( SM%T(I,J,L) .LE. 248e+0_fp ) THEN
         QLIQ  = 0e+0_fp
      ELSE IF ( SM%T(I,J,L) .GE. 268e+0_fp ) THEN
         QLIQ  = 1e-6_fp
      ELSE
         QLIQ  = 1e-6_fp * ( ( SM%T(I,J,L) - 248e+0_fp ) / 20e+0_fp)
      ENDIF
      
      ! ... and compute QICE from QLIQ (bmy, 9/24/12)
      QICE     = 1e-6_fp - QLIQ
      
#endif

#if defined( UCX )
      ! Check surface type of PSCs (SDE 04/17/13)
      CALL CHECK_NAT( I,  J,  L, NATSURFACE, PSCBOX, STRATBOX, &
                      IO, SM, SC )
#endif

      ! ----------------------------------------------
      !  Calculate rate for cloud heterogeneous
      !  chemistry (jpp, 2/28/2011)
      ! ----------------------------------------------
      IF (.not.PSCBOX) THEN
         cld_brno3_rc = CLD1K_BrNO3(I,J,L,XDENA,QLIQ, SM )
      END IF

      ! ----------------------------------------------
      !  Calculate rates for HOBr + HBr + ice --> Br2
      !  for cold and mixed clouds. (jpp, 6/16/2011)
      ! ----------------------------------------------
      IF (.not.PSCBOX) THEN
         DUMMY = 0.0e+0_fp
         CALL cldice_hbrhobr_rxn( I,J,L,XDENA,QICE,SPC_HBr,SPC_HOBr, &
              ki_hbr, ki_hobr, DUMMY, SM )
      ELSE
         ! For PSCs, het chem already accounted for in
         ! aerosol code <-- IS THIS STILL TRUE? (MSL)
         ki_hbr = 0e+0_fp
         ki_hobr = 0e+0_fp
      ENDIF

      HET = 0.

      !----------------------------------------------------------------
      ! Calculate and pass het rates to the KPP rate array
      !----------------------------------------------------------------
      HET(ind_HO2,1)   = HETHO2(        3.30E1_fp, 2E-1_fp)
      HET(ind_NO2,1)   = HETNO2(        4.60E1_fp, 1E-4_fp)
      HET(ind_NO3,1)   = HETNO3(        6.20E1_fp, 1E-1_fp)
      HET(ind_N2O5,1)  = HETN2O5(       1.08E2_fp, 1E-1_fp)
      HET(ind_BrNO3,1) = HETBrNO3(      1.42E2_fp, 3E-1_fp)
      HET(ind_HOBr,1)  = HETHOBr(       0.97E2_fp, 2E-1_fp)
      HET(ind_HBr,1)   = HETHBr(        0.81E2_fp, 2E-1_fp)
      HET(ind_HOBr,2)  = HETHOBr_ice(   0.97E2_fp, 1E-1_fp)
      HET(ind_HBr,2)   = HETHBr_ice(    0.81E2_fp, 1E-1_fp)
#if defined( UCX )
      HET(ind_N2O5,2)  = HETN2O5_PSC(   1.08E2_fp, 0E+0_fp)
      HET(ind_ClNO3,1) = HETClNO3_PSC1( 0.97E2_fp, 0E+0_fp)
      HET(ind_ClNO3,2) = HETClNO3_PSC2( 0.97E2_fp, 0E+0_fp)
      HET(ind_ClNO3,3) = HETClNO3_PSC3( 0.97E2_fp, 0E+0_fp)
      HET(ind_BrNO3,2) = HETBrNO3_PSC(  1.42E2_fp, 0E+0_fp)
      HET(ind_HOCl,1)  = HETHOCl_PSC1(  0.52E2_fp, 0E+0_fp)
      HET(ind_HOCl,2)  = HETHOCl_PSC2(  0.52E2_fp, 0E+0_fp)
      HET(ind_HOBr,3)  = HETHOBr_PSC(   0.97E2_fp, 0E+0_fp)
#endif

      !----------------------------------------------------------------
      ! Kludging the rates to be equal to one another to avoid having
      ! to keep setting equality in solver. (jpp, 5/10/2011)
      !----------------------------------------------------------------
      IF ( ( HET(ind_HBr,1) > 0 ) .and. ( HET(ind_HOBr,1) > 0 ) ) THEN

         ! select the min of the two rates
         hbr_rtemp  = HET(ind_HBr,1)  * SPC_HBr
         hobr_rtemp = HET(ind_HOBr,1) * SPC_HOBr

         ! if HBr rate is larger than HOBr rate
         IF ( hbr_rtemp > hobr_rtemp ) THEN

            SAFEDIV = IS_SAFE_DIV( HET(ind_HOBr,1) * SPC_HOBr, SPC_HBr )

            IF (SAFEDIV) THEN
               ! 2. if it is safe, then go ahead
               HET(ind_HBr,1) = HET(ind_HOBr,1) * SPC_HOBr / SPC_HBr
            ELSE
               ! if not, then set rates really small...
               ! b/c the largest contributor is very small.
               HET(ind_HBr,1)  = TINY(1.e+0_fp)
               HET(ind_HOBr,1) = TINY(1.e+0_fp)
            ENDIF

            ! if HOBr rate is larger than HBr rate
         ELSE

            ! 1. is it safe to divide?
            SAFEDIV = IS_SAFE_DIV( HET(ind_HBr,1) * SPC_HBr, SPC_HOBr )

            IF (SAFEDIV) THEN
               ! 2. if it is safe, then go ahead
               HET(ind_HOBr,1) = HET(ind_HBr,1) * SPC_HBr / SPC_HOBr
            ELSE
               ! if not, then set rates really small...
               ! b/c the largest contributor is very small.
               HET(ind_HBr,1)  = TINY(1.e+0_fp)
               HET(ind_HOBr,1) = TINY(1.e+0_fp)
            ENDIF
         ENDIF
      ENDIF

      !----------------------------------------------------------------
      ! SDE 05/30/13: Limit rates to prevent solver failure for PSC
      ! het. chem.
      !----------------------------------------------------------------
#if defined( UCX )
      DO PSCIDX=1,10

         ! Pseudo-first-order reactions - divide by number-conc
         ! of aerosol-phase educt to yield 2nd-order constant
         EDUCTCONC = PSCEDUCTCONC(PSCIDX,2)
         LIMITCONC = PSCEDUCTCONC(PSCIDX,1)

         ! Initialize adjusted rates
         IF     ( PSCIDX .eq. 1 ) THEN
            ! N2O5 + H2O
            ADJUSTEDRATE = HET(ind_N2O5,1)
         ELSEIF ( PSCIDX .eq. 2 ) THEN
            ! N2O5 + HCl
            ADJUSTEDRATE = HET(ind_N2O5,2)
         ELSEIF ( PSCIDX .eq. 3 ) THEN
            ! ClNO3 + H2O
            ADJUSTEDRATE = HET(ind_ClNO3,1)
         ELSEIF ( PSCIDX .eq. 4 ) THEN
            ! ClNO3 + HCl
            ADJUSTEDRATE = HET(ind_ClNO3,2)
         ELSEIF ( PSCIDX .eq. 5 ) THEN
            ! ClNO3 + HBr
            ADJUSTEDRATE = HET(ind_ClNO3,3)
         ELSEIF ( PSCIDX .eq. 6 ) THEN
            ! BrNO3 + H2O
            ADJUSTEDRATE = HET(ind_BrNO3,1)
         ELSEIF ( PSCIDX .eq. 7 ) THEN
            ! BrNO3 + HCl
            ADJUSTEDRATE = HET(ind_BrNO3,2)
         ELSEIF ( PSCIDX .eq. 8 ) THEN
            ! HOCl + HCl
            ADJUSTEDRATE = HET(ind_HOCl,1)
         ELSEIF ( PSCIDX .eq. 9 ) THEN
            ! HOCl + HBr
            ADJUSTEDRATE = HET(ind_HOCl,2)
         ELSEIF ( PSCIDX .eq. 10) THEN
            ! HOBr + HCl
            ADJUSTEDRATE = HET(ind_HOBr,3)
         ENDIF

         ! ---SAFETY-CHECK REACTION---
         ! Definition of 2nd order reaction rate:
         ! k[A][B] = -d[A]/dt = -d[B]/dt
         !
         ! However, here we are using a pseudo-first order
         ! reaction rate, ki, and assuming that [B] is
         ! abundant. To get k, we will therefore perform:
         ! k = ki/[B]
         !
         ! This will yield the following when solved:
         ! -d[A]/dt = ki[A] = -d[B]/dt
         !
         ! This has some problems, especially for small [B]!
         ! To get around this, we run the following checks:
         !
         ! 1. The lifetime of [A] is 1/ki. If this is below
         !    PSCMINLIFE, limit reaction rate to yield the
         !    specified lifetimedepletion (ki = 1/60)
         ! 2. The depletion time of [B] is [B]/(ki[A]). If
         !    this is below PSCMINLIFE, limit reaction rate
         !    (ki = [B]/(T*[A])
         ! 3. If [B] is < 100 molec/cm3, or ki/[B] yields
         !    a Nan, force k = 0.
         !
         ! If all these checks are passed, we set k = ki/[B].
         ! Rxn 11 is first-order - ignore
         IF (PSCIDX.eq.1) THEN
            ! Convert from 1st-order to 2nd-order
            SAFEDIV = IS_SAFE_DIV(EDUCTCONC,LIMITCONC)
            IF (SAFEDIV) THEN
               ! Temporarily store [B]/(T*[A])
               LIMITCONC = EDUCTCONC/(PSCMINLIFE*LIMITCONC)
               IF (ADJUSTEDRATE.gt.LIMITCONC) THEN
                  ADJUSTEDRATE = LIMITCONC
               ENDIF
            ELSE
               ADJUSTEDRATE = 0e+0_fp
            ENDIF
            SAFEDIV = IS_SAFE_DIV(ADJUSTEDRATE,EDUCTCONC)
            IF ((EDUCTCONC.gt.1.e+2_fp).and. (SAFEDIV)) THEN
               ADJUSTEDRATE = ADJUSTEDRATE/EDUCTCONC
            ELSE
               ADJUSTEDRATE = 0e+0_fp
            ENDIF
         ELSEIF (PSCIDX.ne.11) THEN
            IF (ADJUSTEDRATE.gt.(1.e+0_fp/PSCMINLIFE)) THEN
               ADJUSTEDRATE = 1.e+0_fp/PSCMINLIFE
            ENDIF
            ! Convert from 1st-order to 2nd-order
            SAFEDIV = IS_SAFE_DIV(EDUCTCONC,LIMITCONC)
            IF (SAFEDIV) THEN
               ! Temporarily store [B]/(T*[A])
               LIMITCONC = EDUCTCONC/(PSCMINLIFE*LIMITCONC)
               IF (ADJUSTEDRATE.gt.LIMITCONC) THEN
                  ADJUSTEDRATE = LIMITCONC
               ENDIF
            ELSE
               ADJUSTEDRATE = 0e+0_fp
            ENDIF
            SAFEDIV = IS_SAFE_DIV(ADJUSTEDRATE,EDUCTCONC)
            IF ((EDUCTCONC.gt.1.e+2_fp).and. (SAFEDIV)) THEN
               ADJUSTEDRATE = ADJUSTEDRATE/EDUCTCONC
            ELSE
               ADJUSTEDRATE = 0e+0_fp
            ENDIF
         ENDIF

         ! Copy adjusted rates to HET
         IF     ( PSCIDX .eq. 1 ) THEN
            ! N2O5 + H2O
            HET(ind_N2O5,1) = ADJUSTEDRATE
         ELSEIF ( PSCIDX .eq. 2 ) THEN
            ! N2O5 + HCl
            HET(ind_N2O5,2) = ADJUSTEDRATE
         ELSEIF ( PSCIDX .eq. 3 ) THEN
            ! ClNO3 + H2O
            HET(ind_ClNO3,1) = ADJUSTEDRATE
         ELSEIF ( PSCIDX .eq. 4 ) THEN
            ! ClNO3 + HCl
            HET(ind_ClNO3,2) = ADJUSTEDRATE
         ELSEIF ( PSCIDX .eq. 5 ) THEN
            ! ClNO3 + HBr
            HET(ind_ClNO3,3) = ADJUSTEDRATE
         ELSEIF ( PSCIDX .eq. 6 ) THEN
            ! BrNO3 + H2O
            HET(ind_BrNO3,1) = ADJUSTEDRATE
         ELSEIF ( PSCIDX .eq. 7 ) THEN
            ! BrNO3 + HCl
            HET(ind_BrNO3,2) = ADJUSTEDRATE
         ELSEIF ( PSCIDX .eq. 8 ) THEN
            ! HOCl + HCl
            HET(ind_HOCl,1) = ADJUSTEDRATE
         ELSEIF ( PSCIDX .eq. 9 ) THEN
            ! HOCl + HBr
            HET(ind_HOCl,2) = ADJUSTEDRATE
         ELSEIF ( PSCIDX .eq. 10) THEN
            ! HOBr + HCl
            HET(ind_HOBr,3) = ADJUSTEDRATE
         ENDIF

      ENDDO
#endif

      SCF = SCF2

      RETURN

    END SUBROUTINE SET_HET
!EOC
!------------------------------------------------------------------------------
!                  GEOS-Chem Global Chemical Transport Model                  !
!------------------------------------------------------------------------------
!BOP
!
! !IROUTINE: hetno3
!
! !DESCRIPTION: Set the heterogenous chemistry rate for NO3.
!\\
!\\
! !INTERFACE:
!
    FUNCTION HETNO3( A, B ) RESULT( HET_NO3 )
!
! !INPUT PARAMETERS: 
!
      ! Rate coefficients
      REAL(fp), INTENT(IN) :: A, B
!
! !RETURN VALUE:
!
      REAL(fp)             :: HET_NO3
!
! !REMARKS:
!
! !REVISION HISTORY:
!  29 Mar 2016 - R. Yantosca - Added ProTeX header
!EOP
!------------------------------------------------------------------------------
!BOC
!
! !LOCAL VARIABLES:
!
      ! Initialize
      HET_NO3      = 0.0_fp
      ADJUSTEDRATE = 0.0_fp

      ! Loop over aerosol types
      DO N = 1, NAERO

         XSTKCF = B
         IF (N.eq.13) THEN
            ! Calculate for stratospheric liquid aerosol
            ! Note that XSTKCF is actually a premultiplying
            ! factor in this case, including c-bar
            ADJUSTEDRATE = XAREA(N) * XSTKCF
         ELSE
            ! Reaction rate for surface of aerosol
            ADJUSTEDRATE=ARSL1K(XAREA(N),XRADI(N),XDENA,XSTKCF,XTEMP, &
                               (A**0.5_FP))
         ENDIF
         
         IF (KII_KI .and. N.gt.12) THEN
            ! PSC reaction - prevent excessive reaction rate
            IF (ADJUSTEDRATE.gt.(1.e+0_fp/PSCMINLIFE)) THEN
               ADJUSTEDRATE = 1.e+0_fp/PSCMINLIFE
            ENDIF
         ENDIF
         
         ! Add to overall reaction rate
         HET_NO3 = HET_NO3 + ADJUSTEDRATE

      ENDDO
      
    END FUNCTION HETNO3
!EOC
!------------------------------------------------------------------------------
!                  GEOS-Chem Global Chemical Transport Model                  !
!------------------------------------------------------------------------------
!BOP
!
! !IROUTINE: hetno2
!
! !DESCRIPTION: Set the heterogenous chemistry rate for NO2.
!\\
!\\
! !INTERFACE:
!
    FUNCTION HETNO2( A, B ) RESULT( HET_NO2 )
!
! !INPUT PARAMETERS: 
!
      ! Rate coefficients
      REAL(fp), INTENT(IN) :: A, B
!
! !RETURN VALUE:
! 
      REAL(fp)             :: HET_NO2
!
! !REMARKS:
!
! !REVISION HISTORY:
!  29 Mar 2016 - R. Yantosca - Added ProTeX header
!EOP
!------------------------------------------------------------------------------
!BOC
!
! !LOCAL VARIABLES:
!
      ! Initialize
      HET_NO2      = 0.0_fp
      ADJUSTEDRATE = 0.0_fp

      ! Loop over aerosol types
      DO N = 1, NAERO

         XSTKCF = B
         IF (N.eq.13) THEN
            ! Calculate for stratospheric liquid aerosol
            ! Note that XSTKCF is actually a premultiplying
            ! factor in this case, including c-bar
            ADJUSTEDRATE = XAREA(N) * XSTKCF
         ELSE
            ! Reaction rate for surface of aerosol
            ADJUSTEDRATE=ARSL1K(XAREA(N),XRADI(N),XDENA,XSTKCF,XTEMP, &
                               (A**0.5_FP))
         ENDIF
         
         IF (KII_KI .and. N.gt.12) THEN
            ! PSC reaction - prevent excessive reaction rate
            IF (ADJUSTEDRATE.gt.(1.e+0_fp/PSCMINLIFE)) THEN
               ADJUSTEDRATE = 1.e+0_fp/PSCMINLIFE
            ENDIF
         ENDIF
         
         ! Add to overall reaction rate
         HET_NO2 = HET_NO2 + ADJUSTEDRATE

      END DO
      
    END FUNCTION HETNO2
!EOC
!------------------------------------------------------------------------------
!                  GEOS-Chem Global Chemical Transport Model                  !
!------------------------------------------------------------------------------
!BOP
!
! !IROUTINE: hetho2
!
! !DESCRIPTION: Set the heterogenous chemistry rate for HO2.
!\\
!\\
! !INTERFACE:
!
    FUNCTION HETHO2( A, B ) RESULT( HET_HO2 )
!
! !INPUT PARAMETERS:
!
      ! Rate coefficients
      REAL(fp), INTENT(IN) :: A, B
!
! !RETURN VALUE:
!
      REAL(fp)             :: HET_HO2
!
! !REMARKS:
!
! !REVISION HISTORY:
!  29 Mar 2016 - R. Yantosca - Added ProTeX headers
!EOP
!------------------------------------------------------------------------------
!BOC
!
! !LOCAL VARIABLES:
!
      ! Initialize
      HET_HO2      = 0.0_fp
      ADJUSTEDRATE = 0.0_fp

      ! Loop over aerosol types
      DO N = 1, NAERO

         IF (N.gt.12) THEN
            XSTKCF = TINY(1e+0_fp)
         ELSE
            XSTKCF = GAMMA_HO2
         ENDIF

         IF (N.eq.13) THEN
            ! Calculate for stratospheric liquid aerosol
            ! Note that XSTKCF is actually a premultiplying
            ! factor in this case, including c-bar
            ADJUSTEDRATE = XAREA(N) * XSTKCF
         ELSE
            ! Reaction rate for surface of aerosol
            ADJUSTEDRATE=ARSL1K(XAREA(N),XRADI(N),XDENA,XSTKCF,XTEMP, &
                               (A**0.5_FP))
         ENDIF
         
         IF (KII_KI .and. N.gt.12) THEN
            ! PSC reaction - prevent excessive reaction rate
            IF (ADJUSTEDRATE.gt.(1.e+0_fp/PSCMINLIFE)) THEN
               ADJUSTEDRATE = 1.e+0_fp/PSCMINLIFE
            ENDIF
         ENDIF
         
         ! Add to overall reaction rate
         HET_HO2 = HET_HO2 + ADJUSTEDRATE

      ENDDO

    END FUNCTION HETHO2
!EOC
!------------------------------------------------------------------------------
!                  GEOS-Chem Global Chemical Transport Model                  !
!------------------------------------------------------------------------------
!BOP
!
! !IROUTINE: hethbr
!
! !DESCRIPTION: Set the heterogeneous rate for HBr.
!\\
!\\
! !INTERFACE:
!
    FUNCTION HETHBr( A, B ) RESULT( HET_HBr )
!
! !INPUT PARAMETERS: 
!
      ! Rate coefficients
      REAL(fp), INTENT(IN) :: A, B
!
! !RETURN VALUE:
!
      REAL(fp)             :: HET_HBr
!
! !REMARKS:
!
! !REVISION HISTORY:
!  29 Mar 2016 - R. Yantosca - Added ProTeX headers
!EOP
!------------------------------------------------------------------------------
!BOC
!
! !LOCAL VARIABLES:
!
      ! Initialize
      HET_HBr      = 0.0_fp
      ADJUSTEDRATE = 0.0_fp

      ! Loop over aerosol types
      DO N = 1, NAERO

         ! jpp, 3/22/11: set the sticking coefficient to 
         !  ~0 for aerosol types we don't want reactions on
         !  for the HBr and HOBr surface reaction
         
         ! Only apply adjustment if at high altitude
         KII_KI = STRATBOX
         
         ! Select proper aerosol type
         IF ( (N == 8) .OR. (N == 11) .OR. (N == 12)) THEN
            ! sulfate, 2 modes of sea-salt
            XSTKCF = B
         ELSEIF ( N == 13 ) THEN
            XSTKCF = KHETI_SLA(11)
         ELSEIF ( N == 14 ) THEN
            XSTKCF = 0.1e+0_fp
         ELSE
            XSTKCF = 0e+0_fp
         ENDIF
         IF (N.eq.13) THEN
            ! Calculate for stratospheric liquid aerosol
            ! Note that XSTKCF is actually a premultiplying
            ! factor in this case, including c-bar
            ADJUSTEDRATE = XAREA(N) * XSTKCF
         ELSE
            ! Reaction rate for surface of aerosol
            ADJUSTEDRATE=ARSL1K(XAREA(N),XRADI(N),XDENA,XSTKCF,XTEMP, &
                               (A**0.5_FP))
         ENDIF

         scf2(2) = xstkcf
         
         IF (KII_KI .and. N.gt.12) THEN
            ! PSC reaction - prevent excessive reaction rate
            IF (ADJUSTEDRATE.gt.(1.e+0_fp/PSCMINLIFE)) THEN
               ADJUSTEDRATE = 1.e+0_fp/PSCMINLIFE
            ENDIF
         ENDIF

         ! Add to overall reaction rate
         HET_HBr = HET_HBr + ADJUSTEDRATE

      END DO

    END FUNCTION HETHBr
!EOC
!------------------------------------------------------------------------------
!                  GEOS-Chem Global Chemical Transport Model                  !
!------------------------------------------------------------------------------
!BOP
!
! !IROUTINE: hetn2o5
!
! !DESCRIPTION: Set heterogenous chemistry rate for N2O5.
!\\
!\\
! !INTERFACE:
!
    FUNCTION HETN2O5( A, B ) RESULT( HET_N2O5 )
!
! !INPUT PARAMETERS: 
!
      ! Rate coefficients
      REAL(fp), INTENT(IN) :: A, B
!
! !RETURN VALUE:
!
      REAL(fp)             :: HET_N2O5
!
! !REMARKS:
!
! !REVISION HISTORY:
!  29 Mar 2016 - R. Yantosca - Added ProTeX header
!EOP
!------------------------------------------------------------------------------
!BOC
!
! !LOCAL VARIABLES:
!
      REAL(fp) :: TMP1, TMP2

      ! Initialize
      HET_N2O5     = 0.0_fp
      ADJUSTEDRATE = 0.0_fp

      ! Always apply adjustment
      KII_KI = .TRUE.

      ! Loop over aerosol types
      DO N = 1, NAERO

         ! Get GAMMA for N2O5 hydrolysis, which is
         ! a function of aerosol type, temp, and RH
         IF (N.eq.14) THEN
            IF (NATSURFACE) THEN
               XSTKCF = 4.0e-4_fp ! NAT
            ELSE
               XSTKCF = 0.02e+0_fp ! Ice
            ENDIF
         ELSEIF (N.eq.13) THEN
            ! Stratospheric aerosol
            XSTKCF = KHETI_SLA(1)
         ELSE
            ! In UCX, ABSHUMK will have been set by
            ! STT(I,J,L,IDTH2O)
            XSTKCF = N2O5( N, TEMPK, RELHUM )
         ENDIF
         ! Nitrate effect; reduce the gamma on nitrate by a
         ! factor of 10 (lzh, 10/25/2011)
         IF ( N == 8 ) THEN
            ! WARNING! It appears that these should be in units of
            !          mcl/cc. This is discerned from output in
            !          the old calcrate.F routine which gets the
            !          tracer concentrations from the state_chm object.
            !          When the values are dumped in calcrate.F, they were
            !          in mcl/cc. Still, comments later in calcrate.F indicate
            !          that Tracers should be in units of kg/box.
            ! -- As a fix, here, we simply impose the equivalent of a kg to
            !    mcl/cc conversion using the SO4 and NIT molecular weights.
            !    This should be investigated and the proper units applied.
            !    It will and does have a large impct on heterogenous
            !    N chemistry and on NOx in remote regions.
            ! -- In any case, the result from below yields the same
            !    ratio of TMP2/TMP1 as calcrate does with its
            !    current settings.
            !    MSL - Feb. 16, 2016
            TMP1 = SPC_NIT+SPC_SO4
            TMP2 = SPC_NIT
            IF ( TMP1 .GT. 0.0 ) THEN
               XSTKCF = XSTKCF * ( 1.0e+0_fp - 0.9e+0_fp &
                                   *TMP2/TMP1 )
            ENDIF
         IF (II.eq.37.and.JJ.eq.33.and.LL.eq.1) &
              write(*,'(a,2e15.7)') '<> N2O5:', SPC_NIT, SPC_SO4

         ENDIF
         IF (N.eq.13) THEN
            ! Calculate for stratospheric liquid aerosol
            ! Note that XSTKCF is actually a premultiplying
            ! factor in this case, including c-bar
            ADJUSTEDRATE = XAREA(N) * XSTKCF
         ELSE
            ! Reaction rate for surface of aerosol
            ADJUSTEDRATE=ARSL1K(XAREA(N),XRADI(N),XDENA,XSTKCF,XTEMP, &
                               (A**0.5_FP))
         ENDIF
         
         IF (KII_KI .and. N.gt.12) THEN
            ! PSC reaction - prevent excessive reaction rate
            IF (ADJUSTEDRATE.gt.(1.e+0_fp/PSCMINLIFE)) THEN
               ADJUSTEDRATE = 1.e+0_fp/PSCMINLIFE
            ENDIF
         ENDIF
         
         ! Add to overall reaction rate
         HET_N2O5 = HET_N2O5 + ADJUSTEDRATE

      END DO

    END FUNCTIOn HETN2O5
!EOC
!------------------------------------------------------------------------------
!                  GEOS-Chem Global Chemical Transport Model                  !
!------------------------------------------------------------------------------
!BOP
!
! !IROUTINE: hetbrno3
!
! !DESCRIPTION: Sets the heterogenous chemistry rate for BrNO3.
!\\
!\\
! !INTERFACE:
!
    FUNCTION HETBrNO3( A, B ) RESULT( HET_BrNO3 )
!
! !INPUT PARAMETERS: 
!
      ! Rate coefficients
      REAL(fp), INTENT(IN) :: A, B
!
! !RETURN VALUE:
!
      REAL(fp)             :: HET_BrNO3
!
! !REMARKS:
!
! !REVISION HISTORY:
!  29 Mar 2016 - R. Yantosca - Added ProTeX header
!EOP
!------------------------------------------------------------------------------
!BOC
!
! !LOCAL VARIABLES:
!
      ! Initialize
      HET_BrNO3    = 0.0_fp
      ADJUSTEDRATE = 0.0_fp

      ! Loop over aerosol types
      DO N = 1, NAERO

         ! Only apply adjustment if at high altitude
         KII_KI = STRATBOX
         
         ! Get the aerosol type
         ! If it's sulfate then use 0.8 for alpha, following
         !  JPL 2006 kinetics evaluation... holds for many
         !  temperatures and percent weights of sulfate.
         ! If not, then use the IUPAC recommendation of
         !  0.3, which is an input in globchem.dat
         ! (jpp, 5/4/10)
         IF ( N == 8 ) THEN
            ! sulfate aerosol
            XSTKCF = 0.8e+0_fp
         ELSE IF ( (N == 11) .OR. ( N == 12) ) THEN
            ! 2 modes of sea-salt
            XSTKCF = B
         ELSE IF ( N == 13 ) THEN
            ! SSA/STS
            XSTKCF = KHETI_SLA(6)
         ELSE IF ( N == 14 ) THEN 
            ! Ice/NAT PSC
            IF (NATSURFACE) THEN 
               XSTKCF = 0.001e+0_fp
            ELSE
               XSTKCF = 0.3e+0_fp
            ENDIF
         ELSE
            XSTKCF = 0e+0_fp
         ENDIF

         IF (N.eq.13) THEN
            ! Calculate for stratospheric liquid aerosol
            ! Note that XSTKCF is actually a premultiplying
            ! factor in this case, including c-bar
            ADJUSTEDRATE = XAREA(N) * XSTKCF
         ELSE
            ! Reaction rate for surface of aerosol
            ADJUSTEDRATE=ARSL1K(XAREA(N),XRADI(N),XDENA,XSTKCF,XTEMP, &
                               (A**0.5_FP))
         ENDIF
         
         IF (KII_KI .and. N.gt.12) THEN
            ! PSC reaction - prevent excessive reaction rate
            IF (ADJUSTEDRATE.gt.(1.e+0_fp/PSCMINLIFE)) THEN
               ADJUSTEDRATE = 1.e+0_fp/PSCMINLIFE
            ENDIF
         ENDIF
         
         ! Add to overall reaction rate
         HET_BrNO3 = HET_BrNO3 + ADJUSTEDRATE
      END DO
      IF (.not.PSCBOX) THEN
         HET_BrNO3 = HET_BrNO3 + cld_brno3_rc
      ENDIF

    END FUNCTIOn HETBrNO3
!EOC
!------------------------------------------------------------------------------
!                  GEOS-Chem Global Chemical Transport Model                  !
!------------------------------------------------------------------------------
!BOP
!
! !IROUTINE: hethobr
!
! !DESCRIPTION: Sets the heterogenous chemistry rate for HOBr.
!\\
!\\
! !INTERFACE:
!
    FUNCTION HETHOBr( A, B ) RESULT( HET_HOBr )
!
! !INPUT PARAMETERS: 
!
      ! Rate coefficients
      REAL(fp), INTENT(IN) :: A, B
!
! !RETURN VALUE:
!
      REAL(fp)             :: HET_HOBr
!
! !REMARKS:
!
! !REVISION HISTORY:
!  29 Mar 2016 - R. Yantosca - Added ProTeX header
!EOP
!------------------------------------------------------------------------------
!BOC
!
! !LOCAL VARIABLES:
!
      ! Initialize
      HET_HOBr     = 0.0_fp
      ADJUSTEDRATE = 0.0_fp

      ! Loop over aerosol types
      DO N = 1, NAERO

         ! jpp, 3/22/11: set the sticking coefficient to 
         !  ~0 for aerosol types we don't want reactions on
         !  for the HBr and HOBr surface reaction

         ! Only apply adjustment if at high altitude
         KII_KI = STRATBOX
         
         ! Select proper aerosol type
         IF ( (N == 8) .OR. (N == 11) .OR. (N == 12)) THEN
            ! sulfate, 2 modes of sea-salt
            XSTKCF = B
         ELSEIF ( N == 13 ) THEN
            XSTKCF = KHETI_SLA(11)
         ELSEIF ( N == 14 ) THEN
            XSTKCF = 0.1e+0_fp
         ELSE
            XSTKCF = 0e+0_fp
         ENDIF
         IF (N.eq.13) THEN
            ! Calculate for stratospheric liquid aerosol
            ! Note that XSTKCF is actually a premultiplying
            ! factor in this case, including c-bar
            ADJUSTEDRATE = XAREA(N) * XSTKCF
         ELSE
            ! Reaction rate for surface of aerosol
            ADJUSTEDRATE=ARSL1K(XAREA(N),XRADI(N),XDENA,XSTKCF,XTEMP, &
                               (A**0.5_FP))
         ENDIF
         
         IF (KII_KI .and. N.gt.12) THEN
            ! PSC reaction - prevent excessive reaction rate
            IF (ADJUSTEDRATE.gt.(1.e+0_fp/PSCMINLIFE)) THEN
               ADJUSTEDRATE = 1.e+0_fp/PSCMINLIFE
            ENDIF
         ENDIF
         
         ! Add to overall reaction rate
         HET_HOBr = HET_HOBr + ADJUSTEDRATE

      END DO

    END FUNCTIOn HETHOBr
!EOC
!------------------------------------------------------------------------------
!                  GEOS-Chem Global Chemical Transport Model                  !
!------------------------------------------------------------------------------
!BOP
!
! !IROUTINE: hethobr_ice
!
! !DESCRIPTION: Sets the heterogenous chemistry rate for HOBr (on ice).
!\\
!\\
! !INTERFACE:
!
    FUNCTION HETHOBr_ice( A, B ) RESULT( HET_HObr_ice )

!
! !INPUT PARAMETERS: 
!
      ! Rate coefficients
      REAL(fp), INTENT(IN) :: A, B
!
! !RETURN VALUE:
! 
      REAL(fp)             :: HET_HObr_ice
!
! !REMARKS:
!
! !REVISION HISTORY:
!  29 Mar 2016 - R. Yantosca - Added ProTeX header
!EOP
!------------------------------------------------------------------------------
!BOC
!
! !LOCAL VARIABLES:
!
      HET_HOBr_ice = KI_HOBr

    END FUNCTIOn HETHOBr_ice
!EOC
!------------------------------------------------------------------------------
!                  GEOS-Chem Global Chemical Transport Model                  !
!------------------------------------------------------------------------------
!BOP
!
! !IROUTINE: hetbr_ice
!
! !DESCRIPTION: Sets the heterogenous chemistry rate for HBr (on ice).
!\\
!\\
! !INTERFACE:
!
    FUNCTION HETHBr_ice( A, B ) RESULT( HET_HBr_ice )
!
! !INPUT PARAMETERS: 
!
      ! Rate coefficients
      REAL(fp), INTENT(IN) :: A, B
!
! !RETURN VALUE
!
      REAL(fp)             :: HET_HBr_ice
!
! !REMARKS:
!
! !REVISION HISTORY:
!  29 Mar 2016 - R. Yantosca - Added ProTeX header
!EOP
!------------------------------------------------------------------------------
!BOC
!
! !LOCAL VARIABLES:
!
      HET_HBr_ice = KI_HBr
      scf2(3)     = KI_HBr

    END FUNCTIOn HETHBr_ice
!EOC
!------------------------------------------------------------------------------
!                  GEOS-Chem Global Chemical Transport Model                  !
!------------------------------------------------------------------------------
!BOP
!
! !IROUTINE: n2o5
!
! !DESCRIPTION: Internal function N2O5 computes the GAMMA sticking factor
!  for N2O5 hydrolysis. (mje, bmy, 8/7/03)
!\\
!\\
! !INTERFACE:
!
    FUNCTION N2O5( AEROTYPE, TEMP, RH ) RESULT( GAMMA )
!
! !INPUT PARAMETERS: 
!
      INTEGER,   INTENT(IN) :: AEROTYPE  ! Denoting aerosol type (cf FAST_JX)
      REAL(fp),  INTENT(IN) :: TEMP      ! Temperature [K]
      REAL(fp),  INTENT(IN) :: RH        ! Relative humidity [1]
!
! !RETURN VALUE:
!
      REAL(fp)              :: GAMMA

!
! !REMARKS:
!  Taken from the old SMVGEAR function calcrate.F.
!
! !REVISION HISTORY:
!  29 Mar 2016 - R. Yantosca - Added ProTeX headers
!EOP
!------------------------------------------------------------------------------
!BOC
!
! !LOCAL VARIABLES:
!
      ! Local variables
      REAL(fp) :: RH_P, FACT, TTEMP

      !=================================================================
      ! N2O5 begins here!
      !=================================================================

      ! Convert RH to % (max = 100%)
      RH_P  = MIN( RH * 100e+0_fp, 100e0_fp )

      ! Default value
      GAMMA = 0.01e+0_fp

      ! Special handling for various aerosols
      SELECT CASE ( AEROTYPE )

         !----------------
         ! Dust 
         !----------------
         CASE ( 1, 2, 3, 4, 5, 6, 7 )      
                                
            ! Based on unpublished Crowley work
            GAMMA = 0.01e+0_fp

         !----------------
         ! Sulfate
         !----------------
         CASE ( 8 )            
    
            !===========================================================
            ! RH dependence from Kane et al., Heterogenous uptake of 
            ! gaseous N2O5 by (NH4)2SO4, NH4HSO4 and H2SO4 aerosols
            ! J. Phys. Chem. A , 2001, 105, 6465-6470 
            !===========================================================
            ! No RH dependence above 50.0% (lzh, 10/26/2011)
            ! According to Bertram and Thornton, ACP, 9, 8351-8363, 2009
            RH_P  = MIN( RH_P, 50e+0_fp )

            GAMMA = 2.79e-4_fp + RH_P*(  1.30e-4_fp +    &
                              RH_P*( -3.43e-6_fp +       &
                              RH_P*(  7.52e-8_fp ) ) )

            !===========================================================
            ! Temperature dependence factor (Cox et al, Cambridge UK) 
            ! is of the form:
            !
            !          10^( LOG10( G294 ) - 0.04 * ( TTEMP - 294 ) )
            ! FACT = -------------------------------------------------
            !                     10^( LOG10( G294 ) )
            !
            ! Where G294 = 1e-2 and TTEMP is MAX( TEMP, 282 ).
            ! 
            ! For computational speed, replace LOG10( 1e-2 ) with -2
            ! and replace 10^( LOG10( G294 ) ) with G294 
            !===========================================================
            TTEMP = MAX( TEMP, 282e0_fp )
            FACT  = 10.e0_fp**( -2e+0_fp - 4e-2_fp       &
                  *( TTEMP - 294.e+0_fp ) ) / 1e-2_fp

            ! Apply temperature dependence
            GAMMA = GAMMA * FACT

         !----------------
         ! Black Carbon
         !----------------
         CASE ( 9 )  

             ! From IUPAC
             GAMMA = 0.005e+0_fp

         !----------------
         ! Organic Carbon
         !----------------           
         CASE ( 10 )          

            !===========================================================
            ! Based on Thornton, Braban and Abbatt, 2003
            ! N2O5 hydrolysis on sub-micron organic aerosol: the effect
            ! of relative humidity, particle phase and particle size
            !===========================================================
            IF ( RH_P >= 57e+0_fp ) THEN
               GAMMA = 0.03e+0_fp
            ELSE
               GAMMA = RH_P * 5.2e-4_fp
            ENDIF

         !----------------
         ! Sea salt
         ! accum & coarse
         !----------------
         CASE ( 11, 12 )        
          
            ! Based on IUPAC recomendation
            IF ( RH_P >= 62 ) THEN 
               GAMMA = 0.03e+0_fp
            ELSE
               GAMMA = 0.005e+0_fp
            ENDIF

         !----------------
         ! Strat. aerosols
         !----------------
         CASE ( 13, 14 )
       
            ! These are handled outside this routine - something
            ! is wrong if AEROTYPE=13 or 14 reaches this point
            WRITE (6,*) 'Stratospheric aerosols should not '
            WRITE (6,*) 'be passed to general N2O5 het. '
            WRITE (6,*) 'chem. subroutine'
            WRITE (6,*) 'AEROSOL TYPE =',AEROTYPE
            CALL GEOS_CHEM_STOP

         !----------------         
         ! Default
         !----------------
         CASE DEFAULT
            WRITE (6,*) 'Not a suitable aerosol surface '
            WRITE (6,*) 'for N2O5 hydrolysis'
            WRITE (6,*) 'AEROSOL TYPE =',AEROTYPE
            CALL GEOS_CHEM_STOP

      END SELECT   
         
    END FUNCTION N2O5
!EOC
!------------------------------------------------------------------------------
!                  GEOS-Chem Global Chemical Transport Model                  !
!------------------------------------------------------------------------------
!BOP
!
! !IROUTINE: ho2
!
! !DESCRIPTION: Function HO2 computes the GAMMA reaction probability
!  for HO2 loss in aerosols based on the recommendation of 
!  Thornton, Jaegle, and McNeill, "Assessing Known Pathways For HO2 Loss in 
!  Aqueous Atmospheric Aerosols: Regional and Global Impacts on Tropospheric 
!  Oxidants" J. Geophys. Res.,  doi:10.1029/2007JD009236, 2008  
!\\
!\\
! !INTERFACE:
!
      FUNCTION HO2( RADIUS,          TEMP,     DENAIR,       &
                    SQM,             HO2DENS,  AEROTYPE,     &
                    CONTINENTAL_PBL, Input_Opt            )  &
                    RESULT( GAMMA )
!
! !USES:
!
      USE GIGC_Input_Opt_Mod, ONLY : OptInput
!
! !INPUT PARAMETERS: 
!
      ! Arguments
      REAL(fp),       INTENT(IN) :: RADIUS          ! Aerosol radius [cm]
      REAL(fp),       INTENT(IN) :: TEMP            ! Temperature [K]
      REAL(fp),       INTENT(IN) :: DENAIR          ! Air density [molec/cm3]
      REAL(fp),       INTENT(IN) :: HO2DENS         ! HO2 density [molec/cm3]
      REAL(fp),       INTENT(IN) :: SQM             ! Square root of MW [g/mol]
      INTEGER,        INTENT(IN) :: AEROTYPE        ! Aerosol type (cf FAST-JX)
      INTEGER,        INTENT(IN) :: CONTINENTAL_PBL ! Flag set to 1 if the box
                                                    !  box is located in the 
                                                    !  continenal boundary 
                                                    !  layer, otherwise 0.
                                                    !  Also check for ICE/SNOW
                                                    !  (to disable this at 
                                                    !  high latitudes).
      TYPE(OptInput), INTENT(IN) :: Input_Opt       ! Input Options object
!
! !RETURN VALUE:
!
      REAL(fp)                   :: GAMMA           ! Reaction probability
      
! !REMARKS:
!  Taken from the old SMVGEAR routine calcrate.F.
!  Gamma(HO2) is a function of aerosol type, radius, temperature.

!  eferences:
!  ---------------------------------------------------------------
!  (1) Jacob, D.J., Heterogeneous chemistry and tropospheric ozone,
!       Atmos. Environ., 34, 2131-2159, 2000. [full text (pdf)]
!  (2) J. Mao, Fan, S., Jacob, D. J., and Travis, K. R.: Radical
!       loss in the atmosphere from Cu-Fe redox coupling in aerosols,
!       Atmos. Chem. Phys., 13, 509-519, doi:10.5194/acp-13-509-2013,
!       2013.
!
! !REVISION HISTORY:
!  17 May 2013 - M. Payer    - Add improved HO2 uptake (J. Mao)
!  22 May 2013 - M. Payer    - Added option to read GAMMA_HO2 from
!                              input.geos. Recommended value is 0.2
!                              based on Jacob et al (2000) and Mao
!                              et al. (2013).
!  20 Aug 2013 - R. Yantosca - Removed "define.h", this is now obsolete
!  29 Mar 2016 - R. Yantosca - Added ProTeX headers
!EOP
!------------------------------------------------------------------------------
!BOC
!
! !LOCAL VARIABLES:
!
      REAL(fp)             :: ALPHA
      REAL(fp)             :: delG, Keq, w, H_eff
      REAL(fp)             :: A1, B1, k1, k2, A, B, C
      REAL(fp)             :: kaq, kmt, o2_ss, fluxrxn, DFKG
      REAL(fp)             :: TEST
!
! !DEFINED PARAMETERS:
!
      !%%% NOTE: WE SHOULD EVENTUALLY USE THE VALUES FROM physconsts.F %%%

      ! Avogadro's number
      REAL(fp),  PARAMETER :: Na = 6.022e+23_fp

      ! Ideal gas constant [atm cm3/mol/K], Raq
      REAL(fp),  PARAMETER :: Raq=82.e+0_fp

      !=================================================================
      ! HO2 begins here!
      !=================================================================

      ! Default value
      GAMMA = 0.0e+0_fp

      ! Error check
      IF (RADIUS.le.1e-30_fp) THEN
         RETURN
      ENDIF

      ! Special handling for various aerosols
      SELECT CASE ( AEROTYPE )

         !----------------
         ! Dust 
         !----------------
         CASE ( 1, 2, 3, 4, 5, 6, 7 )      
                                
            ! Assume default gamma=0.1 on dust aerosols
            ! This is tentative as no lab measurements presently exist
            ! for gamma(HO2) on dust aerosols. We assume the rate to
            ! be fast on dust aerosols as transition metal ion induced
            ! chemistry is likely to occur in a thin aqueous surface layer.
            GAMMA = 0.1e+0_fp

         !----------------
         ! For Sulfate(8), Black Carbon (9), Organic Carbon (10),
         ! Sea-salt accum & coarse (11,12) calculate the 
         ! reaction probability due to self reaction 
         ! by using the algebraic expression in Thornton et al.  (2008)
         ! (equation 7) which is a function of temperature, aerosol radius,
         ! air density and HO2 concentration. 
         !
         ! Transition metal ions (such as copper and iron) in sea-salt and 
         ! carbonaceous aerosols are complexed to ligands and/or exist at 
         ! a concentration too low to catalyze HO2 loss efficiently, so we 
         ! apply the HO2 self reaction expression directly for these aerosols.
         ! 
         ! In the case of sulfate aerosol, the aerosols likely
         ! contain copper in the continental boundary layer and
         ! HO2 uptake proceeds rapidly. To account for the metal catalyzed
         ! uptake, we assume gamma(HO2)=0.07 (in the mid-range of the recommended
         ! 0.04-0.1 by Thornton et al, based on observed copper concentrations
         ! in the US boundary layer). Outside the continental boundary layer, we
         ! use the HO2-only algebraic expression.
         !
         ! SDE 04/18/13: Added stratospheric sulfur aerosols
         !
         !----------------
         CASE ( 8, 9, 10, 11, 12, 13 )  

            ! Mean molecular speed [cm/s]
            w = 14550.5e+0_fp * sqrt(TEMP/(SQM*SQM))

            ! DFKG = Gas phase diffusion coeff [cm2/s]
            DFKG  = 9.45E+17_fp/DENAIR * SQRT(TEMP) *      &
                    SQRT(3.472E-2_fp + 1.E+0_fp/(SQM*SQM))

            !calculate T-dependent solubility and aq. reaction rate constants
            ! hydronium ion concentration
            ! A1 = 1.+(Keq/hplus) 
            ! with Keq = 2.1d-5 [M], Equilibrium constant for 
            ! HO2aq = H+ + O2- (Jacob, 2000)
            !      hplus=10.e+0_fp^(-pH), with pH = 5
            ! B1 = Req * TEMP
            ! with Req = 1.987d-3 [kcal/K/mol], Ideal gas constant
            ! Note that we assume a constant pH of 5.
            A1 = 1.+ (2.1e-5_fp / (10.e+0_fp**(-5) ) )
            B1 = 1.987e-3_fp * TEMP

            ! Free energy change for solvation of HO2 (Hanson 1992, Golden 1991)
            ! in [kcal/mol]:
            ! delG = -4.9-(TEMP-298e+0_fp)*delS
            ! with delS=-0.023  [kcal/mol/K],  Entropy change for solvation of HO2
            delG  = -4.9e+0_fp - (TEMP-298.e+0_fp) * (-0.023)
            H_eff = exp( -delG / B1 ) * A1

            ! Estimated temp dependent value for HO2 + O2- (k1) and 
            ! HO2+HO2 (see Jacob 1989)
            k1  =   1.58e+10_fp * exp( -3. / B1 )
            k2  =   2.4e+9_fp   * exp( -4.7 / B1 )
            kaq = ( k1 * (A1 - 1.e+0_fp) + k2) / (A1**2)

            ! Calculate the mass transfer rate constant and s.s. conc. of 
            ! total HO2 in the aqueous phase:
            ! kmt = (RADIUS/DFKG + 4e+0_fp/w/alpha)^(-1)
            ! with alpha = mass accomodation coefficient, assumed 
            ! to be 1 (Thornton et al.)
            kmt = 1.e+0_fp/( RADIUS/DFKG + 4e+0_fp/w/1. )

            !use quadratic formula to obtain [O2-] in particle of radius RADIUS
            A = -2e+0_fp * kaq
            B = -3e+0_fp * kmt / RADIUS / (H_eff * 0.082 * TEMP)
            C =  3e+0_fp * kmt * HO2DENS * 1000e+0_fp / RADIUS / Na

            ! Error check that B^2-(4e+0_fp*A*C) is not negative
            TEST= B**2-(4e+0_fp*A*C)
            IF ( TEST < 0e+0_fp ) THEN
                GAMMA = 0e+0_fp
            ELSE
                ! Calculate the concentration of O2- in the aerosol
                o2_ss= ( -B  -sqrt(B**2-(4e+0_fp*A*C)) )/(2e+0_fp*A)

                ! Calculate the reactive flux
                fluxrxn = kmt*HO2DENS - o2_ss*Na*kmt/H_eff/Raq/TEMP

                IF ( fluxrxn <= 0e0_fp ) THEN
                   GAMMA = 0e+0_fp
                ELSE
                   ! Gamma for HO2 at TEMP, ho2, and RADIUS given
                   GAMMA = 1./( ( ( HO2DENS/fluxrxn ) -              &
                                  ( RADIUS/DFKG ) ) * w / 4.e+0_fp )
                ENDIF
            ENDIF
            ! For sulfate aerosols, check whether we are in
            ! the continental boundary layer, in which case
            ! copper catalyzed HO2 uptake likely dominates and
            ! speeds up the reaction: we assume gamma=0.07,
            ! which is in the middle of the 0.04-0.1 range recommended
            ! by Thornton et al. (2008)
            !
            IF ( AEROTYPE == 8 .and. CONTINENTAL_PBL == 1) THEN
                GAMMA = 0.07
            ENDIF 

         !----------------
         ! NAT/ice (SDE 04/18/13)
         !----------------
         CASE ( 14 )
       
            GAMMA = 0.e+0_fp

         !----------------
         ! Default
         !----------------
         CASE DEFAULT
            WRITE (6,*) 'Not a suitable aerosol surface '
            WRITE (6,*) 'for HO2 uptake'
            WRITE (6,*) 'AEROSOL TYPE =',AEROTYPE
            CALL GEOS_CHEM_STOP

      END SELECT
     
      ! If negative value is calculated, set it to zero
      IF ( GAMMA  <= 0e+0_fp ) GAMMA = 0e+0_fp

      ! This is for the improved HO2 uptake (J. Mao)
      GAMMA = Input_Opt%GAMMA_HO2

    END FUNCTION HO2
!EOC
!------------------------------------------------------------------------------
!                  GEOS-Chem Global Chemical Transport Model                  !
!------------------------------------------------------------------------------
!BOP
!
! !IROUTINE: cld1k_brno3
!
! !DESCRIPTION: Function CLD1K_BrNO3 calculates the rate constant for
!  heterogeneous cycling of BrNO3 off of cloud particles.
!\\
!\\
! !INTERFACE:
!
    FUNCTION CLD1K_BrNO3( I,      J,        L,   DENAIR,         &
                          QL,     State_Met )    RESULT( cld1k )

!
! !USES:
!
      USE GIGC_State_Met_Mod, ONLY : MetState
!
! !INPUT PARAMETERS:
!
      INTEGER,        INTENT(IN) :: I         ! Longitude index
      INTEGER,        INTENT(IN) :: J         ! Latitude  index
      INTEGER,        INTENT(IN) :: L         ! Altitude  index
      REAL(fp),       INTENT(IN) :: DENAIR    ! Density of air [#/cm3]
      REAL(fp),       INTENT(IN) :: QL        ! Cloud water mixing ratio [kg/kg]
      TYPE(MetState), INTENT(IN) :: State_Met ! Meteorology State object
!
! !RETURN VALUE:
!
      REAL(fp)              :: cld1k          ! Rate constant for 
                                              ! heterogeneous cycling
                                              ! of BrNO3 off of cloud 
!                                             ! particles
!
! !REMARKS:
!  The rate constant for heterogeneous cycling of BrNO3 off of cloud particles
!  is calculated assuming:
!                                                                             .
!    1. A sticking coefficient of 0.3 [Yang et al. 2005]
!    2. uniform cloud droplet size for 2 types of clouds
!       - continental warm clouds: r =  6d-4 [cm]
!       - marine warm clouds:      r = 10d-4 [cm]
!       * no distributions are assumed
!
!  ** Calculation of a 1st order rate constent barrowed from the
!     subroutine arsl1k.f. Below are comments from that code:
!                                                                             .
!       The 1st-order loss rate on wet aerosol (Dentener's Thesis, p. 14)
!       is computed as:
!                                                                             .
!         ARSL1K [1/s] = area / [ radius/dfkg + 4./(stkcf * nu) ]        
!                                                                             .
!       where nu   = Mean molecular speed [cm/s] = sqrt(8R*TK/pi/M) for Maxwell
!             DFKG = Gas phase diffusion coeff [cm2/s] (order of 0.1)
!
! !REVISION HISTORY:
!  27 Feb 2011 - J. Parrella - Initial version
!  22 May 2012 - M. Payer    - Added ProTeX headers
!  09 Nov 2012 - M. Payer    - Replaced all met field arrays with State_Met
!                              derived type object
!  06 Nov 2014 - R. Yantosca - Now use State_Met%CLDF(I,J,L)
!EOP
!------------------------------------------------------------------------------
!BOC
!
! !DEFINED PARAMETERS:
!
      ! Cloud droplet radius in continental warm clouds [cm]
      REAL(fp), PARAMETER :: XCLDR_CONT =  6.e-4_fp

      ! Cloud droplet radius in marine warm clouds [cm]
      REAL(fp), PARAMETER :: XCLDR_MARI = 10.e-4_fp

      !%%% NOTE: WE SHOULD EVENTUALLY USE THE VALUES FROM physconsts.F %%%

      REAL(fp), PARAMETER :: R = 8.314472                  ! [J/mol/K]
      REAL(fp), PARAMETER :: mw_brno3 = 0.142              ! [kg/mol]
      rEAL(fp), PARAMETER :: pi = 3.14159265358979323846e+0_fp ! [unitless]
      REAL(fp), PARAMETER :: alpha = 0.3                   ! sticking coefficient
      REAL(fp), PARAMETER :: dens_h2o = 0.001e+0_fp            ! [kg/cm3]
!
! !LOCAL VARIABLES:
!
      REAL(fp)            :: nu         ! Mean molecular speed
      REAL(fp)            :: RADIUS     ! Radius of cloud droplet      [cm]
      REAL(fp)            :: SQM        ! Square root of molec. weight [g/mol]
      REAL(fp)            :: STK        ! Square root of temperature   [K]
      REAL(fp)            :: AREA       ! Surface area                 [m2]
      REAL(fp)            :: DFKG       ! Gas diffusion coefficient    [cm2/s]
      REAL(fp)            :: Vc         ! Volume of the cloud          [cm3]
      REAL(fp)            :: XAIRM3     ! Volume of air                [m3]
      LOGICAL             :: yn_continue, IS_LAND, IS_ICE
   
      ! Pointers
      REAL(fp), POINTER   :: AD(:,:,:)
      REAL(fp), POINTER   :: AIRVOL(:,:,:)
      REAL(fp), POINTER   :: CLDF(:,:,:)
      REAL(fp), POINTER   :: FRLAND(:,:)
      REAL(fp), POINTER   :: FROCEAN(:,:)
      REAL(fp), POINTER   :: T(:,:,:)

      !=================================================================
      ! CLD1K_BrNO3 begins here!
      !=================================================================

      ! Initialize pointers
      AD      => State_Met%AD
      AIRVOL  => State_Met%AIRVOL
      CLDF    => State_Met%CLDF
      FRLAND  => State_Met%FRLAND
      FROCEAN => State_Met%FROCEAN
      T       => State_Met%T

      ! -- IS THIS LAND? -- (Adapted from DAO_MOD function)
#if   defined( GCAP )

      !--------------------------
      ! GCAP
      !--------------------------

      ! It's a land box if 50% or more of the box is covered by 
      ! land and less than 50% of the box is covered by ice
      IS_LAND = ( State_Met%LWI_GISS(I,J) >= 0.5e+0_fp .and. &
                  State_Met%SNICE(I,J)    <  0.5e+0_fp )

#else

      !--------------------------
      ! GEOS-4 / GEOS-5 / MERRA
      !--------------------------

      ! LWI=1 and ALBEDO less than 69.5% is a LAND box 
      IS_LAND = ( NINT( State_Met%LWI(I,J) ) == 1       .and. &
                     State_Met%ALBD(I,J)  <  0.695e+0_fp )

#endif
      ! Done with 'Is this land' ---------------------
      ! -- IS THIS ICE? -- (Adapted from DAO_MOD function)
#if   defined( GCAP )

      !--------------------------
      ! GCAP
      !--------------------------

      ! It's an ice box if 50% or more of the box is covered by ice
      IS_ICE = ( State_Met%SNICE(I,J) >= 0.5e+0_fp )

#else

      !--------------------------
      ! GEOS-4 / GEOS-5 / MERRA
      !--------------------------

      ! LWI=2 or ALBEDO > 69.5% is ice
      IS_ICE = ( NINT( State_Met%LWI(I,J) ) == 2       .or. &
                    State_Met%ALBD(I,J)  >= 0.695e+0_fp )

#endif
      ! Done with 'Is this ice' ---------------------

      ! ----------------------------------------------
      ! 1.
      !   calculate the mean molecular speed of the
      !   molecules given the temperature.
      ! ----------------------------------------------
      nu   = sqrt( 8.e+0_fp * R * T(I,J,L) / (mw_brno3 * pi) )

      ! ----------------------------------------------
      ! Test conditions to see if we want to continue
      ! or set the cloud rate equal to zero.
      ! ----------------------------------------------

      ! continental or marine clouds only...
#if defined( GEOS_5 ) || defined( MERRA ) || defined( GEOS_FP )
      IF ( (FRLAND (I,J) > 0) .or. (FROCEAN(I,J) > 0) ) THEN
#else
      ! Above line is to skip over land ice (Greenland and Antartica). This
      ! should do the same (and also work for GEOS-5, but leave above for now).
      IF ( IS_LAND .and. .not. IS_ICE  ) THEN
#endif
         ! do we have clouds? and do we have warm temperatures?
         IF ( ( CLDF(I,J,L) > 0    )   .and.           &
              ( T(I,J,L)    > 258.0) ) THEN
            yn_continue = .TRUE.
         ELSE
            yn_continue = .FALSE.
         ENDIF
      ELSE
         yn_continue = .FALSE.
      ENDIF

      ! test
      IF ( .not. yn_continue ) THEN
         ! nothing to calculate...
         cld1k = 0.e+0_fp
         RETURN
      ENDIF


      ! ----------------------------------------------
      ! 2.
      !   calculate the surface area of cloud droplets
      !   in the given grid box, assuming 1 of 2
      !   conditions:
      !     a. marine warm cloud
      !       or
      !     b. continental warm cloud
      !
      !
      !   * Calculation for area is derived follows,
      !     assuming that RADIUS is constant:
      !
      !                         4/3 (pi) (RADIUS)**3
      !  1) FC = Vc / Vb = N  -------------------------
      !                                  Vb
      !
      !
      !       where N      = number of cloud droplets
      !             RADIUS = radius of cloud droplet
      !             Vc     = volumn of the cloud
      !             Vb     = volumn of the box = AIRVOL (in GEOS-Chem)
      !
      !
      !                     Vb
      !  2) N = FC --------------------
      !            4/3 (pi) (RADIUS)**3
      !
      !
      !  So the surface area [m2] is calculated as
      !
      !  3) total surface A = N * 4 * (pi) * (RADIUS)**2
      !
      !                  3*Vb
      !          = FC ----------
      !                 RADIUS
      !
      !  4) for this routine though we want
      !     AREA in [cm2/cm3], surface area to volume air:
      !
      !                   3
      !     AREA = FC ---------
      !                RADIUS (in cm)
      !
      !
      !    or    
      !                   3 x Vc
      !     AREA =  -----------------
      !              AIRVOL x RADIUS      (in cm)
      ! ----------------------------------------------
#if defined( GEOS_5 ) || defined( MERRA ) || defined( GEOS_FP )
      IF ( FRLAND(I,J) > FROCEAN(I,J) ) THEN
#else
      IF ( IS_LAND ) THEN
#endif
         ! Continental cloud droplet radius [cm]
         RADIUS = XCLDR_CONT
      ELSE
         ! Marine cloud droplet radius [cm]
         RADIUS = XCLDR_MARI
      ENDIF

      ! store the volume of air [m3]
      XAIRM3 = AIRVOL(I,J,L)
      ! convert to [cm3]
      XAIRM3 = XAIRM3 * (100.e+0_fp)**3

      ! get the volume of cloud [cm3]
#if defined( GEOS_5 ) || defined( MERRA ) || defined( GEOS_FP )
      ! QL is [g/g]
      Vc = CLDF(I,J,L) * QL * AD(I,J,L) / dens_h2o
#else
      ! QL is [cm3/cm3]
      Vc = CLDF(I,J,L) * QL * XAIRM3
#endif

      ! now calculate the cloud droplet surface area
      AREA    = 3.e+0_fp * (Vc/XAIRM3) / (RADIUS) ! keep Radius in [cm]

      ! ----------------------------------------------------
      ! 3.
      !   Now finish calculating the 1st order rate
      !   constant for BrNO3 hydrolysis.
      !
      !   (a) calculate the gas phase diffusion coefficient;
      !
      !   (b) calculate the hydrolysis rxn rate.
      ! ----------------------------------------------------
      SQM = sqrt(mw_brno3 * 1.e+3_fp)    ! square root of molar mass [g/mole]
      STK = sqrt(T(I,J,L)) ! square root of temperature [K]

      ! DFKG = Gas phase diffusion coeff [cm2/s] (order of 0.1)
      DFKG  = 9.45E+17_fp/DENAIR * STK * SQRT(3.472E-2_fp     &
           + 1.E+0_fp/(SQM*SQM))

      ! Compute ARSL1K according to the formula listed above
      cld1k = AREA / ( RADIUS/DFKG + 2.749064E-4              &
           * SQM/(alpha*STK) )

      ! Free Pointers
      NULLIFY( AD      )
      NULLIFY( AIRVOL  )
      NULLIFY( CLDF    )
      NULLIFY( FRLAND  )
      NULLIFY( FROCEAN )
      NULLIFY( T       )

    END FUNCTION CLD1K_BrNO3
!EOC
!------------------------------------------------------------------------------
!                  GEOS-Chem Global Chemical Transport Model                  !
!------------------------------------------------------------------------------
!BOP
!
! !IROUTINE: fcro2ho2
!
! !DESCRIPTION: !fgap, based on saunder 2003 k14
!\\
!\\
! !INTERFACE:
!
    FUNCTION FCRO2HO2( XCARBN ) RESULT( FC_RO2HO2 )
!
! !INPUT PARAMETERS:
!
      REAL(fp), INTENT(IN) :: XCARBN
!
! !RETURN VALUE:
!
      REAL(fp)             :: FC_RO2HO2
!
! !REVISION HISTORY:
!  24 Jul 2014 - R. Yantosca - Now inlined to calcrate.F
!EOP
!------------------------------------------------------------------------------
!BOC

      FC_RO2HO2 = 1E+0_fp - EXP( -0.245E+0_fp * XCARBN )
     
    END FUNCTION FCRO2HO2
!EOC
!------------------------------------------------------------------------------
!                  GEOS-Chem Global Chemical Transport Model                  !
!------------------------------------------------------------------------------
!BOP
!
! !FUNCTION: FYHORO
!
! !DESCRIPTION: \subsection*{Overview}
!  Function FYHORO returns returns the branching ratio between 
!  HOC2H4O oxidation and dissociation:
!  (1) HOC2H4 --O2--> HO2 + GLYC
!  (2) HOC2H4 ------> HO2 + 2CH2O
!
!\subsection*{References}
!  \begin{enumerate}
!  \item Orlando et al., 1998: \emph{Laboratory and theoretical study of the 
!         oxyradicals in the OH- and Cl-initiated oxidation of ethene}, 
!        \underline{J. Phys. Chem. A}, \textbf{102}, 8116-8123.
!  \item Orlando et al., 2003: \emph{The atmospheric chemistry of alkoxy 
!         radicals}, \underline{Chem. Rev.}, \textbf{103}, 4657-4689.
!  \end{enumerate}
!
!\\
!\\
! !INTERFACE: 
!
    FUNCTION FYHORO( ZDNUM, TT ) RESULT( FY_HORO )
!
! !INPUT PARAMETERS: 
!
      REAL(fp), INTENT(IN) :: ZDNUM   ! Air density   [molec/cm3 ]
      REAL(fp), INTENT(IN) :: TT      ! Temperature   [K         ]
!
! !RETURN VALUE:
!
      REAL(fp)             :: FY_HORO
!
! !REVISION HISTORY:
!  (1 ) Branching ratio calculation (tmf, 2/6/05).
!  20 Aug 2013 - R. Yantosca - Removed "define.h", this is now obsolete
!  25 Jul 2014 - R. Yantosca - Now inlined into calcrate.F
!EOP
!------------------------------------------------------------------------------
!BOC
!
! !LOCAL VARIABLES:
!
      REAL(fp) :: K1, K2, O2DNUM

      !=================================================================
      ! FYHORO begins here!
      !=================================================================
      O2DNUM  = ZDNUM * 0.21E+0_fp
      K1      = 6.0E-14_fp * EXP(-550.E+0_fp/TT) * O2DNUM
      K2      = 9.5E+13_fp * EXP(-5988.E+0_fp/TT) 

      FY_HORO = K1 / (K1 + K2)
        
    END FUNCTION FYHORO
!EOC
!------------------------------------------------------------------------------
!                  GEOS-Chem Global Chemical Transport Model                  !
!------------------------------------------------------------------------------
!BOP
!
! !IROUTINE: fyrno3
!
! !DESCRIPTION: Function FYRNO3 returns organic nitrate yields 
!  YN = RKA/(RKA+RKB) from RO2+NO reactions as a function of the number 
!  N of carbon atoms.
!\\
!\\
! !INTERFACE:
!
    FUNCTION FYRNO3( XCARBN, ZDNUM, TT ) RESULT( FYR_NO3 )
!
! !INPUT PARAMETERS: 
!
      REAL(fp), INTENT(IN) :: XCARBN   ! Number of C atoms in RO2
      REAL(fp), INTENT(IN) :: ZDNUM    ! Air density   [molec/cm3 ]
      REAL(fp), INTENT(IN) :: TT       ! Temperature   [K         ]
!
! !RETURN VALUE:
!
      REAL(fp)             :: FYR_NO3 
! 
! !REVISION HISTORY: 
!  (1 ) Original code from Larry Horowitz, Jinyou Liang, Gerry Gardner,
!        and Daniel Jacob circa 1989/1990.
!  (2 ) Updated following Atkinson 1990.
!  (3 ) Change yield from Isoprene Nitrate (ISN2) from 0.44% to 12%,
!        according to Sprengnether et al., 2002. (amf, bmy, 1/7/02)
!  (4 ) Eliminate obsolete code from 1/02 (bmy, 2/27/02)
!  (5 ) Updated comment description of XCARBN (bmy, 6/26/03)
!  20 Aug 2013 - R. Yantosca - Removed "define.h", this is now obsolete
!  25 Jul 2014 - R. Yantosca - Now inlined into calcrate.F
!EOP
!------------------------------------------------------------------------------
!BOC
!
! !LOCAL VARIABLES:
!
      REAL(fp) :: YYYN, XXYN,  AAA,  RARB, ZZYN
      REAL(fp) :: XF,   ALPHA, Y300, BETA, XMINF, XM0

      ! Initialize static variables
      DATA   Y300,ALPHA,BETA,XM0,XMINF,XF/.826,1.94E-22,.97,0.,8.1,.411/

      !=================================================================
      ! FYRNO3 begins here!
      !=================================================================
      XXYN    = ALPHA*EXP(BETA*XCARBN)*ZDNUM*((300./TT)**XM0)
      YYYN    = Y300*((300./TT)**XMINF)
      AAA     = LOG10(XXYN/YYYN)
      ZZYN    = 1./(1.+ AAA*AAA )
      RARB    = (XXYN/(1.+ (XXYN/YYYN)))*(XF**ZZYN)
      FYR_NO3 = RARB/(1. + RARB)
     
    END FUNCTION FYRNO3
!EOC
!------------------------------------------------------------------------------
!                  GEOS-Chem Global Chemical Transport Model                  !
!------------------------------------------------------------------------------
!BOP
!
! !ROUTINE: arsl1k
!
! !DESCRIPTION: Function ARSL1K calculates the 1st-order loss rate of species 
!  on wet aerosol surface.
!\\
!\\
! !INTERFACE:
!
    FUNCTION ARSL1K( AREA, RADIUS, DENAIR, STKCF, STK, SQM ) &
         RESULT( ARS_L1K )
!
! !INPUT PARAMETERS: 
!
      ! Surface  area of wet aerosols/volume of air [cm2/cm3]
      REAL(fp), INTENT(IN) :: AREA     

      ! Radius of wet aerosol [cm], order of 0.01-10 um;
      ! Note that radius here is Rd, not Ro
      REAL(fp), INTENT(IN) :: RADIUS 
  
      ! Density of air [#/cm3]
      REAL(fp), INTENT(IN) :: DENAIR  
 
      ! Sticking coefficient [unitless], order of 0.1
      REAL(fp), INTENT(IN) :: STKCF  
  
      ! Square root of temperature [K]
      REAL(fp), INTENT(IN) :: STK  
    
      ! Square root of molecular weight [g/mole]
      REAL(fp), INTENT(IN) :: SQM      
!
! !RETURN VALUE:
!
      REAL(fp)             :: ARS_L1K
!
! !REMARKS:
!  The 1st-order loss rate on wet aerosol (Dentener's Thesis, p. 14)
!  is computed as:
!                                                                             .
!      ARSL1K [1/s] = area / [ radius/dfkg + 4./(stkcf * xmms) ]        
!                                                                             .
!  where XMMS = Mean molecular speed [cm/s] = sqrt(8R*TK/pi/M) for Maxwell 
!        DFKG = Gas phase diffusion coeff [cm2/s] (order of 0.1)

! !REVISION HISTORY:
!  01 Jul 1994 - lwh, jyl, gmg, djj - Initial version 
!  04 Apr 2003 - R. Yantosca - Updated comments, cosmetic changes
!  07 Apr 2004 - R. Yantosca - Now return w/ default value if RADIUS is zero 
!                              (i.e. is smaller than a very small number)
!  03 Dec 2009 - R. Yantosca - Prevent div-by-zero errors by returning the
!                              default value if any of the args are zero 
!  03 Dec 2009 - R. Yantosca - Added ProTeX Header
!  20 Aug 2013 - R. Yantosca - Removed "define.h", this is now obsolete
!EOP
!------------------------------------------------------------------------------
!BOC
!
! !LOCAL VARIABLES:
!
      REAL(fp) :: DFKG

      !=================================================================
      ! ARSL1K begins here!
      !=================================================================
      IF ( AREA < 0e0_fp      .or. DENAIR < 1e-30_fp    .or.  & 
           RADIUS < 1e-30_fp  .or. SQM  < 1e-30_fp      .or.  &
           STK    < 1e-30_fp  .or.  STKCF  < 1e-30_fp ) THEN

         ! Use default value if any of the above values are zero
         ! This will prevent div-by-zero errors in the eqns below
         ! Value changed from 1d-3 to 1d-30 (bhh, jmao, eam, 7/18/2011)
         ARS_L1K = 1.E-30_fp

      ELSE

         ! DFKG = Gas phase diffusion coeff [cm2/s] (order of 0.1)
         DFKG  = 9.45E+17_fp/DENAIR * STK * SQRT(3.472E-2_fp + 1.E0_fp/ &
          (SQM*SQM))

         ! Compute ARSL1K according to the formula listed above
         ARS_L1K = AREA / ( RADIUS/DFKG + 2.749064E-4*SQM/(STKCF*STK) )

      ENDIF

    END FUNCTION ARSL1K
!EOC
!##############################################################################
!###                                                                        ###
!###   THE FOLLOWING FUNCTIONS ARE ONLY DEFINED FOR UCX-BASED MECHANISMS    ### 
!###                                                                        ###
!##############################################################################
#if defined( UCX )
!BOC
!------------------------------------------------------------------------------
!                  GEOS-Chem Global Chemical Transport Model                  !
!------------------------------------------------------------------------------
!BOP
!
! !IROUTINE: hetn2o5_psc
!
! !DESCRIPTION: Set heterogenous chemistry rate for N2O5(g) + HCl(l,s)
!  in polar stratospheric clouds.
!\\
!\\
! !INTERFACE:
!
    FUNCTION HETN2O5_PSC( A, B ) RESULT( HET_N2O5_PSC )
!
! !INPUT PARAMETERS: 
!
      ! Rate coefficients
      REAL(fp), INTENT(IN) :: A, B
!
! !RETURN VALUE:
!
      REAL(fp)             :: HET_N2O5_PSC
!
! !REMARKS:
!  This routine is only activated for UCX-based mechanisms.
!
! !REVISION HISTORY:
!  29 Mar 2016 - R. Yantosca - Added ProTeX header
!EOP
!------------------------------------------------------------------------------
!BOC
!
! !LOCAL VARIABLES:
!
      ! Initialize
      HET_N2O5_PSC = 0.0_fp
      ADJUSTEDRATE = 0.0_fp

      ! Always apply adjustment
      KII_KI = .TRUE.

      ! Only consider PSC reactions in strat
      IF (STRATBOX) THEN

         ! Loop over aerosol types
         DO N = 1, NAERO

            IF (N.eq.8) THEN
               XSTKCF = 0.1e-4_fp ! Sulfate
            ELSEIF (N.eq.13) THEN
               XSTKCF = KHETI_SLA(2)
            ELSEIF (N.eq.14) THEN
               IF (NATSURFACE) THEN
                  XSTKCF = 0.003e+0_fp ! NAT
               ELSE
                  XSTKCF = 0.03e+0_fp ! Ice
               ENDIF
            ELSE
               XSTKCF = 0e+0_fp
            ENDIF

            IF (N.eq.13) THEN
               ! Calculate for stratospheric liquid aerosol
               ! Note that XSTKCF is actually a premultiplying
               ! factor in this case, including c-bar
               ADJUSTEDRATE = XAREA(N) * XSTKCF
            ELSE
               ! Reaction rate for surface of aerosol
               ADJUSTEDRATE=ARSL1K(XAREA(N),XRADI(N),XDENA,XSTKCF,XTEMP, &
                                  (A**0.5_FP))
            ENDIF

            IF (KII_KI .and. N.gt.12) THEN
               ! PSC reaction - prevent excessive reaction rate
               IF (ADJUSTEDRATE.gt.(1.e+0_fp/PSCMINLIFE)) THEN
                  ADJUSTEDRATE = 1.e+0_fp/PSCMINLIFE
               ENDIF
            ENDIF

            ! Add to overall reaction rate
            HET_N2O5_PSC = HET_N2O5_PSC + ADJUSTEDRATE

         END DO

      ENDIF

    END FUNCTION HETN2O5_PSC
!EOC
!------------------------------------------------------------------------------
!                  GEOS-Chem Global Chemical Transport Model                  !
!------------------------------------------------------------------------------
!BOP
!
! !IROUTINE: hetclno3_psc1
!
! !DESCRIPTION: Set heterogenous chemistry rate for ClNO3(g) + H2O(l,s)
!  in polar stratopsheric clouds.
!\\
!\\
! !INTERFACE:
!
    FUNCTION HETClNO3_PSC1( A, B ) RESULT( HET_ClNO3_PSC1 )
!
! !INPUT PARAMETERS: 
!
      ! Rate coefficients
      REAL(fp) INTENT(IN) :: A, B
!
! !RETURN VALUE:
!
      REAL(fp)            :: HET_ClNO3_PSC1
!
! !REMARKS:
!  This routine is only activated for UCX-based mechanisms.
!
! !REVISION HISTORY:
!  29 Mar 2016 - R. Yantosca - Added ProTeX header
!EOP
!------------------------------------------------------------------------------
!BOC
!
! !LOCAL VARIABLES:
!
      ! Initialize
      HET_ClNO3_PSC1 = 0.0_fp
      ADJUSTEDRATE   = 0.0_fp

      ! Always apply adjustment
      KII_KI = .TRUE.

      ! Only consider PSC reactions in strat
      IF (STRATBOX) THEN

         ! Loop over aerosol types
         DO N = 1, NAERO

            IF (N.eq.8) THEN
               XSTKCF = 0.1e-3_fp ! Sulfate
            ELSEIF (N.eq.13) THEN
               XSTKCF = KHETI_SLA(3)
            ELSEIF (N.eq.14) THEN
               IF (NATSURFACE) THEN
                  XSTKCF = 0.004e+0_fp ! NAT
               ELSE
                  XSTKCF = 0.3e+0_fp ! Ice
               ENDIF
            ELSE
               XSTKCF = 0e+0_fp
            ENDIF

            IF (N.eq.13) THEN
               ! Calculate for stratospheric liquid aerosol
               ! Note that XSTKCF is actually a premultiplying
               ! factor in this case, including c-bar
               ADJUSTEDRATE = XAREA(N) * XSTKCF
            ELSE
               ! Reaction rate for surface of aerosol
               ADJUSTEDRATE=ARSL1K(XAREA(N),XRADI(N),XDENA,XSTKCF,XTEMP, &
                                  (A**0.5_FP))
            ENDIF

            IF (KII_KI .and. N.gt.12) THEN
               ! PSC reaction - prevent excessive reaction rate
               IF (ADJUSTEDRATE.gt.(1.e+0_fp/PSCMINLIFE)) THEN
                  ADJUSTEDRATE = 1.e+0_fp/PSCMINLIFE
               ENDIF
            ENDIF

            ! Add to overall reaction rate
            HET_ClNO3_PSC1 = HET_ClNO3_PSC1 + ADJUSTEDRATE

         END DO

      ENDIF

    END FUNCTION HETClNO3_PSC1
!EOC
!------------------------------------------------------------------------------
!                  GEOS-Chem Global Chemical Transport Model                  !
!------------------------------------------------------------------------------
!BOP
!
! !IROUTINE: hetclno3_psc2
!
! !DESCRIPTION: Sets the heterogenous chemistry rate for ClNO3(g) + HCl(l,s)
! in polar stratospheric clouds.
!\\
!\\
! !INTERFACE:
!
    FUNCTION HETClNO3_PSC2( A, B ) RESULT( HET_ClNO3_PSC2 )
!
! !INPUT PARAMETERS: 
!
      ! Rate coefficients
      REAL(fp), INTENT(IN) :: A, B
!
! !RETURN VALUE:
!
      REAL(fp)             :: HET_ClNO3_PSC2
!
! !REMARKS:
!  This routine is only activated for UCX-based mechanisms.
!
! !REVISION HISTORY:
!  29 Mar 2016 - R. Yantosca - Added ProTeX header
!EOP
!------------------------------------------------------------------------------
!BOC
!
! !LOCAL VARIABLES:
!
      ! Initialize
      HET_ClNO3_PSC2 = 0.0_fp
      ADJUSTEDRATE   = 0.0_fp

      ! Always apply adjustment
      KII_KI = .TRUE.

      ! Only consider PSC reactions in strat
      IF (STRATBOX) THEN

         ! Loop over aerosol types
         DO N = 1, NAERO

            IF (N.eq.8) THEN
               XSTKCF = 0.1e-4_fp ! Sulfate
            ELSEIF (N.eq.13) THEN
               XSTKCF = KHETI_SLA(4)
            ELSEIF (N.eq.14) THEN
               IF (NATSURFACE) THEN
                  XSTKCF = 0.2e+0_fp ! NAT
               ELSE
                  XSTKCF = 0.3e+0_fp ! Ice
               ENDIF
            ELSE
               XSTKCF = 0e+0_fp
            ENDIF

            IF (N.eq.13) THEN
               ! Calculate for stratospheric liquid aerosol
               ! Note that XSTKCF is actually a premultiplying
               ! factor in this case, including c-bar
               ADJUSTEDRATE = XAREA(N) * XSTKCF
            ELSE
               ! Reaction rate for surface of aerosol
               ADJUSTEDRATE=ARSL1K(XAREA(N),XRADI(N),XDENA,XSTKCF,XTEMP, &
                                  (A**0.5_FP))
            ENDIF

            IF (KII_KI .and. N.gt.12) THEN
               ! PSC reaction - prevent excessive reaction rate
               IF (ADJUSTEDRATE.gt.(1.e+0_fp/PSCMINLIFE)) THEN
                  ADJUSTEDRATE = 1.e+0_fp/PSCMINLIFE
               ENDIF
            ENDIF

            ! Add to overall reaction rate
            HET_ClNO3_PSC2 = HET_ClNO3_PSC2 + ADJUSTEDRATE

         END DO

      ENDIF

    END FUNCTION HETClNO3_PSC2
!EOC
!------------------------------------------------------------------------------
!                  GEOS-Chem Global Chemical Transport Model                  !
!------------------------------------------------------------------------------
!BOP
!
! !IROUTINE: hetclno3_psc3
!
! !DESCRIPTION: Set heterogenous chemistry rate for ClNO3(g) + HBr(l,s)
!  in polar stratospheric clouds.
!\\
!\\
! !INTERFACE:
!
    FUNCTION HETClNO3_PSC3( A, B ) RESULT( HET_ClNO3_PSC3 )
!
! !INPUT PARAMETERS: 
!
      ! Rate coefficients
      REAL(fp), INTENT(IN) :: A, B
!
! !RETURN VALUE:
!
      REAL(fp)             :: HET_ClNO3_PSC3
!
! !REMARKS:
!  This routine is only activated for UCX-based mechanisms.
!
! !REVISION HISTORY:
!  29 Mar 2016 - R. Yantosca - Added ProTeX header
!EOP
!------------------------------------------------------------------------------
!BOC
!
! !LOCAL VARIABLES:
!
      ! Initialize
      HET_ClNO3_PSC3 = 0.0_fp
      ADJUSTEDRATE   = 0.0_fp

      ! Always apply adjustment
      KII_KI = .TRUE.

      ! Only consider PSC reactions in strat
      IF (STRATBOX) THEN

         ! Loop over aerosol types
         DO N = 1, NAERO

            IF (N.eq.8) THEN
               XSTKCF = 0.e+0_fp ! Sulfate
            ELSEIF (N.eq.13) THEN
               XSTKCF = KHETI_SLA(5)
            ELSEIF (N.eq.14) THEN
               IF (NATSURFACE) THEN
                  XSTKCF = 0.3e+0_fp ! NAT
               ELSE
                  XSTKCF = 0.3e+0_fp ! Ice
               ENDIF
            ELSE
               XSTKCF = 0e+0_fp
            ENDIF

            IF (N.eq.13) THEN
               ! Calculate for stratospheric liquid aerosol
               ! Note that XSTKCF is actually a premultiplying
               ! factor in this case, including c-bar
               ADJUSTEDRATE = XAREA(N) * XSTKCF
            ELSE
               ! Reaction rate for surface of aerosol
               ADJUSTEDRATE=ARSL1K(XAREA(N),XRADI(N),XDENA,XSTKCF,XTEMP, &
                                  (A**0.5_FP))
            ENDIF

            IF (KII_KI .and. N.gt.12) THEN
               ! PSC reaction - prevent excessive reaction rate
               IF (ADJUSTEDRATE.gt.(1.e+0_fp/PSCMINLIFE)) THEN
                  ADJUSTEDRATE = 1.e+0_fp/PSCMINLIFE
               ENDIF
            ENDIF

            ! Add to overall reaction rate
            HET_ClNO3_PSC3 = HET_ClNO3_PSC3 + ADJUSTEDRATE

         END DO

      ENDIF

    END FUNCTION HETClNO3_PSC3
!EOC
!------------------------------------------------------------------------------
!                  GEOS-Chem Global Chemical Transport Model                  !
!------------------------------------------------------------------------------
!BOP
!
! !IROUTINE: hetbrno3_psc
!
! !DESCRIPTION: Set heterogenous chemistry rate for BrNO3(g) + HCl(l,s)
!  in polar stratospheric clouds.
!\\
!\\
! !INTERFACE:
!
    FUNCTION HETBrNO3_PSC( A, B ) RESULT( HET_BrNO3_PSC )
!
! !INPUT PARAMETERS: 
!
      ! Rate coefficients
      REAL(fp), INTENT(IN) :: A, B
!
! !RETURN VALUE: 
!
      REAL(fp)             :: HET_BrNO3_PSC
!
! !REMARKS:
!  This routine is only activated for UCX-based mechanisms.
!
! !REVISION HISTORY:
!  29 Mar 2016 - R. Yantosca - Added ProTeX header
!EOP
!------------------------------------------------------------------------------
!BOC
!
! !LOCAL VARIABLES:
!
      ! Initialize
      HET_BrNO3_PSC = 0.0_fp
      ADJUSTEDRATE  = 0.0_fp

      ! Always apply adjustment
      KII_KI = .TRUE.

      ! Only consider PSC reactions in strat
      IF (STRATBOX) THEN

         ! Loop over aerosol types
         DO N = 1, NAERO

            IF (N.eq.8) THEN
               XSTKCF = 0.9e+0_fp ! Sulfate
            ELSEIF (N.eq.13) THEN
               XSTKCF = KHETI_SLA(7)
            ELSEIF (N.eq.14) THEN
               IF (NATSURFACE) THEN
                  XSTKCF = 0.3e+0_fp ! NAT
               ELSE
                  XSTKCF = 0.3e+0_fp ! Ice
               ENDIF
            ELSE
               XSTKCF = 0e+0_fp
            ENDIF

            IF (N.eq.13) THEN
               ! Calculate for stratospheric liquid aerosol
               ! Note that XSTKCF is actually a premultiplying
               ! factor in this case, including c-bar
               ADJUSTEDRATE = XAREA(N) * XSTKCF
            ELSE
               ! Reaction rate for surface of aerosol
               ADJUSTEDRATE=ARSL1K(XAREA(N),XRADI(N),XDENA,XSTKCF,XTEMP, &
                                  (A**0.5_FP))
            ENDIF

            IF (KII_KI .and. N.gt.12) THEN
               ! PSC reaction - prevent excessive reaction rate
               IF (ADJUSTEDRATE.gt.(1.e+0_fp/PSCMINLIFE)) THEN
                  ADJUSTEDRATE = 1.e+0_fp/PSCMINLIFE
               ENDIF
            ENDIF

            ! Add to overall reaction rate
            HET_BrNO3_PSC = HET_BrNO3_PSC + ADJUSTEDRATE

         END DO

      ENDIF

    END FUNCTION HETBrNO3_PSC
!EOC
!------------------------------------------------------------------------------
!                  GEOS-Chem Global Chemical Transport Model                  !
!------------------------------------------------------------------------------
!BOP
!
! !IROUTINE: hethocl_psc1
!
! !DESCRIPTION: Set heterogenous chemistry rate for HOCl(g) + HCl(l,s)
!  in polar stratopsheric clouds.
!\\
!\\
! !INTERFACE:
!
    FUNCTION HETHOCl_PSC1( A, B ) RESULT( HET_HOCl_PSC1 )
!
! !INPUT PARAMETERS: 
!
      ! Rate coefficients
      REAL(fp) INTENT(IN) :: A, B
!
! !RETURN VALUE:
!
      REAL(fp)            :: HET_HOCl_PSC1
!
! !REMARKS:
!  This routine is only activated for UCX-based mechanisms.
!
! !REVISION HISTORY:
!  29 Mar 2016 - R. Yantosca - Added ProTeX header
!EOP
!------------------------------------------------------------------------------
!BOC
!
! !LOCAL VARIABLES:
!
      ! Initialize
      HET_HOCl_PSC1 = 0.0_fp
      ADJUSTEDRATE  = 0.0_fp

      ! Always apply adjustment
      KII_KI = .TRUE.

      ! Only consider PSC reactions in strat
      IF (STRATBOX) THEN

         ! Loop over aerosol types
         DO N = 1, NAERO

            IF (N.eq.8) THEN
               XSTKCF = 0.8e+0_fp ! Sulfate
            ELSEIF (N.eq.13) THEN
               XSTKCF = KHETI_SLA(8)
            ELSEIF (N.eq.14) THEN
               IF (NATSURFACE) THEN
                  XSTKCF = 0.1e+0_fp ! NAT
               ELSE
                  XSTKCF = 0.2e+0_fp ! Ice
               ENDIF
            ELSE
               XSTKCF = 0e+0_fp
            ENDIF

            IF (N.eq.13) THEN
               ! Calculate for stratospheric liquid aerosol
               ! Note that XSTKCF is actually a premultiplying
               ! factor in this case, including c-bar
               ADJUSTEDRATE = XAREA(N) * XSTKCF
            ELSE
               ! Reaction rate for surface of aerosol
               ADJUSTEDRATE=ARSL1K(XAREA(N),XRADI(N),XDENA,XSTKCF,XTEMP, &
                                  (A**0.5_FP))
            ENDIF

            IF (KII_KI .and. N.gt.12) THEN
               ! PSC reaction - prevent excessive reaction rate
               IF (ADJUSTEDRATE.gt.(1.e+0_fp/PSCMINLIFE)) THEN
                  ADJUSTEDRATE = 1.e+0_fp/PSCMINLIFE
               ENDIF
            ENDIF

            ! Add to overall reaction rate
            HET_HOCl_PSC1 = HET_HOCl_PSC1 + ADJUSTEDRATE

         END DO

      ENDIF

    END FUNCTION HETHOCl_PSC1
!EOC
!------------------------------------------------------------------------------
!                  GEOS-Chem Global Chemical Transport Model                  !
!------------------------------------------------------------------------------
!BOP
!
! !IROUTINE: hethocl_psc2
!
! !DESCRIPTION: Set heterogenous chemistry rate for HOCl(g) + HBr(l,s)
!  in polar stratospheric clouds.
!\\
!\\
! !INTERFACE:
!
    FUNCTION HETHOCl_PSC2( A, B ) RESULT( HET_HOCl_PSC2 )
!
! !INPUT PARAMETERS: 
!
      ! Rate coefficients
      REAL(fp), INTENT(IN) :: A, B
!
! !RETURN VALUE:
!
      REAL(fp)             :: HET_HOCl_PSC2
!
! !REMARKS:
!  This routine is only activated for UCX-based mechanisms.
!
! !REVISION HISTORY:
!  29 Mar 2016 - R. Yantosca - Added ProTeX header
!EOP
!------------------------------------------------------------------------------
!BOC


      ! Initialize
      HET_HOCl_PSC2 = 0.0_fp
      ADJUSTEDRATE  = 0.0_fp

      ! Always apply adjustment
      KII_KI = .TRUE.

      ! Only consider PSC reactions in strat
      IF (STRATBOX) THEN

         ! Loop over aerosol types
         DO N = 1, NAERO

            IF (N.eq.8) THEN
               XSTKCF = 0.8e+0_fp ! Sulfate
            ELSEIF (N.eq.13) THEN
               XSTKCF = KHETI_SLA(9)
            ELSEIF (N.eq.14) THEN
               IF (NATSURFACE) THEN
                  XSTKCF = 0.3e+0_fp ! NAT
               ELSE
                  XSTKCF = 0.3e+0_fp ! Ice
               ENDIF
            ELSE
               XSTKCF = 0e+0_fp
            ENDIF

            IF (N.eq.13) THEN
               ! Calculate for stratospheric liquid aerosol
               ! Note that XSTKCF is actually a premultiplying
               ! factor in this case, including c-bar
               ADJUSTEDRATE = XAREA(N) * XSTKCF
            ELSE
               ! Reaction rate for surface of aerosol
               ADJUSTEDRATE=ARSL1K(XAREA(N),XRADI(N),XDENA,XSTKCF,XTEMP, &
                                  (A**0.5_FP))
            ENDIF

            IF (KII_KI .and. N.gt.12) THEN
               ! PSC reaction - prevent excessive reaction rate
               IF (ADJUSTEDRATE.gt.(1.e+0_fp/PSCMINLIFE)) THEN
                  ADJUSTEDRATE = 1.e+0_fp/PSCMINLIFE
               ENDIF
            ENDIF

            ! Add to overall reaction rate
            HET_HOCl_PSC2 = HET_HOCl_PSC2 + ADJUSTEDRATE

         END DO

      ENDIF

    END FUNCTION HETHOCl_PSC2
!EOC
!------------------------------------------------------------------------------
!                  GEOS-Chem Global Chemical Transport Model                  !
!------------------------------------------------------------------------------
!BOP
!
! !IROUTINE: hethobr_psc
!
! !DESCRIPTION: Set heterogenous chemistry rate for HOBr(g) + HCl(l,s)
!  in polar stratospheric clouds.
!\\
!\\
! !INTERFACE:
!
    FUNCTION HETHOBr_PSC( A, B ) RESULT( HET_HOBr_PSC )
!
! !INPUT PARAMETERS: 
!
      ! Rate coefficients
      REAL(fp), INTENT(IN) :: A, B
!
! !RETURN VALUE:
!
      REAL(fp)             :: HET_HOBr_PSC
!
! !REMARKS:
!  This routine is only activated for UCX-based mechanisms.
!
! !REVISION HISTORY:
!  29 Mar 2016 - R. Yantosca - Added ProTeX header
!EOP
!------------------------------------------------------------------------------
!BOC
!
! !LOCAL VARIABLES:
!
      ! Initialize
      HET_HOBr_PSC = 0.0_fp
      ADJUSTEDRATE = 0.0_fp

      ! Always apply adjustment
      KII_KI = .TRUE.

      ! Only consider PSC reactions in strat
      IF (STRATBOX) THEN

         ! Loop over aerosol types
         DO N = 1, NAERO

            IF (N.eq.8) THEN
               XSTKCF = 0.8e+0_fp ! Sulfate
            ELSEIF (N.eq.13) THEN
               XSTKCF = KHETI_SLA(10)
            ELSEIF (N.eq.14) THEN
               IF (NATSURFACE) THEN
                  XSTKCF = 0.1e+0_fp ! NAT
               ELSE
                  XSTKCF = 0.3e+0_fp ! Ice
               ENDIF
            ELSE
               XSTKCF = 0e+0_fp
            ENDIF

            IF (N.eq.13) THEN
               ! Calculate for stratospheric liquid aerosol
               ! Note that XSTKCF is actually a premultiplying
               ! factor in this case, including c-bar
               ADJUSTEDRATE = XAREA(N) * XSTKCF
            ELSE
               ! Reaction rate for surface of aerosol
               ADJUSTEDRATE=ARSL1K(XAREA(N),XRADI(N),XDENA,XSTKCF,XTEMP, &
                                  (A**0.5_FP))
            ENDIF

            IF (KII_KI .and. N.gt.12) THEN
               ! PSC reaction - prevent excessive reaction rate
               IF (ADJUSTEDRATE.gt.(1.e+0_fp/PSCMINLIFE)) THEN
                  ADJUSTEDRATE = 1.e+0_fp/PSCMINLIFE
               ENDIF
            ENDIF

            ! Add to overall reaction rate
            HET)HOBr_PSC = HET_HOBr_PSC + ADJUSTEDRATE

         ENDDO

      ENDIF

    END FUNCTION HETHOBr_PSC
!EOC
!------------------------------------------------------------------------------
!                  GEOS-Chem Global Chemical Transport Model                  !
!------------------------------------------------------------------------------
!BOP
!
! !IROUTINE: check_nat
!
! !DESCRIPTION: Subroutine CHECK\_NAT determines whether the solid PSC is 
!  composed of ice or NAT (nitric acid trihydrate) (needed for heterogeneous
!  chemistry), or indeed if there is any direct PSC calculation at all. This
!  is important for determining whether to use the JPP or Kirner scheme for
!  ice cloud radii.
!\\
!\\
! !INTERFACE:
!
      SUBROUTINE CHECK_NAT( I, J, L, IS_NAT, IS_PSC, IS_STRAT, &
                            Input_Opt, State_Met, State_Chm )
!
! !INPUT PARAMETERS:
!
      INTEGER,        INTENT(IN)  :: I,J,L      ! Grid indices
      TYPE(OptInput), INTENT(IN)  :: Input_Opt  ! Input options
      TYPE(MetState), INTENT(IN)  :: State_Met  ! Meteorology State object
      TYPE(ChmState), INTENT(IN)  :: State_Chm  ! Chemistry State object
!
! !OUTPUT VARIABLES:
!
      LOGICAL,        INTENT(OUT) :: IS_NAT     ! Is surface NAT?
      LOGICAL,        INTENT(OUT) :: IS_PSC     ! Are there solid PSCs?
      LOGICAL,        INTENT(OUT) :: IS_STRAT   ! Are we in the strat?
!
! !REMARKS:
!  This routine is only activated for UCX-based mechanisms
!
! !REVISION HISTORY:
!  17 Apr 2013 - S. D. Eastham - Initial version
!  21 Feb 2014 - M. Sulprizio  - Now pass Input_Opt, State_Met, and State_Chm
!                                objects via the arg list
!  08 Apr 2015 - R. Yantosca   - Remove call to READ_PSC_FILE, this is
!                                now done from DO_CHEMISTRY (chemistry_mod.F)
!  28 Jan 2016 - M. Sulprizio  - Moved this routine from ucx_mod.F to
!                                gckpp_HetRates.F90
!EOP
!------------------------------------------------------------------------------
!BOC
!
! !LOCAL VARIABLES:
!
      LOGICAL :: IS_TROP

      !=================================================================
      ! CHECK_NAT begins here!
      !=================================================================

      ! Check if box is in the troposphere
      IS_TROP  = ( State_Met%PEDGE(I,J,L) > State_Met%TROPP(I,J) )

      ! Check if box is in the stratosphere
      IS_STRAT = ( ( L .le. LLSTRAT ) .and. ( .not. IS_TROP) )

      ! Check if there are solid PSCs
      IS_PSC   = ( ( Input_Opt%LPSCCHEM ) .and. &
                 ( State_Chm%STATE_PSC(I,J,L) >= 2.0 ) .and. ( IS_STRAT ) )

      ! Check if there is surface NAT
      IS_NAT   = ( ( IS_PSC ) .and. ( TRC_NIT .gt. TINY(1e+0_fp) ) )

    END SUBROUTINE CHECK_NAT
!EOC
#endif
  END MODULE GCKPP_HETRATES<|MERGE_RESOLUTION|>--- conflicted
+++ resolved
@@ -57,7 +57,6 @@
   PRIVATE :: FYRNO3
   PRIVATE :: ARSL1K
 
-<<<<<<< HEAD
   PUBLIC :: SET_HET
 
   INTEGER            :: N
@@ -83,69 +82,10 @@
   REAL(fp)           :: EDUCTCONC, LIMITCONC
 #endif
 
-!$OMP THREADPRIVATE( KII_KI,  NAERO,        N                        )
-!$OMP THREADPRIVATE( RELHUM,  CONSEXP,      VPRESH2O                 )
-!$OMP THREADPRIVATE( PSCBOX,  STRATBOX,     NATSURFACE               )
-!$OMP THREADPRIVATE( TRC_NIT, SPC_NIT,      SPC_HBr,    SPC_HOBr     )
-!$OMP THREADPRIVATE( SPC_SO4                                         )
-!$OMP THREADPRIVATE( XAREA,   XRADI,        TEMPK,      XTEMP        )
-!$OMP THREADPRIVATE( XDENA,   GAMMA_HO2,    QICE,       QLIQ         )
-!$OMP THREADPRIVATE( DUMMY,   ki_hbr,       ki_hobr,    cld_brno3_rc )
-!$OMP THREADPRIVATE( SAFEDIV, hbr_rtemp,    hobr_rtemp               )
-!$OMP THREADPRIVATE( XSTKCF,  ADJUSTEDRATE )!, HETHOBr_ice, HETHBr_ice  )
-=======
-#if defined( UCX )
-  ! These functions are only used for UCX-based mechanisms
-  PRIVATE :: HETClNO3_PSC1
-  PRIVATE :: HETClNO3_PSC2
-  PRIVATE :: HETClNO3_PSC3
-  PRIVATE :: HETBrNO3_PSC
-  PRIVATE :: HETHOCl_PSC1
-  PRIVATE :: HETHOCl_PSC2
-  PRIVATE :: HETHOBr_PSC
-  PRIVATE :: HETN2O5_PSC
-#endif
-!
-! !PRIVATE DATA MEMBERS:
-!
-  !%%% NOTE: SOME OF THESE VARIABLE DEFINITIONS MAY BE BETTER IMPLEMENTED %%%
-  !%%% AS LOCAL VARIABLES WITHIN EACH OF THE FUNCTIONS.  DO THIS LATER.   %%%
-
-  ! Scalars
-  INTEGER  :: II,JJ,LL
-  INTEGER  :: N
-  INTEGER  :: NAERO
-  LOGICAL  :: NATSURFACE,   SAFEDIV
-  LOGICAL  :: KII_KI,       PSCBOX,    STRATBOX
-  REAL(fp) :: TEMPK,        RELHUM,    XSTKCF
-  REAL(fp) :: VPRESH2O,     CONSEXP
-  REAL(fp) :: TRC_NIT,      TRC_SO4,   XNM_SO4,   XNM_NIT
-  REAL(fp) :: GAMMA_HO2,    XTEMP,     XDENA,     ADJUSTEDRATE
-  REAL(fp) :: CLD_BRNO3_RC, KI_HBR,    KI_HOBr,   QLIQ,        QICE
-  REAL(fp) :: DUMMY
-  REAL(fp) :: hobr_rtemp,   hbr_rtemp
-  REAL(fp) :: SPC_HBr,      SPC_HOBr
-#if defined( UCX )
-  INTEGER  :: PSCIDX
-  REAL(fp) :: SPC_N2O5,     SPC_H2O,   SPC_HCl,   SPC_HBr
-  REAL(fp) :: SPC_HOCl,     SPC_HOBr,  SPC_ClNO3, SPC_BrNO3
-  REAL(fp) :: EDUCTCONC,    LIMITCONC
-#endif
-
-  ! Arrays
-  REAL(fp) :: SCF2(3)
-  REAL(fp) :: XAREA(25)
-  REAL(fp) :: XRADI(25)
-  REAL(fp) :: KHETI_SLA(11)
->>>>>>> 24ae65e8
-#if defined( UCX )
-  REAL(fp) :: PSCEDUCTCONC(11,2)
-#endif
-
 !$OMP THREADPRIVATE( KII_KI,    NAERO,        N                        )
 !$OMP THREADPRIVATE( RELHUM,    CONSEXP,      VPRESH2O                 )
 !$OMP THREADPRIVATE( PSCBOX,    STRATBOX,     NATSURFACE               )
-!$OMP THREADPRIVATE( TRC_SO4,   TRC_NIT,      XNM_SO4,    XNM_NIT      )
+!$OMP THREADPRIVATE( TRC_NIT,   SPC_NIT,      SPC_SO4                  )
 !$OMP THREADPRIVATE( XAREA,     XRADI,        TEMPK,      XTEMP        )
 !$OMP THREADPRIVATE( XDENA,     GAMMA_HO2,    QICE,       QLIQ         )
 !$OMP THREADPRIVATE( DUMMY,     ki_hbr,       ki_hobr,    cld_brno3_rc )
@@ -1030,10 +970,6 @@
                XSTKCF = XSTKCF * ( 1.0e+0_fp - 0.9e+0_fp &
                                    *TMP2/TMP1 )
             ENDIF
-         IF (II.eq.37.and.JJ.eq.33.and.LL.eq.1) &
-              write(*,'(a,2e15.7)') '<> N2O5:', SPC_NIT, SPC_SO4
-
-         ENDIF
          IF (N.eq.13) THEN
             ! Calculate for stratospheric liquid aerosol
             ! Note that XSTKCF is actually a premultiplying
