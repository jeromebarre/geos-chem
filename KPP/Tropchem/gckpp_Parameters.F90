! ~~~~~~~~~~~~~~~~~~~~~~~~~~~~~~~~~~~~~~~~~~~~~~~~~~~~~~~~~~~~~~~~~
! 
! Parameter Module File
! 
! Generated by KPP-2.2.4_gc symbolic chemistry Kinetics PreProcessor
!       (http://www.cs.vt.edu/~asandu/Software/KPP)
! KPP is distributed under GPL, the general public licence
!       (http://www.gnu.org/copyleft/gpl.html)
! (C) 1995-1997, V. Damian & A. Sandu, CGRER, Univ. Iowa
! (C) 1997-2005, A. Sandu, Michigan Tech, Virginia Tech
!     With important contributions from:
!        M. Damian, Villanova University, USA
!        R. Sander, Max-Planck Institute for Chemistry, Mainz, Germany
! 
! File                 : gckpp_Parameters.f90
<<<<<<< HEAD
! Time                 : Mon Oct 14 12:53:25 2019
! Working directory    : /panfs/roc/groups/13/milletd/chen3849/naames/mohpatch/code/Code.12.5.0_mohtogcst/KPP/Tropchem
=======
! Time                 : Mon Nov 18 17:54:30 2019
! Working directory    : /n/home08/elundgren/GC/Code.12.7.0_gcc/KPP/Tropchem
>>>>>>> 03c0fff7
! Equation file        : gckpp.kpp
! Output root filename : gckpp
! 
! ~~~~~~~~~~~~~~~~~~~~~~~~~~~~~~~~~~~~~~~~~~~~~~~~~~~~~~~~~~~~~~~~~



MODULE gckpp_Parameters

  USE gckpp_Precision
  PUBLIC
  SAVE


! NSPEC - Number of chemical species
  INTEGER, PARAMETER :: NSPEC = 226 
! NVAR - Number of Variable species
<<<<<<< HEAD
  INTEGER, PARAMETER :: NVAR = 214 
=======
  INTEGER, PARAMETER :: NVAR = 220 
>>>>>>> 03c0fff7
! NFLUX - Number of Reaction Flux species
  INTEGER, PARAMETER :: NFLUX = 1 
! NFAM - Number of Prod/Loss Families
  INTEGER, PARAMETER :: NFAM = 7 
! NVARACT - Number of Active species
<<<<<<< HEAD
  INTEGER, PARAMETER :: NVARACT = 183 
=======
  INTEGER, PARAMETER :: NVARACT = 189 
>>>>>>> 03c0fff7
! NFIX - Number of Fixed species
  INTEGER, PARAMETER :: NFIX = 5 
! NREACT - Number of reactions
  INTEGER, PARAMETER :: NREACT = 670 
! NVARST - Starting of variables in conc. vect.
  INTEGER, PARAMETER :: NVARST = 1 
! NFIXST - Starting of fixed in conc. vect.
<<<<<<< HEAD
  INTEGER, PARAMETER :: NFIXST = 215 
! NONZERO - Number of nonzero entries in Jacobian
  INTEGER, PARAMETER :: NONZERO = 2497 
! LU_NONZERO - Number of nonzero entries in LU factoriz. of Jacobian
  INTEGER, PARAMETER :: LU_NONZERO = 3072 
! CNVAR - (NVAR+1) Number of elements in compressed row format
  INTEGER, PARAMETER :: CNVAR = 215 
=======
  INTEGER, PARAMETER :: NFIXST = 221 
! NONZERO - Number of nonzero entries in Jacobian
  INTEGER, PARAMETER :: NONZERO = 2536 
! LU_NONZERO - Number of nonzero entries in LU factoriz. of Jacobian
  INTEGER, PARAMETER :: LU_NONZERO = 3101 
! CNVAR - (NVAR+1) Number of elements in compressed row format
  INTEGER, PARAMETER :: CNVAR = 221 
>>>>>>> 03c0fff7
! NLOOKAT - Number of species to look at
  INTEGER, PARAMETER :: NLOOKAT = 0 
! NMONITOR - Number of species to monitor
  INTEGER, PARAMETER :: NMONITOR = 0 
! NMASS - Number of atoms to check mass balance
  INTEGER, PARAMETER :: NMASS = 1 

! Index declaration for variable species in C and VAR
!   VAR(ind_spc) = C(ind_spc)

  INTEGER, PARAMETER :: ind_CH2I2 = 1 
  INTEGER, PARAMETER :: ind_CH2ICl = 2 
  INTEGER, PARAMETER :: ind_CH2IBr = 3 
<<<<<<< HEAD
  INTEGER, PARAMETER :: ind_AERI = 4 
  INTEGER, PARAMETER :: ind_CO2 = 5 
  INTEGER, PARAMETER :: ind_INDIOL = 6 
  INTEGER, PARAMETER :: ind_ISALA = 7 
  INTEGER, PARAMETER :: ind_ISALC = 8 
  INTEGER, PARAMETER :: ind_ISN1OA = 9 
  INTEGER, PARAMETER :: ind_ISN1OG = 10 
  INTEGER, PARAMETER :: ind_LBRO2H = 11 
  INTEGER, PARAMETER :: ind_LBRO2N = 12 
  INTEGER, PARAMETER :: ind_LISOPOH = 13 
  INTEGER, PARAMETER :: ind_LISOPNO3 = 14 
  INTEGER, PARAMETER :: ind_LTRO2H = 15 
  INTEGER, PARAMETER :: ind_LTRO2N = 16 
  INTEGER, PARAMETER :: ind_LVOCOA = 17 
  INTEGER, PARAMETER :: ind_LVOC = 18 
  INTEGER, PARAMETER :: ind_LXRO2H = 19 
  INTEGER, PARAMETER :: ind_LXRO2N = 20 
  INTEGER, PARAMETER :: ind_MSA = 21 
  INTEGER, PARAMETER :: ind_PYAC = 22 
  INTEGER, PARAMETER :: ind_SO4 = 23 
  INTEGER, PARAMETER :: ind_SO4H1 = 24 
  INTEGER, PARAMETER :: ind_SO4H2 = 25 
  INTEGER, PARAMETER :: ind_SOAGX = 26 
  INTEGER, PARAMETER :: ind_SOAIE = 27 
  INTEGER, PARAMETER :: ind_SOAME = 28 
  INTEGER, PARAMETER :: ind_IMAE = 29 
  INTEGER, PARAMETER :: ind_SOAMG = 30 
  INTEGER, PARAMETER :: ind_POx = 31 
  INTEGER, PARAMETER :: ind_LOx = 32 
  INTEGER, PARAMETER :: ind_PCO = 33 
  INTEGER, PARAMETER :: ind_LCO = 34 
  INTEGER, PARAMETER :: ind_PSO4 = 35 
  INTEGER, PARAMETER :: ind_LCH4 = 36 
  INTEGER, PARAMETER :: ind_PH2O2 = 37 
  INTEGER, PARAMETER :: ind_I2O4 = 38 
  INTEGER, PARAMETER :: ind_CH2Br2 = 39 
  INTEGER, PARAMETER :: ind_CHBr3 = 40 
  INTEGER, PARAMETER :: ind_DHDN = 41 
  INTEGER, PARAMETER :: ind_DHDC = 42 
  INTEGER, PARAMETER :: ind_I2O2 = 43 
  INTEGER, PARAMETER :: ind_MONITA = 44 
  INTEGER, PARAMETER :: ind_BENZ = 45 
  INTEGER, PARAMETER :: ind_CH3I = 46 
  INTEGER, PARAMETER :: ind_I2O3 = 47 
  INTEGER, PARAMETER :: ind_PMNN = 48 
  INTEGER, PARAMETER :: ind_PPN = 49 
  INTEGER, PARAMETER :: ind_TOLU = 50 
  INTEGER, PARAMETER :: ind_BrNO2 = 51 
  INTEGER, PARAMETER :: ind_CH3Br = 52 
  INTEGER, PARAMETER :: ind_HI = 53 
  INTEGER, PARAMETER :: ind_IBr = 54 
  INTEGER, PARAMETER :: ind_IEPOXD = 55 
  INTEGER, PARAMETER :: ind_INO = 56 
  INTEGER, PARAMETER :: ind_TRO2 = 57 
  INTEGER, PARAMETER :: ind_BRO2 = 58 
  INTEGER, PARAMETER :: ind_IEPOXA = 59 
  INTEGER, PARAMETER :: ind_IEPOXB = 60 
  INTEGER, PARAMETER :: ind_IONITA = 61 
  INTEGER, PARAMETER :: ind_XRO2 = 62 
  INTEGER, PARAMETER :: ind_MAP = 63 
  INTEGER, PARAMETER :: ind_ICl = 64 
  INTEGER, PARAMETER :: ind_IMAO3 = 65 
  INTEGER, PARAMETER :: ind_MPN = 66 
  INTEGER, PARAMETER :: ind_CH2Cl2 = 67 
  INTEGER, PARAMETER :: ind_CHCl3 = 68 
  INTEGER, PARAMETER :: ind_Cl2O2 = 69 
  INTEGER, PARAMETER :: ind_DMS = 70 
  INTEGER, PARAMETER :: ind_HNO2 = 71 
  INTEGER, PARAMETER :: ind_OIO = 72 
  INTEGER, PARAMETER :: ind_RA3P = 73 
  INTEGER, PARAMETER :: ind_RB3P = 74 
  INTEGER, PARAMETER :: ind_XYLE = 75 
  INTEGER, PARAMETER :: ind_HNO4 = 76 
  INTEGER, PARAMETER :: ind_ETP = 77 
  INTEGER, PARAMETER :: ind_CH3Cl = 78 
  INTEGER, PARAMETER :: ind_ClNO2 = 79 
  INTEGER, PARAMETER :: ind_IONO = 80 
  INTEGER, PARAMETER :: ind_ClOO = 81 
  INTEGER, PARAMETER :: ind_OClO = 82 
  INTEGER, PARAMETER :: ind_PAN = 83 
  INTEGER, PARAMETER :: ind_RP = 84 
  INTEGER, PARAMETER :: ind_PP = 85 
  INTEGER, PARAMETER :: ind_PRPN = 86 
  INTEGER, PARAMETER :: ind_ALK4 = 87 
  INTEGER, PARAMETER :: ind_HOI = 88 
  INTEGER, PARAMETER :: ind_PIP = 89 
  INTEGER, PARAMETER :: ind_R4P = 90 
  INTEGER, PARAMETER :: ind_HPALD = 91 
  INTEGER, PARAMETER :: ind_ATOOH = 92 
  INTEGER, PARAMETER :: ind_BrCl = 93 
  INTEGER, PARAMETER :: ind_N2O5 = 94 
  INTEGER, PARAMETER :: ind_DHPCARP = 95 
  INTEGER, PARAMETER :: ind_C3H8 = 96 
  INTEGER, PARAMETER :: ind_MP = 97 
  INTEGER, PARAMETER :: ind_MRP = 98 
  INTEGER, PARAMETER :: ind_HC187 = 99 
  INTEGER, PARAMETER :: ind_HPC52O2 = 100 
  INTEGER, PARAMETER :: ind_RIPB = 101 
  INTEGER, PARAMETER :: ind_VRP = 102 
  INTEGER, PARAMETER :: ind_Br2 = 103 
  INTEGER, PARAMETER :: ind_IAP = 104 
  INTEGER, PARAMETER :: ind_Cl2 = 105 
  INTEGER, PARAMETER :: ind_MOBA = 106 
  INTEGER, PARAMETER :: ind_DHMOB = 107 
  INTEGER, PARAMETER :: ind_HONIT = 108 
  INTEGER, PARAMETER :: ind_RIPA = 109 
  INTEGER, PARAMETER :: ind_RIPD = 110 
  INTEGER, PARAMETER :: ind_BrSALC = 111 
  INTEGER, PARAMETER :: ind_ISNP = 112 
  INTEGER, PARAMETER :: ind_BrSALA = 113 
  INTEGER, PARAMETER :: ind_MAOP = 114 
  INTEGER, PARAMETER :: ind_EOH = 115 
  INTEGER, PARAMETER :: ind_ETHLN = 116 
  INTEGER, PARAMETER :: ind_C2H6 = 117 
  INTEGER, PARAMETER :: ind_INPN = 118 
  INTEGER, PARAMETER :: ind_MTPA = 119 
  INTEGER, PARAMETER :: ind_MTPO = 120 
  INTEGER, PARAMETER :: ind_NPMN = 121 
  INTEGER, PARAMETER :: ind_BrNO3 = 122 
  INTEGER, PARAMETER :: ind_IONO2 = 123 
  INTEGER, PARAMETER :: ind_MOBAOO = 124 
  INTEGER, PARAMETER :: ind_MVKOO = 125 
  INTEGER, PARAMETER :: ind_DIBOO = 126 
  INTEGER, PARAMETER :: ind_LIMO = 127 
  INTEGER, PARAMETER :: ind_IPMN = 128 
  INTEGER, PARAMETER :: ind_GAOO = 129 
  INTEGER, PARAMETER :: ind_CH3CHOO = 130 
  INTEGER, PARAMETER :: ind_I2 = 131 
  INTEGER, PARAMETER :: ind_MGLYOO = 132 
  INTEGER, PARAMETER :: ind_MACRNO2 = 133 
  INTEGER, PARAMETER :: ind_ROH = 134 
  INTEGER, PARAMETER :: ind_MONITS = 135 
  INTEGER, PARAMETER :: ind_MGLOO = 136 
  INTEGER, PARAMETER :: ind_ISOPNB = 137 
  INTEGER, PARAMETER :: ind_HCOOH = 138 
  INTEGER, PARAMETER :: ind_H2O2 = 139 
  INTEGER, PARAMETER :: ind_ISNOHOO = 140 
  INTEGER, PARAMETER :: ind_ISNOOB = 141 
  INTEGER, PARAMETER :: ind_HOCl = 142 
  INTEGER, PARAMETER :: ind_HOBr = 143 
  INTEGER, PARAMETER :: ind_MONITU = 144 
  INTEGER, PARAMETER :: ind_GLYX = 145 
  INTEGER, PARAMETER :: ind_MACROO = 146 
  INTEGER, PARAMETER :: ind_ISOPNBO2 = 147 
  INTEGER, PARAMETER :: ind_MVKN = 148 
  INTEGER, PARAMETER :: ind_ISNOOA = 149 
  INTEGER, PARAMETER :: ind_PRN1 = 150 
  INTEGER, PARAMETER :: ind_IEPOXOO = 151 
  INTEGER, PARAMETER :: ind_PROPNN = 152 
  INTEGER, PARAMETER :: ind_MAN2 = 153 
  INTEGER, PARAMETER :: ind_ISOP = 154 
  INTEGER, PARAMETER :: ind_A3O2 = 155 
  INTEGER, PARAMETER :: ind_MACRN = 156 
  INTEGER, PARAMETER :: ind_MAOPO2 = 157 
  INTEGER, PARAMETER :: ind_PO2 = 158 
  INTEGER, PARAMETER :: ind_I = 159 
  INTEGER, PARAMETER :: ind_ATO2 = 160 
  INTEGER, PARAMETER :: ind_B3O2 = 161 
  INTEGER, PARAMETER :: ind_ClNO3 = 162 
  INTEGER, PARAMETER :: ind_IO = 163 
  INTEGER, PARAMETER :: ind_HNO3 = 164 
  INTEGER, PARAMETER :: ind_BrO = 165 
  INTEGER, PARAMETER :: ind_ISOPNDO2 = 166 
  INTEGER, PARAMETER :: ind_OLNN = 167 
  INTEGER, PARAMETER :: ind_OLND = 168 
  INTEGER, PARAMETER :: ind_RCO3 = 169 
  INTEGER, PARAMETER :: ind_CH2OO = 170 
  INTEGER, PARAMETER :: ind_LIMO2 = 171 
  INTEGER, PARAMETER :: ind_ACTA = 172 
  INTEGER, PARAMETER :: ind_PIO2 = 173 
  INTEGER, PARAMETER :: ind_MOH = 174 
  INTEGER, PARAMETER :: ind_ISOPND = 175 
  INTEGER, PARAMETER :: ind_R4N1 = 176 
  INTEGER, PARAMETER :: ind_HBr = 177 
  INTEGER, PARAMETER :: ind_GLYC = 178 
  INTEGER, PARAMETER :: ind_HC5OO = 179 
  INTEGER, PARAMETER :: ind_KO2 = 180 
  INTEGER, PARAMETER :: ind_VRO2 = 181 
  INTEGER, PARAMETER :: ind_NMAO3 = 182 
  INTEGER, PARAMETER :: ind_MGLY = 183 
  INTEGER, PARAMETER :: ind_ISN1 = 184 
  INTEGER, PARAMETER :: ind_HC5 = 185 
  INTEGER, PARAMETER :: ind_R4O2 = 186 
  INTEGER, PARAMETER :: ind_ClO = 187 
  INTEGER, PARAMETER :: ind_MRO2 = 188 
  INTEGER, PARAMETER :: ind_ACET = 189 
  INTEGER, PARAMETER :: ind_PRPE = 190 
  INTEGER, PARAMETER :: ind_INO2 = 191 
  INTEGER, PARAMETER :: ind_HAC = 192 
  INTEGER, PARAMETER :: ind_RIO2 = 193 
  INTEGER, PARAMETER :: ind_R4N2 = 194 
  INTEGER, PARAMETER :: ind_RCHO = 195 
  INTEGER, PARAMETER :: ind_HCl = 196 
  INTEGER, PARAMETER :: ind_CH2O = 197 
  INTEGER, PARAMETER :: ind_MVK = 198 
  INTEGER, PARAMETER :: ind_MEK = 199 
  INTEGER, PARAMETER :: ind_ALD2 = 200 
  INTEGER, PARAMETER :: ind_ETO2 = 201 
  INTEGER, PARAMETER :: ind_Br = 202 
  INTEGER, PARAMETER :: ind_MO2 = 203 
  INTEGER, PARAMETER :: ind_NO3 = 204 
  INTEGER, PARAMETER :: ind_MCO3 = 205 
  INTEGER, PARAMETER :: ind_CO = 206 
  INTEGER, PARAMETER :: ind_NO = 207 
  INTEGER, PARAMETER :: ind_SO2 = 208 
  INTEGER, PARAMETER :: ind_O3 = 209 
  INTEGER, PARAMETER :: ind_HO2 = 210 
  INTEGER, PARAMETER :: ind_Cl = 211 
  INTEGER, PARAMETER :: ind_OH = 212 
  INTEGER, PARAMETER :: ind_NO2 = 213 
  INTEGER, PARAMETER :: ind_MACR = 214 
=======
  INTEGER, PARAMETER :: ind_NITs = 4 
  INTEGER, PARAMETER :: ind_NIT = 5 
  INTEGER, PARAMETER :: ind_AERI = 6 
  INTEGER, PARAMETER :: ind_CO2 = 7 
  INTEGER, PARAMETER :: ind_INDIOL = 8 
  INTEGER, PARAMETER :: ind_ISALA = 9 
  INTEGER, PARAMETER :: ind_ISALC = 10 
  INTEGER, PARAMETER :: ind_ISN1OA = 11 
  INTEGER, PARAMETER :: ind_ISN1OG = 12 
  INTEGER, PARAMETER :: ind_LBRO2H = 13 
  INTEGER, PARAMETER :: ind_LBRO2N = 14 
  INTEGER, PARAMETER :: ind_LISOPOH = 15 
  INTEGER, PARAMETER :: ind_LISOPNO3 = 16 
  INTEGER, PARAMETER :: ind_LTRO2H = 17 
  INTEGER, PARAMETER :: ind_LTRO2N = 18 
  INTEGER, PARAMETER :: ind_LVOCOA = 19 
  INTEGER, PARAMETER :: ind_LVOC = 20 
  INTEGER, PARAMETER :: ind_LXRO2H = 21 
  INTEGER, PARAMETER :: ind_LXRO2N = 22 
  INTEGER, PARAMETER :: ind_MSA = 23 
  INTEGER, PARAMETER :: ind_PYAC = 24 
  INTEGER, PARAMETER :: ind_SO4 = 25 
  INTEGER, PARAMETER :: ind_SO4H1 = 26 
  INTEGER, PARAMETER :: ind_SO4H2 = 27 
  INTEGER, PARAMETER :: ind_SOAGX = 28 
  INTEGER, PARAMETER :: ind_SOAIE = 29 
  INTEGER, PARAMETER :: ind_SOAME = 30 
  INTEGER, PARAMETER :: ind_IMAE = 31 
  INTEGER, PARAMETER :: ind_SOAMG = 32 
  INTEGER, PARAMETER :: ind_POx = 33 
  INTEGER, PARAMETER :: ind_LOx = 34 
  INTEGER, PARAMETER :: ind_PCO = 35 
  INTEGER, PARAMETER :: ind_LCO = 36 
  INTEGER, PARAMETER :: ind_PSO4 = 37 
  INTEGER, PARAMETER :: ind_LCH4 = 38 
  INTEGER, PARAMETER :: ind_PH2O2 = 39 
  INTEGER, PARAMETER :: ind_I2O4 = 40 
  INTEGER, PARAMETER :: ind_CH2Br2 = 41 
  INTEGER, PARAMETER :: ind_CHBr3 = 42 
  INTEGER, PARAMETER :: ind_DHDC = 43 
  INTEGER, PARAMETER :: ind_I2O2 = 44 
  INTEGER, PARAMETER :: ind_CH3I = 45 
  INTEGER, PARAMETER :: ind_MONITA = 46 
  INTEGER, PARAMETER :: ind_BENZ = 47 
  INTEGER, PARAMETER :: ind_DHDN = 48 
  INTEGER, PARAMETER :: ind_I2O3 = 49 
  INTEGER, PARAMETER :: ind_PMNN = 50 
  INTEGER, PARAMETER :: ind_PPN = 51 
  INTEGER, PARAMETER :: ind_TOLU = 52 
  INTEGER, PARAMETER :: ind_BrNO2 = 53 
  INTEGER, PARAMETER :: ind_CH3Br = 54 
  INTEGER, PARAMETER :: ind_HI = 55 
  INTEGER, PARAMETER :: ind_IBr = 56 
  INTEGER, PARAMETER :: ind_IEPOXD = 57 
  INTEGER, PARAMETER :: ind_INO = 58 
  INTEGER, PARAMETER :: ind_TRO2 = 59 
  INTEGER, PARAMETER :: ind_BRO2 = 60 
  INTEGER, PARAMETER :: ind_IEPOXA = 61 
  INTEGER, PARAMETER :: ind_IEPOXB = 62 
  INTEGER, PARAMETER :: ind_IONITA = 63 
  INTEGER, PARAMETER :: ind_XRO2 = 64 
  INTEGER, PARAMETER :: ind_MAP = 65 
  INTEGER, PARAMETER :: ind_ICl = 66 
  INTEGER, PARAMETER :: ind_IMAO3 = 67 
  INTEGER, PARAMETER :: ind_MPN = 68 
  INTEGER, PARAMETER :: ind_CH2Cl2 = 69 
  INTEGER, PARAMETER :: ind_CHCl3 = 70 
  INTEGER, PARAMETER :: ind_Cl2O2 = 71 
  INTEGER, PARAMETER :: ind_HNO4 = 72 
  INTEGER, PARAMETER :: ind_IONO = 73 
  INTEGER, PARAMETER :: ind_IPRNO3 = 74 
  INTEGER, PARAMETER :: ind_HNO2 = 75 
  INTEGER, PARAMETER :: ind_MENO3 = 76 
  INTEGER, PARAMETER :: ind_NPRNO3 = 77 
  INTEGER, PARAMETER :: ind_OIO = 78 
  INTEGER, PARAMETER :: ind_ETNO3 = 79 
  INTEGER, PARAMETER :: ind_RA3P = 80 
  INTEGER, PARAMETER :: ind_RB3P = 81 
  INTEGER, PARAMETER :: ind_XYLE = 82 
  INTEGER, PARAMETER :: ind_DMS = 83 
  INTEGER, PARAMETER :: ind_CH3Cl = 84 
  INTEGER, PARAMETER :: ind_ClNO2 = 85 
  INTEGER, PARAMETER :: ind_ClOO = 86 
  INTEGER, PARAMETER :: ind_OClO = 87 
  INTEGER, PARAMETER :: ind_PAN = 88 
  INTEGER, PARAMETER :: ind_RP = 89 
  INTEGER, PARAMETER :: ind_ETP = 90 
  INTEGER, PARAMETER :: ind_ALK4 = 91 
  INTEGER, PARAMETER :: ind_PP = 92 
  INTEGER, PARAMETER :: ind_PRPN = 93 
  INTEGER, PARAMETER :: ind_BrCl = 94 
  INTEGER, PARAMETER :: ind_PIP = 95 
  INTEGER, PARAMETER :: ind_HPALD = 96 
  INTEGER, PARAMETER :: ind_R4P = 97 
  INTEGER, PARAMETER :: ind_ATOOH = 98 
  INTEGER, PARAMETER :: ind_HOI = 99 
  INTEGER, PARAMETER :: ind_C3H8 = 100 
  INTEGER, PARAMETER :: ind_N2O5 = 101 
  INTEGER, PARAMETER :: ind_DHPCARP = 102 
  INTEGER, PARAMETER :: ind_MP = 103 
  INTEGER, PARAMETER :: ind_MRP = 104 
  INTEGER, PARAMETER :: ind_HPC52O2 = 105 
  INTEGER, PARAMETER :: ind_IAP = 106 
  INTEGER, PARAMETER :: ind_RIPB = 107 
  INTEGER, PARAMETER :: ind_HC187 = 108 
  INTEGER, PARAMETER :: ind_VRP = 109 
  INTEGER, PARAMETER :: ind_Br2 = 110 
  INTEGER, PARAMETER :: ind_Cl2 = 111 
  INTEGER, PARAMETER :: ind_MOBA = 112 
  INTEGER, PARAMETER :: ind_DHMOB = 113 
  INTEGER, PARAMETER :: ind_HONIT = 114 
  INTEGER, PARAMETER :: ind_RIPA = 115 
  INTEGER, PARAMETER :: ind_RIPD = 116 
  INTEGER, PARAMETER :: ind_ISNP = 117 
  INTEGER, PARAMETER :: ind_BrSALA = 118 
  INTEGER, PARAMETER :: ind_BrSALC = 119 
  INTEGER, PARAMETER :: ind_ETHLN = 120 
  INTEGER, PARAMETER :: ind_MAOP = 121 
  INTEGER, PARAMETER :: ind_C2H6 = 122 
  INTEGER, PARAMETER :: ind_ISNOHOO = 123 
  INTEGER, PARAMETER :: ind_EOH = 124 
  INTEGER, PARAMETER :: ind_MTPA = 125 
  INTEGER, PARAMETER :: ind_MTPO = 126 
  INTEGER, PARAMETER :: ind_NPMN = 127 
  INTEGER, PARAMETER :: ind_BrNO3 = 128 
  INTEGER, PARAMETER :: ind_IONO2 = 129 
  INTEGER, PARAMETER :: ind_MVKOO = 130 
  INTEGER, PARAMETER :: ind_MOBAOO = 131 
  INTEGER, PARAMETER :: ind_DIBOO = 132 
  INTEGER, PARAMETER :: ind_ISNOOB = 133 
  INTEGER, PARAMETER :: ind_IPMN = 134 
  INTEGER, PARAMETER :: ind_LIMO = 135 
  INTEGER, PARAMETER :: ind_I2 = 136 
  INTEGER, PARAMETER :: ind_GAOO = 137 
  INTEGER, PARAMETER :: ind_CH3CHOO = 138 
  INTEGER, PARAMETER :: ind_INPN = 139 
  INTEGER, PARAMETER :: ind_MGLYOO = 140 
  INTEGER, PARAMETER :: ind_MACRNO2 = 141 
  INTEGER, PARAMETER :: ind_ROH = 142 
  INTEGER, PARAMETER :: ind_MONITS = 143 
  INTEGER, PARAMETER :: ind_MGLOO = 144 
  INTEGER, PARAMETER :: ind_ISOPNB = 145 
  INTEGER, PARAMETER :: ind_HCOOH = 146 
  INTEGER, PARAMETER :: ind_H2O2 = 147 
  INTEGER, PARAMETER :: ind_HOBr = 148 
  INTEGER, PARAMETER :: ind_HOCl = 149 
  INTEGER, PARAMETER :: ind_PRN1 = 150 
  INTEGER, PARAMETER :: ind_MONITU = 151 
  INTEGER, PARAMETER :: ind_IEPOXOO = 152 
  INTEGER, PARAMETER :: ind_GLYX = 153 
  INTEGER, PARAMETER :: ind_ISOPNBO2 = 154 
  INTEGER, PARAMETER :: ind_MVKN = 155 
  INTEGER, PARAMETER :: ind_MACROO = 156 
  INTEGER, PARAMETER :: ind_PROPNN = 157 
  INTEGER, PARAMETER :: ind_MAN2 = 158 
  INTEGER, PARAMETER :: ind_ISNOOA = 159 
  INTEGER, PARAMETER :: ind_ISOP = 160 
  INTEGER, PARAMETER :: ind_PO2 = 161 
  INTEGER, PARAMETER :: ind_ATO2 = 162 
  INTEGER, PARAMETER :: ind_MACRN = 163 
  INTEGER, PARAMETER :: ind_MAOPO2 = 164 
  INTEGER, PARAMETER :: ind_I = 165 
  INTEGER, PARAMETER :: ind_ClNO3 = 166 
  INTEGER, PARAMETER :: ind_IO = 167 
  INTEGER, PARAMETER :: ind_HNO3 = 168 
  INTEGER, PARAMETER :: ind_BrO = 169 
  INTEGER, PARAMETER :: ind_ISOPNDO2 = 170 
  INTEGER, PARAMETER :: ind_OLNN = 171 
  INTEGER, PARAMETER :: ind_OLND = 172 
  INTEGER, PARAMETER :: ind_ETO2 = 173 
  INTEGER, PARAMETER :: ind_LIMO2 = 174 
  INTEGER, PARAMETER :: ind_R4N1 = 175 
  INTEGER, PARAMETER :: ind_A3O2 = 176 
  INTEGER, PARAMETER :: ind_CH2OO = 177 
  INTEGER, PARAMETER :: ind_KO2 = 178 
  INTEGER, PARAMETER :: ind_PIO2 = 179 
  INTEGER, PARAMETER :: ind_HC5OO = 180 
  INTEGER, PARAMETER :: ind_GLYC = 181 
  INTEGER, PARAMETER :: ind_B3O2 = 182 
  INTEGER, PARAMETER :: ind_ACTA = 183 
  INTEGER, PARAMETER :: ind_ISOPND = 184 
  INTEGER, PARAMETER :: ind_HBr = 185 
  INTEGER, PARAMETER :: ind_VRO2 = 186 
  INTEGER, PARAMETER :: ind_NMAO3 = 187 
  INTEGER, PARAMETER :: ind_MGLY = 188 
  INTEGER, PARAMETER :: ind_ISN1 = 189 
  INTEGER, PARAMETER :: ind_HC5 = 190 
  INTEGER, PARAMETER :: ind_OTHRO2 = 191 
  INTEGER, PARAMETER :: ind_R4O2 = 192 
  INTEGER, PARAMETER :: ind_MRO2 = 193 
  INTEGER, PARAMETER :: ind_RCO3 = 194 
  INTEGER, PARAMETER :: ind_INO2 = 195 
  INTEGER, PARAMETER :: ind_R4N2 = 196 
  INTEGER, PARAMETER :: ind_RIO2 = 197 
  INTEGER, PARAMETER :: ind_HAC = 198 
  INTEGER, PARAMETER :: ind_PRPE = 199 
  INTEGER, PARAMETER :: ind_HCl = 200 
  INTEGER, PARAMETER :: ind_ACET = 201 
  INTEGER, PARAMETER :: ind_CH2O = 202 
  INTEGER, PARAMETER :: ind_ClO = 203 
  INTEGER, PARAMETER :: ind_MACR = 204 
  INTEGER, PARAMETER :: ind_MEK = 205 
  INTEGER, PARAMETER :: ind_MVK = 206 
  INTEGER, PARAMETER :: ind_SO2 = 207 
  INTEGER, PARAMETER :: ind_RCHO = 208 
  INTEGER, PARAMETER :: ind_NO = 209 
  INTEGER, PARAMETER :: ind_HO2 = 210 
  INTEGER, PARAMETER :: ind_O3 = 211 
  INTEGER, PARAMETER :: ind_MCO3 = 212 
  INTEGER, PARAMETER :: ind_Br = 213 
  INTEGER, PARAMETER :: ind_NO3 = 214 
  INTEGER, PARAMETER :: ind_Cl = 215 
  INTEGER, PARAMETER :: ind_NO2 = 216 
  INTEGER, PARAMETER :: ind_MO2 = 217 
  INTEGER, PARAMETER :: ind_OH = 218 
  INTEGER, PARAMETER :: ind_ALD2 = 219 
  INTEGER, PARAMETER :: ind_CO = 220 
>>>>>>> 03c0fff7

! Index declaration for fixed species in C
!   C(ind_spc)

<<<<<<< HEAD
  INTEGER, PARAMETER :: ind_CH4 = 215 
  INTEGER, PARAMETER :: ind_H2 = 216 
  INTEGER, PARAMETER :: ind_H2O = 217 
  INTEGER, PARAMETER :: ind_O2 = 218 
  INTEGER, PARAMETER :: ind_RCOOH = 219 
=======
  INTEGER, PARAMETER :: ind_CH4 = 221 
  INTEGER, PARAMETER :: ind_H2 = 222 
  INTEGER, PARAMETER :: ind_H2O = 223 
  INTEGER, PARAMETER :: ind_MOH = 224 
  INTEGER, PARAMETER :: ind_O2 = 225 
  INTEGER, PARAMETER :: ind_RCOOH = 226 
>>>>>>> 03c0fff7

! Index declaration for fixed species in FIX
!    FIX(indf_spc) = C(ind_spc) = C(NVAR+indf_spc)

  INTEGER, PARAMETER :: indf_CH4 = 1 
  INTEGER, PARAMETER :: indf_H2 = 2 
  INTEGER, PARAMETER :: indf_H2O = 3 
  INTEGER, PARAMETER :: indf_O2 = 4 
  INTEGER, PARAMETER :: indf_RCOOH = 5 

END MODULE gckpp_Parameters
<|MERGE_RESOLUTION|>--- conflicted
+++ resolved
@@ -13,13 +13,8 @@
 !        R. Sander, Max-Planck Institute for Chemistry, Mainz, Germany
 ! 
 ! File                 : gckpp_Parameters.f90
-<<<<<<< HEAD
-! Time                 : Mon Oct 14 12:53:25 2019
-! Working directory    : /panfs/roc/groups/13/milletd/chen3849/naames/mohpatch/code/Code.12.5.0_mohtogcst/KPP/Tropchem
-=======
-! Time                 : Mon Nov 18 17:54:30 2019
-! Working directory    : /n/home08/elundgren/GC/Code.12.7.0_gcc/KPP/Tropchem
->>>>>>> 03c0fff7
+! Time                 : Wed Dec 11 14:04:27 2019
+! Working directory    : /n/scratchlfs/jacob_lab/msulprizio/GC/rundirs/12.7.0_Tests/GC_12.7.0_MOHchem/CodeDir/KPP/Tropchem
 ! Equation file        : gckpp.kpp
 ! Output root filename : gckpp
 ! 
@@ -37,21 +32,13 @@
 ! NSPEC - Number of chemical species
   INTEGER, PARAMETER :: NSPEC = 226 
 ! NVAR - Number of Variable species
-<<<<<<< HEAD
-  INTEGER, PARAMETER :: NVAR = 214 
-=======
-  INTEGER, PARAMETER :: NVAR = 220 
->>>>>>> 03c0fff7
+  INTEGER, PARAMETER :: NVAR = 221 
 ! NFLUX - Number of Reaction Flux species
   INTEGER, PARAMETER :: NFLUX = 1 
 ! NFAM - Number of Prod/Loss Families
   INTEGER, PARAMETER :: NFAM = 7 
 ! NVARACT - Number of Active species
-<<<<<<< HEAD
-  INTEGER, PARAMETER :: NVARACT = 183 
-=======
-  INTEGER, PARAMETER :: NVARACT = 189 
->>>>>>> 03c0fff7
+  INTEGER, PARAMETER :: NVARACT = 190 
 ! NFIX - Number of Fixed species
   INTEGER, PARAMETER :: NFIX = 5 
 ! NREACT - Number of reactions
@@ -59,23 +46,13 @@
 ! NVARST - Starting of variables in conc. vect.
   INTEGER, PARAMETER :: NVARST = 1 
 ! NFIXST - Starting of fixed in conc. vect.
-<<<<<<< HEAD
-  INTEGER, PARAMETER :: NFIXST = 215 
+  INTEGER, PARAMETER :: NFIXST = 222 
 ! NONZERO - Number of nonzero entries in Jacobian
-  INTEGER, PARAMETER :: NONZERO = 2497 
+  INTEGER, PARAMETER :: NONZERO = 2568 
 ! LU_NONZERO - Number of nonzero entries in LU factoriz. of Jacobian
-  INTEGER, PARAMETER :: LU_NONZERO = 3072 
+  INTEGER, PARAMETER :: LU_NONZERO = 3152 
 ! CNVAR - (NVAR+1) Number of elements in compressed row format
-  INTEGER, PARAMETER :: CNVAR = 215 
-=======
-  INTEGER, PARAMETER :: NFIXST = 221 
-! NONZERO - Number of nonzero entries in Jacobian
-  INTEGER, PARAMETER :: NONZERO = 2536 
-! LU_NONZERO - Number of nonzero entries in LU factoriz. of Jacobian
-  INTEGER, PARAMETER :: LU_NONZERO = 3101 
-! CNVAR - (NVAR+1) Number of elements in compressed row format
-  INTEGER, PARAMETER :: CNVAR = 221 
->>>>>>> 03c0fff7
+  INTEGER, PARAMETER :: CNVAR = 222 
 ! NLOOKAT - Number of species to look at
   INTEGER, PARAMETER :: NLOOKAT = 0 
 ! NMONITOR - Number of species to monitor
@@ -89,219 +66,6 @@
   INTEGER, PARAMETER :: ind_CH2I2 = 1 
   INTEGER, PARAMETER :: ind_CH2ICl = 2 
   INTEGER, PARAMETER :: ind_CH2IBr = 3 
-<<<<<<< HEAD
-  INTEGER, PARAMETER :: ind_AERI = 4 
-  INTEGER, PARAMETER :: ind_CO2 = 5 
-  INTEGER, PARAMETER :: ind_INDIOL = 6 
-  INTEGER, PARAMETER :: ind_ISALA = 7 
-  INTEGER, PARAMETER :: ind_ISALC = 8 
-  INTEGER, PARAMETER :: ind_ISN1OA = 9 
-  INTEGER, PARAMETER :: ind_ISN1OG = 10 
-  INTEGER, PARAMETER :: ind_LBRO2H = 11 
-  INTEGER, PARAMETER :: ind_LBRO2N = 12 
-  INTEGER, PARAMETER :: ind_LISOPOH = 13 
-  INTEGER, PARAMETER :: ind_LISOPNO3 = 14 
-  INTEGER, PARAMETER :: ind_LTRO2H = 15 
-  INTEGER, PARAMETER :: ind_LTRO2N = 16 
-  INTEGER, PARAMETER :: ind_LVOCOA = 17 
-  INTEGER, PARAMETER :: ind_LVOC = 18 
-  INTEGER, PARAMETER :: ind_LXRO2H = 19 
-  INTEGER, PARAMETER :: ind_LXRO2N = 20 
-  INTEGER, PARAMETER :: ind_MSA = 21 
-  INTEGER, PARAMETER :: ind_PYAC = 22 
-  INTEGER, PARAMETER :: ind_SO4 = 23 
-  INTEGER, PARAMETER :: ind_SO4H1 = 24 
-  INTEGER, PARAMETER :: ind_SO4H2 = 25 
-  INTEGER, PARAMETER :: ind_SOAGX = 26 
-  INTEGER, PARAMETER :: ind_SOAIE = 27 
-  INTEGER, PARAMETER :: ind_SOAME = 28 
-  INTEGER, PARAMETER :: ind_IMAE = 29 
-  INTEGER, PARAMETER :: ind_SOAMG = 30 
-  INTEGER, PARAMETER :: ind_POx = 31 
-  INTEGER, PARAMETER :: ind_LOx = 32 
-  INTEGER, PARAMETER :: ind_PCO = 33 
-  INTEGER, PARAMETER :: ind_LCO = 34 
-  INTEGER, PARAMETER :: ind_PSO4 = 35 
-  INTEGER, PARAMETER :: ind_LCH4 = 36 
-  INTEGER, PARAMETER :: ind_PH2O2 = 37 
-  INTEGER, PARAMETER :: ind_I2O4 = 38 
-  INTEGER, PARAMETER :: ind_CH2Br2 = 39 
-  INTEGER, PARAMETER :: ind_CHBr3 = 40 
-  INTEGER, PARAMETER :: ind_DHDN = 41 
-  INTEGER, PARAMETER :: ind_DHDC = 42 
-  INTEGER, PARAMETER :: ind_I2O2 = 43 
-  INTEGER, PARAMETER :: ind_MONITA = 44 
-  INTEGER, PARAMETER :: ind_BENZ = 45 
-  INTEGER, PARAMETER :: ind_CH3I = 46 
-  INTEGER, PARAMETER :: ind_I2O3 = 47 
-  INTEGER, PARAMETER :: ind_PMNN = 48 
-  INTEGER, PARAMETER :: ind_PPN = 49 
-  INTEGER, PARAMETER :: ind_TOLU = 50 
-  INTEGER, PARAMETER :: ind_BrNO2 = 51 
-  INTEGER, PARAMETER :: ind_CH3Br = 52 
-  INTEGER, PARAMETER :: ind_HI = 53 
-  INTEGER, PARAMETER :: ind_IBr = 54 
-  INTEGER, PARAMETER :: ind_IEPOXD = 55 
-  INTEGER, PARAMETER :: ind_INO = 56 
-  INTEGER, PARAMETER :: ind_TRO2 = 57 
-  INTEGER, PARAMETER :: ind_BRO2 = 58 
-  INTEGER, PARAMETER :: ind_IEPOXA = 59 
-  INTEGER, PARAMETER :: ind_IEPOXB = 60 
-  INTEGER, PARAMETER :: ind_IONITA = 61 
-  INTEGER, PARAMETER :: ind_XRO2 = 62 
-  INTEGER, PARAMETER :: ind_MAP = 63 
-  INTEGER, PARAMETER :: ind_ICl = 64 
-  INTEGER, PARAMETER :: ind_IMAO3 = 65 
-  INTEGER, PARAMETER :: ind_MPN = 66 
-  INTEGER, PARAMETER :: ind_CH2Cl2 = 67 
-  INTEGER, PARAMETER :: ind_CHCl3 = 68 
-  INTEGER, PARAMETER :: ind_Cl2O2 = 69 
-  INTEGER, PARAMETER :: ind_DMS = 70 
-  INTEGER, PARAMETER :: ind_HNO2 = 71 
-  INTEGER, PARAMETER :: ind_OIO = 72 
-  INTEGER, PARAMETER :: ind_RA3P = 73 
-  INTEGER, PARAMETER :: ind_RB3P = 74 
-  INTEGER, PARAMETER :: ind_XYLE = 75 
-  INTEGER, PARAMETER :: ind_HNO4 = 76 
-  INTEGER, PARAMETER :: ind_ETP = 77 
-  INTEGER, PARAMETER :: ind_CH3Cl = 78 
-  INTEGER, PARAMETER :: ind_ClNO2 = 79 
-  INTEGER, PARAMETER :: ind_IONO = 80 
-  INTEGER, PARAMETER :: ind_ClOO = 81 
-  INTEGER, PARAMETER :: ind_OClO = 82 
-  INTEGER, PARAMETER :: ind_PAN = 83 
-  INTEGER, PARAMETER :: ind_RP = 84 
-  INTEGER, PARAMETER :: ind_PP = 85 
-  INTEGER, PARAMETER :: ind_PRPN = 86 
-  INTEGER, PARAMETER :: ind_ALK4 = 87 
-  INTEGER, PARAMETER :: ind_HOI = 88 
-  INTEGER, PARAMETER :: ind_PIP = 89 
-  INTEGER, PARAMETER :: ind_R4P = 90 
-  INTEGER, PARAMETER :: ind_HPALD = 91 
-  INTEGER, PARAMETER :: ind_ATOOH = 92 
-  INTEGER, PARAMETER :: ind_BrCl = 93 
-  INTEGER, PARAMETER :: ind_N2O5 = 94 
-  INTEGER, PARAMETER :: ind_DHPCARP = 95 
-  INTEGER, PARAMETER :: ind_C3H8 = 96 
-  INTEGER, PARAMETER :: ind_MP = 97 
-  INTEGER, PARAMETER :: ind_MRP = 98 
-  INTEGER, PARAMETER :: ind_HC187 = 99 
-  INTEGER, PARAMETER :: ind_HPC52O2 = 100 
-  INTEGER, PARAMETER :: ind_RIPB = 101 
-  INTEGER, PARAMETER :: ind_VRP = 102 
-  INTEGER, PARAMETER :: ind_Br2 = 103 
-  INTEGER, PARAMETER :: ind_IAP = 104 
-  INTEGER, PARAMETER :: ind_Cl2 = 105 
-  INTEGER, PARAMETER :: ind_MOBA = 106 
-  INTEGER, PARAMETER :: ind_DHMOB = 107 
-  INTEGER, PARAMETER :: ind_HONIT = 108 
-  INTEGER, PARAMETER :: ind_RIPA = 109 
-  INTEGER, PARAMETER :: ind_RIPD = 110 
-  INTEGER, PARAMETER :: ind_BrSALC = 111 
-  INTEGER, PARAMETER :: ind_ISNP = 112 
-  INTEGER, PARAMETER :: ind_BrSALA = 113 
-  INTEGER, PARAMETER :: ind_MAOP = 114 
-  INTEGER, PARAMETER :: ind_EOH = 115 
-  INTEGER, PARAMETER :: ind_ETHLN = 116 
-  INTEGER, PARAMETER :: ind_C2H6 = 117 
-  INTEGER, PARAMETER :: ind_INPN = 118 
-  INTEGER, PARAMETER :: ind_MTPA = 119 
-  INTEGER, PARAMETER :: ind_MTPO = 120 
-  INTEGER, PARAMETER :: ind_NPMN = 121 
-  INTEGER, PARAMETER :: ind_BrNO3 = 122 
-  INTEGER, PARAMETER :: ind_IONO2 = 123 
-  INTEGER, PARAMETER :: ind_MOBAOO = 124 
-  INTEGER, PARAMETER :: ind_MVKOO = 125 
-  INTEGER, PARAMETER :: ind_DIBOO = 126 
-  INTEGER, PARAMETER :: ind_LIMO = 127 
-  INTEGER, PARAMETER :: ind_IPMN = 128 
-  INTEGER, PARAMETER :: ind_GAOO = 129 
-  INTEGER, PARAMETER :: ind_CH3CHOO = 130 
-  INTEGER, PARAMETER :: ind_I2 = 131 
-  INTEGER, PARAMETER :: ind_MGLYOO = 132 
-  INTEGER, PARAMETER :: ind_MACRNO2 = 133 
-  INTEGER, PARAMETER :: ind_ROH = 134 
-  INTEGER, PARAMETER :: ind_MONITS = 135 
-  INTEGER, PARAMETER :: ind_MGLOO = 136 
-  INTEGER, PARAMETER :: ind_ISOPNB = 137 
-  INTEGER, PARAMETER :: ind_HCOOH = 138 
-  INTEGER, PARAMETER :: ind_H2O2 = 139 
-  INTEGER, PARAMETER :: ind_ISNOHOO = 140 
-  INTEGER, PARAMETER :: ind_ISNOOB = 141 
-  INTEGER, PARAMETER :: ind_HOCl = 142 
-  INTEGER, PARAMETER :: ind_HOBr = 143 
-  INTEGER, PARAMETER :: ind_MONITU = 144 
-  INTEGER, PARAMETER :: ind_GLYX = 145 
-  INTEGER, PARAMETER :: ind_MACROO = 146 
-  INTEGER, PARAMETER :: ind_ISOPNBO2 = 147 
-  INTEGER, PARAMETER :: ind_MVKN = 148 
-  INTEGER, PARAMETER :: ind_ISNOOA = 149 
-  INTEGER, PARAMETER :: ind_PRN1 = 150 
-  INTEGER, PARAMETER :: ind_IEPOXOO = 151 
-  INTEGER, PARAMETER :: ind_PROPNN = 152 
-  INTEGER, PARAMETER :: ind_MAN2 = 153 
-  INTEGER, PARAMETER :: ind_ISOP = 154 
-  INTEGER, PARAMETER :: ind_A3O2 = 155 
-  INTEGER, PARAMETER :: ind_MACRN = 156 
-  INTEGER, PARAMETER :: ind_MAOPO2 = 157 
-  INTEGER, PARAMETER :: ind_PO2 = 158 
-  INTEGER, PARAMETER :: ind_I = 159 
-  INTEGER, PARAMETER :: ind_ATO2 = 160 
-  INTEGER, PARAMETER :: ind_B3O2 = 161 
-  INTEGER, PARAMETER :: ind_ClNO3 = 162 
-  INTEGER, PARAMETER :: ind_IO = 163 
-  INTEGER, PARAMETER :: ind_HNO3 = 164 
-  INTEGER, PARAMETER :: ind_BrO = 165 
-  INTEGER, PARAMETER :: ind_ISOPNDO2 = 166 
-  INTEGER, PARAMETER :: ind_OLNN = 167 
-  INTEGER, PARAMETER :: ind_OLND = 168 
-  INTEGER, PARAMETER :: ind_RCO3 = 169 
-  INTEGER, PARAMETER :: ind_CH2OO = 170 
-  INTEGER, PARAMETER :: ind_LIMO2 = 171 
-  INTEGER, PARAMETER :: ind_ACTA = 172 
-  INTEGER, PARAMETER :: ind_PIO2 = 173 
-  INTEGER, PARAMETER :: ind_MOH = 174 
-  INTEGER, PARAMETER :: ind_ISOPND = 175 
-  INTEGER, PARAMETER :: ind_R4N1 = 176 
-  INTEGER, PARAMETER :: ind_HBr = 177 
-  INTEGER, PARAMETER :: ind_GLYC = 178 
-  INTEGER, PARAMETER :: ind_HC5OO = 179 
-  INTEGER, PARAMETER :: ind_KO2 = 180 
-  INTEGER, PARAMETER :: ind_VRO2 = 181 
-  INTEGER, PARAMETER :: ind_NMAO3 = 182 
-  INTEGER, PARAMETER :: ind_MGLY = 183 
-  INTEGER, PARAMETER :: ind_ISN1 = 184 
-  INTEGER, PARAMETER :: ind_HC5 = 185 
-  INTEGER, PARAMETER :: ind_R4O2 = 186 
-  INTEGER, PARAMETER :: ind_ClO = 187 
-  INTEGER, PARAMETER :: ind_MRO2 = 188 
-  INTEGER, PARAMETER :: ind_ACET = 189 
-  INTEGER, PARAMETER :: ind_PRPE = 190 
-  INTEGER, PARAMETER :: ind_INO2 = 191 
-  INTEGER, PARAMETER :: ind_HAC = 192 
-  INTEGER, PARAMETER :: ind_RIO2 = 193 
-  INTEGER, PARAMETER :: ind_R4N2 = 194 
-  INTEGER, PARAMETER :: ind_RCHO = 195 
-  INTEGER, PARAMETER :: ind_HCl = 196 
-  INTEGER, PARAMETER :: ind_CH2O = 197 
-  INTEGER, PARAMETER :: ind_MVK = 198 
-  INTEGER, PARAMETER :: ind_MEK = 199 
-  INTEGER, PARAMETER :: ind_ALD2 = 200 
-  INTEGER, PARAMETER :: ind_ETO2 = 201 
-  INTEGER, PARAMETER :: ind_Br = 202 
-  INTEGER, PARAMETER :: ind_MO2 = 203 
-  INTEGER, PARAMETER :: ind_NO3 = 204 
-  INTEGER, PARAMETER :: ind_MCO3 = 205 
-  INTEGER, PARAMETER :: ind_CO = 206 
-  INTEGER, PARAMETER :: ind_NO = 207 
-  INTEGER, PARAMETER :: ind_SO2 = 208 
-  INTEGER, PARAMETER :: ind_O3 = 209 
-  INTEGER, PARAMETER :: ind_HO2 = 210 
-  INTEGER, PARAMETER :: ind_Cl = 211 
-  INTEGER, PARAMETER :: ind_OH = 212 
-  INTEGER, PARAMETER :: ind_NO2 = 213 
-  INTEGER, PARAMETER :: ind_MACR = 214 
-=======
   INTEGER, PARAMETER :: ind_NITs = 4 
   INTEGER, PARAMETER :: ind_NIT = 5 
   INTEGER, PARAMETER :: ind_AERI = 6 
@@ -421,7 +185,7 @@
   INTEGER, PARAMETER :: ind_ETHLN = 120 
   INTEGER, PARAMETER :: ind_MAOP = 121 
   INTEGER, PARAMETER :: ind_C2H6 = 122 
-  INTEGER, PARAMETER :: ind_ISNOHOO = 123 
+  INTEGER, PARAMETER :: ind_INPN = 123 
   INTEGER, PARAMETER :: ind_EOH = 124 
   INTEGER, PARAMETER :: ind_MTPA = 125 
   INTEGER, PARAMETER :: ind_MTPO = 126 
@@ -431,39 +195,39 @@
   INTEGER, PARAMETER :: ind_MVKOO = 130 
   INTEGER, PARAMETER :: ind_MOBAOO = 131 
   INTEGER, PARAMETER :: ind_DIBOO = 132 
-  INTEGER, PARAMETER :: ind_ISNOOB = 133 
-  INTEGER, PARAMETER :: ind_IPMN = 134 
-  INTEGER, PARAMETER :: ind_LIMO = 135 
-  INTEGER, PARAMETER :: ind_I2 = 136 
-  INTEGER, PARAMETER :: ind_GAOO = 137 
-  INTEGER, PARAMETER :: ind_CH3CHOO = 138 
-  INTEGER, PARAMETER :: ind_INPN = 139 
-  INTEGER, PARAMETER :: ind_MGLYOO = 140 
-  INTEGER, PARAMETER :: ind_MACRNO2 = 141 
-  INTEGER, PARAMETER :: ind_ROH = 142 
-  INTEGER, PARAMETER :: ind_MONITS = 143 
-  INTEGER, PARAMETER :: ind_MGLOO = 144 
-  INTEGER, PARAMETER :: ind_ISOPNB = 145 
-  INTEGER, PARAMETER :: ind_HCOOH = 146 
-  INTEGER, PARAMETER :: ind_H2O2 = 147 
+  INTEGER, PARAMETER :: ind_IPMN = 133 
+  INTEGER, PARAMETER :: ind_LIMO = 134 
+  INTEGER, PARAMETER :: ind_I2 = 135 
+  INTEGER, PARAMETER :: ind_GAOO = 136 
+  INTEGER, PARAMETER :: ind_CH3CHOO = 137 
+  INTEGER, PARAMETER :: ind_MGLYOO = 138 
+  INTEGER, PARAMETER :: ind_MACRNO2 = 139 
+  INTEGER, PARAMETER :: ind_ROH = 140 
+  INTEGER, PARAMETER :: ind_MGLOO = 141 
+  INTEGER, PARAMETER :: ind_MONITS = 142 
+  INTEGER, PARAMETER :: ind_ISOPNB = 143 
+  INTEGER, PARAMETER :: ind_HCOOH = 144 
+  INTEGER, PARAMETER :: ind_H2O2 = 145 
+  INTEGER, PARAMETER :: ind_ISNOHOO = 146 
+  INTEGER, PARAMETER :: ind_ISNOOB = 147 
   INTEGER, PARAMETER :: ind_HOBr = 148 
   INTEGER, PARAMETER :: ind_HOCl = 149 
-  INTEGER, PARAMETER :: ind_PRN1 = 150 
-  INTEGER, PARAMETER :: ind_MONITU = 151 
-  INTEGER, PARAMETER :: ind_IEPOXOO = 152 
-  INTEGER, PARAMETER :: ind_GLYX = 153 
-  INTEGER, PARAMETER :: ind_ISOPNBO2 = 154 
-  INTEGER, PARAMETER :: ind_MVKN = 155 
-  INTEGER, PARAMETER :: ind_MACROO = 156 
+  INTEGER, PARAMETER :: ind_MONITU = 150 
+  INTEGER, PARAMETER :: ind_IEPOXOO = 151 
+  INTEGER, PARAMETER :: ind_GLYX = 152 
+  INTEGER, PARAMETER :: ind_ISOPNBO2 = 153 
+  INTEGER, PARAMETER :: ind_MVKN = 154 
+  INTEGER, PARAMETER :: ind_MACROO = 155 
+  INTEGER, PARAMETER :: ind_PRN1 = 156 
   INTEGER, PARAMETER :: ind_PROPNN = 157 
   INTEGER, PARAMETER :: ind_MAN2 = 158 
   INTEGER, PARAMETER :: ind_ISNOOA = 159 
   INTEGER, PARAMETER :: ind_ISOP = 160 
-  INTEGER, PARAMETER :: ind_PO2 = 161 
-  INTEGER, PARAMETER :: ind_ATO2 = 162 
-  INTEGER, PARAMETER :: ind_MACRN = 163 
-  INTEGER, PARAMETER :: ind_MAOPO2 = 164 
-  INTEGER, PARAMETER :: ind_I = 165 
+  INTEGER, PARAMETER :: ind_MACRN = 161 
+  INTEGER, PARAMETER :: ind_PO2 = 162 
+  INTEGER, PARAMETER :: ind_MAOPO2 = 163 
+  INTEGER, PARAMETER :: ind_I = 164 
+  INTEGER, PARAMETER :: ind_ATO2 = 165 
   INTEGER, PARAMETER :: ind_ClNO3 = 166 
   INTEGER, PARAMETER :: ind_IO = 167 
   INTEGER, PARAMETER :: ind_HNO3 = 168 
@@ -471,73 +235,64 @@
   INTEGER, PARAMETER :: ind_ISOPNDO2 = 170 
   INTEGER, PARAMETER :: ind_OLNN = 171 
   INTEGER, PARAMETER :: ind_OLND = 172 
-  INTEGER, PARAMETER :: ind_ETO2 = 173 
-  INTEGER, PARAMETER :: ind_LIMO2 = 174 
-  INTEGER, PARAMETER :: ind_R4N1 = 175 
-  INTEGER, PARAMETER :: ind_A3O2 = 176 
-  INTEGER, PARAMETER :: ind_CH2OO = 177 
-  INTEGER, PARAMETER :: ind_KO2 = 178 
-  INTEGER, PARAMETER :: ind_PIO2 = 179 
-  INTEGER, PARAMETER :: ind_HC5OO = 180 
-  INTEGER, PARAMETER :: ind_GLYC = 181 
-  INTEGER, PARAMETER :: ind_B3O2 = 182 
-  INTEGER, PARAMETER :: ind_ACTA = 183 
-  INTEGER, PARAMETER :: ind_ISOPND = 184 
+  INTEGER, PARAMETER :: ind_CH2OO = 173 
+  INTEGER, PARAMETER :: ind_ETO2 = 174 
+  INTEGER, PARAMETER :: ind_LIMO2 = 175 
+  INTEGER, PARAMETER :: ind_ACTA = 176 
+  INTEGER, PARAMETER :: ind_PIO2 = 177 
+  INTEGER, PARAMETER :: ind_ISOPND = 178 
+  INTEGER, PARAMETER :: ind_MOH = 179 
+  INTEGER, PARAMETER :: ind_R4N1 = 180 
+  INTEGER, PARAMETER :: ind_KO2 = 181 
+  INTEGER, PARAMETER :: ind_A3O2 = 182 
+  INTEGER, PARAMETER :: ind_GLYC = 183 
+  INTEGER, PARAMETER :: ind_HC5OO = 184 
   INTEGER, PARAMETER :: ind_HBr = 185 
   INTEGER, PARAMETER :: ind_VRO2 = 186 
-  INTEGER, PARAMETER :: ind_NMAO3 = 187 
-  INTEGER, PARAMETER :: ind_MGLY = 188 
-  INTEGER, PARAMETER :: ind_ISN1 = 189 
-  INTEGER, PARAMETER :: ind_HC5 = 190 
-  INTEGER, PARAMETER :: ind_OTHRO2 = 191 
-  INTEGER, PARAMETER :: ind_R4O2 = 192 
-  INTEGER, PARAMETER :: ind_MRO2 = 193 
-  INTEGER, PARAMETER :: ind_RCO3 = 194 
-  INTEGER, PARAMETER :: ind_INO2 = 195 
-  INTEGER, PARAMETER :: ind_R4N2 = 196 
-  INTEGER, PARAMETER :: ind_RIO2 = 197 
-  INTEGER, PARAMETER :: ind_HAC = 198 
-  INTEGER, PARAMETER :: ind_PRPE = 199 
-  INTEGER, PARAMETER :: ind_HCl = 200 
-  INTEGER, PARAMETER :: ind_ACET = 201 
-  INTEGER, PARAMETER :: ind_CH2O = 202 
-  INTEGER, PARAMETER :: ind_ClO = 203 
-  INTEGER, PARAMETER :: ind_MACR = 204 
-  INTEGER, PARAMETER :: ind_MEK = 205 
-  INTEGER, PARAMETER :: ind_MVK = 206 
-  INTEGER, PARAMETER :: ind_SO2 = 207 
-  INTEGER, PARAMETER :: ind_RCHO = 208 
-  INTEGER, PARAMETER :: ind_NO = 209 
-  INTEGER, PARAMETER :: ind_HO2 = 210 
+  INTEGER, PARAMETER :: ind_B3O2 = 187 
+  INTEGER, PARAMETER :: ind_NMAO3 = 188 
+  INTEGER, PARAMETER :: ind_MGLY = 189 
+  INTEGER, PARAMETER :: ind_ISN1 = 190 
+  INTEGER, PARAMETER :: ind_HC5 = 191 
+  INTEGER, PARAMETER :: ind_OTHRO2 = 192 
+  INTEGER, PARAMETER :: ind_R4O2 = 193 
+  INTEGER, PARAMETER :: ind_MRO2 = 194 
+  INTEGER, PARAMETER :: ind_RCO3 = 195 
+  INTEGER, PARAMETER :: ind_INO2 = 196 
+  INTEGER, PARAMETER :: ind_R4N2 = 197 
+  INTEGER, PARAMETER :: ind_RIO2 = 198 
+  INTEGER, PARAMETER :: ind_HAC = 199 
+  INTEGER, PARAMETER :: ind_PRPE = 200 
+  INTEGER, PARAMETER :: ind_HCl = 201 
+  INTEGER, PARAMETER :: ind_ACET = 202 
+  INTEGER, PARAMETER :: ind_CH2O = 203 
+  INTEGER, PARAMETER :: ind_ClO = 204 
+  INTEGER, PARAMETER :: ind_MVK = 205 
+  INTEGER, PARAMETER :: ind_MEK = 206 
+  INTEGER, PARAMETER :: ind_MACR = 207 
+  INTEGER, PARAMETER :: ind_SO2 = 208 
+  INTEGER, PARAMETER :: ind_RCHO = 209 
+  INTEGER, PARAMETER :: ind_NO = 210 
   INTEGER, PARAMETER :: ind_O3 = 211 
-  INTEGER, PARAMETER :: ind_MCO3 = 212 
-  INTEGER, PARAMETER :: ind_Br = 213 
-  INTEGER, PARAMETER :: ind_NO3 = 214 
-  INTEGER, PARAMETER :: ind_Cl = 215 
-  INTEGER, PARAMETER :: ind_NO2 = 216 
-  INTEGER, PARAMETER :: ind_MO2 = 217 
-  INTEGER, PARAMETER :: ind_OH = 218 
-  INTEGER, PARAMETER :: ind_ALD2 = 219 
-  INTEGER, PARAMETER :: ind_CO = 220 
->>>>>>> 03c0fff7
+  INTEGER, PARAMETER :: ind_Br = 212 
+  INTEGER, PARAMETER :: ind_MCO3 = 213 
+  INTEGER, PARAMETER :: ind_OH = 214 
+  INTEGER, PARAMETER :: ind_NO3 = 215 
+  INTEGER, PARAMETER :: ind_Cl = 216 
+  INTEGER, PARAMETER :: ind_HO2 = 217 
+  INTEGER, PARAMETER :: ind_MO2 = 218 
+  INTEGER, PARAMETER :: ind_NO2 = 219 
+  INTEGER, PARAMETER :: ind_ALD2 = 220 
+  INTEGER, PARAMETER :: ind_CO = 221 
 
 ! Index declaration for fixed species in C
 !   C(ind_spc)
 
-<<<<<<< HEAD
-  INTEGER, PARAMETER :: ind_CH4 = 215 
-  INTEGER, PARAMETER :: ind_H2 = 216 
-  INTEGER, PARAMETER :: ind_H2O = 217 
-  INTEGER, PARAMETER :: ind_O2 = 218 
-  INTEGER, PARAMETER :: ind_RCOOH = 219 
-=======
-  INTEGER, PARAMETER :: ind_CH4 = 221 
-  INTEGER, PARAMETER :: ind_H2 = 222 
-  INTEGER, PARAMETER :: ind_H2O = 223 
-  INTEGER, PARAMETER :: ind_MOH = 224 
+  INTEGER, PARAMETER :: ind_CH4 = 222 
+  INTEGER, PARAMETER :: ind_H2 = 223 
+  INTEGER, PARAMETER :: ind_H2O = 224 
   INTEGER, PARAMETER :: ind_O2 = 225 
   INTEGER, PARAMETER :: ind_RCOOH = 226 
->>>>>>> 03c0fff7
 
 ! Index declaration for fixed species in FIX
 !    FIX(indf_spc) = C(ind_spc) = C(NVAR+indf_spc)
