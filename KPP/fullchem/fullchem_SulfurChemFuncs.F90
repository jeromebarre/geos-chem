!------------------------------------------------------------------------------
!                  GEOS-Chem Global Chemical Transport Model                  !
!------------------------------------------------------------------------------
!BOP
!
! !MODULE: fullchem_SulfurChemFuncs
!
! !DESCRIPTION: FlexChem module for multiphase sulfate chemistry, via KPP.
!\\
!\\
! !INTERFACE:

MODULE fullchem_SulfurChemFuncs
!
! !USES:
!
  USE PhysConstants
  USE Precision_Mod
  USE GcKpp_Global
  USE rateLawUtilFuncs

  IMPLICIT NONE
  PRIVATE
!
! !PUBLIC MEMBER FUNCTIONS:
!
  PUBLIC :: fullchem_SulfurAqChem
  PUBLIC :: fullchem_SulfurCldChem
  PUBLIC :: fullchem_InitSulfurChem
!
! !PUBLIC TYPES:
!
  ! Species ID flags
  INTEGER                :: id_ACTA,   id_CH2O,   id_DMS,    id_DST1
  INTEGER                :: id_DST2,   id_DST3,   id_DST4,   id_H2O2
  INTEGER                :: id_HCL,    id_HCOOH,  id_HMS,    id_HNO3
  INTEGER                :: id_MSA,    id_NH3,    id_NH4,    id_NIT
  INTEGER                :: id_NITs,   id_O3,     id_OH,     id_pFe
  INTEGER                :: id_SALA,   id_SALAAL, id_SALACL, id_SALC
  INTEGER                :: id_SALCAL, id_SALCCL, id_SO2,    id_SO4
  INTEGER                :: id_SO4s
!
! !DEFINED_PARAMETERS
!
  REAL(fp),  PARAMETER   :: TCVV_S    = AIRMW / 32e+0_fp ! hard-coded MW
  REAL(fp),  PARAMETER   :: TCVV_N    = AIRMW / 14e+0_fp ! hard-coded MW
  REAL(fp),  PARAMETER   :: SMALLNUM  = 1e-20_fp
  REAL(fp),  PARAMETER   :: CM3PERM3  = 1.e6_fp

CONTAINS
!EOC
!------------------------------------------------------------------------------
!                  GEOS-Chem Global Chemical Transport Model                  !
!------------------------------------------------------------------------------
!BOP
!
! !IROUTINE: fullchem_SulfurAqchem
!
! !DESCRIPTION: Main aqueous/aerosol chemistry driver routine.  Sets up the
!  vector of aqueous chemistry rates for the KPP chemistry solver.
!\\
!\\
! !INTERFACE:
!
  SUBROUTINE fullchem_SulfurAqChem( I,         J,          L,                &
                                    Input_Opt, State_Chm,  State_Grid,       &
                                    State_Met, RC                           )
!
! !USES:
!

    USE ErrCode_Mod
    USE GcKpp_Parameters
    USE Input_Opt_Mod,    ONLY : OptInput
    USE State_Chm_Mod,    ONLY : ChmState
    USE State_Met_Mod,    ONLY : MetState
    USE State_Grid_Mod,   ONLY : GrdState
!
! !INPUT PARAMETERS:
!
    INTEGER,        INTENT(IN)    :: I, J, L    ! Lon, lat, level indices
    TYPE(MetState), INTENT(IN)    :: State_Met  ! Meteorology State object
    TYPE(GrdState), INTENT(IN)    :: State_Grid  ! Grid State object
    TYPE(OptInput), INTENT(IN)    :: Input_Opt  ! Input Options object
!
! !INPUT/OUTPUT PARAMETERS:
!
    TYPE(ChmState), INTENT(INOUT) :: State_Chm  ! Chemistry State object
!
! OUTPUT PARAMETERS:
!
    INTEGER,        INTENT(OUT)   :: RC         ! Success or failure
!
! !REMARKS:
!
!  ! Reaction List (by K_MT() index)
!    1) SO2 + O3 + 2SALAAL --> SO4mm + O2 : From Sulfate_mod - 24 Mar 2021
!
! !REVISION HISTORY:
!  24 Mar 2021 - M. Long - Initial Version
!  See https://github.com/geoschem/geos-chem for complete history
!EOP
!------------------------------------------------------------------------------
!BOC
!
! !LOCAL VARIABLES:

    ! Scalars
    LOGICAL            :: SALAAL_gt_0_1
    LOGICAL            :: SALCAL_gt_0_1
    REAL(fp)           :: k_ex

    ! Strings
    CHARACTER(LEN=255) :: ErrMsg
    CHARACTER(LEN=255) :: ThisLoc

    !======================================================================
    ! fullchem_SulfurAqChem begins here!
    !======================================================================

    ! Initialize
    RC            = GC_SUCCESS
    K_MT          = 0.0_dp
!-----------------------------------------------------------------------------
! Comment out this code, until we restore these reactions
! because KPP will not have SALAAL and SALCAL indices defined (bmy, 9/23/21)
!    SALAAL_gt_0_1 = ( State_Chm%Species(I,J,L,id_SALAAL) > 0.1_dp )
!    SALCAL_gt_0_1 = ( State_Chm%Species(I,J,L,id_SALCAL) > 0.1_dp )
!    errMsg        = ''
!    thisLoc       = &
!   ' -> at fullchem_SulfurAqChem (in KPP/fullchem/fullchem_SulfurChemFuncs.F90'
!
!    !======================================================================
!    ! Reaction rates [1/s] for fine sea salt alkalinity (aka SALAAL)
!    !
!    ! K_MT(1) : SALAAL + SO2 + O3 = SO4 - SALAAL
!    ! K_MT(2) : SALAAL + HCl      = SALACL
!    ! K_MT(3) : SALAAL + HNO3     = NIT
!    !
!    ! NOTE: SALAAL_gt_0_1 prevents div-by-zero errors
!    !======================================================================
!
!    !------------------------------------------------------------------------
!    ! SALAAL + SO2 + O3 = SO4 - SALAAL
!    !------------------------------------------------------------------------
!    IF ( SALAAL_gt_0_1 ) THEN
!
!       ! 1st order uptake
!       k_ex = Ars_L1K( area   = State_Chm%WetAeroArea(I,J,L,11),             &
!                       radius = State_Het%xRadi(11),                         &
!                       gamma  = 0.11_dp,                                     &
!                       srMw   = SR_MW(ind_SO2)                              )
!
!       ! Assume SO2 is limiting, so recompute rxn rate accordingly
!       K_MT(1) = kIIR1Ltd( C(ind_SO2), C(ind_O3), k_ex )                     &
!               / State_Chm%Species(I,J,L,id_SALAAL)
!    ENDIF
!
!    !------------------------------------------------------------------------
!    ! SALAAL + HCL = SALACL
!    !------------------------------------------------------------------------
!
!    ! 1st order uptake
!    k_ex = Ars_L1K( area   = State_Chm%WetAeroArea(I,J,L,11),                &
!                    radius = State_Het%xRadi(11),                            &
!                    gamma  = 0.074_dp,                                       &
!                    srMw   = SR_MW(ind_HCl)                                 )
!
!    ! Assume HCl is limiting, so recompute reaction rate accordingly
!    IF ( SALAAL_gt_0_1 ) THEN
!       K_MT(2) = kIIR1Ltd( C(ind_HCl), C(ind_SALAAL), k_ex )
!    ENDIF
!
!    !------------------------------------------------------------------------
!    ! SALAAL + HNO3 = NIT
!    !------------------------------------------------------------------------
!
!    ! 1st order uptake
!    k_ex = Ars_L1K( area   = State_Chm%WetAeroArea(I,J,L,11),                &
!                    radius = State_Het%xRadi(11),                            &
!                    gamma  = 0.5_dp,                                         &
!                    srMw   = SR_MW(ind_HNO3)                                )
!
!    ! Assume HNO3 is limiting, so recompute reaction rate accordingly
!    IF ( SALAAL_gt_0_1 ) THEN
!       K_MT(3) = kIIR1Ltd( C(ind_HNO3), C(ind_SALAAL), k_ex )
!    ENDIF
!
!    !========================================================================
!    ! Reaction rates [1/s] for coarse sea salt alkalinity (aka SALAAL)
!    !
!    ! K_MT(4) : SALCAL + SO2 + O3 = SO4s - SALCAL
!    ! K_MT(5) : SALCAL + HCl      = SALCCL
!    ! K_MT(6) : SALCAL + HNO3     = NITs
!    !
!    ! NOTE: SALCAL_gt_0_1 prevents div-by-zero errors
!    !========================================================================
!
!    !------------------------------------------------------------------------
!    ! SALCAL + SO2 + O3 = SO4s - SALCAL
!    !------------------------------------------------------------------------
!    IF ( SALCAL_gt_0_1 ) THEN
!
!       ! 1st order uptake
!       k_ex = Ars_L1K( area   = State_Chm%WetAeroArea(I,J,L,12),             &
!                       radius = State_Het%xRadi(12),                         &
!                       gamma  = 0.11_dp,                                     &
!                       srMw   = SR_MW(ind_SO2)                              )
!
!       ! Assume SO2 is limiting, so recompute rxn rate accordingly
!       K_MT(4) = kIIR1Ltd( C(ind_SO2), C(ind_O3), k_ex )                     &
!               / State_Chm%Species(I,J,L,id_SALCAL)
!    ENDIF
!
!    !------------------------------------------------------------------------
!    ! SALCAL + HCl = SALCCL
!    !------------------------------------------------------------------------
!
!    ! 1st order uptake
!    k_ex = Ars_L1K( area   = State_Chm%WetAeroArea(I,J,L,12),                &
!                    radius = State_Het%xRadi(12),                            &
!                    gamma  = 0.074_dp,                                       &
!                    srMw   = SR_MW(ind_HCl)                                 )
!
!    ! Assume HCl is limiting, so recompute rxn rate accordingly
!    IF ( SALCAL_gt_0_1 ) THEN
!       K_MT(5) = kIIR1Ltd( C(ind_HCl), C(ind_SALCAL), k_ex )
!    ENDIF
!
!    !------------------------------------------------------------------------
!    ! SALCAL + HNO3 = NITs
!    !------------------------------------------------------------------------
!
!    ! 1st order uptake
!    k_ex = Ars_L1K( area   = State_Chm%WetAeroArea(I,J,L,12),                &
!                    radius = State_Het%xRadi(12),                            &
!                    gamma  = 0.5_dp,                                         &
!                    srMw   = SR_MW(ind_HNO3)                                )
!
!    ! Assume HNO3 is limiting, so recompute rxn rate accordingly
!    IF ( SALCAL_gt_0_1 ) THEN
!       K_MT(6) = kIIR1Ltd( C(ind_HNO3), C(ind_SALCAL), k_ex )
!    ENDIF
!-----------------------------------------------------------------------------

<<<<<<< HEAD
    !======================================================================
    ! Reaction rates [1/s] for fine sea salt alkalinity (aka SALAAL)
    !
    ! K_MT(1) : SALAAL + SO2 + O3 = SO4 - SALAAL
    ! K_MT(2) : SALAAL + HCl      = SALACL
    ! K_MT(3) : SALAAL + HNO3     = NIT
    !
    ! NOTE: SALAAL_gt_0_1 prevents div-by-zero errors
    !======================================================================

    !------------------------------------------------------------------------
    ! SALAAL + SO2 + O3 = SO4 - SALAAL
    !------------------------------------------------------------------------
    IF ( SALAAL_gt_0_1 ) THEN

       ! 1st order uptake
       k_ex = Ars_L1K( area   = State_Chm%WetAeroArea(I,J,L,11),             &
                       radius = State_Het%xRadi(11),                         &
                       gamma  = 0.11_dp,                                     &
                       srMw   = SR_MW(ind_SO2)                              )

       ! Assume SO2 is limiting, so recompute rxn rate accordingly
       K_MT(1) = kIIR1Ltd( C(ind_SO2), C(ind_O3), k_ex )                     &
               / State_Chm%Species(I,J,L,id_SALAAL)
    ENDIF

    !------------------------------------------------------------------------
    ! SALAAL + HCL = SALACL
    !------------------------------------------------------------------------

    ! 1st order uptake
    k_ex = Ars_L1K( area   = State_Chm%WetAeroArea(I,J,L,11),                &
                    radius = State_Het%xRadi(11),                            &
                    gamma  = 0.07_dp,                                        &
                    srMw   = SR_MW(ind_HCl)                                 )

    ! Assume HCl is limiting, so recompute reaction rate accordingly
    IF ( SALAAL_gt_0_1 ) THEN
       K_MT(2) = kIIR1Ltd( C(ind_HCl), C(ind_SALAAL), k_ex )
    ENDIF

    !------------------------------------------------------------------------
    ! SALAAL + HNO3 = NIT
    !------------------------------------------------------------------------

    ! 1st order uptake
    k_ex = Ars_L1K( area   = State_Chm%WetAeroArea(I,J,L,11),                &
                    radius = State_Het%xRadi(11),                            &
                    gamma  = 0.5_dp,                                         &
                    srMw   = SR_MW(ind_HNO3)                                )

    ! Assume HNO3 is limiting, so recompute reaction rate accordingly
    IF ( SALAAL_gt_0_1 ) THEN
       K_MT(3) = kIIR1Ltd( C(ind_HNO3), C(ind_SALAAL), k_ex )
    ENDIF

    !========================================================================
    ! Reaction rates [1/s] for coarse sea salt alkalinity (aka SALAAL)
    !
    ! K_MT(4) : SALCAL + SO2 + O3 = SO4s - SALCAL
    ! K_MT(5) : SALCAL + HCl      = SALCCL
    ! K_MT(6) : SALCAL + HNO3     = NITs
    !
    ! NOTE: SALCAL_gt_0_1 prevents div-by-zero errors
    !========================================================================

    !------------------------------------------------------------------------
    ! SALCAL + SO2 + O3 = SO4s - SALCAL
    !------------------------------------------------------------------------
    IF ( SALCAL_gt_0_1 ) THEN

       ! 1st order uptake
       k_ex = Ars_L1K( area   = State_Chm%WetAeroArea(I,J,L,12),             &
                       radius = State_Het%xRadi(12),                         &
                       gamma  = 0.11_dp,                                     &
                       srMw   = SR_MW(ind_SO2)                              )

       ! Assume SO2 is limiting, so recompute rxn rate accordingly
       K_MT(4) = kIIR1Ltd( C(ind_SO2), C(ind_O3), k_ex )                     &
               / State_Chm%Species(I,J,L,id_SALCAL)
    ENDIF

    !------------------------------------------------------------------------
    ! SALCAL + HCl = SALCCL
    !------------------------------------------------------------------------

    ! 1st order uptake
    k_ex = Ars_L1K( area   = State_Chm%WetAeroArea(I,J,L,12),                &
                    radius = State_Het%xRadi(12),                            &
                    gamma  = 0.07_dp,                                        &
                    srMw   = SR_MW(ind_HCl)                                 )

    ! Assume HCl is limiting, so recompute rxn rate accordingly
    IF ( SALCAL_gt_0_1 ) THEN
       K_MT(5) = kIIR1Ltd( C(ind_HCl), C(ind_SALCAL), k_ex )
    ENDIF

    !------------------------------------------------------------------------
    ! SALCAL + HNO3 = NITs
    !------------------------------------------------------------------------

    ! 1st order uptake
    k_ex = Ars_L1K( area   = State_Chm%WetAeroArea(I,J,L,12),                &
                    radius = State_Het%xRadi(12),                            &
                    gamma  = 0.5_dp,                                         &
                    srMw   = SR_MW(ind_HNO3)                                )

    ! Assume HNO3 is limiting, so recompute rxn rate accordingly
    IF ( SALCAL_gt_0_1 ) THEN
       K_MT(6) = kIIR1Ltd( C(ind_HNO3), C(ind_SALCAL), k_ex )
    ENDIF
=======
>>>>>>> a0d6896f

  END SUBROUTINE fullchem_SulfurAqChem
!EOC
!------------------------------------------------------------------------------
!                  GEOS-Chem Global Chemical Transport Model                  !
!------------------------------------------------------------------------------
!BOP
!
! !IROUTINE: fullchem_SulfurCldChem
!
! !DESCRIPTION: Routine that compute reaction rates for sulfur chemistry
!  in cloud, so that these can be passed to the KPP chemical solver.
!\\
!\\
! !INTERFACE:
!
  SUBROUTINE fullchem_SulfurCldChem( I,         J,         L,                &
                                    Input_Opt,  State_Chm, State_Diag,       &
                                    State_Grid, State_Met, RC               )
!
! !USES:
!
    USE ErrCode_Mod
    USE Input_Opt_Mod,      ONLY : OptInput
    USE State_Chm_Mod,      ONLY : ChmState
    USE State_Chm_Mod,      ONLY : Ind_
    USE State_Diag_Mod,     ONLY : DgnState
    USE State_Grid_Mod,     ONLY : GrdState
    USE State_Met_Mod,      ONLY : MetState
!
! !INPUT PARAMETERS:
!
    TYPE(OptInput), INTENT(IN)    :: Input_Opt   ! Input Options object
    TYPE(GrdState), INTENT(IN)    :: State_Grid  ! Grid State object
    TYPE(MetState), INTENT(IN)    :: State_Met   ! Meteorology State object
    INTEGER,        INTENT(IN)    :: I, J, L
!
! !INPUT/OUTPUT PARAMETERS:
!
    TYPE(ChmState), INTENT(INOUT) :: State_Chm   ! Chemistry State object
    TYPE(DgnState), INTENT(INOUT) :: State_Diag  ! Diagnostics State object
!
! !OUTPUT PARAMETERS:
!
    INTEGER,        INTENT(OUT)   :: RC          ! Success or failure?
!
! !REVISION HISTORY:
!  See https://github.com/geoschem/geos-chem for complete history
!EOP
!------------------------------------------------------------------------------
!BOC
!
! !LOCAL VARIABLES:
!
    LOGICAL            :: prtDebug
    INTEGER            :: N
    CHARACTER(LEN=63)  :: OrigUnit

    ! Strings
    CHARACTER(LEN=255) :: ErrMsg, ThisLoc

    !========================================================================
    ! fullchem_SulfurCldChem begins here!
    !========================================================================

    ! Initialize
    RC       = GC_SUCCESS
    ErrMsg   = ''
    ThisLoc  = &
  ' -> at fullchem_SulfurCldChem (in KPP/fullchem/fullchem_SulfurChemFuncs.F90'

    ! Should we print debug output?
    prtDebug             = ( Input_Opt%LPRT .and. Input_Opt%amIRoot )

    !------------------------------------------------------------------------
    ! SO2 chemistry
    !------------------------------------------------------------------------
    CALL SET_SO2( I,          J,         L,                                  &
                  Input_Opt,  State_Chm, State_Diag,                         &
                  State_Grid, State_Met, RC                                 )

    ! Trap potential errors
    IF ( RC /= GC_SUCCESS ) THEN
       ErrMsg = 'Error encountered in "SET_SO2"!'
       CALL GC_Error( ErrMsg, RC, ThisLoc )
       RETURN
    ENDIF

    ! Debug info
    IF ( prtDebug ) THEN
       WRITE( 6, '(a)' ) '### fullchem_SulfurCldChem a SET_SO2'
       CALL Flush(6)
    ENDIF

  END SUBROUTINE fullchem_SulfurCldChem
!EOC
!------------------------------------------------------------------------------
!                  GEOS-Chem Global Chemical Transport Model                  !
!------------------------------------------------------------------------------
!BOP
!
! !IROUTINE: chem_so2
!
! !DESCRIPTION: Subroutine SET\_SO2 is the SO2 chemistry subroutine.
!  (rjp, bmy, 11/26/02, 8/26/10) Adapted from CHEM_SO2() in SULFATE_MOD
!  (MSL - Spring 2021)
!\\
!\\
! !INTERFACE:
!
  SUBROUTINE SET_SO2( I,          J,         L,                              &
                      Input_Opt,  State_Chm, State_Diag,                     &
                      State_Grid, State_Met, RC                             )
!
! !USES:
!
    USE ErrCode_Mod
    USE Input_Opt_Mod,  ONLY : OptInput
    USE State_Chm_Mod,  ONLY : ChmState
    USE State_Diag_Mod, ONLY : DgnState
    USE State_Grid_Mod, ONLY : GrdState
    USE State_Met_Mod,  ONLY : MetState
    USE Time_Mod,       ONLY : Get_Ts_Chem
!
! !INPUT PARAMETERS:
!
    INTEGER,        INTENT(IN)    :: I, J, L     ! Grid box indices
    TYPE(OptInput), INTENT(IN)    :: Input_Opt   ! Input Options object
    TYPE(GrdState), INTENT(IN)    :: State_Grid  ! Grid State object
    TYPE(MetState), INTENT(IN)    :: State_Met   ! Meteorology State object
!
! !INPUT/OUTPUT PARAMETERS:
!
    TYPE(ChmState), INTENT(INOUT) :: State_Chm   ! Chemistry State object
    TYPE(DgnState), INTENT(INOUT) :: State_Diag  ! Diagnostics State object
!
! !OUTPUT PARAMETERS:
!
    INTEGER,        INTENT(INOUT) :: RC          ! Success or failure?
!
! !REMARKS:
!  Reaction List (by Rokjin Park)
!  ============================================================================
!  (1 ) SO2 production:
!       DMS + OH, DMS + NO3 (saved in CHEM_DMS)
!                                                                             .
!  (2 ) SO2 loss:
!       (a) SO2 + OH  -> SO4
!       (b) SO2       -> drydep
!       (c) SO2 + H2O2 or O3 (aq) -> SO4
!                                                                             .
!  (3 ) SO2 = SO2_0 * exp(-bt) +  PSO2_DMS/bt * [1-exp(-bt)]
!                                                                             .
!       where b is the sum of the reaction rate of SO2 + OH and the dry
!       deposition rate of SO2, PSO2_DMS is SO2 production from DMS in
!       MixingRatio/timestep.
!                                                                             .
!  If there is cloud in the gridbox (fraction = fc), then the aqueous
!  phase chemistry also takes place in cloud. The amount of SO2 oxidized
!  by H2O2 in cloud is limited by the available H2O2; the rest may be
!  oxidized due to additional chemistry, e.g, reaction with O3 or O2
!  (catalyzed by trace metal).
!
! !REVISION HISTORY:
!  See https://github.com/geoschem/geos-chem for complete history
!EOP
!------------------------------------------------------------------------------
!BOC
!
! !DEFINED PARAMETERS:
!
    REAL(fp),  PARAMETER  :: HPLUS_45  = 3.16227766016837953e-5_fp  !pH = 4.5
    REAL(fp),  PARAMETER  :: HPLUS_50  = 1.0e-5_fp  !pH = 5.0
    REAL(fp),  PARAMETER  :: MINDAT    = 1.e-20_fp
!
! !LOCAL VARIABLES:
!
    ! Scalars
    LOGICAL               :: IS_OFFLINE
    LOGICAL               :: IS_FULLCHEM
    INTEGER               :: BULK,   SIZE_RES
    INTEGER               :: IBIN
    REAL(fp)              :: K0,     Ki,      KK,     M,    L1
    REAL(fp)              :: L2,     L3,      Ld,     F,    Fc
    REAL(fp)              :: RK,     RKT,     DTCHEM, DT_T, TK
    REAL(fp)              :: F1,     RK1,     RK3,    SO20, AVO_over_LWC
    REAL(fp)              :: SO2_cd, H2O20,   L2S,    L3S
    REAL(fp)              :: LWC,    KaqH2O2, KaqO3,  PATM, RHO, CVFAC
    REAL(fp)              :: ALK,    ALK1,    ALK2,   SO2_AfterSS
    REAL(fp)              :: AlkA,   AlkC
    REAL(fp)              :: Kt1,    Kt2
    REAL(fp)              :: PSO4E,  PSO4F,   Kt1N,    Kt2N
    REAL(fp)              :: XX, Kt1L, Kt2L
    REAL(fp)              :: HPLUS,  SO4nss, TNH3,   TNO3,  GNO3, ANIT
    REAL(fp)              :: LSTOT,  ALKdst, ALKss,  ALKds, NH3, CL, TNA
    REAL(fp)              :: SSCvv,  aSO4,   SO2_sr, SR,    TANIT
    REAL(fp)              :: TFA,  TAA,   TDCA    ! (jmm, 12/03/2018)
    REAL(fp)              :: SO2_gas,   PH2SO4d_tot
    REAL(fp)              :: H2SO4_cd,  H2SO4_gas

    ! (qjc, 04/10/16)
    REAL(fp)              :: L5,L5S,SRo3,SRhobr
    REAL(fp)              :: L5_1,L5S_1,L3_1,L3S_1,KaqO3_1
    REAL(fp)              :: HSO3aq, SO3aq
    REAL(fp)              :: SO2_AfterSS0, rSIV, fupdateHOBr_0
    REAL(fp)              :: HCO3, HCHOBr, KO3, KHOBr, f_srhobr, HOBr0
    REAL(fp)              :: TMP

    REAL(fp)              :: KaqO2, L4, L4S, MnII, FeIII
    REAL(fp)              :: DUST,  Mn_ant,  Mn_nat
    REAL(fp)              :: Mn_tot, Mn_d,    Fe_d
    REAL(fp)              :: Fe_ant, Fe_nat,  Fe_tot
    REAL(fp)              :: Fe_d_ant, Fe_d_nat

    REAL(fp)              :: L6,L6S,SRhocl,L6_1,L6S_1      !XW
    REAL(fp)              :: fupdateHOCl_0  !XW
    REAL(fp)              :: HCHOCl, KHOCl, f_srhocl, HOCl0 !XW

    REAL(fp)              :: KaqHCHO, KaqHMS, KaqHMS2, HMSc ! JMM, MSL

    ! Pointers
    REAL(fp), POINTER     :: Spc(:)
    REAL(fp), POINTER     :: SSAlk(:)

    CHARACTER(LEN=255)    :: ErrMsg, ThisLoc

#ifdef LUO_WETDEP
    ! For Luo et al wetdep scheme
    LOGICAL               :: Is_QQ3D
#endif

    !=================================================================
    ! SET_SO2 begins here!
    !=================================================================
    IF ( id_H2O2 < 0 .or. id_SO2 < 0  ) RETURN

    ! Assume success
    RC      = GC_SUCCESS
    ErrMsg  = ''
    ThisLoc = ' -> at SET_SO2 (in module GeosCore/sulfate_mod.F90)'

    ! Initialize variables
    Spc                         => State_Chm%Species(I,J,L,:)
    SSAlk                       => State_Chm%SSAlk(I,J,L,:)
    State_Chm%isCloud(I,J,L)    = 0.0_fp
    State_Chm%pHCloud(I,J,L)    = 0.0_fp
    State_Chm%QLxpHCloud(I,J,L) = 0.0_fp
    State_Chm%HSO3_aq(I,J,L)    = 1.0e-32_fp
    State_Chm%SO3_aq(I,J,L)     = 1.0e-32_fp
    DTCHEM                      = GET_TS_CHEM()  ! Timestep [s]
    IS_FULLCHEM                 = Input_Opt%ITS_A_FULLCHEM_SIM
    IS_OFFLINE                  = ( .not. IS_FULLCHEM )
    Ld                          = 0.0_fp
    LSTOT                       = 0.0_fp
    RHO                         = State_Met%AIRDEN(I,J,L)
    CVFAC                       = 1.E3_fp * AIRMW / ( RHO * AVO ) !mcl/cm3->v/v
    SO20                        = Spc(id_SO2)  * CVFAC
    SO2_AfterSS                 = Spc(id_SO2)  * CVFAC
    H2O20                       = Spc(id_H2O2) * CVFAC
    KaqH2O2                     = 0.0_fp
    KaqO3                       = 0.0_fp
    KaqO3_1                     = 0.0_fp
    KaqO2                       = 0.0_fp
    K_CLD                       = 0.0_fp
    HPLUS                       = 0.0_fp

    ! Factor to convert AIRDEN from [kg air/m3] to [molec air/cm3]
    F                           = 1000.e+0_fp / AIRMW * AVO * 1.e-6_fp

    ! Meteorological data
    PATM = State_Met%PMID_DRY( I, J, L ) / ( ATM * 1.e-2_fp ) ! Press, dry [atm]
    TK   = State_Met%T(I,J,L)                                 ! Temperature [K]
    FC   = State_Met%CLDF(I,J,L)                              ! Cloud frac [1]

    ! Get liquid water content [m3 H2O/m3 air] within cloud from met flds
    ! Units: [kg H2O/kg air] * [kg air/m3 air] * [m3 H2O/1e3 kg H2O]
#ifdef LUO_WETDEP
    ! Luo et al wetdep scheme
    IF ( Is_QQ3D ) THEN
       LWC = State_Met%QL(I,J,L) * State_Met%AIRDEN(I,J,L) * 1e-3_fp + &
            MAX( 0.0_fp, State_Chm%QQ3D(I,J,L) * DTCHEM )
    ELSE
       LWC = State_Met%QL(I,J,L) * State_Met%AIRDEN(I,J,L) * 1e-3_fp
    ENDIF
#else
    ! Default scheme
    LWC = State_Met%QL(I,J,L) * State_Met%AIRDEN(I,J,L) * 1e-3_fp
#endif

    ! QL can sometimes be negative, so force LWC to be positive
    LWC = MAX( 0.0_fp, LWC )

    ! LWC is a grid-box averaged quantity. To improve the representation
    ! of sulfate chemistry, we divide LWC by the cloud fraction and
    ! compute sulfate chemistry based on the LWC within the cloud.  We
    ! get the appropriate grid-box averaged mass of SO2 and sulfate by
    ! multiplying these quantities by FC AFTER computing the aqueous
    ! sulfur chemistry within the cloud. (lzh, jaf, bmy, 5/27/11)
    LWC = SafeDiv( LWC, FC, 0.0_fp )


    ! If (1) there is cloud, (2) there is SO2 present, (3) T > -15 C, and
    ! (4) liquid water content (LWC) is present (but not small enough to
    ! make divisions blow up), then compute sulfate production in cloud.
    IF ( ( FC          > 1.0e-4_fp )  .and.                                  &
         ( SO2_AfterSS > MINDAT    )  .and.                                  &
#ifdef LUO_WETDEP
         ( TK          > 237.0_fp  )  .and.                                  &
#else
         ( TK          > 258.0_fp  )  .and.                                  &
#endif
         ( LWC         > 0.0_fp    ) ) THEN

       !===========================================================
       ! NOTE...Sulfate production from aquatic reactions of SO2
       ! with H2O2 & O3 is computed here and followings are
       ! approximations or method used for analytical (integral)
       ! solution of these computations.
       !
       ! 1) with H2O2(aq)
       !      [HSO3-] + [H+] + [H2O2(aq)] => [SO4=]     (rxn)
       !      d[SO4=]/dt = k[H+][HSO3-][H2O2(aq)] (M/s) (rate)
       !
       ! we can rewrite k[H+][HSO3-] as K1 pSO2 hSO2,
       ! where pSO2 is equilibrium vapor pressure of SO2(g)
       ! in atm, and hSO2 is henry's law constant for SO2
       !
       ! Therefore, rate can be written as
       !
       !       k * K1 * pSO2 * hSO2 * pH2O2 * hH2O2,
       !
       ! where pH2O2 is equilibrium vapor pressure of H2O2(g),
       ! and hH2O2 is henry's law constant for H2O2. Detailed
       ! values are given in AQSET_SO2 routine.
       !
       ! Let us define a fraction of gas phase of A species
       ! in equilibrium with aqueous phase as
       !
       !        xA  = 1/(1+f),
       !
       ! where  f   = hA * R * T * LWC,
       !        hA  = Henry's constant,
       !        R   = gas constant,
       !        T   = temperature in kelvin,
       !        LWC = liquid water content [m3/m3]
       !
       ! As a result, the rate would become:
       !
       !    d[SO4=]
       !    ------- = k K1 hSO2 hH2O2 xSO2 xH2O2 P P [SO2][H2O2]
       !      dt
       !      ^       ^                            ^   ^    ^
       !      |       |____________________________|   |    |
       !
       !   mole/l/s               mole/l/s            v/v  v/v
       !
       !
       ! And we multiply rate by (LWC * R * T / P) in order to
       ! convert unit from mole/l/s to v/v/s
       !
       ! Finally we come to
       !
       !    d[SO4=]
       !    ------- = KaqH2O2 [SO2][H2O2],
       !      dt
       !
       ! where
       !
       !   KaqH2O2 = k K1 hSO2 hH2O2 xSO2 xH2O2 P LWC R T,
       !
       ! this new rate corresponds to a typical second order
       ! reaction of which analytical (integral) solution is
       !
       !   X  = A0 B0 ( exp[(A0-B0) Ka t] - 1 )
       !      / ( A0 exp[(A0-B0) Ka t] - B0 )
       !
       ! inserting variables into solution then we get
       ! [SO4=] =  [SO2][H2O2](exp[([SO2]-[H2O2]) KaqH2O2 t] - 1 )
       !        / ( [SO2] exp[([SO2]-[H2O2]) KaqH2O2 t] - [H2O2] )
       !
       ! Note...Exactly same method can be applied to O3 reaction
       ! in aqueous phase with different rate constants.
       !===========================================================

       ! Get concentrations for cloud pH calculation (bec, 12/23/11)

       ! <<>><<>><<>><<>>
       ! HAVE TO DO SOME UNIT CONVERSION HERE. THIS ROUTINE IS CALLED
       ! WITHIN FLEXCHEM_MOD WHERE SPECIES ARE IN MOLEC/CM3
       ! <<>><<>><<>><<>>

       ! Get sulfate concentration and convert from [v/v] to
       ! [moles/liter]
       ! Use a cloud scavenging ratio of 0.7

       SO4nss = 1.e+3 * ( Spc(id_SO4) * 0.7e+0_fp + Spc(id_SO4s) )           &
              / ( LWC * AVO ) ! mcl/cm3 -> mol/L

       ! Get HMS cloud concentration and convert from [v/v] to
       ! [moles/liter] (jmm, 06/13/2018)
       ! Use a cloud scavenging ratio of 0.7
       ! assume nonvolatile like sulfate for realistic cloud pH
       HMSc = 0.0_fp
       IF ( IS_FULLCHEM .and. id_HMS > 0 ) THEN
          HMSc = Spc(id_HMS) * State_Met%AIRDEN(I,J,L)                       &
               * 0.7_fp * CVFAC / ( AIRMW * LWC )
       ENDIF

       ! Get total ammonia (NH3 + NH4+) concentration [v/v]
       ! Use a cloud scavenging ratio of 0.7 for NH4+
       TNH3 = ( ( Spc(id_NH4) * 0.7e+0_fp ) + Spc(id_NH3) ) * CVFAC

       ! Get total chloride (SALACL + HCL) concentration [v/v]
       ! Use a cloud scavenging ratio of 0.7
       CL = ( Spc(id_SALACL) * 0.7e+0_fp ) + Spc(id_SALCCL)
       CL = ( CL + Spc(id_HCL) ) * CVFAC

       ! Get total formic acid concentration [v/v]
       ! jmm (12/3/18)
       ! no cloud scavenging because gases?
       TFA = Spc(id_HCOOH) * CVFAC

       ! Get total acetic acid concentration [v/v]
       ! jmm (12/3/18)
       ! no cloud scavenging b/c gases?
       TAA = Spc(id_ACTA) * CVFAC

       ! Get total sea salt NVC concentration expressed as NA+ equivalents
       ! and convert from [MND] to [moles/liter]
       ! NVC is calculated to balance initial Cl- + alkalinity in
       ! seas salt. Note that we should not consider SO4ss here.
       ! Use a cloud scavenging ratio of 0.7 for fine aerosols
       TNA      = 1.e3_fp*( Spc(id_SALA)*0.7e+0_fp + Spc(id_SALC) ) * &
            ( 31.6e+0_fp * 0.359e+0_fp / 23.e+0_fp ) / &
            ( LWC * AVO ) ! mcl/cm3 -> mol/L

       ! Get total dust cation concentration [mol/L]
       ! Use a cloud scavenging ratio of 1 for dust
       ! to be consistent for how it was calculated for
       ! metal catalyzed SO2 oxidation
       ! Use asumption of dust being 3% soluble Ca2+ and
       ! 0.6% soluble Mg2+ by mass (Fairlie et al., 2010)
       !
       ! Dust treated at non-volatile cation and charge applied in
       ! pH calculation
       !
       ! Move dust calculation from SO2 Metal catalzyed oxidation
       ! up here becasue needed for cloud pH
       ! jmm (12/3/18)
       !
       ! Get dust concentrations [MND -> ng/m3]

       DUST = ( Spc(id_DST1)*0.7_fp + Spc(id_DST2) +       &
            Spc(id_DST3) + Spc(id_DST4) ) * 1.e+15_fp * &
            State_Chm%SpcData(id_DST1)%Info%MW_g / AVO

       ! Conversion from dust mass to Ca2+ and Mg2+ mol:
       !     0.071*(1/40.08)+0.011*(1/24.31) = 2.22e-3
       !     (Engelbrecht et al., 2016)
       !     1e-12_fp from m3->L & ng->g
       TDCA     = DUST * 2.22e-15_fp / LWC

       ! Get total nitrate (HNO3 + NIT) concentrations [v/v]
       ! Use a cloud scavenging ratio of 0.7 for NIT
       TNO3 = ( Spc(id_HNO3) +             &
              ( Spc(id_NIT)  * 0.7e+0_fp ) + &
              Spc(id_NITs) ) * CVFAC
       GNO3 = Spc(id_HNO3)  * CVFAC ! For Fahey & Pandis decision algorithm

       ! Calculate cloud pH
       CALL GET_HPLUS( SO4nss, HMSc, TNH3, TNO3,  SO2_AfterSS,   CL, TNA, TDCA, &
                       TFA,    TAA,  TK,   PATM,  LWC, HPLUS_45, HPLUS  )

       ! Store the cloud pH quantities
       State_Chm%isCloud(I,J,L)    =  1.0_fp
       State_Chm%pHCloud(I,J,L)    = -1.0_fp * log10(HPLUS)
       State_Chm%QLxpHCloud(I,J,L) = State_Chm%pHCloud(I,J,L)             &
            * State_Met%QL(I,J,L)


       FeIII = 0.0_fp
       MnII  = 0.0_fp
       IF ( Input_Opt%LMETALCATSO2 ) THEN

          !--------------------------------------------------------
          ! Metal catalyzed oxidation of SO2 pathway
          !--------------------------------------------------------

          ! Get dust concentrations [v/v -> ng/m3]
#ifdef TOMAS
          ! TOMAS uses its own dust tracers and does not
          ! carry DST1-4.  Set DUST to zero here. (mps, 2/2/18)
          DUST = 0e+0_fp
#endif
          ! Calculate Fe and Mn natural [ng m-3]
          ! Assume that Fe is 3.5% of total dust mass based on
          ! Taylor and McLennan [1985]
          Fe_nat = DUST * 35e-3_fp
          ! and Mn is 50 times less than Fe based on Desbouefs et al.[2005]
          Mn_nat = Fe_nat / 50e+0_fp

          ! Anthropogenic Fe concentrations [mcl/cm3 -> ng/m3]
          IF ( id_pFe > 0 ) THEN
                Fe_ant = Spc(id_pFe) * CVFAC * &
                         1.e+12_fp * State_Met%AD(I,J,L) &
                         / ( AIRMW / State_Chm%SpcData(id_pFe)%Info%MW_g ) &
                         / State_Met%AIRVOL(I,J,L)
!             Fe_ant = Spc(id_pFe) * 1.e+15_fp * &
!                  State_Chm%SpcData(id_DST1)%Info%MW_g / AVO
          ELSE
             Fe_ant = 0e+0_fp
          ENDIF

          ! Calculate Mn anthropogenic [ng m-3]
          ! assume anthropogenic Mn is 1/30 times anthropogenic Fe
          Mn_ant = Fe_ant / 10e+0_fp

          ! Calculate total Mn and Fe [ng m-3]
          Mn_tot = Mn_ant + Mn_nat
          Fe_tot = Fe_ant + Fe_nat

          ! Convert Mn and Fe [ng m-3] to [mole l-1]

          ! Assume that 50% of Mn is dissolved [Spokes et al., 1994]
          ! Hardcoded MW for Mn
          IF ( LWC > 0e+0_fp ) THEN
             ! Units: ng/m3 * (g/ng) / (g/mol) / (m3 H2O / m3 air) * (m3/L)
             Mn_d = Mn_tot * 1e-9_fp / 54.94e+0_fp / LWC * 1e-3_fp
             Mn_d = Mn_d * 0.5e+0_fp
          ELSE
             Mn_d = 0e+0_fp
          ENDIF

          ! Solubility of Fe is 10% for anthropogenic, and 1% for dust
          IF ( LWC > 0e+0_fp ) THEN
             Fe_d_ant = Fe_ant * 1e-9_fp / &
                  State_Chm%SpcData(id_pFe)%Info%MW_g / &
                  LWC * 1e-3_fp
             Fe_d_nat = Fe_nat * 1e-9_fp / &
                  State_Chm%SpcData(id_pFe)%Info%MW_g / &
                  LWC * 1e-3_fp
             Fe_d     = Fe_d_ant * 0.1e+0_fp + &
                  Fe_d_nat * 0.01e+0_fp
          ELSE
             Fe_d     = 0e+0_fp
          ENDIF

          ! Impose a dependence of Fe speciation on sunlight
          IF ( State_Met%SUNCOS(I,J) > 0e+0_fp ) THEN
             ! Assume 10% of dissolved Fe is in Fe(III)
             !oxidation state during the daytime
             FeIII = Fe_d * 0.1e+0_fp
          ELSE
             ! Assume 90% of dissolved Fe is in Fe(III)
             ! oxidation state during the nighttime
             FeIII = Fe_d * 0.9e+0_fp
          ENDIF

          ! Assume that dissolved Mn is in Mn(II) oxidation state all of
          ! the time
          MnII = Mn_d
       ENDIF

       ! Compute aqueous rxn rates for SO2
       CALL AQCHEM_SO2( I       = I,                                         &
                        J       = J,                                         &
                        L       = L,                                         &
                        LWC     = LWC,                                       &
                        T       = TK,                                        &
                        P       = PATM,                                      &
                        SO2     = SO2_AfterSS,                               &
                        H2O2    = Spc(id_H2O2) * CVFAC,                      &
                        O3      = Spc(id_O3)   * CVFAC,                      &
                        HCHO    = Spc(id_CH2O) * CVFAC,                      &
                        Hplus   = Hplus,                                     &
                        MnII    = MnII,                                      &
                        FeIII   = FeIII,                                     &
                        KaqH2O2 = KaqH2O2,                                   &
                        KaqO3   = KaqO3,                                     &
                        KaqO3_1 = KaqO3_1,                                   &
                        KaqO2   = KaqO2,                                     &
                        HSO3aq  = HSO3aq,                                    &
                        SO3aq   = SO3aq,                                     &
                        KaqHCHO = KaqHCHO,                                   &
                        KaqHMS  = KaqHMS,                                    &
                        KaqHMS2 = KaqHMS2                                   )

       ! Compute rxn rate in cloudy part of grid box [1/s]
       K_CLD(1) = KaqH2O2*FC*CVFAC ! v/v/s --> cm3/mcl/s
       K_CLD(2) = KaqO3*FC*CVFAC ! v/v/s --> cm3/mcl/s
       K_CLD(3) = KaqO2*FC ! 1/s
       ! vvvvvv Hold off using CloudHet2R until after initial S-chem benchmark
       !        -- MSL
       !K_CLD(1) = CloudHet2R( Spc(id_SO2), Spc(id_H2O2), FC, KaqH2O2 * CVFAC )
       !K_CLD(2) = CloudHet2R( Spc(id_SO2), Spc(id_O3),   FC, KaqO3   * CVFAC )
       !K_CLD(3) computed below

       ! HMS reaction rates (skip if HMS isn't defined)
       IF ( IS_FULLCHEM .and. id_HMS > 0 ) THEN
          K_CLD(4) = CloudHet2R( Spc(id_HMS), Spc(id_CH2O), FC, KaqHCHO*CVFAC )
          K_CLD(5) = CloudHet1R( FC, KaqHMS ) ! KaqHMS is pseudo-1st order
          K_CLD(6) = CloudHet2R( Spc(id_HMS), Spc(id_OH), FC, &
               KaqHMS2*State_Met%AIRDEN(I,J,L)*State_Met%AIRDEN(I,J,L)*CVFAC )
          ! In the above, KaqHMS2 is converted from [m^6 kg^-2 s^-1] to [v/v/s]
       ENDIF

#ifdef TOMAS
       !%%%%%%%%%%%%%%%%% BUG FIX FOR TOMAS %%%%%%%%%%%%%%%%%%%%%%%
       ! NOTE: TOMAS uses its own dust tracers and does not
       ! carry ALKdst.  Set ALKdst to zero here. (bmy, 1/28/14)
       ALKdst = 0e+0_fp
#else

       ! For other simulations, Sum up the contributions from
       ! DST1 thru DST4 tracers into ALKdst. (bmy, 1/28/14)
       ! mcl/cm3 -> ug/m3
       ALKdst = ( Spc(id_DST1) + Spc(id_DST2) +            &
            Spc(id_DST3) + Spc(id_DST4) ) * CVFAC *  &
            1.e+9_fp * State_Met%AD(I,J,L)                       &
            / ( AIRMW / State_Chm%SpcData(id_DST1)%Info%MW_g ) &
            / State_Met%AIRVOL(I,J,L)
#endif

       ! mcl/cm3 -> ug/m3
       ALKss  = ( Spc(id_SALA  ) + Spc(id_SALC) ) * CVFAC * &
            1.e+9_fp * State_Met%AD(I,J,L)                       &
            / ( AIRMW / State_Chm%SpcData(id_SALA)%Info%MW_g ) &
            / State_Met%AIRVOL(I,J,L)

       ALKds = ALKdst + ALKss

       ! Get NH3 concentrations (v/v)
       NH3 = Spc(id_NH3)*CVFAC

       ! Initialize
       State_Chm%SIZE_RES = .false.

       ! Fahey and Seinfeld decision algorithm
       IF ( H2O20 > SO2_afterss + 1e-9_fp ) THEN
          State_Chm%SIZE_RES = .false.
       ELSEIF( LWC < 0.1e-6_fp ) THEN !10^-6 coversion from g/m3 --> m3/m3
          State_Chm%SIZE_RES = .true.
       ELSEIF( gno3 > NH3 ) THEN
          IF ( So2_afterss >= 5.e-9_fp          .and. &
               H2O20  >= SO20   )                &
               State_Chm%SIZE_RES = .false.
          IF ( LWC    >= 0.3e-6_fp         .and. &
               So2_afterss >= 3.e-9_fp          .and. &
               H2O20  >= So2_afterss )                &
               State_Chm%SIZE_RES = .false.
          IF ( ALKds  >= 5.e+0_fp          .and. &
               LWC    >= 0.5e-6_fp         .and. &
               H2O20  >= So2_afterss )                &
               State_Chm%SIZE_RES = .false.
          IF ( LWC    >= 0.1e-6_fp         .and. &
               gno3   <= (NH3 + 2.e-9_fp) )      &
               State_Chm%SIZE_RES = .false.
       ELSEIF( LWC    >= 0.5e-6_fp ) THEN
          IF ( H2O20  >= (0.9e+0_fp * So2_afterss) )  &
               State_Chm%SIZE_RES = .false.
          IF ( NH3    <= 1.e-9_fp          .and. &
               ALKds  >= 5.e+0_fp          .and. &
               So2_afterss <= 10.e-9_fp )             &
               State_Chm%SIZE_RES = .false.
       ELSEIF( LWC    >= 0.3e-6_fp ) THEN
          IF ( NH3    >= (gno3 + 5.e-9_fp) .and. &
               So2_afterss <= 10.e-9_fp )             &
               State_Chm%SIZE_RES = .false.
          IF ( gno3   <= 1.e-9_fp          .and. &
               NH3    >= (gno3 + 2.e-9_fp) )     &
               State_Chm%SIZE_RES = .false.
          IF ( gno3   <= 7.e-9_fp          .and. &
               NH3    >= (gno3 + 3.e-9_fp) )     &
               State_Chm%SIZE_RES = .false.
          IF ( ALKds  >= 3.e+0_fp          .and. &
               NH3 <= 10e-9_fp             .and. &
               So2_afterss <= 5e-9_fp )               &
               State_Chm%SIZE_RES = .false.
          IF ( ALKds  >= 5.e+0_fp          .and. &
               NH3    <= 10.e-9_fp         .and. &
               So2_afterss <= 5.e-9_fp )              &
               State_Chm%SIZE_RES = .false.
          IF ( So2_afterss >= 1.5e-9_fp         .and. &
               H2O20  >= So2_afterss )                &
               State_Chm%SIZE_RES = .false.
          IF ( NH3    <= 12.e-9_fp         .and. &
               ALKds  >=10.e+0_fp )              &
               State_Chm%SIZE_RES = .false.
          IF ( NH3    <= 1.e-9_fp          .and. &
               ALKds  >= 4.e+0_fp          .and. &
               So2_afterss <= 10.e-9_fp )             &
               State_Chm%SIZE_RES = .false.
          IF ( NH3    <= 5.e-9_fp          .and. &
               ALKds  >= 6.e+0_fp          .and. &
               So2_afterss <= 10.e-9_fp )             &
               State_Chm%SIZE_RES = .false.
          IF ( NH3    <= 7.e-9_fp          .and. &
               ALKds   >-8.e+0_fp          .and. &
               So2_afterss <= 10.e-9_fp )             &
               State_Chm%SIZE_RES = .false.
       ELSEIF( LWC    >= 0.1e-6_fp ) THEN
          IF ( NH3    <= 1.e-9_fp          .and. &
               ALKds  >= 5.e+0_fp   )            &
               State_Chm%SIZE_RES = .false.
          IF ( NH3    <= 5.e-9_fp          .and. &
               ALKds  >= 10.e+0_fp  )            &
               State_Chm%SIZE_RES = .false.
          IF ( gno3   <= 1.e-9_fp          .and. &
               NH3    >= (gno3 + 2.e-9_fp) .and. &
               So2_afterss <= 7.e-9_fp )              &
               State_Chm%SIZE_RES = .false.
          IF ( gno3   <= 1.e-9_fp          .and. &
               NH3    >= (gno3 + 2.e-9_fp) .and. &
               ALKds  >= 2.e+0_fp )              &
               State_Chm%SIZE_RES = .false.
          IF ( gno3   <= 3.e-9_fp          .and. &
               NH3    >= (gno3 + 4.e-9_fp) )     &
               State_Chm%SIZE_RES = .false.
          IF ( gno3   <= 7.e-9_fp          .and. &
               NH3    >= (gno3 + 3.e-9_fp) .and. &
               So2_afterss <= 5.e-9_fp )              &
               State_Chm%SIZE_RES = .false.
          IF ( gno3   <= 7.e-9_fp          .and. &
               NH3    >= (gno3 + 3.e-9_fp) .and. &
               ALKds  >= 4.e+0_fp          .and. &
               So2_afterss <= 9.e-9_fp  )             &
               State_Chm%SIZE_RES = .false.
          IF ( ALKds  >= 3.e+0_fp          .and. &
               NH3    <= 3.e-9_fp          .and. &
               So2_afterss <= 4.e-9_fp )              &
               State_Chm%SIZE_RES = .false.
          IF ( ALKds  >= 5.e+0_fp          .and. &
               So2_afterss <= 5.e-9_fp          .and. &
               NH3    <= 7.e-9_fp )              &
               State_Chm%SIZE_RES = .false.
          IF ( NH3    >= (gno3 + 2.e-9_fp) .and. &
               So2_afterss <= 5.e-9_fp )              &
               State_Chm%SIZE_RES = .false.
          IF ( NH3    >= (gno3 + 4.e-9_fp) .and. &
               So2_afterss <= 10.e-9_fp )             &
               State_Chm%SIZE_RES = .false.
          IF ( ALKds  >= 2.e+0_fp          .and. &
               NH3    <= 10.e-9_fp         .and. &
               H2O20  >= So2_afterss )                &
               State_Chm%SIZE_RES = .false.
          IF ( NH3    <= 1.e-9_fp          .and. &
               So2_afterss >= 3.e-9_fp          .and. &
               H2O20  >= So2_afterss )                &
               State_Chm%SIZE_RES = .false.
       ELSE
          State_Chm%SIZE_RES = .true.
       ENDIF

       
       State_Chm%HSO3_AQ(I,J,L) = HSO3aq
       State_Chm%SO3_AQ(I,J,L)  = SO3aq

    ENDIF
!>>    !=================================================================
!>>    ! HISTORY (aka netCDF diagnostics)
!>>    !=================================================================
!>>
!>>    ! P(SO4) from gas-phase oxidation [kg S/s]
!>>    IF ( State_Diag%Archive_ProdSO4fromGasPhase ) THEN
!>>       State_Diag%ProdSO4fromGasPhase(I,J,L) = &
!>>            ( L1  * State_Met%AD(I,J,L) / TCVV_S ) / DTCHEM
!>>    ENDIF
!>>
!>>    ! P(SO4) from aqueous-phase oxidation with H2O2 [kg S/s]
!>>    IF ( State_Diag%Archive_ProdSO4fromH2O2inCloud ) THEN
!>>       State_Diag%ProdSO4fromH2O2inCloud(I,J,L) = &
!>>            ( L2S * State_Met%AD(I,J,L) / TCVV_S ) / DTCHEM
!>>    ENDIF
!>>
!>>    ! P(SO4) from aqueous-phase oxidation with O3 [kg S/s]
!>>    IF ( State_Diag%Archive_ProdSO4fromO3InCloud ) THEN
!>>       State_Diag%ProdSO4fromO3InCloud(I,J,L) = &
!>>            ( ( L3S + SRo3 ) * State_Met%AD(I,J,L) / TCVV_S ) / DTCHEM
!>>    ENDIF
!>>
!>>    ! P(SO4) from aqueous-phase oxidation with HOBr [kg S/s]
!>>    IF ( State_Diag%Archive_ProdSO4fromHOBrInCloud ) THEN
!>>       State_Diag%ProdSO4fromHOBrInCloud(I,J,L) = &
!>>            ( ( L5S + SRhobr ) * State_Met%AD(I,J,L) / TCVV_S ) / DTCHEM
!>>    ENDIF
!>>
!>>    ! P(SO4) from aqueous-phase oxidation with O2 metal-catalyzed
!>>    ! [kg S/s]
!>>    IF ( State_Diag%Archive_ProdSO4fromO2InCloudMetal ) THEN
!>>       State_Diag%ProdSO4fromO2InCloudMetal(I,J,L) = &
!>>            ( L4S * State_Met%AD(I,J,L) / TCVV_S ) / DTCHEM
!>>    ENDIF
!>>
!>>    ! P(SO4) from O3 in sea salt aerosol [kg S/s]
!>>    IF ( State_Diag%Archive_ProdSO4fromO3inSeaSalt ) THEN
!>>       State_Diag%ProdSO4fromO3inSeaSalt(I,J,L) = &
!>>            ( ( PSO4E + PSO4F ) * State_Met%AD(I,J,L) / TCVV_S ) / DTCHEM
!>>    ENDIF
!>>
!>>    ! P(SO4) by SRo3 [kg S/s]
!>>    IF ( State_Diag%Archive_ProdSO4fromSRO3 ) THEN
!>>       State_Diag%ProdSO4fromSRO3(I,J,L) = &
!>>            ( SRo3 * State_Met%AD(I,J,L) / TCVV_S ) / DTCHEM
!>>    ENDIF
!>>
!>>    ! P(SO4) by SRhobr [kg S/s]
!>>    IF ( State_Diag%Archive_ProdSO4fromSRHOBr ) THEN
!>>       State_Diag%ProdSO4fromSRHOBr(I,J,L) = &
!>>            ( SRhobr * State_Met%AD(I,J,L) / TCVV_S ) / DTCHEM
!>>    ENDIF
!>>
!>>    ! P(SO4) by o3s [kg S/s]
!>>    IF ( State_Diag%Archive_ProdSO4fromO3s ) THEN
!>>       State_Diag%ProdSO4fromO3s(I,J,L) = &
!>>            ( L3S_1 * State_Met%AD(I,J,L) / TCVV_S ) / DTCHEM
!>>    ENDIF
!>>

    ! Free pointers
    Spc     => NULL()
    SSAlk   => NULL()

  END SUBROUTINE SET_SO2
!EOC
!------------------------------------------------------------------------------
!                  GEOS-Chem Global Chemical Transport Model                  !
!------------------------------------------------------------------------------
!BOP
!
! !IROUTINE: get_hplus
!
! !DESCRIPTION: Subroutine GET\_HPLUS computes H+ concentrations in cloud
!  liquid water for pH dependent cloud chemistry. (bec, 4/11/11)
!\\
!\\
! !INTERFACE:
!
    SUBROUTINE GET_HPLUS( SO4nss, HMSc, TNH3, TNO3, SO2, CL, TNA, TDCA, TFA, &
                          TAA,  T, PRES, LWC,  iHPLUS, HPLUS )
!
! !USES:
!
    USE ERROR_MOD,       ONLY : IT_IS_NAN, GEOS_CHEM_STOP
!
! !INPUT PARAMETERS:
!
    REAL(fp),  INTENT(IN)    :: SO4nss ! Total nss sulfate mixing ratio [M]
    REAL(fp),  INTENT(IN)    :: HMSc ! Total HMS mixing ratio [M]
    REAL(fp),  INTENT(IN)    :: TNO3   ! Total nitrate (gas+particulate) mixing
                                       ! ratio [v/v]
    REAL(fp),  INTENT(IN)    :: TNH3   ! NH3 mixing ratio [v/v]
    REAL(fp),  INTENT(IN)    :: SO2    ! SO2 mixing ratio [v/v]
    REAL(fp),  INTENT(IN)    :: CL     ! Total chloride (gas+particulate) mixing
    REAL(fp),  INTENT(IN)    :: TNA    ! Sodium (particulate) [v/v]
    REAL(fp),  INTENT(IN)    :: TDCA   ! Total Ca2+ and Mg2+ mixing ratio [M] ! jmm 12/3/18
    REAL(fp),  INTENT(IN)    :: TAA    ! Acetic acid mixing ratio [v/v] ! jmm 12/3/18
    REAL(fp),  INTENT(IN)    :: TFA    ! Formic acid mixing ratio [v/v] ! jmm 12/3/18
    REAL(fp),  INTENT(IN)    :: T      ! Temperature [K]
    REAL(fp),  INTENT(IN)    :: PRES   ! Dry air partial ressure [atm]
    REAL(fp),  INTENT(IN)    :: LWC    ! Cloud liquid water content [m3/m3]
    REAL(fp),  INTENT(IN)    :: iHPLUS ! Initial [H+] [M]
!
! !OUTPUT PARAMETERS:
!
    REAL(fp),  INTENT(OUT)   :: HPLUS  ! Calculated [H+] [M]
! !REMARKS:
!  Calculation:
!  ============================================================================
!  Solve the following electroneutrality equation:
!  [H+] = 2[SO4--] + [Cl-] + [OH-] + [HCO3-] + 2[CO3--] + [HSO3-] + 2[SO3--] +!
!          [NO3-] + [HCOO-] + [CH3COO-] - [Na] - 2[Ca] - [NH4]
!  Uses Newton's method to solve the equation:
!     x_1 = x_0 -f(x_0)/f'(x_0)
!     iterate until converge
!
!  Let concentrations of [HCO3], [CO3], [HSO3], [SO3], [NO3] and [NH4] evolve
!  according to Henry's law equilibrium.
!
!  To add new species:
!    - Add species not affected by HPLUS to the "D' term
!    - Add species that disassociate once using the kHNO3 and dkHNO3
!    functions
!      as a template
!    - Add species that disassociate twice using the kSO21 and dkSO21
!    functions
!      as a template for the single charged ion and kSO22 and dkSO22
!      functions for
!      the double charged ion

!  Assume [S(VI)] = [SO4]nss (this applies for pH > 3)
!
! !REVISION HISTORY:
!  See https://github.com/geoschem/geos-chem for complete history
!EOP
!------------------------------------------------------------------------------
!BOC
!
! !DEFINED PARAMETERS:
!
    ! Water dissociation constants
    REAL(fp),  PARAMETER   :: Kw   = 1.0e-14_fp
    REAL(fp),  PARAMETER   :: DhrKw = -6710.e+0_fp
    REAL(fp),  PARAMETER   :: MINVAL = 0.01
!
! !LOCAL VARIABLES:
!
    REAL(fp)               :: D, Kw_T, ipH, newpH, nHPLUS
    REAL(fp)               :: fHCO3, fCO3
    REAL(fp)               :: fHSO3, fSO3
    REAL(fp)               :: fHNO3, fNH4, fHCl
    REAL(fp)               :: dHCO3, dCO3
    REAL(fp)               :: dHSO3, dSO3
    REAL(fp)               :: dHNO3, dNH4, dHCl
    REAL(fp)               :: fAA, fFA, dAA, dFA
    REAL(fp)               :: f, df, nnHPLUS, fCa, dCa
    INTEGER                :: count

    !=================================================================
    ! GET_HPLUS begins here!
    !=================================================================

    ! Initial pH guess
    ipH = -log10(iHPLUS)

    ! Non-volatile aerosol concentration [M]
    ! For now sulfate is the only non-volatile species
    D = (2.e+0_fp*SO4nss) - TNA - (2.e+0_fp*TDCA) + (1.e+0_fp * HMSc)

    ! Temperature dependent water equilibrium constant
    Kw_T = Kw*exp(DhrKw*((1.e+0_fp/T)-(1.e+0_fp/298.e+0_fp)))

    ! Initialize
    newpH   = 0.0
    COUNT = 0

    DO WHILE ( ABS(ipH-newpH) .gt. MINVAL )

       COUNT = COUNT+1

       IF ( COUNT .EQ. 1 ) THEN
          ipH = ipH
       ELSE
          ipH = newpH
       ENDIF

       nHPLUS = 10.e+0_fp**(-ipH)

       ! Get f(x) terms
       fHCO3  = kCO21 ( PRES, T, LWC, nHPLUS )

       fCO3 = kCO22 ( PRES, T, LWC, nHPLUS )

       fHSO3  = kSO21 ( PRES, T, LWC, nHPLUS, SO2 )

       fSO3 = kSO22 ( PRES, T, LWC, nHPLUS, SO2 )

       fHNO3 = kHNO3 ( PRES, T, LWC, nHPLUS, TNO3 )

       fNH4  = kNH3  ( PRES, T, LWC, nHPLUS, TNH3, Kw_T )

       ! include HCl in cloud pH calculations, xnw 10/17/17
       fHCl  = kHCl  ( PRES, T, LWC, nHPLUS, CL  )

       fFA   = kFA   ( PRES, T, LWC, nHPLUS, TFA ) ! jmm 12/3/18

       fAA   = kAA   ( PRES, T, LWC, nHPLUS, TAA ) ! jmm 12/3/18

       ! Get f'(x) terms
       dHCO3  = dkCO21 ( PRES, T, LWC, nHPLUS )

       dCO3 = dkCO22 ( PRES, T, LWC, nHPLUS )

       dHSO3  = dkSO21 ( PRES, T, LWC, nHPLUS, SO2 )

       dSO3 = dkSO22 ( PRES, T, LWC, nHPLUS, SO2 )

       dHNO3 = dkHNO3 ( PRES, T, LWC, nHPLUS, TNO3 )

       dNH4  = dkNH3  ( PRES, T, LWC, nHPLUS, TNH3, Kw_T )

       dHCl = dkHCl ( PRES, T, LWC, nHPLUS, CL )

       dFA   = dkFA   ( PRES, T, LWC, nHPLUS, TFA ) ! jmm 12/3/18

       dAA   = dkAA   ( PRES, T, LWC, nHPLUS, TAA ) ! jmm 12/3/18
       ! Calculate [Ca2+] in equilibrium with CaCO3(s)
       CALL CaCO3_PRECIP ( PRES, T, nHPLUS, fCa, dCa )

       ! if [Ca2+] in equilibrium with CacO3(s) is greater than total [Ca2+]
       ! then all Ca is dissolved else [Ca2+] varies with [H+]
       IF ( fCa .ge. TDCA ) THEN
          ! Non-volatile aerosol concentration [M]
          D = (2.e+0_fp*SO4nss) - (TNA+2.e+0_fp*TDCA)

          ! Define f(x)
          f = D - nHPLUS + Kw/nHPLUS + fHCO3 + 2.e+0_fp * &
               fCO3 + fHSO3 + 2.e+0_fp * fSO3 + fHNO3 - fNH4 + &
               fHCl + fFA + fAA

          ! Define f'(x)
          df = - 1.d0 - Kw/nHPLUS/nHPLUS + dHCO3 + 2.e+0_fp * &
               dCO3 + dHSO3 + 2.e+0_fp * dSO3 + dHNO3 - dNH4 + &
               dHCl + dFA + dAA

       ELSE
          ! Non-volatile aerosol concentration [M]
          D = (2.e+0_fp * SO4nss) - TNA

          ! Define f(x)
          f = D - nHPLUS + Kw/nHPLUS + fHCO3 + 2.e+0_fp * fCO3 + &
               fHSO3 + 2.e+0_fp * fSO3 + fHNO3 - fNH4 + &
               fHCl + fFA + fAA - 2.e+0_fp * fCa
          ! Define f'(x)
          df = - 1.d0 - Kw/nHPLUS/nHPLUS + dHCO3 + 2.e+0_fp * dCO3 + &
               dHSO3 + 2.e+0_fp * dSO3 + dHNO3 - dNH4 + &
               dHCl + dFA + dAA - 2.e+0_fp * dCa
       ENDIF

       ! Apply Newton's method
       nnHPLUS = nHPLUS - f/df

       ! Set minimum [H+] = 1.d-14 (pH = 14)
       nnHPLUS = MAX(nnHPLUS,1.0e-14_fp)

       ! Set maximum [H+] = 1.d-1 (pH = 1)
       nnHPLUS = MIN(nnHPLUS,1.0e-1_fp)

       ! If solution does not converge after 50 iterations
       ! average last 2 pH calculations
       IF (count > 50) THEN
          newpH = ((-log10(nnHPLUS)) + (-log10(nHPLUS))) / 2.0e+0_fp

          IF (IT_IS_NAN( newpH )) THEN
             write(6,*) 'newpH = ', newpH
             write(6,*) 'nnHPLUS = ', nnHPLUS
             write(6,*) 'nHPLUS = ', nHPLUS
             CALL GEOS_CHEM_STOP
          ENDIF

          EXIT
       ELSE
          newpH = -log10(nnHPLUS)

          IF (IT_IS_NAN( newpH )) THEN
             write(6,*) 'newpH = ', newpH
             write(6,*) 'nnHPLUS = ', nnHPLUS
             CALL GEOS_CHEM_STOP
          ENDIF

       ENDIF

    ENDDO

    HPLUS = 10.0e+0_fp**(-newpH)

  END SUBROUTINE GET_HPLUS
!EOC
!------------------------------------------------------------------------------
!                  GEOS-Chem Global Chemical Transport Model                  !
!------------------------------------------------------------------------------
!BOP
!
! !IROUTINE: kCO21
!
! !DESCRIPTION: Function kCO21
!\\
!\\
! !INTERFACE:
!
  FUNCTION kCO21 ( P, T, LWC, HPLUS ) RESULT ( KCO2p )
!
! !INPUT PARAMETERS:
!
    REAL(fp),  INTENT(IN) :: T, P, LWC, HPLUS
!
! !OUTPUT PARAMETERS:
!
    REAL(fp)              :: KCO2p, KCO2p2
!
! !REVISION HISTORY:
!  See https://github.com/geoschem/geos-chem for complete history
!EOP
!------------------------------------------------------------------------------
!BOC
!
! !DEFINED PARAMETERS:
!
    ! CO2 dissociation constants
    REAL(fp),  PARAMETER  :: Kc1 = 4.3e-7
    REAL(fp),  PARAMETER  :: Kc2 =4.68e-11
    REAL(fp),  PARAMETER  :: DhrKc1 = -1000.
    REAL(fp),  PARAMETER  :: DhrKc2 = -1760.
    REAL(fp),  PARAMETER  :: Hco2 = 3.4e-2
    REAL(fp),  PARAMETER  :: Dhco2 = 2.44e+3_fp
    ! CO2 concentration [v/v]
    REAL(fp),  PARAMETER  :: CO2 = 390.0e-6_fp
!
! !LOCAL VARIABLES:
!
    REAL(fp)              :: Hco2_T, Kc1_T, Kc2_T
    REAL(fp)              :: Hco2eff, xCO2, pCO2

    !=================================================================
    ! kCO21 begins here!
    !=================================================================

    !CO2 dissolution constants
    Hco2_T  = Hco2*exp(Dhco2*((1.e+0_fp/T)-(1.e+0_fp/298.e+0_fp)))
    Kc1_T   = Kc1*exp(DhrKc1*((1.e+0_fp/T)-(1.e+0_fp/298.e+0_fp)))
    Kc2_T   = Kc2*exp(DhrKc2*((1.e+0_fp/T)-(1.e+0_fp/298.e+0_fp)))

    !CO2 dissolution
    Hco2eff = Hco2_T*(1.e+0_fp+(Kc1_T/HPLUS)+((Kc1_T*Kc2_T)/(HPLUS*HPLUS)))
    xCO2    = 1.e+0_fp / ( 1.e+0_fp + ( Hco2eff * 0.08205e+0_fp * T * LWC ) )
    pCO2    = CO2 * P * xCO2

    KCO2p  = Hco2_T / HPLUS * Kc1_T * pCO2

  END FUNCTION kCO21
!EOC
!------------------------------------------------------------------------------
!                  GEOS-Chem Global Chemical Transport Model                  !
!------------------------------------------------------------------------------
!BOP
!
! !IROUTINE: dkCO21
!
! !DESCRIPTION: Function dkCO21
!\\
!\\
! !INTERFACE:
!
      FUNCTION dkCO21 ( P, T, LWC, HPLUS ) RESULT ( KCO2p )
!
! !INPUT PARAMETERS:
!
      REAL(fp),  INTENT(IN) :: T, P, LWC, HPLUS
!
! !OUTPUT PARAMETERS:
!
      REAL(fp)              :: KCO2p, KCO2p2
!
! !REVISION HISTORY:
!  25 Jan 2012 - M. Payer    - Added ProTeX headers
!  28 Apr 2015 - E. Lundgren - Input pressure is now dry air partial
!  pressure
!  22 Mar 2017 - M. Sulprizio- Dhco2 value is from Table 7.3 of Seinfeld
!  and
!                              Pandis (2006, pp 289) and should be
!                              positive for
!                              consistency with the way it is used here.
!                              Also,
!                              the value of R, in units of kcal mol-1
!                              K-1, is
!                              1.986x10^-3, not 0.04. (V. Shah)
!  15 Feb 2019 - J. Moch     - updated function to make output
!  derivative of [HCO3-]
!EOP
!------------------------------------------------------------------------------
!BOC
!
! !DEFINED PARAMETERS:
!
      ! CO2 dissociation constants
      REAL(fp),  PARAMETER  :: Kc1 = 4.3e-7
      REAL(fp),  PARAMETER  :: Kc2 =4.68e-11
      REAL(fp),  PARAMETER  :: DhrKc1 = -1000.
      REAL(fp),  PARAMETER  :: DhrKc2 = -1760.
      REAL(fp),  PARAMETER  :: Hco2 = 3.4e-2
      REAL(fp),  PARAMETER  :: Dhco2 = 2.44e+3_fp
      ! CO2 concentration [v/v]
      REAL(fp),  PARAMETER  :: CO2 = 390.0e-6_fp
!
! !LOCAL VARIABLES:
!
      REAL(fp)              :: Hco2_T, Kc1_T, Kc2_T

! !REMARKS:

      !=================================================================
      ! dkCO21 begins here!
      !=================================================================

      !CO2 dissolution constants
      Hco2_T = Hco2*exp(Dhco2*((1.e+0_fp/T)-(1.e+0_fp/298.e+0_fp)))
      Kc1_T = Kc1*exp(DhrKc1*((1.e+0_fp/T)-(1.e+0_fp/298.e+0_fp)))
      Kc2_T = Kc2*exp(DhrKc2*((1.e+0_fp/T)-(1.e+0_fp/298.e+0_fp)))

      !CO2 dissolution

      KCO2p  = Kc1_T * Hco2_T * CO2 * P * ( Kc1_T * Kc2_T * Hco2_T * &
          0.08205e+0_fp * T * LWC - Hco2_T * 0.08205e+0_fp * T *     &
          LWC * HPLUS * HPLUS - HPLUS * HPLUS) / (Kc1_T * Kc2_T *    &
          Hco2_T * 0.08205e+0_fp * T * LWC + Kc1_T * Hco2_T *        &
          0.08205e+0_fp * T * LWC * HPLUS + Hco2_T * 0.08205e+0_fp * &
          T * LWC * HPLUS * HPLUS + HPLUS * HPLUS)**2

      END FUNCTION dkCO21
!EOC

!------------------------------------------------------------------------------
!                  GEOS-Chem Global Chemical Transport Model                  !
!------------------------------------------------------------------------------
!BOP
!
! !IROUTINE: kCO22
!
! !DESCRIPTION: Function kCO22
!\\
!\\
! !INTERFACE:
!
  FUNCTION kCO22 ( P, T, LWC, HPLUS ) RESULT ( KCO2p2 )
!
! !INPUT PARAMETERS:
!
    REAL(fp),  INTENT(IN) :: T, P, LWC, HPLUS
!
! !OUTPUT PARAMETERS:
!
    REAL(fp)              :: KCO2p, KCO2p2
!
! !REVISION HISTORY:
!  See https://github.com/geoschem/geos-chem for complete history
!EOP
!------------------------------------------------------------------------------
!BOC
!
! !DEFINED PARAMETERS:
!
    ! CO2 dissociation constants
    REAL(fp),  PARAMETER  :: Kc1 = 4.3e-7
    REAL(fp),  PARAMETER  :: Kc2 =4.68e-11
    REAL(fp),  PARAMETER  :: DhrKc1 = -1000.
    REAL(fp),  PARAMETER  :: DhrKc2 = -1760.
    REAL(fp),  PARAMETER  :: Hco2 = 3.4e-2
    REAL(fp),  PARAMETER  :: Dhco2 = 2.44e+3_fp
    ! CO2 concentration [v/v]
    REAL(fp),  PARAMETER  :: CO2 = 390.0e-6_fp
!
! !LOCAL VARIABLES:
!
    REAL(fp)              :: Hco2_T, Kc1_T, Kc2_T
    REAL(fp)              :: Hco2eff, xCO2, pCO2

    !=================================================================
    ! kCO22 begins here!
    !=================================================================

    !CO2 dissolution constants
    Hco2_T  = Hco2*exp(Dhco2*((1.e+0_fp/T)-(1.e+0_fp/298.e+0_fp)))
    Kc1_T   = Kc1*exp(DhrKc1*((1.e+0_fp/T)-(1.e+0_fp/298.e+0_fp)))
    Kc2_T   = Kc2*exp(DhrKc2*((1.e+0_fp/T)-(1.e+0_fp/298.e+0_fp)))

    !CO2 dissolution
    Hco2eff = Hco2_T*(1.e+0_fp+(Kc1_T/HPLUS)+((Kc1_T*Kc2_T)/(HPLUS*HPLUS)))
    xCO2    = 1.e+0_fp / ( 1.e+0_fp  + ( Hco2eff * 0.08205e+0_fp * T * LWC ) )
    pCO2    = CO2 * P * xCO2

    KCO2p2 = Kc1_T * Kc2_T * Hco2_T / HPLUS / HPLUS * pCO2

  END FUNCTION kCO22
!EOC
!------------------------------------------------------------------------------
!                  GEOS-Chem Global Chemical Transport Model
!                  !
!------------------------------------------------------------------------------
!BOP
!
! !IROUTINE: dkCO22
!
! !DESCRIPTION: Function dkCO22
!\\
!\\
! !INTERFACE:
!
      FUNCTION dkCO22 ( P, T, LWC, HPLUS ) RESULT ( KCO2p2 )
!
! !INPUT PARAMETERS:
!
      REAL(fp),  INTENT(IN) :: T, P, LWC, HPLUS
!
! !OUTPUT PARAMETERS:
!
      REAL(fp)              :: KCO2p, KCO2p2
!
! !REVISION HISTORY:
!  25 Jan 2012 - M. Payer    - Added ProTeX headers
!  28 Apr 2015 - E. Lundgren - Input pressure is now dry air partial
!  pressure
!  22 Mar 2017 - M. Sulprizio- Dhco2 value is from Table 7.3 of Seinfeld
!  and
!                              Pandis (2006, pp 289) and should be
!                              positive for
!                              consistency with the way it is used here.
!                              Also,
!                              the value of R, in units of kcal mol-1
!                              K-1, is
!                              1.986x10^-3, not 0.04. (V. Shah)
!  15 Feb 2019 - J. Moch     - updated function to make output deriviate
!  of [CO3--]
!EOP
!------------------------------------------------------------------------------
!BOC
!
! !DEFINED PARAMETERS:
!
      ! CO2 dissociation constants
      REAL(fp),  PARAMETER  :: Kc1 = 4.3e-7
      REAL(fp),  PARAMETER  :: Kc2 =4.68e-11
      REAL(fp),  PARAMETER  :: DhrKc1 = -1000.
      REAL(fp),  PARAMETER  :: DhrKc2 = -1760.
      REAL(fp),  PARAMETER  :: Hco2 = 3.4e-2
      REAL(fp),  PARAMETER  :: Dhco2 = 2.44e+3_fp
      ! CO2 concentration [v/v]
      REAL(fp),  PARAMETER  :: CO2 = 390.0e-6_fp
!
! !LOCAL VARIABLES:
!
      REAL(fp)              :: Hco2_T, Kc1_T, Kc2_T

      !=================================================================
      ! dkCO22 begins here!
      !=================================================================

      !CO2 dissolution constants
      Hco2_T = Hco2*exp(Dhco2*((1.e+0_fp/T)-(1.e+0_fp/298.e+0_fp)))
      Kc1_T = Kc1*exp(DhrKc1*((1.e+0_fp/T)-(1.e+0_fp/298.e+0_fp)))
      Kc2_T = Kc2*exp(DhrKc2*((1.e+0_fp/T)-(1.e+0_fp/298.e+0_fp)))

      !CO2 dissolution

      KCO2p2 = -1.e+0_fp * Kc1_T * Kc2_T * Hco2_T * CO2 * P * ( Kc1_T * &
           Hco2_T * 0.08205e+0_fp * T * LWC + 2.0e+0_fp * Hco2_T *      &
           0.08205e+0_fp * T * LWC * HPLUS + 2.0e+0_fp * HPLUS ) /      &
           ( Kc1_T * Kc2_T * Hco2_T * 0.08205e+0_fp * T * LWC +         &
           Kc1_T * Hco2_T * 0.08205e+0_fp * T * LWC * HPLUS +           &
           Hco2_T *0.08205e+0_fp * T * LWC * HPLUS * HPLUS +            &
           HPLUS * HPLUS )**2

      END FUNCTION dkCO22
!EOC
!------------------------------------------------------------------------------
!                  GEOS-Chem Global Chemical Transport Model                  !
!------------------------------------------------------------------------------
!BOP
!
! !IROUTINE: kSO21
!
! !DESCRIPTION: Function kSO21
!\\
!\\
! !INTERFACE:
!
  FUNCTION kSO21 ( P, T, LWC, HPLUS, SO2 ) RESULT ( KSO2p )
!
! !INPUT PARAMETERS:
!
    REAL(fp),  INTENT(IN) :: T, P, LWC, HPLUS, SO2
!
! !OUTPUT PARAMETERS:
!
    REAL(fp)              :: KSO2p, KSO2p2
!
! !REVISION HISTORY:
!  See https://github.com/geoschem/geos-chem for complete history
!EOP
!------------------------------------------------------------------------------
!BOC
!
! !DEFINED PARAMETERS:
!
    ! SO2 dissociation constants
    REAL(fp),  PARAMETER  :: Ks1 = 1.3e-2
    REAL(fp),  PARAMETER  :: Ks2 = 6.6e-8
    REAL(fp),  PARAMETER  :: Hso2 = 1.23
    REAL(fp),  PARAMETER  :: Dhso2 = 3.14e+3_fp
    REAL(fp),  PARAMETER  :: DhrKso21 = 1960.
    REAL(fp),  PARAMETER  :: DhrKso22 = 1500.
!
! !LOCAL VARIABLES:
!
    REAL(fp)              :: Hso2_T, Ks1_T, Ks2_T
    REAL(fp)              :: Hso2eff, xSO2, pSO2

    !=================================================================
    ! kSO21 begins here!
    !=================================================================

    ! SO2 dissolution constants
    Hso2_T  = Hso2*exp(Dhso2*((1.e+0_fp/T)-(1.e+0_fp/298.e+0_fp)))
    Ks1_T   = Ks1*exp(DhrKso21*((1.e+0_fp/T)-(1.e+0_fp/298.e+0_fp)))
    Ks2_T   = Ks2*exp(DhrKso22*((1.e+0_fp/T)-(1.e+0_fp/298.e+0_fp)))

    ! SO2 dissolution
    Hso2eff = Hso2_T*(1.e+0_fp+(Ks1_T/HPLUS)+((Ks1_T*Ks2_T)/(HPLUS*HPLUS)))
    xSO2    = 1.e+0_fp / ( 1.e+0_fp  + ( Hso2eff * 0.08205e+0_fp * T * LWC ) )
    pSO2    = SO2 * P * xSO2

    KSO2p   = Hso2_T * Ks1_T * pSO2 / HPLUS

  END FUNCTION kSO21
!EOC
!------------------------------------------------------------------------------
!                  GEOS-Chem Global Chemical Transport Model
!                  !
!------------------------------------------------------------------------------
!BOP
!
! !IROUTINE: dkSO21
!
! !DESCRIPTION: Function dkSO21
!\\
!\\
! !INTERFACE:
!
      FUNCTION dkSO21 ( P, T, LWC, HPLUS, SO2 ) RESULT ( KSO2p )
!
! !INPUT PARAMETERS:
!
      REAL(fp),  INTENT(IN) :: T, P, LWC, HPLUS, SO2
!
! !OUTPUT PARAMETERS:
!
      REAL(fp)              :: KSO2p, KSO2p2
!
! !REVISION HISTORY:
!  25 Jan 2012 - M. Payer    - Added ProTeX headers
!  28 Apr 2015 - E. Lundgren - Input pressure is now dry air partial
!  pressure
!  22 Mar 2017 - M. Sulprizio- Dhso2 value is from Table 7.3 of Seinfeld
!  and
!                              Pandis (2006, pp 289) and should be
!                              positive for
!                              consistency with the way it is used here.
!                              Also,
!                              the value of R, in units of kcal mol-1
!                              K-1, is
!                              1.986x10^-3, not 0.04. (V. Shah)
!  15 Feb 2019 - J. Moch     - updated function to make output
!  derivative of [HSO3-]

!EOP
!------------------------------------------------------------------------------
!BOC
!
! !DEFINED PARAMETERS:
!
      ! SO2 dissociation constants
      REAL(fp),  PARAMETER  :: Ks1 = 1.3e-2
      REAL(fp),  PARAMETER  :: Ks2 = 6.6e-8
      REAL(fp),  PARAMETER  :: Hso2 = 1.23
      REAL(fp),  PARAMETER  :: Dhso2 = 3.14e+3_fp
      REAL(fp),  PARAMETER  :: DhrKso21 = 1960.
      REAL(fp),  PARAMETER  :: DhrKso22 = 1500.
!
! !LOCAL VARIABLES:
!
      REAL(fp)              :: Hso2_T, Ks1_T, Ks2_T

      !=================================================================
      ! dkSO21 begins here!
      !=================================================================



      ! SO2 dissolution constants
      Hso2_T = Hso2*exp(Dhso2*((1.e+0_fp/T)-(1.e+0_fp/298.e+0_fp)))
      Ks1_T = Ks1*exp(DhrKso21*((1.e+0_fp/T)-(1.e+0_fp/298.e+0_fp)))
      Ks2_T = Ks2*exp(DhrKso22*((1.e+0_fp/T)-(1.e+0_fp/298.e+0_fp)))


      KSO2p  = Ks1_T * Hso2_T * SO2 * P * ( Ks1_T * Ks2_T * Hso2_T *  &
           0.08205e+0_fp * T * LWC - Hso2_T * 0.08205e+0_fp * T *     &
           LWC * HPLUS * HPLUS - HPLUS * HPLUS) / (Ks1_T * Ks2_T *    &
           Hso2_T * 0.08205e+0_fp * T * LWC + Ks1_T * Hso2_T *        &
           0.08205e+0_fp * T * LWC * HPLUS + Hso2_T * 0.08205e+0_fp * &
           T * LWC * HPLUS * HPLUS + HPLUS * HPLUS)**2

      END FUNCTION dkSO21
!EOC

!------------------------------------------------------------------------------
!                  GEOS-Chem Global Chemical Transport Model                  !
!------------------------------------------------------------------------------
!BOP
!
! !IROUTINE: kSO22
!
! !DESCRIPTION: Function kSO22
!\\
!\\
! !INTERFACE:
!
  FUNCTION kSO22 ( P, T, LWC, HPLUS, SO2 ) RESULT ( KSO2p2 )
!
! !INPUT PARAMETERS:
!
    REAL(fp),  INTENT(IN) :: T, P, LWC, HPLUS, SO2
!
! !OUTPUT PARAMETERS:
!
    REAL(fp)              :: KSO2p, KSO2p2
!
! !REVISION HISTORY:
!  See https://github.com/geoschem/geos-chem for complete history
!EOP
!------------------------------------------------------------------------------
!BOC
!
! !DEFINED PARAMETERS:
!
    ! SO2 dissociation constants
    REAL(fp),  PARAMETER  :: Ks1 = 1.3e-2
    REAL(fp),  PARAMETER  :: Ks2 = 6.6e-8
    REAL(fp),  PARAMETER  :: Hso2 = 1.23
    REAL(fp),  PARAMETER  :: Dhso2 = 3.14e+3_fp
    REAL(fp),  PARAMETER  :: DhrKso21 = 1960.
    REAL(fp),  PARAMETER  :: DhrKso22 = 1500.
!
! !LOCAL VARIABLES:
!
    REAL(fp)              :: Hso2_T, Ks1_T, Ks2_T
    REAL(fp)              :: Hso2eff, xSO2, pSO2

    !=================================================================
    ! kSO22 begins here!
    !=================================================================

    ! SO2 dissolution constants
    Hso2_T  = Hso2*exp(Dhso2*((1.e+0_fp/T)-(1.e+0_fp/298.e+0_fp)))
    Ks1_T   = Ks1 *exp(DhrKso21*((1.e+0_fp/T)-(1.e+0_fp/298.e+0_fp)))
    Ks2_T   = Ks2 *exp(DhrKso22*((1.e+0_fp/T)-(1.e+0_fp/298.e+0_fp)))

    !SO2 dissolution
    Hso2eff = Hso2_T*(1.e+0_fp+(Ks1_T/HPLUS)+((Ks1_T*Ks2_T)/(HPLUS*HPLUS)))
    xSO2    = 1.e+0_fp / ( 1.e+0_fp + ( Hso2eff * 0.08205e+0_fp * T * LWC ) )
    pSO2    = SO2 * P * xSO2

    KSO2p2 = Ks1_T * Ks2_T * Hso2_T / HPLUS / HPLUS * pSO2

  END FUNCTION kSO22
!EOC
!------------------------------------------------------------------------------
!                  GEOS-Chem Global Chemical Transport Model
!                  !
!------------------------------------------------------------------------------
!BOP
!
! !IROUTINE: dkSO22
!
! !DESCRIPTION: Function dkSO22
!\\
!\\
! !INTERFACE:
!
      FUNCTION dkSO22 ( P, T, LWC, HPLUS, SO2 ) RESULT ( KSO2p2 )
!
! !INPUT PARAMETERS:
!
      REAL(fp),  INTENT(IN) :: T, P, LWC, HPLUS, SO2
!
! !OUTPUT PARAMETERS:
!
      REAL(fp)              :: KSO2p, KSO2p2
!
! !REVISION HISTORY:
!  25 Jan 2012 - M. Payer    - Added ProTeX headers
!  28 Apr 2015 - E. Lundgren - Input pressure is now dry air partial
!  pressure
!  22 Mar 2017 - M. Sulprizio- Dhso2 value is from Table 7.3 of Seinfeld
!  and
!                              Pandis (2006, pp 289) and should be
!                              positive for
!                              consistency with the way it is used here.
!                              Also,
!                              the value of R, in units of kcal mol-1
!                              K-1, is
!                              1.986x10^-3, not 0.04. (V. Shah)
!  15 Feb 2019 - J. Moch     - updated function to make output
!  derivative [SO3--]

!EOP
!------------------------------------------------------------------------------
!BOC
!
! !DEFINED PARAMETERS:
!
      ! SO2 dissociation constants
      REAL(fp),  PARAMETER  :: Ks1 = 1.3e-2
      REAL(fp),  PARAMETER  :: Ks2 = 6.6e-8
      REAL(fp),  PARAMETER  :: Hso2 = 1.23
      REAL(fp),  PARAMETER  :: Dhso2 = 3.14e+3_fp
      REAL(fp),  PARAMETER  :: DhrKso21 = 1960.
      REAL(fp),  PARAMETER  :: DhrKso22 = 1500.
!
! !LOCAL VARIABLES:
!
      REAL(fp)              :: Hso2_T, Ks1_T, Ks2_T

      !=================================================================
      ! dkSO22 begins here!
      !=================================================================
      ! SO2 dissolution constants
      Hso2_T = Hso2*exp(Dhso2*((1.e+0_fp/T)-(1.e+0_fp/298.e+0_fp)))
      Ks1_T  = Ks1 *exp(DhrKso21*((1.e+0_fp/T)-(1.e+0_fp/298.e+0_fp)))
      Ks2_T  = Ks2 *exp(DhrKso22*((1.e+0_fp/T)-(1.e+0_fp/298.e+0_fp)))

      KSO2p2 = -1.e+0_fp * Ks1_T * Ks2_T * Hso2_T * SO2 * P * ( Ks1_T * &
           Hso2_T * 0.08205e+0_fp * T * LWC + 2.0e+0_fp * Hso2_T *      &
           0.08205e+0_fp * T * LWC * HPLUS + 2.0e+0_fp * HPLUS ) /      &
           ( Ks1_T * Ks2_T * Hso2_T * 0.08205e+0_fp * T * LWC +         &
           Ks1_T * Hso2_T * 0.08205e+0_fp * T * LWC * HPLUS +           &
           Hso2_T *0.08205e+0_fp * T * LWC * HPLUS * HPLUS +            &
           HPLUS * HPLUS )**2

      END FUNCTION dkSO22
!EOC
!------------------------------------------------------------------------------
!                  GEOS-Chem Global Chemical Transport Model                  !
!------------------------------------------------------------------------------
!BOP
!
! !IROUTINE: kHNO3
!
! !DESCRIPTION: Function kNO3
!\\
!\\
! !INTERFACE:
!
  FUNCTION kHNO3 ( P, T, LWC, HPLUS, HNO3 ) RESULT ( KHNO3p )
!
! !INPUT PARAMETERS:
!
    REAL(fp),  INTENT(IN) :: T, P, LWC, HPLUS, HNO3
!
! !OUTPUT PARAMETERS:
!
    REAL(fp)              :: KHNO3p
!
! !REVISION HISTORY:
!  See https://github.com/geoschem/geos-chem for complete history
!EOP
!------------------------------------------------------------------------------
!BOC
!
! !DEFINED PARAMETERS:
!
    ! HNO3 dissociation constants
    REAL(fp),  PARAMETER  :: Kn1 = 15.4
    REAL(fp),  PARAMETER  :: Hhno3 = 2.1e5
    REAL(fp),  PARAMETER  :: Dhhno3 = 0.
    REAL(fp),  PARAMETER  :: DhrKn1 = 8700.
!
! !LOCAL VARIABLES:
!
    REAL(fp)              :: Hhno3_T, Kn1_T
    REAL(fp)              :: Hhno3eff, xHNO3, pHNO3

    !=================================================================
    ! kHNO3 begins here!
    !=================================================================

    ! HNO3 dissolution constants
    Hhno3_T  = Hhno3*exp(Dhhno3*((1.e+0_fp/T)-(1.e+0_fp/298.e+0_fp)))
    Kn1_T    = Kn1*exp(DhrKn1*((1.e+0_fp/T)-(1.e+0_fp/298.e+0_fp)))

    ! HNO3 dissolution
    ! The original Hhno3eff expression is valid for 298K (Seinfeld and Pandis
    ! 2006, pp 299-301), and Kn1 has a strong temperature dependence. The
    ! fix follows Eq. 7.59 of Seinfeld and Pandis (2006, pp 301).
    !Hhno3eff = 3.2e6/HPLUS
    Hhno3eff = Hhno3_T*(1.0e+0_fp+(Kn1_T/HPLUS))
    xHNO3    = 1.e+0_fp / ( 1.e+0_fp + ( Hhno3eff * 0.08205e+0_fp * T * LWC ) )
    pHNO3    = HNO3 * P * xHNO3

    kHNO3p = Hhno3_T * Kn1_T * pHNO3 / HPLUS

  END FUNCTION kHNO3
!EOC
!------------------------------------------------------------------------------
!                  GEOS-Chem Global Chemical Transport Model
!                  !
!------------------------------------------------------------------------------
!BOP
!
! !IROUTINE: dkHNO3
!
! !DESCRIPTION: Function dkNO3
!\\
!\\
! !INTERFACE:
!
      FUNCTION dkHNO3 ( P, T, LWC, HPLUS, HNO3 ) RESULT ( KHNO3p )
!
! !INPUT PARAMETERS:
!
      REAL(fp),  INTENT(IN) :: T, P, LWC, HPLUS, HNO3
!
! !OUTPUT PARAMETERS:
!
      REAL(fp)              :: KHNO3p
!
! !REVISION HISTORY:
!  25 Jan 2012 - M. Payer    - Added ProTeX headers
!  28 Apr 2015 - E. Lundgren - Input pressure is now dry air partial
!  pressure
!  22 Mar 2017 - M. Sulprizio- Add fix for Hhno3eff from V. Shah
!  15 Feb 2019 - J. Moch     - updated function to make output
!  derivative of [HNO3-]
!EOP
!------------------------------------------------------------------------------
!BOC
!
! !DEFINED PARAMETERS:
!
      ! HNO3 dissociation constants
      REAL(fp),  PARAMETER  :: Kn1 = 15.4
      REAL(fp),  PARAMETER  :: Hhno3 = 2.1e5
      REAL(fp),  PARAMETER  :: Dhhno3 = 0.
      REAL(fp),  PARAMETER  :: DhrKn1 = 8700.
!
! !LOCAL VARIABLES:
!
      REAL(fp)              :: Hhno3_T, Kn1_T

      !=================================================================
      ! dkHNO3 begins here!
      !=================================================================

      ! HNO3 dissolution constants
      Hhno3_T = Hhno3*exp(Dhhno3*((1.e+0_fp/T)-(1.e+0_fp/298.e+0_fp)))
      Kn1_T = Kn1*exp(DhrKn1*((1.e+0_fp/T)-(1.e+0_fp/298.e+0_fp)))

      ! HNO3 dissolution
      ! The original Hhno3eff expression is valid for 298K (Seinfeld and
      ! Pandis
      ! 2006, pp 299-301), and Kn1 has a strong temperature dependence.
      ! The
      ! fix follows Eq. 7.59 of Seinfeld and Pandis (2006, pp 301).

      kHNO3p = -1.0e+0_fp * Kn1_T * Hhno3_T * HNO3 * P * &
          ( 1.0e+0_fp + Hhno3_T * 0.08205e+0_fp * T * LWC ) / &
          ( Kn1_T * Hhno3_T * 0.08205e+0_fp * T * LWC + &
          Hhno3_T * 0.08205e+0_fp * T * LWC * HPLUS + &
          HPLUS )**2

      END FUNCTION dkHNO3
!EOC
!------------------------------------------------------------------------------
!                  GEOS-Chem Global Chemical Transport Model                  !
!------------------------------------------------------------------------------
!BOP
!
! !IROUTINE: kHCl
!
! !DESCRIPTION: Function kHCl
!\\
!\\
! !INTERFACE:
!
  FUNCTION kHCl ( P, T, LWC, HPLUS, Cl ) RESULT ( KHClp )
!
! !INPUT PARAMETERS:
!
    REAL(fp),  INTENT(IN) :: T, P, LWC, HPLUS, Cl
!
! !OUTPUT PARAMETERS:
!
    REAL(fp)              :: KHClp
!
! !REVISION HISTORY:
!  See https://github.com/geoschem/geos-chem for complete history
!EOP
!------------------------------------------------------------------------------
!BOC
!
! !DEFINED PARAMETERS:
!
    ! HNO3 dissociation constants
    REAL(fp),  PARAMETER  :: Kcl = 1.74e+6_fp
    REAL(fp),  PARAMETER  :: Hcl = 1.5e+3_fp
    REAL(fp),  PARAMETER  :: Dhcl = 2.3e+3_fp
    REAL(fp),  PARAMETER  :: DhrKcl = 6900.e+0_fp
!
! !LOCAL VARIABLES:
!
    REAL(fp)              :: Hcl_T, Kcl_T
    REAL(fp)              :: Hcleff, xCl, pHCl

    !=================================================================
    ! kHCl begins here!
    !=================================================================

    ! HCl dissolution constants
    HCl_T  = Hcl*exp(Dhcl*((1.0e+0_fp/T)-(1.0e+0_fp/298.0e+0_fp)))
    Kcl_T  = Kcl*exp(DhrKcl*((1.0e+0_fp/T)-(1.0e+0_fp/298.0e+0_fp)))

    !HCl dissolution
    Hcleff = Hcl_T*(1.0e+0_fp+(Kcl_T/HPLUS))
    xCl    = 1.0e+0_fp / ( 1.0e+0_fp + ( Hcleff * 0.08205e+0_fp * T * LWC ) )
    pHCl   = Cl * P * xCl

    kHClp  = Hcl_T * Kcl_T * pHCl / HPLUS

  END FUNCTION kHCl
!EOC
!------------------------------------------------------------------------------
!                  GEOS-Chem Global Chemical Transport Model
!                  !
!------------------------------------------------------------------------------
!BOP
!
! !IROUTINE: dkHCl
!
! !DESCRIPTION: Function dkHCl
!\\
!\\
! !INTERFACE:
!
      FUNCTION dkHCl ( P, T, LWC, HPLUS, Cl ) RESULT ( KHClp )
!
! !INPUT PARAMETERS:
!
      REAL(fp),  INTENT(IN) :: T, P, LWC, HPLUS, Cl
!
! !OUTPUT PARAMETERS:
!
      REAL(fp)              :: KHClp
!
! !REVISION HISTORY:
!  03 Apr 2019 - X. Wang    - Initial version
!EOP
!------------------------------------------------------------------------------
!BOC
!
! !DEFINED PARAMETERS:
!
      ! HCl dissociation constants
      REAL(fp),  PARAMETER  :: Kcl = 1.74e+6_fp
      REAL(fp),  PARAMETER  :: Hcl = 1.5e+3_fp
      REAL(fp),  PARAMETER  :: Dhcl = 2.3e+3_fp
      REAL(fp),  PARAMETER  :: DhrKcl = 6900.e+0_fp
!
! !LOCAL VARIABLES:
!
      REAL(fp)              :: Hcl_T, Kcl_T

      !=================================================================
      ! dkHCl begins here!
      !=================================================================

      ! HCl dissolution constants
      Hcl_T = Hcl*exp(Dhcl*((1.0e+0_fp/T)-(1.0e+0_fp/298.0e+0_fp)))
      Kcl_T = Kcl*exp(DhrKcl*((1.0e+0_fp/T)-(1.0e+0_fp/298.0e+0_fp)))

      ! HCl dissolution
      ! The fix follows Eq. 7.59 of Seinfeld and Pandis (2006, pp 301).

      kHClp = -1.0e+0_fp * Kcl_T * Hcl_T * Cl * P *          &
           ( 1.0e+0_fp + Hcl_T * 0.08205e+0_fp * T * LWC ) / &
           ( Kcl_T * Hcl_T * 0.08205e+0_fp * T * LWC +       &
           Hcl_T * 0.08205e+0_fp * T * LWC * HPLUS +         &
           HPLUS )**2

      END FUNCTION dkHCl
!EOC
!------------------------------------------------------------------------------
!                  GEOS-Chem Global Chemical Transport Model                  !
!------------------------------------------------------------------------------
!BOP
!
! !IROUTINE: kNH3
!
! !DESCRIPTION: Function kNH3
!\\
!\\
! !INTERFACE:
!
  FUNCTION kNH3 ( P, T, LWC, HPLUS, NH3, Kw ) RESULT ( KNH3p )
!
! !INPUT PARAMETERS:
!
    REAL(fp),  INTENT(IN) :: T, P, LWC, HPLUS, NH3, Kw
!
! !OUTPUT PARAMETERS:
!
    REAL(fp)              :: KNH3p
!
! !REVISION HISTORY:
!  See https://github.com/geoschem/geos-chem for complete history
!EOP
!------------------------------------------------------------------------------
!BOC
!
! !DEFINED PARAMETERS:
!
    ! NH3 dissociation contants
    REAL(fp),  PARAMETER  :: Ka1 = 1.7e-5
    REAL(fp),  PARAMETER  :: Hnh3 = 60.
    REAL(fp),  PARAMETER  :: Dhnh3 = 4200e+0_fp
    REAL(fp),  PARAMETER  :: DhrKa1 = -450.

    ! Variables
    REAL(fp)              :: Hnh3_T, Ka1_T
    REAL(fp)              :: Hnh3eff, xNH3, pNH3

    !=================================================================
    ! kNH3 begins here!
    !=================================================================

    !NH3 dissolution constants
    Hnh3_T  = Hnh3*exp(Dhnh3*((1.e+0_fp/T)-(1.e+0_fp/298.e+0_fp)))
    Ka1_T   = Ka1*exp(DhrKa1*((1.e+0_fp/T)-(1.e+0_fp/298.e+0_fp)))

    !NH3 dissolution
    Hnh3eff = Hnh3_T*(1.e+0_fp+((Ka1_T* HPLUS) / Kw))
    xNH3    = 1.e+0_fp / ( 1.e+0_fp + ( Hnh3eff * 0.08205e+0_fp * T * LWC ) )
    pNH3    = NH3 * P * xNH3

    KNH3p   = HPLUS * Hnh3_T * Ka1_T * pNH3 / Kw

  END FUNCTION kNH3
!EOC
!------------------------------------------------------------------------------
!                  GEOS-Chem Global Chemical Transport Model
!                  !
!------------------------------------------------------------------------------
!BOP
!
! !IROUTINE: dkNH3
!
! !DESCRIPTION: Function dkNH3
!\\
!\\
! !INTERFACE:
!
      FUNCTION dkNH3 ( P, T, LWC, HPLUS, NH3, Kw ) RESULT ( KNH3p )
!

! !INPUT PARAMETERS:
!
      REAL(fp),  INTENT(IN) :: T, P, LWC, HPLUS, NH3, Kw
!
! !OUTPUT PARAMETERS:
!
      REAL(fp)              :: KNH3p
!
! !REVISION HISTORY:
!  25 Jan 2012 - M. Payer    - Added ProTeX headers
!  28 Apr 2015 - E. Lundgren - Input pressure is now dry air partial
!  pressure
!  22 Mar 2017 - M. Sulprizio- Dhnh3 value is from Table 7.3 of Seinfeld
!  and
!                              Pandis (2006, pp 289) and should be
!                              positive for
!                              consistency with the way it is used here.
!                              Also,
!                              the value of R, in units of kcal mol-1
!                              K-1, is
!                              1.986x10^-3, not 0.04. (V. Shah)
!  15 Feb 2019 - J. Moch     - updated function to make output
!  derivative of [NH4+]
!EOP
!------------------------------------------------------------------------------
!BOC
!
! !DEFINED PARAMETERS:
!
      ! NH3 dissociation contants
      REAL(fp),  PARAMETER  :: Ka1 = 1.7e-5
      REAL(fp),  PARAMETER  :: Hnh3 = 60.
      REAL(fp),  PARAMETER  :: Dhnh3 = 4200e+0_fp
      REAL(fp),  PARAMETER  :: DhrKa1 = -450.

      ! Variables
      REAL(fp)              :: Hnh3_T, Ka1_T

      !=================================================================
      ! dkNH3 begins here!
      !=================================================================

      !NH3 dissolution constants
      Hnh3_T = Hnh3*exp(Dhnh3*((1.e+0_fp/T)-(1.e+0_fp/298.e+0_fp)))
      Ka1_T = Ka1*exp(DhrKa1*((1.e+0_fp/T)-(1.e+0_fp/298.e+0_fp)))

      !NH3 dissolutionnyn

      KNH3p = Ka1_T * Hnh3_T * NH3 * Kw * P * ( 1.0e+0_fp +    &
           Hnh3_T * 0.08205e+0_fp * T * LWC ) /                &
           ( Hnh3_T * 0.08205e+0_fp * T * LWC * ( Kw + Ka1_T * &
           HPLUS ) + Kw)**2

      END FUNCTION dkNH3
!EOC
!------------------------------------------------------------------------------
!                  GEOS-Chem Global Chemical Transport Model
!                  !
!------------------------------------------------------------------------------
!BOP
!
! !IROUTINE: kFA
!
! !DESCRIPTION: Function kFA
!\\
!\\
! !INTERFACE:
!
      FUNCTION kFA ( P, T, LWC, HPLUS, FA ) RESULT ( kFAp )
!

! !INPUT PARAMETERS:
!
      REAL(fp),  INTENT(IN) :: T, P, LWC, HPLUS, FA
!
! !OUTPUT PARAMETERS:
!
      REAL(fp)              :: KFAp
!
! !REVISION HISTORY:
!  25 Jan 2012 - M. Payer    - Added ProTeX headers
!  28 Apr 2015 - E. Lundgren - Input pressure is now dry air partial
!  pressure
!  17 Oct 2017 - M. Sulprizio- Dhck value is from Table 7.3 of Seinfeld
!  and
!                              Pandis (2006, pp 289) and should be
!                              positive for
!                              consistency with the way it is used here.
!                              Also,
!                              the value of R, in units of kcal mol-1
!                              K-1, is
!                              1.986x10^-3, not 0.04. (Qianjie Chen)
!  03 Dec 2018 - J. Moch     - Modified for formic acid (HCOOH). Values
!                              taken from Sienfeld and Pandis. Made it
!                              to output is [FA]
!  01 May 2020 - V. Shah     - Use correct equilibrium constants
!EOP
!------------------------------------------------------------------------------
!BOC
!
! !DEFINED PARAMETERS:
!
      ! HCOOH dissociation constants
      REAL(fp),  PARAMETER  :: Kformate = 1.8e-4_fp ! equib const
      REAL(fp),  PARAMETER  :: Hfa = 8800e+0_fp ! henry const
      REAL(fp),  PARAMETER  :: Dhfa = 6100e+0_fp ! henry temp
      REAL(fp),  PARAMETER  :: DhrKfa = 151.e+0_fp ! equib temp
!
! !LOCAL VARIABLES:
!
      REAL(fp)              :: Hfa_T, Kfa_T
      REAL(fp)              :: Hfaeff, xFA, pFA

      !=================================================================
      ! kFA begins here!
      !=================================================================

      ! Formic acid dissolution constants
      HFA_T = Hfa*exp(Dhfa*((1.0e+0_fp/T)-(1.0e+0_fp/298.0e+0_fp)))
      Kfa_T = Kformate*exp(DhrKfa*((1.0e+0_fp/T) &
           - (1.0e+0_fp/298.0e+0_fp)))

      !HCOOH  dissolution
      Hfaeff = Hfa_T*(1.0e+0_fp+(Kfa_T/HPLUS))
      xFA = 1.0e+0_fp / ( 1.0e+0_fp &
          + ( Hfaeff * 0.08205e+0_fp * T * LWC ) )
      pFA = FA * P * xFA

      kFAp = Hfa_T * Kfa_T * pFA / HPLUS

      END FUNCTION kFA
!EOC
!------------------------------------------------------------------------------
!                  GEOS-Chem Global Chemical Transport Model
!------------------------------------------------------------------------------
!BOP
!
! !IROUTINE: dkFA
!
! !DESCRIPTION: Function dkFA
!\\
!\\
! !INTERFACE:
!
      FUNCTION dkFA ( P, T, LWC, HPLUS, FA ) RESULT ( kFAp )
!
! !INPUT PARAMETERS:
!
      REAL(fp),  INTENT(IN) :: T, P, LWC, HPLUS, FA
!
! !OUTPUT PARAMETERS:
!
      REAL(fp)              :: KFAp
!
! !REVISION HISTORY:
!  25 Jan 2012 - M. Payer    - Added ProTeX headers
!  28 Apr 2015 - E. Lundgren - Input pressure is now dry air partial
!  pressure
!  17 Oct 2017 - M. Sulprizio- Dhck value is from Table 7.3 of Seinfeld
!  and
!                              Pandis (2006, pp 289) and should be
!                              positive for
!                              consistency with the way it is used here.
!                              Also,
!                              the value of R, in units of kcal mol-1
!                              K-1, is
!                              1.986x10^-3, not 0.04. (Qianjie Chen)
!  03 Dec 2018 - J. Moch     - Modified for formic acid (HCOOH). Values
!  taken from
!                              Sienfeld and Pandis. Made it to output is
!                              [FA]
!  01 May 2020 - V. Shah     - Use correct equilibrium constants
!EOP
!------------------------------------------------------------------------------
!BOC
!
! !DEFINED PARAMETERS:
!
      ! HCOOH dissociation constants
      REAL(fp),  PARAMETER  :: Kformate = 1.8e-4_fp ! equib const
      REAL(fp),  PARAMETER  :: Hfa = 8800e+0_fp ! henry const
      REAL(fp),  PARAMETER  :: Dhfa = 6100e+0_fp ! henry temp
      REAL(fp),  PARAMETER  :: DhrKfa = 151.e+0_fp ! equib temp
!
! !LOCAL VARIABLES:
!
      REAL(fp)              :: Hfa_T, Kfa_T

      !=================================================================
      ! dkFA begins here!
      !=================================================================

      ! Formic acid dissolution constants
      HFA_T = Hfa*exp(Dhfa*((1.0e+0_fp/T)-(1.0e+0_fp/298.0e+0_fp)))
      Kfa_T = Kformate*exp(DhrKfa*((1.0e+0_fp/T) &
           - (1.0e+0_fp/298.0e+0_fp)))

      !HCOOH  dissolution

      kFAp = -1.0e+0_fp * Kfa_T * HFA_T * FA * P *           &
           ( 1.0e+0_fp + HFA_T * 0.08205e+0_fp * T * LWC ) / &
           ( Kfa_T * HFA_T * 0.08205e+0_fp * T * LWC +       &
           HFA_T * 0.08205e+0_fp * T * LWC * HPLUS +         &
           HPLUS )**2

      END FUNCTION dkFA
!EOC
!------------------------------------------------------------------------------
!                  GEOS-Chem Global Chemical Transport Model
!------------------------------------------------------------------------------
!BOP
!
! !IROUTINE: kAA
!
! !DESCRIPTION: Function kAA
!\\
!\\
! !INTERFACE:
!
      FUNCTION kAA ( P, T, LWC, HPLUS, AA ) RESULT ( kAAp )
!
! !INPUT PARAMETERS:
!
      REAL(fp),  INTENT(IN) :: T, P, LWC, HPLUS, AA
!
! !OUTPUT PARAMETERS:
!
      REAL(fp)              :: KAAp
!
! !REVISION HISTORY:
!  25 Jan 2012 - M. Payer    - Added ProTeX headers
!  28 Apr 2015 - E. Lundgren - Input pressure is now dry air partial
!  pressure
!  17 Oct 2017 - M. Sulprizio- Dhck value is from Table 7.3 of Seinfeld
!  and
!                              Pandis (2006, pp 289) and should be
!                              positive for
!                              consistency with the way it is used here.
!                              Also,
!                              the value of R, in units of kcal mol-1
!                              K-1, is
!                              1.986x10^-3, not 0.04. (Qianjie Chen)
!  03 Dec 2018 - J. Moch     - Modified for acetic acid (CH3COOH).
!  Values taken from
!                              Sienfeld and Pandis, value of [HCOOH]
!  01 May 2020 - V. Shah     - Use correct equilibrium constants
!EOP
!------------------------------------------------------------------------------
!BOC
!
! !DEFINED PARAMETERS:
!
      ! CH3HCOOH dissociation constants
      REAL(fp),  PARAMETER  :: Kacetate = 1.75e-5_fp
      REAL(fp),  PARAMETER  :: Haa = 4100e+0_fp
      REAL(fp),  PARAMETER  :: Dhaa = 6200e+0_fp
      REAL(fp),  PARAMETER  :: DhrKaa = 50.0e+0_fp
!
! !LOCAL VARIABLES:
!
      REAL(fp)              :: Haa_T, Kaa_T
      REAL(fp)              :: Haaeff, xAA, pAA
      !=================================================================
      ! kAA begins here!
      !=================================================================

      ! Formic acid dissolution constants
      HAA_T = Haa*exp(Dhaa*((1.0e+0_fp/T)-(1.0e+0_fp/298.0e+0_fp)))
      Kaa_T = Kacetate*exp(DhrKaa*((1.0e+0_fp/T) &
          - (1.0e+0_fp/298.0e+0_fp)))

      !HCOOH  dissolution
      Haaeff = Haa_T*(1.0e+0_fp+(Kaa_T/HPLUS))
      xAA = 1.0e+0_fp / ( 1.0e+0_fp &
         + ( Haaeff * 0.08205e+0_fp * T * LWC ) )
      pAA = AA * P * xAA

      kAAp = Haa_T * Kaa_T * pAA / HPLUS

      END FUNCTION kAA
!EOC
!------------------------------------------------------------------------------
!                  GEOS-Chem Global Chemical Transport Model
!------------------------------------------------------------------------------
!BOP
!
! !IROUTINE: dkAA
!
! !DESCRIPTION: Function kdAA
!\\
!\\
! !INTERFACE:
!
      FUNCTION dkAA ( P, T, LWC, HPLUS, AA ) RESULT ( kAAp )
!
! !INPUT PARAMETERS:
!
      REAL(fp),  INTENT(IN) :: T, P, LWC, HPLUS, AA
!
! !OUTPUT PARAMETERS:
!
      REAL(fp)              :: KAAp
!
! !REVISION HISTORY:
!  25 Jan 2012 - M. Payer    - Added ProTeX headers
!  28 Apr 2015 - E. Lundgren - Input pressure is now dry air partial
!  pressure
!  17 Oct 2017 - M. Sulprizio- Dhck value is from Table 7.3 of Seinfeld
!  and
!                              Pandis (2006, pp 289) and should be
!                              positive for
!                              consistency with the way it is used here.
!                              Also,
!                              the value of R, in units of kcal mol-1
!                              K-1, is
!                              1.986x10^-3, not 0.04. (Qianjie Chen)
!  03 Dec 2018 - J. Moch     - Modified for acetic acid (CH3COOH).
!  Values taken from
!                              Sienfeld and Pandis. Output is
!                              derivative.
!  01 May 2020 - V. Shah     - Use correct equilibrium constants
!EOP
!------------------------------------------------------------------------------
!BOC
!
! !DEFINED PARAMETERS:
!
      ! HCOOH dissociation constants
      REAL(fp),  PARAMETER  :: Kacetate = 1.75e-5_fp
      REAL(fp),  PARAMETER  :: Haa = 4100e+0_fp
      REAL(fp),  PARAMETER  :: Dhaa = 6200e+0_fp
      REAL(fp),  PARAMETER  :: DhrKaa = 50.0e+0_fp
!
! !LOCAL VARIABLES:
!
      REAL(fp)              :: Haa_T, Kaa_T
      !=================================================================
      ! kAA begins here!
      !=================================================================

      ! Formic acid dissolution constants
      HAA_T = Haa*exp(Dhaa*((1.0e+0_fp/T)-(1.0e+0_fp/298.0e+0_fp)))
      Kaa_T = Kacetate*exp(DhrKaa*((1.0e+0_fp/T) &
          - (1.0e+0_fp/298.0e+0_fp)))

      !HCOOH  dissolution
      kAAp =  -1.0e+0_fp * Kaa_T * HAA_T * AA * P * &
          ( 1.0e+0_fp + HAA_T * 0.08205e+0_fp * T * LWC ) / &
          ( Kaa_T * HAA_T * 0.08205e+0_fp * T * LWC + &
          HAA_T * 0.08205e+0_fp * T * LWC * HPLUS + &
          HPLUS )**2


      END FUNCTION dkAA
!EOC
!------------------------------------------------------------------------------
!                  GEOS-Chem Global Chemical Transport Model                  !
!------------------------------------------------------------------------------
!BOP
!
! !IROUTINE: CaCO3_PRECIP
!
! !DESCRIPTION: Subroutine CaCO3 to calculate [Ca++] in equilibrium with
! CaCO3(s) (dust particles) depending on [H+]
!\\
!\\
! !INTERFACE:
!
      SUBROUTINE CaCO3_PRECIP ( P,  T, HPLUS, fCa, dCa )
!
! !INPUT PARAMETERS:
!
      REAL(fp),        INTENT(IN) :: T, P, HPLUS
!
! !OUTPUT PARAMETERS:
!
      REAL(fp),  INTENT(OUT):: fCa, dCa ! [Ca2+] and d([Ca2+])/d[H+]
!
! !REVISION HISTORY:
!  25 Dec 2019 - V. Shah - Initial version
!EOP
!------------------------------------------------------------------------------
!BOC
! !DEFINED PARAMETERS:
!
      REAL(fp),  PARAMETER  :: Kc1 = 4.3e-7_fp
      REAL(fp),  PARAMETER  :: Kc2 = 4.68e-11_fp
      REAL(fp),  PARAMETER  :: DhrKc1 = -1000.
      REAL(fp),  PARAMETER  :: DhrKc2 = -1760.
      REAL(fp),  PARAMETER  :: Hco2 = 3.4e-2_fp
      REAL(fp),  PARAMETER  :: Dhco2 = 2.44e+3_fp
      ! CO2 concentration [v/v]
      REAL(fp),  PARAMETER  :: CO2 = 390.0e-6_fp
      REAL(fp),  PARAMETER  :: Ksp = 3.3e-9_fp
      REAL(fp),  PARAMETER  :: DHrKsp = -1200e+0_fp

! !LOCAL VARIABLES:
      REAL(fp)              :: HCO2_T, Kc1_T, Kc2_T, Ksp_T

! !REMARKS:

      !=================================================================
      ! CaCO3_PRECIP begins here!
      !=================================================================
      !Temperature adjusted eq. constants
      !CO2 dissolution constants
      Hco2_T = Hco2*exp(Dhco2*((1.e+0_fp/T)-(1.e+0_fp/298.e+0_fp)))
      Kc1_T = Kc1*exp(DhrKc1*((1.e+0_fp/T)-(1.e+0_fp/298.e+0_fp)))
      Kc2_T = Kc2*exp(DhrKc2*((1.e+0_fp/T)-(1.e+0_fp/298.e+0_fp)))

      ! CaCO3 eq constants
      Ksp_T = Ksp*exp(DhrKsp*((1.e+0_fp/T)-(1.e+0_fp/298.e+0_fp)))

      !Ca concentrations [M]
      fCa = Ksp_T * HPLUS * HPLUS / (Kc1_T * Kc2_T * Hco2_T * CO2 * P)
      !derivative d[Ca2+]/dH+
      dCa  = 2e+0_fp * Ksp_T * HPLUS / (Kc1_T * Kc2_T * Hco2_T * CO2 * P)

      END SUBROUTINE CaCO3_PRECIP
!EOC
!------------------------------------------------------------------------------
!                  GEOS-Chem Global Chemical Transport Model                  !
!------------------------------------------------------------------------------
!BOP
!
! !IROUTINE: aqchem_so2
!
! !DESCRIPTION: Subroutine AQCHEM\_SO2 computes the reaction rates for aqueous
! SO2 chemistry. (rjp, bmy, 10/31/02, 12/12/02)
!\\
!\\
! !INTERFACE:
!
  SUBROUTINE AQCHEM_SO2( I,      J,       L,      LWC,     T,      P,        &
                         SO2,    H2O2,    O3,     HCHO,    Hplus,  MnII,     &
                         FeIII,  KaqH2O2, KaqO3,  KaqO3_1, KaqO2,  HSO3aq,   &
                         SO3aq,  KaqHCHO, KaqHMS, KaqHMS2                   )
!
! !INPUT PARAMETERS:
!
    INTEGER,  INTENT(IN)  :: I, J, L ! Coordinates, for diagnostic use -- MSL

    REAL(fp), INTENT(IN)  :: LWC     ! Liq water content [m3/m3]=1.E-6*L [g/m3]
    REAL(fp), INTENT(IN)  :: T       ! Temperature [K]
    REAL(fp), INTENT(IN)  :: P       ! Dry air partial pressure [atm]
    REAL(fp), INTENT(IN)  :: SO2     ! SO2  mixing ratio [v/v]
    REAL(fp), INTENT(IN)  :: H2O2    ! H2O2 mixing ratio [v/v]
    REAL(fp), INTENT(IN)  :: O3      ! O3   mixing ratio [v/v]
    REAL(fp), INTENT(IN)  :: HPLUS   ! Concentration of H+ ion (i.e. pH) [v/v]
    REAL(fp), INTENT(IN)  :: MnII    ! Concentration of MnII [mole/l]
    REAL(fp), INTENT(IN)  :: FeIII   ! Concentration of FeIII [mole/l]
    REAL(fp), INTENT(IN)  :: HCHO    ! HCHO   mixing ratio [v/v] (jmm, 06/13/18)

!
! !OUTPUT PARAMETERS:
!
    REAL(fp), INTENT(OUT) :: KaqH2O2 ! Reaction rate for H2O2
    REAL(fp), INTENT(OUT) :: KaqO3   ! Reaction rate for O3
    REAL(fp), INTENT(OUT) :: KaqO3_1 ! only the SO3-- oxidation, (qjc, 04/10/16)
    REAL(fp), INTENT(OUT) :: KaqO2   ! Reaction rate for O2 (metal cat)
    REAL(fp), INTENT(OUT) :: KaqHCHO ! Reaction rate for SO2 and HCHO (jmm, 06/13/18)
    REAL(fp), INTENT(OUT) :: KaqHMS  ! Reaction rate for HMS and OH- (jmm, 06/13/18)
    REAL(fp), INTENT(OUT) :: KaqHMS2 ! Reaction rate for HMS and OH(aq) (jmm, 06/28/18)
    REAL(fp), INTENT(OUT) :: HSO3aq  ! Cloud bisulfite [mol/l] (qjc, 06/10/16)
    REAL(fp), INTENT(OUT) :: SO3aq   ! Cloud sulfite   [mol/l] (qjc, 06/10/16)
!
! !REMARKS:
!  Chemical Reactions:
!  ============================================================================
!  (R1) HSO3- + H2O2(aq) + H+ => SO4-- + 2H+ + H2O [Jacob, 1986]
!                                                                             .
!      d[S(VI)]/dt = k[H+][H2O2(aq)][HSO3-]/(1 + K[H+])
!      [Seinfeld and Pandis, 1998, page 366]
!                                                                             .
!  (R2) SO2(aq) + O3(aq) =>
!       HSO3-   + O3(aq) =>
!       SO3--   + O3(aq) =>
!       [Jacob, 1986; Jacobson, 1999]
!                                                                             .
!       d[S(VI)]/dt = (k0[SO2(aq)] + k1[HSO3-] + K2[SO3--])[O3(aq)]
!       [Seinfeld and Pandis, 1998, page 363]
!                                                                             .
!  (R3) HSO3-   + HCHO(aq) => HMS
!       SO3--   + HCHO(aq) => HMS + OH-
!       [Moch et al., 2018; Olson and Hoffman, 1986]
!                                                                             .
!       d[S(HMS)]/dt = (k1[HSO3-] + k2[SO3--])[HCHO(aq)]
!       [Seinfeld and Pandis, 2016, 309]
!
!  (R4) HMS + OH- => HCHO(aq) + SO3--
!       [Moch et al., 2018; Deister et al., 1986]
!        (note treated as 1st order in contrast to other reactions here)
!
!  (R5) HMS + OH(aq) =(SO2,HO2,O2)=> HCHO + 2SO4-- + O2 + 3H+ + 2H2O
!       [Jacob et al, 1986, Olson and Fessenden, 1992;
!        Seinfeld and Pandis, 2016, Table 7A.7]
!          Net reaction (R5):
!           HMS + OH(aq) =(O2)=> SO5- + HCHO + H2O
!           HO2 <=> H+ + O2-
!           SO5- + O2- =(H2O)=> HSO5- + OH- + O2
!           SO2(aq) <=> HSO3- + H+
!           H+ + OH- <=> H2O
!           HSO5- + HSO3- => 2SO4-- + 2H+
!
!  Reaction rates can be given as
!       Ra     = k [H2O2(ag)] [S(IV)]  [mole/liter*s]  OR
!       Krate  = Ra LWC R T / P        [1/s]
!                                                                             .
!  Where:
!       LWC = Liquid water content(g/m3)*10-6 [m3(water)/m3(gas)]
!       R   = 0.08205  (atm L / mol-K), Universal gas const.
!       T   = Temperature (K)
!       P   = Pressure (atm)
!                                                                             .
!  Procedure:
!  ============================================================================
!  (a ) Given [SO2] which is assumed to be total SO2 (gas+liquid) in
!        equilibrium between gas and liquid phase.
!                                                                             .
!  (b ) We can compute SO2(g) using Henry's law
!          P(so2(g)) = Xg * [SO2]
!          Xg = 1/(1 + Faq), Fraction of SO2 in gas
!       where:
!          Faq   = Kheff * R * T * LWC,
!          KHeff = Effective Henry's constant
!                                                                             .
!  (c ) Then Calculate Aquous phase, S[IV] concentrations
!        S[IV] = Kheff * P(so2(g) in atm) [M]
!                                                                             .
!  (d ) The exact same procedure is applied to calculate H2O2(aq) and HCHO(aq)
!
! !REVISION HISTORY:
!  (1 ) Updated by Rokjin Park (rjp, bmy, 12/12/02)
!  See https://github.com/geoschem/geos-chem for complete history
!EOP
!------------------------------------------------------------------------------
!BOC
!
! !DEFINED PARAMETERS:
!
    REAL(fp), PARAMETER  :: R   = 0.08205e+0_fp
    REAL(fp), PARAMETER  :: dOH = 1.0e-19_fp ! [M cm^3 molec^-1]
!
! !LOCAL VARIABLES:
!
    REAL(fp)             :: KH2O2,   RA,     KS1,    KS2,    HCSO2
    REAL(fp)             :: FHCSO2,  XSO2G,  SIV,    HSO3,   XSO2AQ
    REAL(fp)             :: XHSO3,   XSO3,   KH1,    HCH2O2, FHCH2O2
    REAL(fp)             :: XH2O2G,  H2O2aq, KO0,    KO1,    KO2
    REAL(fp)             :: HCO3,    XO3g,   O3aq,   XHCHOg, HCHCHO
    REAL(fp)             :: FHCHCHO, KHCHO1, KHCHO2, KHMS,   KW1
    REAL(fp)             :: KHC1,    KHMS2

    !=================================================================
    ! AQCHEM_SO2 begins here!
    !
    ! Aqueous reaction rate
    ! HSO3- + H2O2 + H+ => SO4-- + 2H+ + H2O [Jacob, 1986]
    !=================================================================

    ! [Jacob, 1986]
    KH2O2 = 6.31e+14_fp * EXP( -4.76e+3_fp / T )

    !! [Jacobson, 1999]
    !KH2O2 = 7.45e+0_fp7 * EXP( -15.96e+0_fp * ( (298.15/T) - 1.) ) / &
    !        ( 1.e+0_fp + 13.e+0_fp * Hplus)

    !=================================================================
    ! Equilibrium reaction of SO2-H2O
    !    SO2 + H2O = SO2(aq)        (s0)
    !    SO2(ag)   = HSO3- + H+     (s1)
    !    HSO3-     = SO3-- + H+     (s2)
    !
    ! Reaction constant for Aqueous chemistry -- No big difference
    ! between Jacob and Jacobson, choose one of them.
    !
    ! Reaction rate dependent on Temperature is given
    !   H = A exp ( B (T./T - 1) )
    !
    ! For equilibrium reactions of SO2:
    !            As1      Bs1   As2      Bs2
    !  Seinfeld  1.30d-2  7.02  6.60d-8  3.76   [1998]
    !  Jacob     1.30d-2  6.75  6.31d-8  5.05   [1986]
    !  Jacobson  1.71d-2  7.04  5.99d-8  3.74   [1996]
    !=================================================================
    Ks1    = 1.30e-2_fp * EXP( 6.75e+0_fp * ( 298.15e+0_fp / T - 1.e+0_fp ) )
    Ks2    = 6.31e-8_fp * EXP( 5.05e+0_fp * ( 298.15e+0_fp / T - 1.e+0_fp ) )

    ! SIV Fraction
    XSO2aq = 1.e+0_fp/(1.e+0_fp + Ks1/Hplus + Ks1*Ks2/(Hplus*Hplus))
    XHSO3  = 1.e+0_fp/(1.e+0_fp + Hplus/Ks1 + Ks2/Hplus)
    XSO3   = 1.e+0_fp/(1.e+0_fp + Hplus/Ks2 + Hplus*Hplus/(Ks1*Ks2))

    ! Henry's constant [mol/l-atm] and Effective Henry's constant for SO2
    HCSO2  = 1.22e+0_fp * EXP( 10.55e+0_fp * ( 298.15e+0_fp / T - 1.e+0_fp) )
    FHCSO2 = HCSO2 * (1.e+0_fp + (Ks1/Hplus) + (Ks1*Ks2 / (Hplus*Hplus)))

    XSO2g  = 1.e+0_fp / ( 1.e+0_fp + ( FHCSO2 * R * T * LWC ) )
    SIV    = FHCSO2 * XSO2g * SO2 * P
    !HSO3   = Ks1 * HCSO2 * XSO2g * SO2 * P

    ! Effective HSO3aq for HOBr+HSO3
    HSO3aq = SIV * XHSO3           ! unit: M (qjc, 06/10/16)

    ! Effective SO3aq for HOBr+SO3
    SO3aq  = SIV * XSO3            ! unit: M (qjc, 06/10/16)

    !=================================================================
    ! H2O2 equilibrium reaction
    ! H2O2 + H2O = H2O2.H2O
    ! H2O2.H2O   = HO2- + H+   1)
    !
    ! Reaction rate dependent on Temperature is given
    !   H = A exp ( B (T./T - 1) )
    !
    ! For equilibrium reactions of SO2
    !            Ah1       Bh1
    !  Jacob     1.58E-12  -12.49  [1986]
    !  Jacobson  2.20E-12  -12.52  [1996]
    !=================================================================
    Kh1 = 2.20e-12_fp * EXP( -12.52e+0_fp * ( 298.15e+0_fp / T - 1.e+0_fp ) )

    ! Henry's constant [mol/l-atm] and Effective Henry's constant for H2O2
    ! [Seinfeld and Pandis, 1998]
    ! HCH2O2  = 7.45D4 * EXP( 24.48e+0_fp * ( 298.15e+0_fp / T - 1.e+0_fp) )

    ! [Jacobson,1999]
    HCH2O2  = 7.45e+4_fp * EXP( 22.21e+0_fp * (298.15e+0_fp / T - 1.e+0_fp) )
    FHCH2O2 = HCH2O2 * (1.e+0_fp + (Kh1 / Hplus))

    XH2O2g  = 1.e+0_fp / ( 1.e+0_fp + ( FHCH2O2 * R * T * LWC ) )
    !H2O2aq  = FHCH2O2 * XH2O2g * H2O2 * P

    ! Conversion rate from SO2 to SO4 via reaction with H2O2
    KaqH2O2  = kh2o2 * Ks1 * FHCH2O2 * HCSO2 * XH2O2g * XSO2g &
               * P * LWC * R * T            ! [v/v/s]

    !=================================================================
    !  Aqueous reactions of SO2 with O3
    !  SO2(aq) + O3 =>                       (0)
    !  HSO3-   + O3 => SO4-- + H+ + O2       (1)
    !  SO3--   + O3 => SO4-- + O2            (2)
    !
    ! NOTE
    ! [Jacob, 1986]
    !    KO1  = 3.49E12 * EXP( -4.83E3 / T )
    !    KO2  = 7.32E14 * EXP( -4.03E3 / T )
    !
    ! [Jacobson, 1999]
    !    KO0  = 2.40E+4
    !    KO1  = 3.70E+5 * EXP( -18.56 * ((298.15/T) - 1.))
    !    KO2  = 1.50E+9 * EXP( -17.72 * ((298.15/T) - 1.))
    !
    ! Rate constants from Jacobson is larger than those of Jacob
    ! and results in faster conversion from S(IV) to S(VI)
    ! We choose Jacob 1) 2) and Jacobson 0) here
    !=================================================================
    KO0 = 2.40e+4_fp
    KO1 = 3.49e+12_fp * EXP( -4.83e+3_fp / T )
    KO2 = 7.32e+14_fp * EXP( -4.03e+3_fp / T )

    !=================================================================
    ! H2O2 equilibrium reaction
    ! O3 + H2O = O3.H2O
    !  HCO3  = 1.13E-2 * EXP( 8.51 * (298.15/T -1.) ), S & P
    !  HCO3  = 1.13E-2 * EXP( 7.72 * (298.15/T -1.) ), Jacobson
    !=================================================================

    ! Calculate Henry's Law constant for atmospheric temperature
    HCO3  = 1.13e-2_fp * EXP( 8.51e+0_fp * ( 298.15e+0_fp / T - 1.e+0_fp ) )

    XO3g  = 1.e+0_fp / ( 1.e+0_fp + ( HCO3 * R * T * LWC ) )
    !O3aq  = HCO3 * XO3g * O3 * P

    ! Conversion rate from SO2 to SO4 via reaction with O3
    KaqO3 = (KO0*XSO2AQ + KO1*XHSO3 + KO2*XSO3) * FHCSO2 * XSO2g &
            * P * HCO3 * XO3g * LWC * R * T   ! [v/v/s]

    !(qjc, 04/10/16)
    KaqO3_1 = KO2*XSO3 * FHCSO2 * XSO2g &
              * P * HCO3 * XO3g * LWC * R * T   ! [v/v/s]

    ! ===================================================================
    ! Metal (Fe, Mn) catalyzed O2 oxidation (bec, 7/12/04)
    ! R = d[S(VI)]/dt = 750*[Mn(II)]*[S(IV)] + 2600*[Fe(III)]*[S(IV)] +
    !               1.d10*[Mn(II)]*[Fe(III)]*[S(IV)]
    ! from Seinfeld and Pandis, 1998 pg. 371
    ! S(IV) = HFCSO2 * XSO2*P*[SO2]
    ! R = KaqO2*[SO2] (v/v/s)
    ! KaqO2 = FHCSO2 * XSO2g * P *
    !        ((750*[Mn(II)])+(2600[Fe(III)])+(1.d10*[Mn(II)]*[Fe(III)]))
    ! in units of [M/s]
    ! KaqO2 = FHCSO2 * XSO2g * P *
    !        ((750*[Mn(II)])+(2600[Fe(III)])+(1.d10*[Mn(II)]*[Fe(III)])) *
    !        LWC * R * T/P
    ! in units of [v/v/s]
    ! ===================================================================

    ! Conversion rate from SO2 to SO4 via reaction with O2 (met cat)
    KaqO2 = FHCSO2 * XSO2g * ( (750e+0_fp * MnII ) + &
            ( 2600e+0_fp * FeIII ) + (1e+10_fp * MnII * FeIII ) ) * &
            LWC * R * T   ! [s-1]

    !=================================================================
    !  Aqueous reactions of SO2 with HCHO
    !     HSO3-   + HCHO(aq) => HMS + OH-           (1)
    !     SO3--   + HCHO(aq) => HMS                 (2)
    !
    !     NOTE:
    !     [Boyce and Hoffman, 1984]
    !        KHCHO1  = 7.9E2 * EXP( -16.435 * ((298.15/T) - 1.))
    !        KHCHO2  = 2.5E7 * EXP( -6.037 * ((298.15/T) - 1.))
    !
    !
    !  Aqueous reaction of HMS with OH-
    !    HMS + OH- => HCHO(aq) + SO3--             (3)
    !
    !     NOTE: unclear where B (E/R) value in Seinfeld and Pandis from,
    !     but close to Deister. Using Seinfeld and Pandis value for now
    !     [Deister et al., 1986]
    !        KHMS    = 3.6E3 * EXP( -22.027 * ((298.15/T) - 1.))
    !     [Seinfeld and Pandis, 2016; Munger et al., 1986]
    !        KHMS    = 3.6E3 * EXP( -15.09 * ((298.15/T) - 1.))
    !
    !
    !  Aqueous reaction of HMS with OH(aq)
    !    HMS + OH(aq) =(SO2,O2,HO2)=> 2SO4-- + HCHO + O2 + 3H+ + 2H2O  (4)
    !
    !    NOTE: O2, SO2, and HO2 particpate in the stoichiometry but not kinetics.
    !          Assume steady state for sulfur radicals and the following reaction chain:
    !            HMS + OH(aq) =(O2)=> SO5- + HCHO + H2O [Olsen and Fessenden, 1992]
    !            HO2 <=> H+ + O2-                       [Jacob, 1986]
    !            SO5- + O2- =(H2O)=> HSO5- + OH- + O2   [Jacob, 1986]
    !            SO2(aq) <=> HSO3- + H+
    !            H+ + OH- <=> H2O
    !            HSO5- + HSO3- => 2SO4-- + 2H+          [Jacob, 1986]
    !       Instead of assuming Henry's law for OH, use the parameter from
    !       Jacob et al, 2005 that relates gas phase OH to aqueous phase OH
    !       accounting for the HO2(aq)/O2- cylcing in cloud droplets:
    !        dOH = 1E-19 [M cm^3 molec^-1]
    !     [Olson and Fessenden, 1992]
    !        KHMS2    = 6.2E8 * EXP( -5.03 * ((298.15/T) -1.))
    !
    !
    ! (jmm, 06/28/18)
    !=================================================================
    KHCHO1 = 7.9e+2_fp * EXP( -16.44e+0_fp &
         * ( 298.15e+0_fp / T - 1.e+0_fp ) )
    KHCHO2 = 2.5e+7_fp * EXP( -6.04e+0_fp &
         * ( 298.15e+0_fp / T - 1.e+0_fp ) )
    KHMS = 3.6e+3_fp * EXP( -15.09e+0_fp &
         * ( 298.15e+0_fp / T - 1.e+0_fp ) )
    KHMS2 = 6.2e+8_fp * EXP( -5.03e+0_fp &
         * ( 298.15e+0_fp / T - 1.e+0_fp ) )

    !=================================================================
    ! HCHO equilibrium reaction
    ! HCHO(aq) + H2O   = HCH(OH)2
    !
    ! Reaction rate dependent on Temperature is given
    !   H = A exp ( B (T./T - 1) )
    !
    ! For equilibrium reactions of HCHO
    !                             Ah1       Bh1
    !  Sienfeld and Pandis      2.53E3    13.48  [2016]
    !
    ! (jmm, 06/15/18)
    !=================================================================
    Khc1 = 2.53e+3_fp * EXP( 13.48e+0_fp &
         * ( 298.15e+0_fp / T - 1.e+0_fp ) )

    !=================================================================
    ! H2O equilibrium reaction
    !  H2O   = H+ + OH-
    !
    ! Reaction rate dependent on Temperature is given
    !   H = A exp ( B (T./T - 1) )
    !
    ! For equilibrium reactions of HCHO
    !                             Ah1       Bh1
    !  Sienfeld and Pandis       1E-14     -22.51  [2016]
    !
    ! (jmm, 06/15/18)
    !=================================================================
    Kw1 = 1e-14_fp * EXP( -22.51e+0_fp &
         *  ( 298.15e+0_fp / T - 1.e+0_fp ) )

    ! Henry's constant [mol/l-atm] and Effective Henry's constant for HCHO
    ! [Seinfeld and Pandis, 2016]
    ! HCHCHO  = 2.5 * EXP( 21.6e+0_fp * ( 298.15e+0_fp / T - 1.e+0_fp) )
    ! (jmm, -6/15/18)
    HCHCHO  = 2.5e+0_fp * EXP( 21.6e+0_fp &
         *  (298.15e+0_fp / T - 1.e+0_fp) )
    FHCHCHO = HCHCHO * (1.e+0_fp + Khc1 )

    XHCHOg  = 1.e+0_fp / ( 1.e+0_fp + ( FHCHCHO * R * T * LWC ) )


    ! Conversion rate from SO2 to HMS via reaction with HCHO
    ! (jmm, 06/15/18)
    KaqHCHO = (KHCHO1*XHSO3 + KHCHO2*XSO3) * FHCSO2 * XSO2G &
         * P * HCHCHO * XHCHOg * LWC * R * T    ! [v/v/s]

    ! Conversion rate from HMS to SO2 via reaction with OH-
    ! (jmm, 06/15/18)
    KaqHMS = KHMS * ( Kw1 / Hplus )            ! [mol/L/s]

    ! Conversion rate from HMS to SO42- & HCHO via reaction with OH(aq)
    ! (jmm, 06/28/18)
    KaqHMS2 = KHMS2 * dOH / AIRMW / AIRMW * 7.e-4_fp * AVO &
         * T * R / P                           ! [m^6 kg^-2 s^-1]

  END SUBROUTINE AQCHEM_SO2
!EOC

  SUBROUTINE SET_2R_CLD( T, LWC, FC, HPLUS, CVFAC, P, SO2, H2O2, KaqH2O2 )

    REAL(fp), PARAMETER   :: R = 0.08205e+0_fp
    REAL(FP) :: KH2O2, KS1, KS2, T, XSO2aq, LWC, FC
    REAL(FP) :: XHSO3, XSO3, HCSO2, HPLUS, FHCSO2
    REAL(FP) :: XSO2g, KH1, HCH2O2, FHCH2O2, XH2O2g
    REAL(FP) :: KaqH2O2
    REAL(FP) :: SO2, H2O2, A, B, KAB, CVFAC, P

    ! [Jacob, 1986]
    KH2O2  = 6.31e+14_fp * EXP( -4.76e+3_fp / T )
    Ks1    = 1.30e-2_fp * EXP( 6.75e+0_fp * ( 298.15e+0_fp / T - 1.e+0_fp ) )
    Ks2    = 6.31e-8_fp * EXP( 5.05e+0_fp * ( 298.15e+0_fp / T - 1.e+0_fp ) )

    ! SIV Fraction
    XSO2aq = 1.e+0_fp/(1.e+0_fp + Ks1/Hplus + Ks1*Ks2/(Hplus*Hplus))
    XHSO3  = 1.e+0_fp/(1.e+0_fp + Hplus/Ks1 + Ks2/Hplus)
    XSO3   = 1.e+0_fp/(1.e+0_fp + Hplus/Ks2 + Hplus*Hplus/(Ks1*Ks2))

    ! Henry's constant [mol/l-atm] and Effective Henry's constant for SO2
    HCSO2  = 1.22e+0_fp * EXP( 10.55e+0_fp * ( 298.15e+0_fp / T - 1.e+0_fp) )
    FHCSO2 = HCSO2 * (1.e+0_fp + (Ks1/Hplus) + (Ks1*Ks2 / (Hplus*Hplus)))

    XSO2g  = 1.e+0_fp / ( 1.e+0_fp + ( FHCSO2 * R * T * LWC ) )
    Kh1 = 2.20e-12_fp * EXP( -12.52e+0_fp * ( 298.15e+0_fp / T - 1.e+0_fp ) )

    ! [Jacobson,1999]
    HCH2O2  = 7.45e+4_fp * EXP( 22.21e+0_fp * (298.15e+0_fp / T - 1.e+0_fp) )
    FHCH2O2 = HCH2O2 * (1.e+0_fp + (Kh1 / Hplus))

    XH2O2g  = 1.e+0_fp / ( 1.e+0_fp + ( FHCH2O2 * R * T * LWC ) )

!    KaqH2O2  = kh2o2 * Ks1 * FHCH2O2 * HCSO2 * XH2O2g * XSO2g &

    A = SO2
    B = H2O2

    KAB = kh2o2 * Ks1 * FHCH2O2 * HCSO2 * XH2O2g * XSO2g &
               * P * LWC * R * T * CVFAC ! cm2/mcl/s

  END SUBROUTINE SET_2R_CLD

  FUNCTION CloudHet2R( A, B, FC, KAB )  RESULT( KX )
!
! !INPUT PARAMETERS:
!
    REAL(fp), INTENT(IN) :: FC         ! Cloud Fraction [0-1]
    REAL(fp), INTENT(IN) :: A, B       ! Reactant Abundances
    REAL(fp), INTENT(IN) :: KAB        ! Bimolecular Rate Constant
!
! !RETURN VALUE:
!
    REAL(fp)             :: KX ! Grid-average loss frequency, cm3/mcl/s
!
! !REVISION HISTORY:
!  23 Aug 2018 - C. D. Holmes - Initial version
!  15 May 2021 - M. Long      - Revision for two reactants
!  See https://github.com/geoschem/geos-chem for complete history
!------------------------------------------------------------------------------
!BOC
!
! !DEFINED PARAMETERS:
!
    ! Residence time of air in clouds, s
    REAL(FP), PARAMETER :: TAUC = 3600.0_fp
!
! !LOCAL VARIABLES:
!
    REAL(FP) :: KAO, KBO, FF, denom, term1, term2
!EOC
!------------------------------------------------------------------------------
!

    ! Ratio of volume inside to outside cloud
    ! FF has a range [0,+inf], so cap it at 1e30
    FF = SafeDiv( FC, ( 1.0_fp - FC ), 1e30_fp )
    FF = MIN( FF, 1.0e30_fp )

    ! Avoid div by zero for the TAUC/FF term
    term1 = 0.0_fp
    IF ( ff > 0.0_fp ) term1 = tauc / ff

    ! Compute KAO and avoid div by zero
    !             term 1      term 2
    ! KAO = 1 / ( (TAUC/FF) + ( 1/(FC*KAB*B) ) ), units: 1/s
    denom = FC * KAB * B
    term2 = SafeDiv( 1.0_fp, denom, 0.0_fp )
    denom = term1 + term2
    KAO   = SafeDiv( 1.0_fp, denom, 0.0_fp )

    ! Compute KBO and avoid div by zero
    !             term 1      term 2
    ! KBO = 1 / ( (TAUC/FF) + ( 1/(FC*KAB*A) ) ), units: 1/s
    denom = FC * KAB * A
    term2 = SafeDiv( 1.0_fp, denom, 0.0_fp )
    denom = term1 + term2
    KBO   = SafeDiv( 1.0_fp, denom, 0.0_fp )

    IF ( KAO*A <= KBO*B ) THEN
       !KX = KAO/B
       KX = SafeDiv( KAO, B, 0.0_fp )
    ELSE
       !KX = KBO/A
       KX = SafeDiv( KBO, A, 0.0_fp )
    ENDIF

  END FUNCTION CloudHet2R
!EOC
!------------------------------------------------------------------------------
!                  GEOS-Chem Global Chemical Transport Model                  !
!------------------------------------------------------------------------------
!BOP
!
! !IROUTINE: CloudHet1R
!
! !DESCRIPTION: Function CloudHet calculates the loss frequency (1/s) of gas
!  species due to heterogeneous chemistry on clouds in a partially cloudy grid
!  cell. The function uses the "entrainment limited uptake" equations of
!  Holmes et al. (2019). Both liquid and ice water clouds are treated.
!
!  For gasses that are that are consumed in multiple aqueous reactions with
!  different products, CloudHet can provide the loss frequency for each reaction
!  branch using the optional branch ratios (branchLiq, branchIce) as arguments.
!
!  Holmes, C.D., Bertram, T. H., Confer, K. L., Ronan, A. C., Wirks, C. K.,
!    Graham, K. A., Shah, V. (2019) The role of clouds in the tropospheric
!    NOx cycle: a new modeling approach for cloud chemistry and its global
!    implications, Geophys. Res. Lett. 46, 4980-4990,
!    https://doi.org/10.1029/2019GL081990
!\\
!\\
! !INTERFACE:
!
  FUNCTION CloudHet1R( fc, rate ) RESULT( kHet )
!
! !INPUT PARAMETERS:
!
    REAL(fp), INTENT(IN) :: fc     ! Cloud Fraction [0-1]
    REAL(fp), INTENT(IN) :: rate   ! 1st order reaction rate (1/s)
!
! !RETURN VALUE:
!
    REAL(fp)             :: kHet   ! Grid-average loss frequency, 1/s
!
! !REVISION HISTORY:
!  23 Aug 2018 - C. D. Holmes - Initial version
!  25 May 2021 - M. S. Long - Modified for 1st order aqueous reaction
!                             where diffusion is not limiting
!  See https://github.com/geoschem/geos-chem for complete history
!------------------------------------------------------------------------------
!BOC
!
! !DEFINED PARAMETERS:
!
    ! Residence time of air in clouds, s
    real(fp), parameter :: tauc = 3600.0_fp
!
! !LOCAL VARIABLES:
!
    real(fp) :: kI, gam
    real(fp) :: kk, ff, xx
!
!------------------------------------------------------------------------------
!
    ! If cloud fraction < 0.0001 (0.01%) or there is zero cloud surface area,
    ! then return zero uptake
    if ( ( fc < 0.0001_fp ) .or. ( rate <= 0.0_fp ) ) then
       kHet = 0.0_fp
       return
    endif

    !------------------------------------------------------------------------
    ! Loss frequency inside cloud
    !
    ! Assume both water and ice phases are inside the same cloud, so mass
    ! transport to both phases works in parallel (additive)
    !------------------------------------------------------------------------

    ! initialize loss, 1/s
    kI  = rate ! total loss rate of a gas in cloud

    !------------------------------------------------------------------------
    ! Grid-average loss frequency
    !
    ! EXACT expression for entrainment-limited uptake
    !------------------------------------------------------------------------

    ! Ratio (in cloud) of heterogeneous loss to detrainment, s/s
    kk = kI * tauc

    ! Ratio of volume inside to outside cloud
    ! ff has a range [0,+inf], so cap it at 1e30
    ff = SafeDiv( fc, (1e0_fp - fc), 1e30_fp )
    ff = MIN( ff, 1.0e30_fp )

    ! Ratio of mass inside to outside cloud
    ! xx has range [0,+inf], but ff is capped at 1e30, so shouldn't overflow
    xx =     ( ff        - kk        - 1.0_fp       ) / 2.0_fp +             &
         sqrt( 1.0_fp    + ff*ff     + kk*kk                   +             &
               2.0_fp*ff + 2.0_fp*kk - 2.0_fp*ff*kk ) / 2.0_fp

    ! Overall heterogeneous loss rate, grid average, 1/s
    ! kHet = kI * xx / ( 1d0 + xx )
    !  Since the expression ( xx / (1+xx) ) may behave badly when xx>>1,
    !  use the equivalent 1 / (1 + 1/x) with an upper bound on 1/x
    kHet = kI / ( 1e0_fp + SafeDiv( 1e0_fp, xx, 1e30_fp ) )

  END FUNCTION CloudHet1R
!EOC
!------------------------------------------------------------------------------
!                  GEOS-Chem Global Chemical Transport Model                  !
!------------------------------------------------------------------------------
!BOP
!
! !IROUTINE: fullchem_InitSulfurChem
!
! !DESCRIPTION: Stores species indices in module variables for fast lookup.
!\\
!\\
! !INTERFACE:
!
  SUBROUTINE fullchem_InitSulfurChem( RC )
!
! !USES:
!
    USE ErrCode_Mod
    USE State_Chm_Mod,  ONLY : Ind_
!
! !INPUT/OUTPUT PARAMETERS:
!
    INTEGER,        INTENT(OUT) :: RC          ! Success or failure?
!
! !REVISION HISTORY:
!  02 Jun 2000 - R. Yantosca - Initial version
!  See https://github.com/geoschem/geos-chem for complete history
!EOP
!------------------------------------------------------------------------------
!BOC
!
! !LOCAL VARIABLES:
!
    ! Scalars
    INTEGER            :: I, J, N

    ! Strings
    CHARACTER(LEN=255) :: ErrMsg, ThisLoc

    !=================================================================
    ! INIT_SULFATE begins here!
    !=================================================================

    ! Initialize
    RC       = GC_SUCCESS
    ErrMsg   = ''
    ThisLoc  = &
 ' -> at fullchem_InitSulfurChem (in KPP/fullchem/fullchem_SulfurChemFuncs.F90'

    ! Define flags for species ID's
    id_ACTA   = Ind_( 'ACTA'   )
    id_CH2O   = Ind_( 'CH2O'   )
    id_DMS    = Ind_( 'DMS'    )
    id_DST1   = Ind_( 'DST1'   )
    id_DST2   = Ind_( 'DST2'   )
    id_DST3   = Ind_( 'DST3'   )
    id_DST4   = Ind_( 'DST4'   )
    id_H2O2   = Ind_( 'H2O2'   )
    id_HCL    = Ind_( 'HCL'    )
    id_HCOOH  = Ind_( 'HCOOH'  )
    id_HMS    = Ind_( 'HMS'    )
    id_HNO3   = Ind_( 'HNO3'   )
    id_MSA    = Ind_( 'MSA'    )
    id_NH3    = Ind_( 'NH3'    )
    id_NH4    = Ind_( 'NH4'    )
    id_NIT    = Ind_( 'NIT'    )
    id_NITs   = Ind_( 'NITs'   )
    id_O3     = Ind_( 'O3'     )
    id_OH     = Ind_( 'OH'     )
    id_pFe    = Ind_( 'pFe'    )
    id_SALA   = Ind_( 'SALA'   )  ! Sea salt aerosol     (fine mode  )
    id_SALAAL = Ind_( 'SALAAL' )  ! Sea salt alkalinity  (fine mode  )
    id_SALACL = Ind_( 'SALACL' )  ! Cl- on sea salt      (fine mode  )
    id_SALC   = Ind_( 'SALC'   )  ! Sea salt aerosol     (coarse mode)
    id_SALCAL = Ind_( 'SALCAL' )  ! Sea salt alkalinity  (coarse mode)
    id_SALCCL = Ind_( 'SALCCL' )  ! Cl- on sea salt      (coarse mode)
    id_SO2    = Ind_( 'SO2'    )
    id_SO4    = Ind_( 'SO4'    )
    id_SO4s   = Ind_( 'SO4s'   )

  END SUBROUTINE fullchem_InitSulfurChem
!EOC
END MODULE fullchem_SulfurChemFuncs<|MERGE_RESOLUTION|>--- conflicted
+++ resolved
@@ -121,129 +121,7 @@
     ! Initialize
     RC            = GC_SUCCESS
     K_MT          = 0.0_dp
-!-----------------------------------------------------------------------------
-! Comment out this code, until we restore these reactions
-! because KPP will not have SALAAL and SALCAL indices defined (bmy, 9/23/21)
-!    SALAAL_gt_0_1 = ( State_Chm%Species(I,J,L,id_SALAAL) > 0.1_dp )
-!    SALCAL_gt_0_1 = ( State_Chm%Species(I,J,L,id_SALCAL) > 0.1_dp )
-!    errMsg        = ''
-!    thisLoc       = &
-!   ' -> at fullchem_SulfurAqChem (in KPP/fullchem/fullchem_SulfurChemFuncs.F90'
-!
-!    !======================================================================
-!    ! Reaction rates [1/s] for fine sea salt alkalinity (aka SALAAL)
-!    !
-!    ! K_MT(1) : SALAAL + SO2 + O3 = SO4 - SALAAL
-!    ! K_MT(2) : SALAAL + HCl      = SALACL
-!    ! K_MT(3) : SALAAL + HNO3     = NIT
-!    !
-!    ! NOTE: SALAAL_gt_0_1 prevents div-by-zero errors
-!    !======================================================================
-!
-!    !------------------------------------------------------------------------
-!    ! SALAAL + SO2 + O3 = SO4 - SALAAL
-!    !------------------------------------------------------------------------
-!    IF ( SALAAL_gt_0_1 ) THEN
-!
-!       ! 1st order uptake
-!       k_ex = Ars_L1K( area   = State_Chm%WetAeroArea(I,J,L,11),             &
-!                       radius = State_Het%xRadi(11),                         &
-!                       gamma  = 0.11_dp,                                     &
-!                       srMw   = SR_MW(ind_SO2)                              )
-!
-!       ! Assume SO2 is limiting, so recompute rxn rate accordingly
-!       K_MT(1) = kIIR1Ltd( C(ind_SO2), C(ind_O3), k_ex )                     &
-!               / State_Chm%Species(I,J,L,id_SALAAL)
-!    ENDIF
-!
-!    !------------------------------------------------------------------------
-!    ! SALAAL + HCL = SALACL
-!    !------------------------------------------------------------------------
-!
-!    ! 1st order uptake
-!    k_ex = Ars_L1K( area   = State_Chm%WetAeroArea(I,J,L,11),                &
-!                    radius = State_Het%xRadi(11),                            &
-!                    gamma  = 0.074_dp,                                       &
-!                    srMw   = SR_MW(ind_HCl)                                 )
-!
-!    ! Assume HCl is limiting, so recompute reaction rate accordingly
-!    IF ( SALAAL_gt_0_1 ) THEN
-!       K_MT(2) = kIIR1Ltd( C(ind_HCl), C(ind_SALAAL), k_ex )
-!    ENDIF
-!
-!    !------------------------------------------------------------------------
-!    ! SALAAL + HNO3 = NIT
-!    !------------------------------------------------------------------------
-!
-!    ! 1st order uptake
-!    k_ex = Ars_L1K( area   = State_Chm%WetAeroArea(I,J,L,11),                &
-!                    radius = State_Het%xRadi(11),                            &
-!                    gamma  = 0.5_dp,                                         &
-!                    srMw   = SR_MW(ind_HNO3)                                )
-!
-!    ! Assume HNO3 is limiting, so recompute reaction rate accordingly
-!    IF ( SALAAL_gt_0_1 ) THEN
-!       K_MT(3) = kIIR1Ltd( C(ind_HNO3), C(ind_SALAAL), k_ex )
-!    ENDIF
-!
-!    !========================================================================
-!    ! Reaction rates [1/s] for coarse sea salt alkalinity (aka SALAAL)
-!    !
-!    ! K_MT(4) : SALCAL + SO2 + O3 = SO4s - SALCAL
-!    ! K_MT(5) : SALCAL + HCl      = SALCCL
-!    ! K_MT(6) : SALCAL + HNO3     = NITs
-!    !
-!    ! NOTE: SALCAL_gt_0_1 prevents div-by-zero errors
-!    !========================================================================
-!
-!    !------------------------------------------------------------------------
-!    ! SALCAL + SO2 + O3 = SO4s - SALCAL
-!    !------------------------------------------------------------------------
-!    IF ( SALCAL_gt_0_1 ) THEN
-!
-!       ! 1st order uptake
-!       k_ex = Ars_L1K( area   = State_Chm%WetAeroArea(I,J,L,12),             &
-!                       radius = State_Het%xRadi(12),                         &
-!                       gamma  = 0.11_dp,                                     &
-!                       srMw   = SR_MW(ind_SO2)                              )
-!
-!       ! Assume SO2 is limiting, so recompute rxn rate accordingly
-!       K_MT(4) = kIIR1Ltd( C(ind_SO2), C(ind_O3), k_ex )                     &
-!               / State_Chm%Species(I,J,L,id_SALCAL)
-!    ENDIF
-!
-!    !------------------------------------------------------------------------
-!    ! SALCAL + HCl = SALCCL
-!    !------------------------------------------------------------------------
-!
-!    ! 1st order uptake
-!    k_ex = Ars_L1K( area   = State_Chm%WetAeroArea(I,J,L,12),                &
-!                    radius = State_Het%xRadi(12),                            &
-!                    gamma  = 0.074_dp,                                       &
-!                    srMw   = SR_MW(ind_HCl)                                 )
-!
-!    ! Assume HCl is limiting, so recompute rxn rate accordingly
-!    IF ( SALCAL_gt_0_1 ) THEN
-!       K_MT(5) = kIIR1Ltd( C(ind_HCl), C(ind_SALCAL), k_ex )
-!    ENDIF
-!
-!    !------------------------------------------------------------------------
-!    ! SALCAL + HNO3 = NITs
-!    !------------------------------------------------------------------------
-!
-!    ! 1st order uptake
-!    k_ex = Ars_L1K( area   = State_Chm%WetAeroArea(I,J,L,12),                &
-!                    radius = State_Het%xRadi(12),                            &
-!                    gamma  = 0.5_dp,                                         &
-!                    srMw   = SR_MW(ind_HNO3)                                )
-!
-!    ! Assume HNO3 is limiting, so recompute rxn rate accordingly
-!    IF ( SALCAL_gt_0_1 ) THEN
-!       K_MT(6) = kIIR1Ltd( C(ind_HNO3), C(ind_SALCAL), k_ex )
-!    ENDIF
-!-----------------------------------------------------------------------------
-
-<<<<<<< HEAD
+
     !======================================================================
     ! Reaction rates [1/s] for fine sea salt alkalinity (aka SALAAL)
     !
@@ -355,8 +233,6 @@
     IF ( SALCAL_gt_0_1 ) THEN
        K_MT(6) = kIIR1Ltd( C(ind_HNO3), C(ind_SALCAL), k_ex )
     ENDIF
-=======
->>>>>>> a0d6896f
 
   END SUBROUTINE fullchem_SulfurAqChem
 !EOC
