! ~~~~~~~~~~~~~~~~~~~~~~~~~~~~~~~~~~~~~~~~~~~~~~~~~~~~~~~~~~~~~~~~~
! 
! Auxiliary Routines File
! 
! Generated by KPP-2.2.4_gc symbolic chemistry Kinetics PreProcessor
!       (http://www.cs.vt.edu/~asandu/Software/KPP)
! KPP is distributed under GPL, the general public licence
!       (http://www.gnu.org/copyleft/gpl.html)
! (C) 1995-1997, V. Damian & A. Sandu, CGRER, Univ. Iowa
! (C) 1997-2005, A. Sandu, Michigan Tech, Virginia Tech
!     With important contributions from:
!        M. Damian, Villanova University, USA
!        R. Sander, Max-Planck Institute for Chemistry, Mainz, Germany
! 
! File                 : gckpp_Util.f90
! Time                 : Thu Jul 19 13:05:43 2018
! Working directory    : /n/home05/msulprizio/GC/Code.Dev/KPP/Standard
! Equation file        : gckpp.kpp
! Output root filename : gckpp
! 
! ~~~~~~~~~~~~~~~~~~~~~~~~~~~~~~~~~~~~~~~~~~~~~~~~~~~~~~~~~~~~~~~~~



MODULE gckpp_Util

  USE gckpp_Parameters
  IMPLICIT NONE

CONTAINS



! User INLINED Utility Functions

! End INLINED Utility Functions

! Utility Functions from KPP_HOME/util/util
! ~~~~~~~~~~~~~~~~~~~~~~~~~~~~~~~~~~~~~~~~~~~~~~~~~~~~~~~~~~~~~~~~~
! 
! UTIL - Utility functions
!   Arguments :
! 
! ~~~~~~~~~~~~~~~~~~~~~~~~~~~~~~~~~~~~~~~~~~~~~~~~~~~~~~~~~~~~~~~~~

! ****************************************************************
!                            
! InitSaveData - Opens the data file for writing
!   Parameters :                                                  
!
! ****************************************************************

      SUBROUTINE InitSaveData ()

      USE gckpp_Parameters

      open(10, file='gckpp.dat')

      END SUBROUTINE InitSaveData

! End of InitSaveData function
! ****************************************************************

! ****************************************************************
!                            
! SaveData - Write LOOKAT species in the data file 
!   Parameters :                                                  
!
! ****************************************************************

      SUBROUTINE SaveData ()

      USE gckpp_Global
      USE gckpp_Monitor

      INTEGER i

      WRITE(10,999) (TIME-TSTART)/3600.D0,  &
                   (C(LOOKAT(i))/CFACTOR, i=1,NLOOKAT)
999   FORMAT(E24.16,100(1X,E24.16))

      END SUBROUTINE SaveData

! End of SaveData function
! ****************************************************************

! ****************************************************************
!                            
! CloseSaveData - Close the data file 
!   Parameters :                                                  
!
! ****************************************************************

      SUBROUTINE CloseSaveData ()

      USE gckpp_Parameters

      CLOSE(10)

      END SUBROUTINE CloseSaveData

! End of CloseSaveData function
! ****************************************************************

! ****************************************************************
!                            
! GenerateMatlab - Generates MATLAB file to load the data file 
!   Parameters : 
!                It will have a character string to prefix each 
!                species name with.                                                 
!
! ****************************************************************

      SUBROUTINE GenerateMatlab ( PREFIX )

      USE gckpp_Parameters
      USE gckpp_Global
      USE gckpp_Monitor

      
      CHARACTER(LEN=8) PREFIX 
      INTEGER i

      open(20, file='gckpp.m')
      write(20,*) 'load gckpp.dat;'
      write(20,990) PREFIX
990   FORMAT(A1,'c = gckpp;')
      write(20,*) 'clear gckpp;'
      write(20,991) PREFIX, PREFIX
991   FORMAT(A1,'t=',A1,'c(:,1);')
      write(20,992) PREFIX
992   FORMAT(A1,'c(:,1)=[];')

      do i=1,NLOOKAT
        write(20,993) PREFIX, SPC_NAMES(LOOKAT(i)), PREFIX, i
993     FORMAT(A1,A6,' = ',A1,'c(:,',I2,');')
      end do
      
      CLOSE(20)

      END SUBROUTINE GenerateMatlab

! End of GenerateMatlab function
! ****************************************************************


! End Utility Functions from KPP_HOME/util/util
! End of UTIL function
! ~~~~~~~~~~~~~~~~~~~~~~~~~~~~~~~~~~~~~~~~~~~~~~~~~~~~~~~~~~~~~~~~~


! ~~~~~~~~~~~~~~~~~~~~~~~~~~~~~~~~~~~~~~~~~~~~~~~~~~~~~~~~~~~~~~~~~
! 
! Shuffle_user2kpp - function to copy concentrations from USER to KPP
!   Arguments :
!      V_USER    - Concentration of variable species in USER's order
!      V         - Concentrations of variable species (local)
! 
! ~~~~~~~~~~~~~~~~~~~~~~~~~~~~~~~~~~~~~~~~~~~~~~~~~~~~~~~~~~~~~~~~~

SUBROUTINE Shuffle_user2kpp ( V_USER, V )

! V_USER - Concentration of variable species in USER's order
  REAL(kind=dp) :: V_USER(NVAR)
! V - Concentrations of variable species (local)
  REAL(kind=dp) :: V(NVAR)

  V(164) = V_USER(1)
  V(201) = V_USER(2)
  V(194) = V_USER(3)
  V(4) = V_USER(4)
  V(216) = V_USER(5)
  V(104) = V_USER(6)
  V(177) = V_USER(7)
  V(115) = V_USER(8)
  V(171) = V_USER(9)
  V(42) = V_USER(10)
  V(222) = V_USER(11)
  V(116) = V_USER(12)
  V(108) = V_USER(13)
  V(210) = V_USER(14)
  V(64) = V_USER(15)
  V(51) = V_USER(16)
  V(144) = V_USER(17)
  V(125) = V_USER(18)
  V(122) = V_USER(19)
  V(137) = V_USER(21)
  V(109) = V_USER(22)
  V(52) = V_USER(23)
  V(53) = V_USER(24)
  V(54) = V_USER(25)
  V(55) = V_USER(26)
  V(56) = V_USER(27)
  V(57) = V_USER(28)
  V(80) = V_USER(29)
  V(75) = V_USER(30)
  V(1) = V_USER(31)
  V(2) = V_USER(32)
  V(3) = V_USER(33)
  V(214) = V_USER(34)
  V(197) = V_USER(35)
  V(94) = V_USER(36)
  V(156) = V_USER(37)
  V(43) = V_USER(38)
  V(93) = V_USER(39)
  V(44) = V_USER(40)
  V(151) = V_USER(41)
  V(73) = V_USER(42)
  V(77) = V_USER(43)
  V(227) = V_USER(44)
  V(149) = V_USER(45)
  V(79) = V_USER(46)
  V(83) = V_USER(47)
  V(199) = V_USER(48)
  V(233) = V_USER(49)
  V(96) = V_USER(50)
  V(220) = V_USER(51)
  V(5) = V_USER(52)
  V(38) = V_USER(53)
  V(39) = V_USER(54)
  V(120) = V_USER(55)
  V(110) = V_USER(56)
  V(140) = V_USER(57)
  V(92) = V_USER(58)
  V(130) = V_USER(59)
  V(131) = V_USER(60)
  V(204) = V_USER(61)
  V(81) = V_USER(62)
  V(155) = V_USER(63)
  V(192) = V_USER(64)
  V(158) = V_USER(65)
  V(143) = V_USER(66)
  V(58) = V_USER(67)
  V(45) = V_USER(68)
  V(46) = V_USER(69)
  V(235) = V_USER(70)
  V(176) = V_USER(71)
  V(208) = V_USER(72)
  V(224) = V_USER(73)
  V(117) = V_USER(74)
  V(202) = V_USER(75)
  V(189) = V_USER(76)
  V(82) = V_USER(77)
  V(84) = V_USER(78)
  V(85) = V_USER(79)
  V(87) = V_USER(80)
  V(225) = V_USER(81)
  V(170) = V_USER(82)
  V(71) = V_USER(83)
  V(97) = V_USER(84)
  V(190) = V_USER(85)
  V(95) = V_USER(86)
  V(232) = V_USER(87)
  V(186) = V_USER(88)
  V(196) = V_USER(89)
  V(111) = V_USER(90)
  V(119) = V_USER(91)
  V(107) = V_USER(92)
  V(113) = V_USER(93)
  V(178) = V_USER(94)
  V(147) = V_USER(95)
  V(40) = V_USER(96)
  V(47) = V_USER(97)
  V(37) = V_USER(98)
  V(112) = V_USER(99)
  V(59) = V_USER(100)
  V(74) = V_USER(101)
  V(65) = V_USER(102)
  V(66) = V_USER(103)
  V(60) = V_USER(104)
  V(157) = V_USER(105)
  V(28) = V_USER(106)
  V(76) = V_USER(107)
  V(6) = V_USER(108)
  V(205) = V_USER(109)
  V(133) = V_USER(110)
  V(61) = V_USER(111)
  V(184) = V_USER(112)
  V(86) = V_USER(113)
  V(138) = V_USER(114)
  V(67) = V_USER(115)
  V(141) = V_USER(116)
  V(7) = V_USER(117)
  V(8) = V_USER(118)
  V(198) = V_USER(119)
  V(9) = V_USER(120)
  V(10) = V_USER(121)
  V(167) = V_USER(122)
  V(154) = V_USER(123)
  V(152) = V_USER(124)
  V(123) = V_USER(125)
  V(174) = V_USER(126)
  V(150) = V_USER(127)
  V(187) = V_USER(128)
  V(191) = V_USER(129)
  V(169) = V_USER(130)
  V(185) = V_USER(131)
  V(11) = V_USER(132)
  V(12) = V_USER(133)
  V(142) = V_USER(134)
  V(180) = V_USER(135)
  V(13) = V_USER(136)
  V(14) = V_USER(137)
  V(15) = V_USER(138)
  V(16) = V_USER(139)
  V(18) = V_USER(140)
  V(17) = V_USER(141)
  V(19) = V_USER(142)
  V(20) = V_USER(143)
  V(215) = V_USER(144)
  V(181) = V_USER(145)
  V(145) = V_USER(146)
  V(172) = V_USER(147)
  V(166) = V_USER(148)
  V(126) = V_USER(149)
  V(175) = V_USER(150)
  V(72) = V_USER(151)
  V(218) = V_USER(154)
  V(213) = V_USER(155)
  V(163) = V_USER(156)
  V(200) = V_USER(157)
  V(160) = V_USER(158)
  V(118) = V_USER(159)
  V(139) = V_USER(160)
  V(221) = V_USER(161)
  V(41) = V_USER(162)
  V(148) = V_USER(163)
  V(162) = V_USER(164)
  V(124) = V_USER(165)
  V(78) = V_USER(166)
  V(209) = V_USER(167)
  V(127) = V_USER(168)
  V(21) = V_USER(169)
  V(134) = V_USER(170)
  V(135) = V_USER(171)
  V(217) = V_USER(172)
  V(159) = V_USER(173)
  V(153) = V_USER(174)
  V(68) = V_USER(175)
  V(62) = V_USER(176)
  V(132) = V_USER(177)
  V(193) = V_USER(178)
  V(223) = V_USER(179)
  V(230) = V_USER(180)
  V(229) = V_USER(181)
  V(136) = V_USER(182)
  V(228) = V_USER(183)
  V(226) = V_USER(184)
  V(231) = V_USER(185)
  V(98) = V_USER(186)
  V(69) = V_USER(187)
  V(234) = V_USER(188)
  V(88) = V_USER(189)
  V(182) = V_USER(190)
  V(183) = V_USER(191)
  V(99) = V_USER(193)
  V(188) = V_USER(194)
  V(105) = V_USER(195)
  V(48) = V_USER(196)
  V(168) = V_USER(198)
  V(101) = V_USER(199)
  V(49) = V_USER(200)
  V(161) = V_USER(201)
  V(211) = V_USER(202)
  V(102) = V_USER(203)
  V(165) = V_USER(204)
  V(22) = V_USER(205)
  V(173) = V_USER(206)
  V(207) = V_USER(207)
  V(206) = V_USER(208)
  V(106) = V_USER(209)
  V(89) = V_USER(210)
  V(90) = V_USER(211)
  V(212) = V_USER(212)
  V(179) = V_USER(213)
  V(203) = V_USER(214)
  V(128) = V_USER(215)
  V(121) = V_USER(216)
  V(129) = V_USER(217)
  V(146) = V_USER(218)
  V(100) = V_USER(219)
  V(219) = V_USER(220)
  V(103) = V_USER(221)
  V(23) = V_USER(222)
  V(24) = V_USER(223)
  V(25) = V_USER(224)
  V(26) = V_USER(225)
  V(27) = V_USER(226)
  V(29) = V_USER(227)
  V(50) = V_USER(228)
  V(63) = V_USER(229)
  V(195) = V_USER(230)
  V(114) = V_USER(231)
  V(91) = V_USER(232)
  V(70) = V_USER(233)
      
END SUBROUTINE Shuffle_user2kpp

! End of Shuffle_user2kpp function
! ~~~~~~~~~~~~~~~~~~~~~~~~~~~~~~~~~~~~~~~~~~~~~~~~~~~~~~~~~~~~~~~~~


! ~~~~~~~~~~~~~~~~~~~~~~~~~~~~~~~~~~~~~~~~~~~~~~~~~~~~~~~~~~~~~~~~~
! 
! Shuffle_kpp2user - function to restore concentrations from KPP to USER
!   Arguments :
!      V         - Concentrations of variable species (local)
!      V_USER    - Concentration of variable species in USER's order
! 
! ~~~~~~~~~~~~~~~~~~~~~~~~~~~~~~~~~~~~~~~~~~~~~~~~~~~~~~~~~~~~~~~~~

SUBROUTINE Shuffle_kpp2user ( V, V_USER )

! V - Concentrations of variable species (local)
  REAL(kind=dp) :: V(NVAR)
! V_USER - Concentration of variable species in USER's order
  REAL(kind=dp) :: V_USER(NVAR)

  V_USER(1) = V(164)
  V_USER(2) = V(201)
  V_USER(3) = V(194)
  V_USER(4) = V(4)
  V_USER(5) = V(216)
  V_USER(6) = V(104)
  V_USER(7) = V(177)
  V_USER(8) = V(115)
  V_USER(9) = V(171)
  V_USER(10) = V(42)
  V_USER(11) = V(222)
  V_USER(12) = V(116)
  V_USER(13) = V(108)
  V_USER(14) = V(210)
  V_USER(15) = V(64)
  V_USER(16) = V(51)
  V_USER(17) = V(144)
  V_USER(18) = V(125)
  V_USER(19) = V(122)
  V_USER(21) = V(137)
  V_USER(22) = V(109)
  V_USER(23) = V(52)
  V_USER(24) = V(53)
  V_USER(25) = V(54)
  V_USER(26) = V(55)
  V_USER(27) = V(56)
  V_USER(28) = V(57)
  V_USER(29) = V(80)
  V_USER(30) = V(75)
  V_USER(31) = V(1)
  V_USER(32) = V(2)
  V_USER(33) = V(3)
  V_USER(34) = V(214)
  V_USER(35) = V(197)
  V_USER(36) = V(94)
  V_USER(37) = V(156)
  V_USER(38) = V(43)
  V_USER(39) = V(93)
  V_USER(40) = V(44)
  V_USER(41) = V(151)
  V_USER(42) = V(73)
  V_USER(43) = V(77)
  V_USER(44) = V(227)
  V_USER(45) = V(149)
  V_USER(46) = V(79)
  V_USER(47) = V(83)
  V_USER(48) = V(199)
  V_USER(49) = V(233)
  V_USER(50) = V(96)
  V_USER(51) = V(220)
  V_USER(52) = V(5)
  V_USER(53) = V(38)
  V_USER(54) = V(39)
  V_USER(55) = V(120)
  V_USER(56) = V(110)
  V_USER(57) = V(140)
  V_USER(58) = V(92)
  V_USER(59) = V(130)
  V_USER(60) = V(131)
  V_USER(61) = V(204)
  V_USER(62) = V(81)
  V_USER(63) = V(155)
  V_USER(64) = V(192)
  V_USER(65) = V(158)
  V_USER(66) = V(143)
  V_USER(67) = V(58)
  V_USER(68) = V(45)
  V_USER(69) = V(46)
  V_USER(70) = V(235)
  V_USER(71) = V(176)
  V_USER(72) = V(208)
  V_USER(73) = V(224)
  V_USER(74) = V(117)
  V_USER(75) = V(202)
  V_USER(76) = V(189)
  V_USER(77) = V(82)
  V_USER(78) = V(84)
  V_USER(79) = V(85)
  V_USER(80) = V(87)
  V_USER(81) = V(225)
  V_USER(82) = V(170)
  V_USER(83) = V(71)
  V_USER(84) = V(97)
  V_USER(85) = V(190)
  V_USER(86) = V(95)
  V_USER(87) = V(232)
  V_USER(88) = V(186)
  V_USER(89) = V(196)
  V_USER(90) = V(111)
  V_USER(91) = V(119)
  V_USER(92) = V(107)
  V_USER(93) = V(113)
  V_USER(94) = V(178)
  V_USER(95) = V(147)
  V_USER(96) = V(40)
  V_USER(97) = V(47)
  V_USER(98) = V(37)
  V_USER(99) = V(112)
  V_USER(100) = V(59)
  V_USER(101) = V(74)
  V_USER(102) = V(65)
  V_USER(103) = V(66)
  V_USER(104) = V(60)
  V_USER(105) = V(157)
  V_USER(106) = V(28)
  V_USER(107) = V(76)
  V_USER(108) = V(6)
  V_USER(109) = V(205)
  V_USER(110) = V(133)
  V_USER(111) = V(61)
  V_USER(112) = V(184)
  V_USER(113) = V(86)
  V_USER(114) = V(138)
  V_USER(115) = V(67)
  V_USER(116) = V(141)
  V_USER(117) = V(7)
  V_USER(118) = V(8)
  V_USER(119) = V(198)
  V_USER(120) = V(9)
  V_USER(121) = V(10)
  V_USER(122) = V(167)
  V_USER(123) = V(154)
  V_USER(124) = V(152)
  V_USER(125) = V(123)
  V_USER(126) = V(174)
  V_USER(127) = V(150)
  V_USER(128) = V(187)
  V_USER(129) = V(191)
  V_USER(130) = V(169)
  V_USER(131) = V(185)
  V_USER(132) = V(11)
  V_USER(133) = V(12)
  V_USER(134) = V(142)
  V_USER(135) = V(180)
  V_USER(136) = V(13)
  V_USER(137) = V(14)
  V_USER(138) = V(15)
  V_USER(139) = V(16)
  V_USER(140) = V(18)
  V_USER(141) = V(17)
  V_USER(142) = V(19)
  V_USER(143) = V(20)
  V_USER(144) = V(215)
  V_USER(145) = V(181)
  V_USER(146) = V(145)
  V_USER(147) = V(172)
  V_USER(148) = V(166)
  V_USER(149) = V(126)
  V_USER(150) = V(175)
  V_USER(151) = V(72)
  V_USER(154) = V(218)
  V_USER(155) = V(213)
  V_USER(156) = V(163)
  V_USER(157) = V(200)
  V_USER(158) = V(160)
  V_USER(159) = V(118)
  V_USER(160) = V(139)
  V_USER(161) = V(221)
  V_USER(162) = V(41)
  V_USER(163) = V(148)
  V_USER(164) = V(162)
  V_USER(165) = V(124)
  V_USER(166) = V(78)
  V_USER(167) = V(209)
  V_USER(168) = V(127)
  V_USER(169) = V(21)
  V_USER(170) = V(134)
  V_USER(171) = V(135)
  V_USER(172) = V(217)
  V_USER(173) = V(159)
  V_USER(174) = V(153)
  V_USER(175) = V(68)
  V_USER(176) = V(62)
  V_USER(177) = V(132)
  V_USER(178) = V(193)
  V_USER(179) = V(223)
  V_USER(180) = V(230)
  V_USER(181) = V(229)
  V_USER(182) = V(136)
  V_USER(183) = V(228)
  V_USER(184) = V(226)
  V_USER(185) = V(231)
  V_USER(186) = V(98)
  V_USER(187) = V(69)
  V_USER(188) = V(234)
  V_USER(189) = V(88)
  V_USER(190) = V(182)
  V_USER(191) = V(183)
  V_USER(193) = V(99)
  V_USER(194) = V(188)
  V_USER(195) = V(105)
  V_USER(196) = V(48)
  V_USER(198) = V(168)
  V_USER(199) = V(101)
  V_USER(200) = V(49)
  V_USER(201) = V(161)
  V_USER(202) = V(211)
  V_USER(203) = V(102)
  V_USER(204) = V(165)
  V_USER(205) = V(22)
  V_USER(206) = V(173)
  V_USER(207) = V(207)
  V_USER(208) = V(206)
  V_USER(209) = V(106)
  V_USER(210) = V(89)
  V_USER(211) = V(90)
  V_USER(212) = V(212)
  V_USER(213) = V(179)
  V_USER(214) = V(203)
  V_USER(215) = V(128)
  V_USER(216) = V(121)
  V_USER(217) = V(129)
  V_USER(218) = V(146)
  V_USER(219) = V(100)
  V_USER(220) = V(219)
  V_USER(221) = V(103)
  V_USER(222) = V(23)
  V_USER(223) = V(24)
  V_USER(224) = V(25)
  V_USER(225) = V(26)
  V_USER(226) = V(27)
  V_USER(227) = V(29)
  V_USER(228) = V(50)
  V_USER(229) = V(63)
  V_USER(230) = V(195)
  V_USER(231) = V(114)
  V_USER(232) = V(91)
  V_USER(233) = V(70)
      
END SUBROUTINE Shuffle_kpp2user

! End of Shuffle_kpp2user function
! ~~~~~~~~~~~~~~~~~~~~~~~~~~~~~~~~~~~~~~~~~~~~~~~~~~~~~~~~~~~~~~~~~


! ~~~~~~~~~~~~~~~~~~~~~~~~~~~~~~~~~~~~~~~~~~~~~~~~~~~~~~~~~~~~~~~~~
! 
! GetMass - compute total mass of selected atoms
!   Arguments :
!      CL        - Concentration of all species (local)
!      Mass      - value of mass balance
! 
! ~~~~~~~~~~~~~~~~~~~~~~~~~~~~~~~~~~~~~~~~~~~~~~~~~~~~~~~~~~~~~~~~~

SUBROUTINE GetMass ( CL, Mass )

! CL - Concentration of all species (local)
  REAL(kind=dp) :: CL(NSPEC)
! Mass - value of mass balance
  REAL(kind=dp) :: Mass(1)

      
END SUBROUTINE GetMass

! End of GetMass function
! ~~~~~~~~~~~~~~~~~~~~~~~~~~~~~~~~~~~~~~~~~~~~~~~~~~~~~~~~~~~~~~~~~


! ~~~~~~~~~~~~~~~~~~~~~~~~~~~~~~~~~~~~~~~~~~~~~~~~~~~~~~~~~~~~~~~~~
! 
! ComputeFamilies - function to calculate user-defined Prod/Loss families
!   Arguments :
!      V         - Concentrations of variable species (local)
!      FAM       - Accumulated user-defined prod/loss families.
! 
! ~~~~~~~~~~~~~~~~~~~~~~~~~~~~~~~~~~~~~~~~~~~~~~~~~~~~~~~~~~~~~~~~~

SUBROUTINE ComputeFamilies ( V, FAM )

! V - Concentrations of variable species (local)
  REAL(kind=dp) :: V(NVAR)
! FAM - Accumulated user-defined prod/loss families.
  REAL(kind=dp) :: FAM(NFAM)


! Computation of prod/loss families
  FAM(1) = V(30)+V(30)+V(30)+V(30)+V(30)+V(30)+V(30)+V(30)+V(30)+V(30)+V(30)+V(30)+V(30)+V(30)+V(30)+V(30)+V(32)+V(32)&
             &+V(30)+V(30)+0.96*V(32)+0.21*V(30)+1.78*V(30)+0.36*V(30)+V(30)+V(30)+V(32)+0.15*V(30)+0.15*V(30)+0.15*V(32)&
             &+0.81*V(32)+V(32)+V(30)+V(30)+V(30)+V(30)+V(30)+V(30)+V(30)+V(30)+V(30)+V(30)+2*V(30)+V(30)+V(30)+V(30)+V(32)&
             &+V(30)+1.394*V(30)+V(30)+1.58*V(30)+1.01*V(30)+V(30)+1.15*V(30)+0.15*V(30)+V(30)+V(30)+V(30)+V(30)+V(30)+V(30)&
             &+V(30)+V(30)+V(30)+V(30)+V(30)+V(30)+V(30)+V(30)+V(30)+V(30)+V(30)+V(30)+V(30)+0.82*V(30)+0.78*V(30)+V(30)+2&
             &*V(30)+0.5*V(30)+V(30)+0.5*V(30)+V(30)+V(30)+V(30)+2*V(30)+V(30)+V(30)+2*V(30)+V(30)+0.3*V(30)+V(30)+V(30)&
             &+V(30)+0.4*V(30)+V(30)+V(30)+V(30)
  FAM(2) = V(31)+V(31)+V(31)+V(31)+V(31)+2*V(31)+V(31)+V(31)+V(31)+1.4*V(31)+1.04*V(31)+1.04*V(31)+0.0599999*V(31)+0.04&
             &*V(31)+V(31)+0.106*V(31)+0.04*V(31)+0.34*V(31)+V(31)+V(31)+V(31)+V(31)+V(31)+V(31)+V(31)+V(31)+V(31)+V(31)&
             &+V(31)+V(31)+1.5*V(31)+V(31)+V(31)+2*V(31)+0.64*V(31)+V(31)+V(31)+2*V(31)+2*V(31)+V(31)+V(31)+V(31)+V(31)&
             &+V(31)+V(31)+V(31)+V(35)+V(35)+V(35)+2*V(31)+V(31)+V(31)+2*V(31)+V(31)+2*V(31)+2*V(31)+V(31)+V(31)+2*V(31)&
             &+V(31)+0.67*V(31)+0.65*V(31)+0.56*V(31)+0.17*V(31)+V(31)+V(31)+V(31)+V(31)+V(31)+2*V(31)+2*V(31)+2*V(31)+2&
             &*V(31)+2*V(31)+2*V(31)+2*V(31)+2*V(31)+0.9*V(31)+0.9*V(31)+0.388*V(31)+V(31)+V(31)+2*V(31)+V(31)+V(31)+V(31)+2&
             &*V(31)+2*V(31)+V(31)+2*V(31)+V(31)+V(31)+V(31)+2*V(31)+2*V(31)+0.5*V(31)+V(31)+V(31)+V(31)+V(31)+V(31)+V(31)&
             &+V(31)+V(31)+V(31)+V(31)+V(31)+V(31)+V(31)+V(31)+V(31)+V(31)+V(31)+V(31)+V(31)+V(31)+2*V(31)+2*V(31)+2*V(31)+3&
             &*V(31)+3*V(31)+3*V(31)+4*V(31)+4*V(31)+4*V(31)+V(31)+V(31)+2*V(31)+2*V(31)+V(31)+V(31)+V(31)+V(31)+V(31)+V(31)&
             &+V(31)+V(31)+2*V(31)+V(31)+2*V(31)+V(31)+V(31)+2*V(31)
  FAM(3) = V(32)+V(32)+0.05*V(32)+0.728*V(32)+V(32)+0.5*V(32)+V(32)+V(32)+0.5*V(32)+0.075*V(32)+0.29*V(32)+0.33*V(32)&
             &+0.595*V(32)+0.375*V(32)+0.39*V(32)+0.56*V(32)+V(32)+0.03*V(32)+0.505*V(32)+V(32)+2*V(32)+V(32)+2*V(32)+V(32)&
             &+0.5*V(32)+0.495*V(32)+0.56*V(32)+0.625*V(32)+0.5*V(32)+0.6*V(32)+0.678*V(32)+0.89*V(32)+0.09*V(32)+0.857&
             &*V(32)+0.5*V(32)+0.21*V(32)+V(32)+V(32)+V(32)+V(32)+V(32)+V(32)+V(32)+0.09*V(32)+1.5*V(32)+0.14*V(36)+0.14&
             &*V(36)+0.14*V(36)+0.5*V(32)+0.55*V(32)+V(32)+V(32)+V(32)+0.88*V(32)+V(32)+V(32)+V(32)+V(32)+2*V(32)+2*V(32)&
             &+V(32)+V(32)+V(32)+V(32)+V(32)+0.67*V(32)+0.5*V(32)+0.5*V(32)+V(32)+V(32)+V(32)+1.89*V(32)
  FAM(4) = V(33)+V(33)+V(33)+V(33)+V(33)+V(33)+V(33)+V(33)
  FAM(5) = V(34)+V(34)+V(34)+V(34)+V(34)+V(34)+V(34)+V(34)
  FAM(6) = V(35)+V(35)+V(35)+V(35)+V(35)
  FAM(7) = V(36)+V(36)+V(36)+V(36)+V(36)+V(36)+V(36)+V(36)+V(36)+0.02*V(36)+0.02*V(36)+0.02*V(36)
      
END SUBROUTINE ComputeFamilies

! End of ComputeFamilies function
! ~~~~~~~~~~~~~~~~~~~~~~~~~~~~~~~~~~~~~~~~~~~~~~~~~~~~~~~~~~~~~~~~~

! ~~~~~~~~~~~~~~~~~~~~~~~~~~~~~~~~~~~~~~~~~~~~~~~~~~~~~~~~~~~~~~~~~

! Get_OHreactivity - returns the OH reactivity
! The OH reactivity is defined as the inverse of its lifetime.
! This routine was auto-generated using script OHreact_parser.py.
! Generated on 2018-08-09
! ~~~~~~~~~~~~~~~~~~~~~~~~~~~~~~~~~~~~~~~~~~~~~~~~~~~~~~~~~~~~~~~~~

<<<<<<< HEAD
SUBROUTINE Get_OHreactivity ( CC, RR, OHreact )

! CC - Concentrations of species (local)
  REAL(kind=dp) :: CC(NSPEC)
! RR - reaction rates (local)
  REAL(kind=dp) :: RR(NREACT)
! OHreact - OH reactivity [s-1]
  REAL(kind=dp) :: OHreact

  OHreact = RR(2)*CC(224) + 2*RR(6) + 2*RR(7) + RR(8)*CC(233) + RR(9)*CC(173) &
          + RR(12)*CC(232) + RR(13)*CC(151) + RR(18)*CC(122) + RR(19)*CC(122) + RR(20)*CC(114) &
          + RR(21)*CC(114) + RR(22)*CC(213) + RR(23)*CC(225) + RR(24)*CC(189) + RR(25)*CC(226) &
          + RR(26)*CC(95) + RR(29)*CC(93) + RR(32)*CC(228) + RR(35)*CC(177) + RR(36)*CC(235) &
          + RR(39)*CC(214) + RR(44)*CC(135) + RR(46)*CC(108) + RR(47)*CC(108) + RR(50)*CC(102) &
          + RR(75)*CC(196) + RR(82)*CC(205) + RR(83)*CC(193) + RR(84)*CC(210) + RR(94)*CC(199) &
          + RR(108)*CC(211) + RR(124)*CC(128) + RR(125)*CC(146) + RR(134)*CC(209) + RR(136)*CC(134) &
          + RR(137)*CC(140) + RR(139)*CC(28) + RR(140)*CC(191) + RR(141)*CC(191) + RR(143)*CC(157) &
          + RR(144)*CC(198) + RR(147)*CC(174) + RR(148)*CC(215) + RR(149)*CC(212) + RR(150)*CC(206) &
          + RR(151)*CC(206) + RR(166)*CC(142) + RR(167)*CC(142) + RR(168)*CC(100) + RR(169)*CC(80) &
          + RR(170)*CC(86) + RR(171)*CC(87) + RR(172)*CC(104) + RR(173)*CC(98) + RR(174)*CC(99) &
          + RR(175)*CC(129) + RR(176)*CC(120) + RR(177)*CC(130) + RR(178)*CC(129) + RR(179)*CC(120) &
          + RR(180)*CC(130) + RR(181)*CC(18) + RR(182)*CC(63) + RR(183)*CC(64) + RR(184)*CC(58) &
          + RR(187)*CC(110) + RR(188)*CC(113) + RR(189)*CC(126) + RR(190)*CC(126) + RR(191)*CC(125) &
          + RR(192)*CC(125) + RR(200)*CC(70) + RR(239)*CC(90) + RR(240)*CC(90) + RR(242)*CC(217) &
          + RR(246)*CC(218) + RR(251)*CC(115) + RR(254)*CC(208) + RR(263)*CC(74) + RR(264)*CC(78) &
          + RR(265)*CC(92) + RR(277)*CC(234) + RR(278)*CC(220) + RR(283)*CC(67) + RR(318)*CC(147) &
          + RR(320)*CC(227) + RR(321)*CC(227) + RR(322)*CC(96) + RR(323)*CC(76) + RR(324)*CC(219) &
          + RR(325)*CC(195) + RR(326)*CC(79) + RR(327)*CC(197) + RR(328)*CC(91) + RR(329)*CC(72) &
          + RR(330)*CC(77) + RR(331)*CC(36) + RR(332)*CC(89) + RR(333)*CC(83) + RR(334)*CC(84) &
          + RR(335)*CC(82) + RR(400)*CC(149) + RR(401)*CC(69) + RR(402)*CC(111) + RR(409)*CC(42) &
          + RR(410)*CC(200) + RR(414)*CC(190) + RR(415)*CC(150) + RR(420)*CC(123) + RR(421)*CC(158) &
          + RR(422)*CC(172) + RR(427)*CC(119) + RR(431)*CC(117) + RR(436)*CC(127) + RR(437)*CC(164) &
          + RR(477)*CC(41) + RR(478)*CC(48) + RR(479)*CC(88) + RR(487)*CC(132) + RR(488)*CC(133) &
          + RR(498)*CC(139) + RR(506)*CC(103) + RR(520)*CC(148) + RR(521)*CC(160) + RR(525)*CC(118) &
          + RR(526)*CC(112) + RR(527)*CC(105)

END SUBROUTINE Get_OHreactivity
! End of Get_OHreactivity subroutine 
! ~~~~~~~~~~~~~~~~~~~~~~~~~~~~~~~~~~~~~~~~~~~~~~~~~~~~~~~~~~~~~~~~~

END MODULE gckpp_Util
=======
! ~~~~~~~~~~~~~~~~~~~~~~~~~~~~~~~~~~~~~~~~~~~~~~~~~~~~~~~~~~~~~~~~~

! Get_OHreactivity - returns the OH reactivity
! The OH reactivity is defined as the inverse of its lifetime.
! This routine was auto-generated using script OHreact_parser.py.
! Generated on 2018-08-09
! ~~~~~~~~~~~~~~~~~~~~~~~~~~~~~~~~~~~~~~~~~~~~~~~~~~~~~~~~~~~~~~~~~

SUBROUTINE Get_OHreactivity ( CC, RR, OHreact )

! CC - Concentrations of species (local)
  REAL(kind=dp) :: CC(NSPEC)
! RR - reaction rates (local)
  REAL(kind=dp) :: RR(NREACT)
! OHreact - OH reactivity [s-1]
  REAL(kind=dp) :: OHreact

  OHreact = RR(2)*CC(224) + 2*RR(6) + 2*RR(7) + RR(8)*CC(233) + RR(9)*CC(173) &
          + RR(12)*CC(232) + RR(13)*CC(151) + RR(18)*CC(122) + RR(19)*CC(122) + RR(20)*CC(114) &
          + RR(21)*CC(114) + RR(22)*CC(213) + RR(23)*CC(225) + RR(24)*CC(189) + RR(25)*CC(226) &
          + RR(26)*CC(95) + RR(29)*CC(93) + RR(32)*CC(228) + RR(35)*CC(177) + RR(36)*CC(235) &
          + RR(39)*CC(214) + RR(44)*CC(135) + RR(46)*CC(108) + RR(47)*CC(108) + RR(50)*CC(102) &
          + RR(75)*CC(196) + RR(82)*CC(205) + RR(83)*CC(193) + RR(84)*CC(210) + RR(94)*CC(199) &
          + RR(108)*CC(211) + RR(124)*CC(128) + RR(125)*CC(146) + RR(134)*CC(209) + RR(136)*CC(134) &
          + RR(137)*CC(140) + RR(139)*CC(28) + RR(140)*CC(191) + RR(141)*CC(191) + RR(143)*CC(157) &
          + RR(144)*CC(198) + RR(147)*CC(174) + RR(148)*CC(215) + RR(149)*CC(212) + RR(150)*CC(206) &
          + RR(151)*CC(206) + RR(166)*CC(142) + RR(167)*CC(142) + RR(168)*CC(100) + RR(169)*CC(80) &
          + RR(170)*CC(86) + RR(171)*CC(87) + RR(172)*CC(104) + RR(173)*CC(98) + RR(174)*CC(99) &
          + RR(175)*CC(129) + RR(176)*CC(120) + RR(177)*CC(130) + RR(178)*CC(129) + RR(179)*CC(120) &
          + RR(180)*CC(130) + RR(181)*CC(18) + RR(182)*CC(63) + RR(183)*CC(64) + RR(184)*CC(58) &
          + RR(187)*CC(110) + RR(188)*CC(113) + RR(189)*CC(126) + RR(190)*CC(126) + RR(191)*CC(125) &
          + RR(192)*CC(125) + RR(200)*CC(70) + RR(239)*CC(90) + RR(240)*CC(90) + RR(242)*CC(217) &
          + RR(246)*CC(218) + RR(251)*CC(115) + RR(254)*CC(208) + RR(263)*CC(74) + RR(264)*CC(78) &
          + RR(265)*CC(92) + RR(277)*CC(234) + RR(278)*CC(220) + RR(283)*CC(67) + RR(318)*CC(147) &
          + RR(320)*CC(227) + RR(321)*CC(227) + RR(322)*CC(96) + RR(323)*CC(76) + RR(324)*CC(219) &
          + RR(325)*CC(195) + RR(326)*CC(79) + RR(327)*CC(197) + RR(328)*CC(91) + RR(329)*CC(72) &
          + RR(330)*CC(77) + RR(331)*CC(36) + RR(332)*CC(89) + RR(333)*CC(83) + RR(334)*CC(84) &
          + RR(335)*CC(82) + RR(400)*CC(149) + RR(401)*CC(69) + RR(402)*CC(111) + RR(409)*CC(42) &
          + RR(410)*CC(200) + RR(414)*CC(190) + RR(415)*CC(150) + RR(420)*CC(123) + RR(421)*CC(158) &
          + RR(422)*CC(172) + RR(427)*CC(119) + RR(431)*CC(117) + RR(436)*CC(127) + RR(437)*CC(164) &
          + RR(477)*CC(41) + RR(478)*CC(48) + RR(479)*CC(88) + RR(487)*CC(132) + RR(488)*CC(133) &
          + RR(498)*CC(139) + RR(506)*CC(103) + RR(520)*CC(148) + RR(521)*CC(160) + RR(525)*CC(118) &
          + RR(526)*CC(112) + RR(527)*CC(105)

END SUBROUTINE Get_OHreactivity
! End of Get_OHreactivity subroutine 
! ~~~~~~~~~~~~~~~~~~~~~~~~~~~~~~~~~~~~~~~~~~~~~~~~~~~~~~~~~~~~~~~~~
 
END MODULE gckpp_Util
>>>>>>> 2c5f026c
<|MERGE_RESOLUTION|>--- conflicted
+++ resolved
@@ -726,14 +726,12 @@
 ! ~~~~~~~~~~~~~~~~~~~~~~~~~~~~~~~~~~~~~~~~~~~~~~~~~~~~~~~~~~~~~~~~~
 
 ! ~~~~~~~~~~~~~~~~~~~~~~~~~~~~~~~~~~~~~~~~~~~~~~~~~~~~~~~~~~~~~~~~~
-
 ! Get_OHreactivity - returns the OH reactivity
 ! The OH reactivity is defined as the inverse of its lifetime.
 ! This routine was auto-generated using script OHreact_parser.py.
 ! Generated on 2018-08-09
 ! ~~~~~~~~~~~~~~~~~~~~~~~~~~~~~~~~~~~~~~~~~~~~~~~~~~~~~~~~~~~~~~~~~
 
-<<<<<<< HEAD
 SUBROUTINE Get_OHreactivity ( CC, RR, OHreact )
 
 ! CC - Concentrations of species (local)
@@ -774,55 +772,4 @@
 ! End of Get_OHreactivity subroutine 
 ! ~~~~~~~~~~~~~~~~~~~~~~~~~~~~~~~~~~~~~~~~~~~~~~~~~~~~~~~~~~~~~~~~~
 
-END MODULE gckpp_Util
-=======
-! ~~~~~~~~~~~~~~~~~~~~~~~~~~~~~~~~~~~~~~~~~~~~~~~~~~~~~~~~~~~~~~~~~
-
-! Get_OHreactivity - returns the OH reactivity
-! The OH reactivity is defined as the inverse of its lifetime.
-! This routine was auto-generated using script OHreact_parser.py.
-! Generated on 2018-08-09
-! ~~~~~~~~~~~~~~~~~~~~~~~~~~~~~~~~~~~~~~~~~~~~~~~~~~~~~~~~~~~~~~~~~
-
-SUBROUTINE Get_OHreactivity ( CC, RR, OHreact )
-
-! CC - Concentrations of species (local)
-  REAL(kind=dp) :: CC(NSPEC)
-! RR - reaction rates (local)
-  REAL(kind=dp) :: RR(NREACT)
-! OHreact - OH reactivity [s-1]
-  REAL(kind=dp) :: OHreact
-
-  OHreact = RR(2)*CC(224) + 2*RR(6) + 2*RR(7) + RR(8)*CC(233) + RR(9)*CC(173) &
-          + RR(12)*CC(232) + RR(13)*CC(151) + RR(18)*CC(122) + RR(19)*CC(122) + RR(20)*CC(114) &
-          + RR(21)*CC(114) + RR(22)*CC(213) + RR(23)*CC(225) + RR(24)*CC(189) + RR(25)*CC(226) &
-          + RR(26)*CC(95) + RR(29)*CC(93) + RR(32)*CC(228) + RR(35)*CC(177) + RR(36)*CC(235) &
-          + RR(39)*CC(214) + RR(44)*CC(135) + RR(46)*CC(108) + RR(47)*CC(108) + RR(50)*CC(102) &
-          + RR(75)*CC(196) + RR(82)*CC(205) + RR(83)*CC(193) + RR(84)*CC(210) + RR(94)*CC(199) &
-          + RR(108)*CC(211) + RR(124)*CC(128) + RR(125)*CC(146) + RR(134)*CC(209) + RR(136)*CC(134) &
-          + RR(137)*CC(140) + RR(139)*CC(28) + RR(140)*CC(191) + RR(141)*CC(191) + RR(143)*CC(157) &
-          + RR(144)*CC(198) + RR(147)*CC(174) + RR(148)*CC(215) + RR(149)*CC(212) + RR(150)*CC(206) &
-          + RR(151)*CC(206) + RR(166)*CC(142) + RR(167)*CC(142) + RR(168)*CC(100) + RR(169)*CC(80) &
-          + RR(170)*CC(86) + RR(171)*CC(87) + RR(172)*CC(104) + RR(173)*CC(98) + RR(174)*CC(99) &
-          + RR(175)*CC(129) + RR(176)*CC(120) + RR(177)*CC(130) + RR(178)*CC(129) + RR(179)*CC(120) &
-          + RR(180)*CC(130) + RR(181)*CC(18) + RR(182)*CC(63) + RR(183)*CC(64) + RR(184)*CC(58) &
-          + RR(187)*CC(110) + RR(188)*CC(113) + RR(189)*CC(126) + RR(190)*CC(126) + RR(191)*CC(125) &
-          + RR(192)*CC(125) + RR(200)*CC(70) + RR(239)*CC(90) + RR(240)*CC(90) + RR(242)*CC(217) &
-          + RR(246)*CC(218) + RR(251)*CC(115) + RR(254)*CC(208) + RR(263)*CC(74) + RR(264)*CC(78) &
-          + RR(265)*CC(92) + RR(277)*CC(234) + RR(278)*CC(220) + RR(283)*CC(67) + RR(318)*CC(147) &
-          + RR(320)*CC(227) + RR(321)*CC(227) + RR(322)*CC(96) + RR(323)*CC(76) + RR(324)*CC(219) &
-          + RR(325)*CC(195) + RR(326)*CC(79) + RR(327)*CC(197) + RR(328)*CC(91) + RR(329)*CC(72) &
-          + RR(330)*CC(77) + RR(331)*CC(36) + RR(332)*CC(89) + RR(333)*CC(83) + RR(334)*CC(84) &
-          + RR(335)*CC(82) + RR(400)*CC(149) + RR(401)*CC(69) + RR(402)*CC(111) + RR(409)*CC(42) &
-          + RR(410)*CC(200) + RR(414)*CC(190) + RR(415)*CC(150) + RR(420)*CC(123) + RR(421)*CC(158) &
-          + RR(422)*CC(172) + RR(427)*CC(119) + RR(431)*CC(117) + RR(436)*CC(127) + RR(437)*CC(164) &
-          + RR(477)*CC(41) + RR(478)*CC(48) + RR(479)*CC(88) + RR(487)*CC(132) + RR(488)*CC(133) &
-          + RR(498)*CC(139) + RR(506)*CC(103) + RR(520)*CC(148) + RR(521)*CC(160) + RR(525)*CC(118) &
-          + RR(526)*CC(112) + RR(527)*CC(105)
-
-END SUBROUTINE Get_OHreactivity
-! End of Get_OHreactivity subroutine 
-! ~~~~~~~~~~~~~~~~~~~~~~~~~~~~~~~~~~~~~~~~~~~~~~~~~~~~~~~~~~~~~~~~~
- 
-END MODULE gckpp_Util
->>>>>>> 2c5f026c
+END MODULE gckpp_Util