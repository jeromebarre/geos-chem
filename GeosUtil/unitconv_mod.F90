--- conflicted
+++ resolved
@@ -57,29 +57,10 @@
 !
 ! !REMARKS:
 !  The routines in this module are used to convert the units of tracer 
-<<<<<<< HEAD
 !  concentrations in various GEOS-Chem routines.
 !
 ! !REVISION HISTORY:
 !  23 Jun 2015 - E. Lundgren - Initial version
-=======
-!  concentrations in various GEOS-Chem routines. Tracer concentrations 
-!  are stored primarily in units of mass mixing ratio [kg/kg] but some
-!  subroutines  require tracer units in mass per grid box [kg], 
-!  molar mixing ratio [vol/vol], or molecular number density [molecules/cm3]
-!  for certain calculation. Use of mass per grid box will be phased out
-!  for grid-independence.
-!
-!  Species concentrations are stored in units of molecular number density
-!  and the unit conversion routines within this module may therefore be 
-!  used to convert species concentration units as well.
-!
-! !REVISION HISTORY:
-!  06 Jan 2015 - E. Lundgren - Initial version
-!  04 Mar 2015 - E. Lundgren - Change conversions to use dry air quantities
-!                              following air quantity updates.
-!  16 Apr 2015 - E. Lundgren - Add dry <-> moist mixing ratio conversions
->>>>>>> d8a475db
 !EOP
 !------------------------------------------------------------------------------
 !BOC
@@ -476,24 +457,15 @@
 !------------------------------------------------------------------------------
 !BOP
 !
-<<<<<<< HEAD
 ! !IROUTINE: convert_drykgkg_to_dryvv
 !
 ! !DESCRIPTION: Subroutine Convert\_DryKgKg\_to\_DryVV converts the units of 
 !  tracer concentrations from mass mixing ratio (KGKG) [kg/kg] to 
 !  volume ratio (VR) [vol/vol] (same as molar ratio [mol/mol]). 
-=======
-! !IROUTINE: convert_mmr_to_vmr
-!
-! !DESCRIPTION: Subroutine Convert\_MMR\_to\_VR converts the units of 
-!  tracer concentrations from mass mixing ratio [kg tracer / kg dry
-!  air] to volume mixing ratio [vol tracer /vol dry air]. 
->>>>>>> d8a475db
 !\\
 !\\
 ! !INTERFACE:
 !
-<<<<<<< HEAD
     SUBROUTINE Convert_DryKgKg_to_DryVV( am_I_Root, N_TRACERS, Input_Opt, &
                                         State_Chm, RC ) 
 !
@@ -515,22 +487,6 @@
 ! !OUTPUT PARAMETERS:
 !
     INTEGER,        INTENT(OUT)   :: RC          ! Success or failure?
-=======
-    SUBROUTINE Convert_MMR_to_VMR( N_TRACERS, TCVV, STT ) 
-!
-! !INPUT PARAMETERS: 
-!
-    ! Number of tracers
-    INTEGER, INTENT(IN)      :: N_TRACERS 
-
-    ! Array containing ratio of dry air to tracer molecular weights
-    REAL(fp),  INTENT(IN)    :: TCVV(N_TRACERS)
-
-! !OUTPUT PARAMETERS:
-!
-    ! Array containing tracer volume mixing ratio [vol/vol]
-    REAL(fp),  INTENT(INOUT) :: STT(IIPAR,JJPAR,LLPAR,N_TRACERS)
->>>>>>> d8a475db
 !
 ! !REMARKS
 !
@@ -546,11 +502,7 @@
     INTEGER :: I, J, L, N
 
     !=================================================================
-<<<<<<< HEAD
     ! Convert_DryKgKg_to_DryVV begins here!
-=======
-    ! Convert_MMR_to_VMR begins here!
->>>>>>> d8a475db
     !=================================================================
 
       ! Assume success
@@ -561,13 +513,8 @@
          !  The conversion is as follows:
          !
          !   kg tracer(N)    g dry air      mol tracer(N)    
-<<<<<<< HEAD
          !   -----------  * ----------  *  -------------  
          !     kg air       mol air         g tracer(N)          
-=======
-         !   -----------  * -----------  *  -------------  
-         !   kg dry air     mol dry air      g tracer(N)          
->>>>>>> d8a475db
          !
          !   = mass mixing ratio * ratio of air to tracer molecular weights  
          !   
@@ -601,11 +548,7 @@
       !$OMP END PARALLEL DO
 
     ! Return to calling program
-<<<<<<< HEAD
     END SUBROUTINE Convert_DryKgKg_to_DryVV
-=======
-    END SUBROUTINE Convert_MMR_to_VMR
->>>>>>> d8a475db
 !EOC
 
 !------------------------------------------------------------------------------
@@ -613,24 +556,15 @@
 !------------------------------------------------------------------------------
 !BOP
 !
-<<<<<<< HEAD
 ! !IROUTINE: convert_dryvv_to_drykgkg
 !
 ! !DESCRIPTION: Subroutine Convert\_DryVV\_to\_DryKgKg converts the units of 
 !  tracer concentrations from volume ratio (VR) [vol/vol] (same 
 !  as molar mixing ratio [mol/mol]) to mass mixing ratio [kg/kg]. 
-=======
-! !IROUTINE: convert_vmr_to_mmr
-!
-! !DESCRIPTION: Subroutine Convert\_VMR\_to\_MMR converts the units of 
-!  tracer concentrations from volume mixing ratio [vol tracer /vol dry air] 
-!  to mass mixing ratio [kg tracer / kg dry air]. 
->>>>>>> d8a475db
 !\\
 !\\
 ! !INTERFACE:
 !
-<<<<<<< HEAD
     SUBROUTINE Convert_DryVV_to_DryKgKg( am_I_Root, N_TRACERS, Input_Opt, &
                                         State_Chm, RC ) 
 !
@@ -638,9 +572,6 @@
 !
   USE GIGC_Input_Opt_Mod, ONLY : OptInput
   USE GIGC_State_Chm_Mod, ONLY : ChmState
-=======
-    SUBROUTINE Convert_VMR_to_MMR( N_TRACERS, TCVV, STT ) 
->>>>>>> d8a475db
 !
 ! !INPUT PARAMETERS: 
 !
@@ -670,11 +601,7 @@
     INTEGER :: I, J, L, N
 
     !=================================================================
-<<<<<<< HEAD
     ! Convert_DryVV_to_DryKgKg begins here!
-=======
-    ! Convert_VMR_to_MMR begins here!
->>>>>>> d8a475db
     !=================================================================
 
       ! Assume success
@@ -720,11 +647,7 @@
       !$OMP END PARALLEL DO
 
     ! Return to calling program
-<<<<<<< HEAD
     END SUBROUTINE Convert_DryVV_to_DryKgKg
-=======
-    END SUBROUTINE Convert_VMR_to_MMR
->>>>>>> d8a475db
 !EOC
 
 !------------------------------------------------------------------------------
