--- conflicted
+++ resolved
@@ -125,18 +125,15 @@
       PUBLIC  :: SYSTEM_TIMESTAMP
       PUBLIC  :: TIMESTAMP_DIAG
       PUBLIC  :: GET_NYMD_DIAG
-<<<<<<< HEAD
       PUBLIC  :: GET_Hg2_DIAG !hma, 25 Oct 2011
       PUBLIC  :: SET_Hg2_DIAG !hma, 25 Oct 2011
-#if   defined( APM )
-      PUBLIC  :: ITS_TIME_FOR_A6UPDATE
-#endif
-=======
 ![eml
       PUBLIC  :: SET_HISTYR
       PUBLIC  :: GET_HISTYR
 !eml]
->>>>>>> 08a73e5e
+#if   defined( APM )
+      PUBLIC  :: ITS_TIME_FOR_A6UPDATE
+#endif
 !
 ! !REVISION HISTORY:
 !  21 Jun 2000 - R. Yantosca - Initial version
